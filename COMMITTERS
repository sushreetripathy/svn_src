The following people have commit access to the Subversion sources.
Note that this is not a full list of Subversion's authors, however --
for that, you'd need to look over the log messages to see all the
patch contributors.

If you have a question or comment, it's probably best to mail
dev@subversion.apache.org, rather than mailing any of these people
directly.

Blanket commit access:

          jimb   Jim Blandy <jimb@red-bean.com>
       sussman   Ben Collins-Sussman <sussman@red-bean.com>
        kfogel   Karl Fogel <kfogel@red-bean.com>
        gstein   Greg Stein <gstein@gmail.com>
         brane   Branko Čibej <brane@xbc.nu>
           joe   Joe Orton <joe@manyfish.co.uk>
       ghudson   Greg Hudson <ghudson@mit.edu>
          fitz   Brian W. Fitzpatrick <fitz@red-bean.com>
        daniel   Daniel Stenberg <daniel@haxx.se>
      cmpilato   C. Michael Pilato <cmpilato@collab.net>
        philip   Philip Martin <philip.martin@wandisco.com>
   jerenkrantz   Justin Erenkrantz <justin@erenkrantz.com>
        rooneg   Garrett Rooney <rooneg@electricjellyfish.net>
         blair   Blair Zajac <blair@orcaware.com>
       striker   Sander Striker <striker@apache.org>
           dlr   Daniel Rall <dlr@finemaltcoding.com>
           mbk   Mark Benedetto King <mbk@lowlatency.com>
           jaa   Jani Averbach <jaa@iki.fi>
    julianfoad   Julian Foad <julian.foad@wandisco.com>
  jszakmeister   John Szakmeister <john@szakmeister.net>
           ehu   Erik Hülsmann <e.huelsmann@gmx.net>
        breser   Ben Reser <ben@reser.org>
          maxb   Max Bowsher <maxb1@ukf.net>
       dberlin   Daniel Berlin <dberlin@dberlin.org>
     danderson   David Anderson <david.anderson@natulte.net>
          ivan   Ivan Zhakov <chemodax@gmail.com>
        djames   David James <james@cs.toronto.edu>
        pburba   Paul Burba <pburba@collab.net>
       glasser   David Glasser <glasser@davidglasser.net>
           lgo   Lieven Govaerts <lgo@mobsol.be>
       hwright   Hyrum Wright <hyrum.wright@wandisco.com>
    vgeorgescu   Vlad Georgescu <vgeorgescu@gmail.com>
       kameshj   Kamesh Jayachandran <kamesh@collab.net>
      markphip   Mark Phippard <mphippard@collab.net>
      arfrever   Arfrever Frehtes Taifersar Arahesis <arfrever.fta@gmail.com>
          stsp   Stefan Sperling <stsp@elego.de>
           kou   Kouhei Sutou <kou@cozmixng.org>
      danielsh   Daniel Shahaf <d.s@daniel.shahaf.name>
<<<<<<< HEAD
        peters   Peter Samuelson <peter@p12n.org>
      rhuijben   Bert Huijben <rhuijben@collab.net>
      stylesen   Senthil Kumaran S <senthil@collab.net>
     steveking   Stefan Küng <tortoisesvn@gmail.com>
         neels   Neels J. Hofmeyr <neels@elego.de>
     jwhitlock   Jeremy Whitlock <jcscoobyrs@gmail.com>
       sbutler   Stephen Butler <sbutler@elego.de>
        dannas   Daniel Näslund <dannas@elego.de>

[[END ACTIVE FULL COMMITTERS.  LEAVE THIS LINE HERE; SCRIPTS LOOK FOR IT.]]

Full committers who have asked to be listed as dormant:

        bdenny   Brian Estlin <brian@implementality.com>
           epg   Eric Gillespie <epg@pretzelnet.org>
         kraai   Matt Kraai <kraai@alumni.cmu.edu>
      bcollins   Ben Collins <bcollins@debian.org>
           djh   D.J. Heap <djheap@gmail.com>
       dwhedon   David Kimdon <dwhedon@debian.org>
       jpieper   Josh Pieper <jjp@pobox.com>
         kevin   Kevin Pilch-Bisson <kevin@pilch-bisson.net>
      lundblad   Peter N. Lundblad <peter@famlundblad.se>
       malcolm   Malcolm Rowe <malcolm-svn-dev@farside.org.uk>
         naked   Nuutti Kotivuori <naked@iki.fi>
     ringstrom   Tobias Ringström <tobias@ringstrom.mine.nu>


Partial committers who have asked to be listed as dormant:

           kon   Kalle Olavi Niemitalo <kon@iki.fi>          (psvn.el)
      rassilon   Bill Tutt <bill@tutts.org> (Win32, COM, issue-1003-dev br.)
           pll   Paul lussier <p.lussier@comcast.net>        (releases)

=======
    psamuelson   Peter Samuelson <peter@p12n.org>
      rhuijben   Bert Huijben <b.huijben@competence.biz>
      stylesen   Senthil Kumaran S <senthil@collab.net>
     steveking   Stefan Küng <tortoisesvn@gmail.com>
>>>>>>> 0213fdc3

Commit access for specific areas:

  Bindings:

       pmayweg   Patrick Mayweg <mayweg@qint.de>             (JavaHL bindings)
          rey4   Russell Yanofsky <rey4@columbia.edu>        (Swig bindings)
         clkao   Chia-liang Kao <clkao@clkao.org>            (Swig-Perl b.)
    joeswatosh   Joe Swatosh <joe.swatosh@gmail.com>         (Swig-Ruby b.)
    jrvernooij   Jelmer Vernooij <jelmer@samba.org>          (Python bindings)
          sage   Sage LaTorra <sagelt@gmail.com>             (Ctypes-Python bindings)
        rdonch   Роман Донченко <DXDragon@yandex.ru>         (Swig-Python b.)

  Packages:

           dws   David Summers <david@summersoft.fay.ar.us>  (RPMs)
       ebswift   Troy Simpson <troy@ebswift.com>             (windows-innosetup)

  Miscellaneous:

      kbohling   Kirby C. Bohling <kbohling@birddog.com>     (tools/dev)
           nsd   Nick Duffek <nick@duffek.com>               (doc)
        xsteve   Stefan Reichör <stefan@xsteve.at>           (psvn.el)
      josander   Jostein Andersen <jostein@vait.se>          (various)
      niemeyer   Gustavo Niemeyer <niemeyer@conectiva.com>   (svnperms.py)
        zbrown   Zack Brown <zbrown@tumblerings.org>         (doc)
        mprice   Michael Price <ectospheno@gmail.com>        (releases)
<<<<<<< HEAD
=======
           pll   Paul lussier <p.lussier@comcast.net>        (releases)
>>>>>>> 0213fdc3
    jrepenning   Jack Repenning <jrepenning@collab.net>      (tools/dev)
      lonestar   Martin Maurer <martin.maurer@email.de>      (svnshow)
       shlomif   Shlomi Fish <shlomif@vipe.technion.ac.il>   (svn-push)
       mthelen   Michael W Thelen <mike@pietdepsi.com>       (doc)
  jeremybettis   Jeremy Bettis <jeremy@deadbeef.com>         (case-insensitive)
      martinto   Martin Tomes <lists@tomes.org>              (case-insensitive)
        danpat   Daniel Patterson <danpat@danpat.net>        (svn-graph.pl)
   archiecobbs   Archie Cobbs <archie@awarix.com>            (svnmerge)
  giovannibajo   Giovanni Bajo <rasky@develer.com>           (svnmerge)
        offby1   Eric Hanchrow <offby1@blarg.net>            (doc)
       nomis80   Simon Perreault <nomis80@nomis80.org>       (svn-clean)
      jlvarner   Joshua Varner <jlvarner@gmail.com>          (doc)
          nori   Kobayashi Noritada <nori1@dolphin.c.u-tokyo.ac.jp> (Ruby tools,
                                                              po: ja)
            mf   Martin Furter <mf@rola.ch>                  (svnmirror.sh
                                                          svn-backup-dumps.py)
       adejong   Arthur de Jong <arthur@ch.tudelft.nl>       (svn2cl)
      wsanchez   Wilfredo Sánchez <wsanchez@wsanchez.net>    (various contrib)
       mhagger   Michael Haggerty <mhagger@alum.mit.edu>     (svntest)
       madanus   Madan U S <madan@collab.net>                (svnmerge)
          wein   Mathias Weinert <wein@mccw.de>              (mailer)
        bhuvan   Bhuvaneswaran <bhuvan@collab.net>           (svn2feed.py,
                                                              build/hudson)
        aogier   Anthony Ogier <aogier@iorga.com>            (svn-merge-vendor.py)
      dkagedal   David Kågedal <davidk@lysator.liu.se>       (dsvn.el)
      mattiase   Mattias Engdegård <mattiase@acm.org>        (dsvn.el)
        dustin   Dustin J. Mitchell <dustin@zmanda.com>      (svnmerge)
   rocketraman   Raman Gupta <rocketraman@fastmail.fm>       (svnmerge)
       rhansen   Richard Hansen <rhansen@bbn.com>            (svnstsw)
        larrys   Larry Shatzer, Jr. <larrys@gmail.com>       (svn-keyword-check.pl)
<<<<<<< HEAD
         nmiyo   MIYOKAWA, Nobuyoshi <n-miyo@tempus.org>     (www: ja)
       rocksun   Rock Sun <daijun@gmail.com>                 (www: zh)
       kmradke   Kevin Radke <kmradke@gmail.com>             (add-needs-lock.py)
           esr   Eric S. Raymond <esr@thyrsus.com>           (svncutter)
     gmcdonald   Gavin McDonald <gavin@16degrees.com.au>     (build/hudson,
                                                              tools/buildbot)
=======
         nmiyo   MIYOKAWA, Nobuyoshi <n-miyo@tempus.org>     (faq: ja)
       kmradke   Kevin Radke <kmradke@gmail.com>             (add-needs-lock.py)
>>>>>>> 0213fdc3

  Translation of message files:

       niqueco   Nicolás Lichtmaier <nick@reloco.com.ar>     (po: es)
        luebbe   Lübbe Onken <luebbe@tigris.org>             (po: de)
    jensseidel   Jens Seidel <jensseidel@users.sf.net>       (po: de)
      oyvindmo   Øyvind Møll <svn@moll.no>                   (po: nb)
      sunny256   Øyvind A. Holm <sunny@sunbase.org>          (po: nb)
        jzgoda   Jaroslaw Zgoda <jzgoda@o2.pl>               (po: pl)
      karolszk   Karol Szkudlarek <karol@mikronika.com.pl>   (po: pl)
        plasma   Wei-Hon Chen <plasma@ms9.hinet.net>         (po: zh_TW)
       jihuang   June-Yen Huang <jihuang@iis.sinica.edu.tw>  (po: zh_TW)
       marcosc   Marcos Chaves <marcos.nospam@gmail.com>     (po: pt_BR)
        pynoos   Hojin Choi <hojin.choi@gmail.com>           (po: ko)
       blueboh   Jeong Seolin <blueboh@gmail.com>            (po: ko)
<<<<<<< HEAD
     dongsheng   Dongsheng Song <songdongsheng@live.cn>      (po: zh_CN)
=======
        cauchy   Dongsheng Song <songdongsheng@live.cn>      (po: zh_CN)
>>>>>>> 0213fdc3
        hynnet   YingNing Huang <hyn@bao.hynnet.com>         (po: zh_CN)
          lark   Wang Jian <lark@linux.net.cn>               (po: zh_CN)
giorgio_valoti   Giorgio Valoti <giorgio_v@mac.com>          (po: it)
        nebiac   Federico Nebiacolombo <cint1@amsjv.it>      (po: it)
        fabien   Fabien Coelho <fabien@coelho.net>           (po: fr)
       marcelg   Marcel Gosselin <marcel.gosselin@polymtl.ca> (po: fr)

  Experimental branches:

     gthompson   Glenn A. Thompson <gthompson@cdr.net>       (pluggable-db br.)
       sigfred   Sigfred Håversen <bsdlist@mumak.com>        (svnserve-ssl br.)
        pmarek   Ph. Marek <philipp@marek.priv.at>           (meta-data-v br.)
      jpeacock   John Peacock <jpeacock@rowman.com>          (perl-bindings-
                                                              improvements br.)
    nikclayton   Nik Clayton <nik@ngo.org.uk>                (perl-bindings-
                                                              improvements br.)
<<<<<<< HEAD
       cacknin   Charles Acknin <charlesacknin@gmail.com>    (svnpatch-diff 
                                                              br.)
        holden   Holden Karau <holden@pigscanfly.ca>         (scheme-bindings br.)
=======
          sage   Sage LaTorra <sagelt@gmail.com>             (ctypes-python-
                                                              bindings br.)
       cacknin   Charles Acknin <charlesacknin@gmail.com>    (svnpatch-diff 
                                                              br.)
       sbutler   Stephen Butler <sbutler@elego.de>           (tree-conflicts
                                                              br., diff-
                                                              callbacks3 br.)
    firemeteor   Guo Rui <timmyguo@mail.ustc.edu.cn>         (issue-2843-dev
                                                              br.)
     jwhitlock   Jeremy Whitlock <jcscoobyrs@gmail.com>      (ctypes-python-
                                                              bindings br.)
>>>>>>> 0213fdc3

  Subprojects that are complete, abandoned or have moved elsewhere:

          xela   Alexander Müller <alex@littleblue.de>       (Java JNI b.)
       yoshiki   Yoshiki Hayashi <yoshiki@xemacs.org>        (Non-SWIG Ruby b.)
        mmacek   Marko Maček <Marko.Macek@gmx.net>           (cvs2svn branch)
          mass   David Waite <mass@akuma.org>                (certs branch)
      sergeyli   Sergey A. Lipnevich <sergey@optimaltec.com> (neon-0.24 port)
      ballbach   Michael Ballbach <ballbach@rten.net>        (Old Mandrake RPM)
        morten   Morten Ludvigsen <morten@2ps.dk>            (Swig-Java b.)
      jespersm   Jesper Steen Møller <jesper@selskabet.org>  (Swig-Java b.)
        knacke   Kai Nacke <kai.nacke@redstar.de>            (Swig-Java b.)
       fmatias   Féliciano Matias <feliciano.matias@free.fr> (doc: fr)
      dimentiy   Dmitriy O. Popkov <dimentiy@dimentiy.info>  (doc: ru)
    khmarbaise   Karl Heinz Marbaise <khmarbaise@gmx.de>     (doc: de)
  gerhardoettl   Gerhard Oettl <gerhard.oettl.ml@oesoft.at>  (doc: de)
     beerfrick   Ariel Arjona <beerfrick@gmail.com>          (doc: es)
        gradha   Grzegorz A. Hankiewicz <gradha@titanium.sabren.com> (doc: es)
         ruben   Rubén Gómez <rugoli@euskalnet.net>          (doc: es)
      dbrouard   Diego Brouard <dbrouard@gmail.com>          (doc: es)
    firemeteor   Guo Rui <timmyguo@mail.ustc.edu.cn>         (issue-2843-dev
                                                              br.)

<<<<<<< HEAD
=======
Committers who have asked to be listed as dormant:

        bdenny   Brian Estlin <brian@implementality.com>
      rassilon   Bill Tutt <bill@tutts.org> (Win32, COM, issue-1003-dev br.)
         kraai   Matt Kraai <kraai@alumni.cmu.edu>
           kon   Kalle Olavi Niemitalo <kon@iki.fi>          (psvn.el)
>>>>>>> 0213fdc3

## Local Variables:
## coding:utf-8
## End:
## vim:encoding=utf8<|MERGE_RESOLUTION|>--- conflicted
+++ resolved
@@ -1,4 +1,4 @@
-The following people have commit access to the Subversion sources.
+﻿The following people have commit access to the Subversion sources.
 Note that this is not a full list of Subversion's authors, however --
 for that, you'd need to look over the log messages to see all the
 patch contributors.
@@ -29,7 +29,7 @@
            jaa   Jani Averbach <jaa@iki.fi>
     julianfoad   Julian Foad <julian.foad@wandisco.com>
   jszakmeister   John Szakmeister <john@szakmeister.net>
-           ehu   Erik Hülsmann <e.huelsmann@gmx.net>
+           ehu   Erik Hülsmann <erik.huelsmann@wandisco.com>
         breser   Ben Reser <ben@reser.org>
           maxb   Max Bowsher <maxb1@ukf.net>
        dberlin   Daniel Berlin <dberlin@dberlin.org>
@@ -47,7 +47,6 @@
           stsp   Stefan Sperling <stsp@elego.de>
            kou   Kouhei Sutou <kou@cozmixng.org>
       danielsh   Daniel Shahaf <d.s@daniel.shahaf.name>
-<<<<<<< HEAD
         peters   Peter Samuelson <peter@p12n.org>
       rhuijben   Bert Huijben <rhuijben@collab.net>
       stylesen   Senthil Kumaran S <senthil@collab.net>
@@ -81,12 +80,6 @@
       rassilon   Bill Tutt <bill@tutts.org> (Win32, COM, issue-1003-dev br.)
            pll   Paul lussier <p.lussier@comcast.net>        (releases)
 
-=======
-    psamuelson   Peter Samuelson <peter@p12n.org>
-      rhuijben   Bert Huijben <b.huijben@competence.biz>
-      stylesen   Senthil Kumaran S <senthil@collab.net>
-     steveking   Stefan Küng <tortoisesvn@gmail.com>
->>>>>>> 0213fdc3
 
 Commit access for specific areas:
 
@@ -114,10 +107,6 @@
       niemeyer   Gustavo Niemeyer <niemeyer@conectiva.com>   (svnperms.py)
         zbrown   Zack Brown <zbrown@tumblerings.org>         (doc)
         mprice   Michael Price <ectospheno@gmail.com>        (releases)
-<<<<<<< HEAD
-=======
-           pll   Paul lussier <p.lussier@comcast.net>        (releases)
->>>>>>> 0213fdc3
     jrepenning   Jack Repenning <jrepenning@collab.net>      (tools/dev)
       lonestar   Martin Maurer <martin.maurer@email.de>      (svnshow)
        shlomif   Shlomi Fish <shlomif@vipe.technion.ac.il>   (svn-push)
@@ -148,17 +137,13 @@
    rocketraman   Raman Gupta <rocketraman@fastmail.fm>       (svnmerge)
        rhansen   Richard Hansen <rhansen@bbn.com>            (svnstsw)
         larrys   Larry Shatzer, Jr. <larrys@gmail.com>       (svn-keyword-check.pl)
-<<<<<<< HEAD
          nmiyo   MIYOKAWA, Nobuyoshi <n-miyo@tempus.org>     (www: ja)
        rocksun   Rock Sun <daijun@gmail.com>                 (www: zh)
        kmradke   Kevin Radke <kmradke@gmail.com>             (add-needs-lock.py)
            esr   Eric S. Raymond <esr@thyrsus.com>           (svncutter)
      gmcdonald   Gavin McDonald <gavin@16degrees.com.au>     (build/hudson,
                                                               tools/buildbot)
-=======
-         nmiyo   MIYOKAWA, Nobuyoshi <n-miyo@tempus.org>     (faq: ja)
-       kmradke   Kevin Radke <kmradke@gmail.com>             (add-needs-lock.py)
->>>>>>> 0213fdc3
+      artagnon   Ramkumar Ramachandra <artagnon@gmail.com>   (svnrdump)
 
   Translation of message files:
 
@@ -174,11 +159,7 @@
        marcosc   Marcos Chaves <marcos.nospam@gmail.com>     (po: pt_BR)
         pynoos   Hojin Choi <hojin.choi@gmail.com>           (po: ko)
        blueboh   Jeong Seolin <blueboh@gmail.com>            (po: ko)
-<<<<<<< HEAD
      dongsheng   Dongsheng Song <songdongsheng@live.cn>      (po: zh_CN)
-=======
-        cauchy   Dongsheng Song <songdongsheng@live.cn>      (po: zh_CN)
->>>>>>> 0213fdc3
         hynnet   YingNing Huang <hyn@bao.hynnet.com>         (po: zh_CN)
           lark   Wang Jian <lark@linux.net.cn>               (po: zh_CN)
 giorgio_valoti   Giorgio Valoti <giorgio_v@mac.com>          (po: it)
@@ -195,23 +176,10 @@
                                                               improvements br.)
     nikclayton   Nik Clayton <nik@ngo.org.uk>                (perl-bindings-
                                                               improvements br.)
-<<<<<<< HEAD
        cacknin   Charles Acknin <charlesacknin@gmail.com>    (svnpatch-diff 
                                                               br.)
         holden   Holden Karau <holden@pigscanfly.ca>         (scheme-bindings br.)
-=======
-          sage   Sage LaTorra <sagelt@gmail.com>             (ctypes-python-
-                                                              bindings br.)
-       cacknin   Charles Acknin <charlesacknin@gmail.com>    (svnpatch-diff 
-                                                              br.)
-       sbutler   Stephen Butler <sbutler@elego.de>           (tree-conflicts
-                                                              br., diff-
-                                                              callbacks3 br.)
-    firemeteor   Guo Rui <timmyguo@mail.ustc.edu.cn>         (issue-2843-dev
-                                                              br.)
-     jwhitlock   Jeremy Whitlock <jcscoobyrs@gmail.com>      (ctypes-python-
-                                                              bindings br.)
->>>>>>> 0213fdc3
+       stefan2   Stefan Fuhrmann <stefanfuhrmann@alice-dsl.de> (performance br.)
 
   Subprojects that are complete, abandoned or have moved elsewhere:
 
@@ -235,15 +203,6 @@
     firemeteor   Guo Rui <timmyguo@mail.ustc.edu.cn>         (issue-2843-dev
                                                               br.)
 
-<<<<<<< HEAD
-=======
-Committers who have asked to be listed as dormant:
-
-        bdenny   Brian Estlin <brian@implementality.com>
-      rassilon   Bill Tutt <bill@tutts.org> (Win32, COM, issue-1003-dev br.)
-         kraai   Matt Kraai <kraai@alumni.cmu.edu>
-           kon   Kalle Olavi Niemitalo <kon@iki.fi>          (psvn.el)
->>>>>>> 0213fdc3
 
 ## Local Variables:
 ## coding:utf-8
