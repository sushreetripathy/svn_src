#!/usr/bin/env python
#
#
# Licensed to the Apache Software Foundation (ASF) under one
# or more contributor license agreements.  See the NOTICE file
# distributed with this work for additional information
# regarding copyright ownership.  The ASF licenses this file
# to you under the Apache License, Version 2.0 (the
# "License"); you may not use this file except in compliance
# with the License.  You may obtain a copy of the License at
#
#   http://www.apache.org/licenses/LICENSE-2.0
#
# Unless required by applicable law or agreed to in writing,
# software distributed under the License is distributed on an
# "AS IS" BASIS, WITHOUT WARRANTIES OR CONDITIONS OF ANY
# KIND, either express or implied.  See the License for the
# specific language governing permissions and limitations
# under the License.
#
#
#
# gen-make.py -- generate makefiles for building Subversion
#


import os
import sys
import getopt
try:
  my_getopt = getopt.gnu_getopt
except AttributeError:
  my_getopt = getopt.getopt
try:
  # Python >=3.0
  import configparser
except ImportError:
  # Python <3.0
  import ConfigParser as configparser

# for the generator modules
sys.path.insert(0, os.path.join('build', 'generator'))

# for getversion
sys.path.insert(1, 'build')

gen_modules = {
  'make' : ('gen_make', 'Makefiles for POSIX systems'),
  'dsp' : ('gen_msvc_dsp', 'MSVC 6.x project files'),
  'vcproj' : ('gen_vcnet_vcproj', 'VC.Net project files'),
  }

def main(fname, gentype, verfname=None,
         skip_depends=0, other_options=None):
  if verfname is None:
    verfname = os.path.join('subversion', 'include', 'svn_version.h')

  gen_module = __import__(gen_modules[gentype][0])

  generator = gen_module.Generator(fname, verfname, other_options)

  if not skip_depends:
    generator.compute_hdr_deps()

  generator.write()
  generator.write_sqlite_headers()

  if ('--debug', '') in other_options:
    for dep_type, target_dict in generator.graph.deps.items():
      sorted_targets = list(target_dict.keys()); sorted_targets.sort()
      for target in sorted_targets:
        print(dep_type + ": " + _objinfo(target))
        for source in target_dict[target]:
          print("  " + _objinfo(source))
      print("=" * 72)
    gen_keys = sorted(generator.__dict__.keys())
    for name in gen_keys:
      value = generator.__dict__[name]
      if isinstance(value, list):
        print(name + ": ")
        for i in value:
          print("  " + _objinfo(i))
        print("=" * 72)


def _objinfo(o):
  if isinstance(o, str):
    return repr(o)
  else:
    t = o.__class__.__name__
    n = getattr(o, 'name', '-')
    f = getattr(o, 'filename', '-')
    return "%s: %s %s" % (t,n,f)


def _usage_exit():
  "print usage, exit the script"
  print("USAGE:  gen-make.py [options...] [conf-file]")
  print("  -s        skip dependency generation")
  print("  --debug   print lots of stuff only developers care about")
  print("  --release release mode")
  print("  --reload  reuse all options from the previous invocation")
  print("            of the script, except -s, -t, --debug and --reload")
  print("  -t TYPE   use the TYPE generator; can be one of:")
  items = sorted(gen_modules.items())
  for name, (module, desc) in items:
<<<<<<< HEAD
    print('            %-12s  %s' % (name, desc))
  print("")
  print("            The default generator type is 'make'")
  print("")
  print("  Makefile-specific options:")
  print("")
  print("  --assume-shared-libs")
  print("           omit dependencies on libraries, on the assumption that")
  print("           shared libraries will be built, so that it is unnecessary")
  print("           to relink executables when the libraries that they depend")
  print("           on change.  This is an option for developers who want to")
  print("           increase the speed of frequent rebuilds.")
  print("           *** Do not use unless you understand the consequences. ***")
  print("")
  print("  UNIX-specific options:")
  print("")
  print("  --installed-libs")
  print("           Comma-separated list of Subversion libraries to find")
  print("           pre-installed instead of building (probably only")
  print("           useful for packagers)")
  print("")
  print("  Windows-specific options:")
  print("")
  print("  --with-apr=DIR")
  print("           the APR sources are in DIR")
  print("")
  print("  --with-apr-util=DIR")
  print("           the APR-Util sources are in DIR")
  print("")
  print("  --with-apr-iconv=DIR")
  print("           the APR-Iconv sources are in DIR")
  print("")
  print("  --with-berkeley-db=DIR")
  print("           look for Berkeley DB headers and libs in")
  print("           DIR")
  print("")
  print("  --with-neon=DIR")
  print("           the Neon sources are in DIR")
  print("")
  print("  --without-neon")
  print("           Don't build Neon sources (if present)")
  print("")
  print("  --with-serf=DIR")
  print("           the Serf sources are in DIR")
  print("")
  print("  --with-httpd=DIR")
  print("           the httpd sources and binaries required")
  print("           for building mod_dav_svn are in DIR;")
  print("           implies --with-apr{-util, -iconv}, but")
  print("           you can override them")
  print("")
  print("  --with-libintl=DIR")
  print("           look for GNU libintl headers and libs in DIR;")
  print("           implies --enable-nls")
  print("")
  print("  --with-openssl=DIR")
  print("           tell neon to look for OpenSSL headers")
  print("           and libs in DIR")
  print("")
  print("  --with-zlib=DIR")
  print("           tell neon to look for ZLib headers and")
  print("           libs in DIR")
  print("")
  print("  --with-junit=DIR")
  print("           look for the junit jar here")
  print("           junit is for testing the java bindings")
  print("")
  print("  --with-swig=DIR")
  print("           look for the swig program in DIR")
  print("")
  print("  --with-sqlite=DIR")
  print("           look for sqlite in DIR")
  print("")
  print("  --with-sasl=DIR")
  print("           look for the sasl headers and libs in DIR")
  print("")
  print("  --enable-pool-debug")
  print("           turn on APR pool debugging")
  print("")
  print("  --enable-purify")
  print("           add support for Purify instrumentation;")
  print("           implies --enable-pool-debug")
  print("")
  print("  --enable-quantify")
  print("           add support for Quantify instrumentation")
  print("")
  print("  --enable-nls")
  print("           add support for gettext localization")
  print("")
  print("  --enable-bdb-in-apr-util")
  print("           configure APR-Util to use Berkeley DB")
  print("")
  print("  --enable-ml")
  print("           enable use of ML assembler with zlib")
  print("")
  print("  --disable-shared")
  print("           only build static libraries")
  print("")
  print("  --vsnet-version=VER")
  print("           generate for VS.NET version VER (2002, 2003, 2005, 2008 or 2010)")
  print("           [only valid in combination with '-t vcproj']")
  print("")
  print("  --with-apr_memcache=DIR")
  print("           the apr_memcache sources are in DIR")
  sys.exit(1)
=======
    print '            %-12s  %s' % (name, desc)
  print
  print "            The default generator type is 'make'"
  print
  print "  Makefile-specific options:"
  print
  print "  --assume-shared-libs"
  print "           omit dependencies on libraries, on the assumption that"
  print "           shared libraries will be built, so that it is unnecessary"
  print "           to relink executables when the libraries that they depend"
  print "           on change.  This is an option for developers who want to"
  print "           increase the speed of frequent rebuilds."
  print "           *** Do not use unless you understand the consequences. ***"
  print
  print "  UNIX-specific options:"
  print
  print "  --installed-libs"
  print "           Comma-separated list of Subversion libraries to find"
  print "           pre-installed instead of building (probably only"
  print "           useful for packagers)"
  print
  print "  Windows-specific options:"
  print
  print "  --with-apr=DIR"
  print "           the APR sources are in DIR"
  print
  print "  --with-apr-util=DIR"
  print "           the APR-Util sources are in DIR"
  print
  print "  --with-apr-iconv=DIR"
  print "           the APR-Iconv sources are in DIR"
  print
  print "  --with-berkeley-db=DIR"
  print "           look for Berkeley DB headers and libs in"
  print "           DIR"
  print
  print "  --with-neon=DIR"
  print "           the Neon sources are in DIR"
  print
  print "  --without-neon"
  print "           Don't build Neon sources (if present)"
  print
  print "  --with-serf=DIR"
  print "           the Serf sources are in DIR"
  print
  print "  --with-httpd=DIR"
  print "           the httpd sources and binaries required"
  print "           for building mod_dav_svn are in DIR;"
  print "           implies --with-apr{-util, -iconv}, but"
  print "           you can override them"
  print
  print "  --with-libintl=DIR"
  print "           look for GNU libintl headers and libs in DIR;"
  print "           implies --enable-nls"
  print
  print "  --with-openssl=DIR"
  print "           tell neon to look for OpenSSL headers"
  print "           and libs in DIR"
  print
  print "  --with-zlib=DIR"
  print "           tell neon to look for ZLib headers and"
  print "           libs in DIR"
  print
  print "  --with-junit=DIR"
  print "           look for the junit jar here"
  print "           junit is for testing the java bindings"
  print
  print "  --with-swig=DIR"
  print "           look for the swig program in DIR"
  print
  print "  --with-sasl=DIR"
  print "           look for the sasl headers and libs in DIR"
  print
  print "  --enable-pool-debug"
  print "           turn on APR pool debugging"
  print
  print "  --enable-purify"
  print "           add support for Purify instrumentation;"
  print "           implies --enable-pool-debug"
  print
  print "  --enable-quantify"
  print "           add support for Quantify instrumentation"
  print
  print "  --enable-nls"
  print "           add support for gettext localization"
  print
  print "  --enable-bdb-in-apr-util"
  print "           configure APR-Util to use Berkeley DB"
  print
  print "  --enable-ml"
  print "           enable use of ML assembler with zlib"
  print
  print "  --disable-shared"
  print "           only build static libraries"
  print
  print "  --vsnet-version=VER"
  print "           generate for VS.NET version VER (2002, 2003, 2005 or 2008)"
  print "           [only valid in combination with '-t vcproj']"
  print
  print "  --with-apr_memcache=DIR"
  print "           the apr_memcache sources are in DIR"
  sys.exit(0)
>>>>>>> 0213fdc3


class Options:
  def __init__(self):
    self.list = []
    self.dict = {}

  def add(self, opt, val):
    if opt in self.dict:
      self.list[self.dict[opt]] = (opt, val)
    else:
      self.dict[opt] = len(self.list)
      self.list.append((opt, val))

if __name__ == '__main__':
  try:
    opts, args = my_getopt(sys.argv[1:], 'st:',
                           ['debug',
                            'release',
                            'reload',
                            'assume-shared-libs',
                            'with-apr=',
                            'with-apr-util=',
                            'with-apr-iconv=',
                            'with-berkeley-db=',
                            'with-neon=',
                            'without-neon',
                            'with-serf=',
                            'with-httpd=',
                            'with-libintl=',
                            'with-openssl=',
                            'with-zlib=',
                            'with-junit=',
                            'with-swig=',
                            'with-sqlite=',
                            'with-sasl=',
                            'with-apr_memcache=',
                            'enable-pool-debug',
                            'enable-purify',
                            'enable-quantify',
                            'enable-nls',
                            'enable-bdb-in-apr-util',
                            'enable-ml',
                            'disable-shared',
                            'installed-libs=',
                            'vsnet-version=',
                            ])
    if len(args) > 1:
      _usage_exit()
  except getopt.GetoptError:
    _usage_exit()

  conf = 'build.conf'
  skip = 0
  gentype = 'make'
  rest = Options()

  if args:
    conf = args[0]

  # First merge options with previously saved to gen-make.opts if --reload
  # options used
  for opt, val in opts:
    if opt == '--reload':
      prev_conf = configparser.ConfigParser()
      prev_conf.read('gen-make.opts')
      for opt, val in prev_conf.items('options'):
        if opt != '--debug':
          rest.add(opt, val)
      del prev_conf
    else:
      rest.add(opt, val)

  # Parse options list
  for opt, val in rest.list:
    if opt == '-s':
      skip = 1
    elif opt == '-t':
      gentype = val
    else:
      if opt == '--with-httpd':
        rest.add('--with-apr', os.path.join(val, 'srclib', 'apr'))
        rest.add('--with-apr-util', os.path.join(val, 'srclib', 'apr-util'))
        rest.add('--with-apr-iconv', os.path.join(val, 'srclib', 'apr-iconv'))

  # Remember all options so that --reload and other scripts can use them
  opt_conf = open('gen-make.opts', 'w')
  opt_conf.write('[options]\n')
  for opt, val in rest.list:
    opt_conf.write(opt + ' = ' + val + '\n')
  opt_conf.close()

  if gentype not in gen_modules.keys():
    _usage_exit()

  main(conf, gentype, skip_depends=skip, other_options=rest.list)


### End of file.<|MERGE_RESOLUTION|>--- conflicted
+++ resolved
@@ -104,7 +104,6 @@
   print("  -t TYPE   use the TYPE generator; can be one of:")
   items = sorted(gen_modules.items())
   for name, (module, desc) in items:
-<<<<<<< HEAD
     print('            %-12s  %s' % (name, desc))
   print("")
   print("            The default generator type is 'make'")
@@ -168,6 +167,9 @@
   print("           tell neon to look for ZLib headers and")
   print("           libs in DIR")
   print("")
+  print("  --with-jdk=DIR")
+  print("           look for the java development kit here")
+  print("")
   print("  --with-junit=DIR")
   print("           look for the junit jar here")
   print("           junit is for testing the java bindings")
@@ -210,110 +212,6 @@
   print("  --with-apr_memcache=DIR")
   print("           the apr_memcache sources are in DIR")
   sys.exit(1)
-=======
-    print '            %-12s  %s' % (name, desc)
-  print
-  print "            The default generator type is 'make'"
-  print
-  print "  Makefile-specific options:"
-  print
-  print "  --assume-shared-libs"
-  print "           omit dependencies on libraries, on the assumption that"
-  print "           shared libraries will be built, so that it is unnecessary"
-  print "           to relink executables when the libraries that they depend"
-  print "           on change.  This is an option for developers who want to"
-  print "           increase the speed of frequent rebuilds."
-  print "           *** Do not use unless you understand the consequences. ***"
-  print
-  print "  UNIX-specific options:"
-  print
-  print "  --installed-libs"
-  print "           Comma-separated list of Subversion libraries to find"
-  print "           pre-installed instead of building (probably only"
-  print "           useful for packagers)"
-  print
-  print "  Windows-specific options:"
-  print
-  print "  --with-apr=DIR"
-  print "           the APR sources are in DIR"
-  print
-  print "  --with-apr-util=DIR"
-  print "           the APR-Util sources are in DIR"
-  print
-  print "  --with-apr-iconv=DIR"
-  print "           the APR-Iconv sources are in DIR"
-  print
-  print "  --with-berkeley-db=DIR"
-  print "           look for Berkeley DB headers and libs in"
-  print "           DIR"
-  print
-  print "  --with-neon=DIR"
-  print "           the Neon sources are in DIR"
-  print
-  print "  --without-neon"
-  print "           Don't build Neon sources (if present)"
-  print
-  print "  --with-serf=DIR"
-  print "           the Serf sources are in DIR"
-  print
-  print "  --with-httpd=DIR"
-  print "           the httpd sources and binaries required"
-  print "           for building mod_dav_svn are in DIR;"
-  print "           implies --with-apr{-util, -iconv}, but"
-  print "           you can override them"
-  print
-  print "  --with-libintl=DIR"
-  print "           look for GNU libintl headers and libs in DIR;"
-  print "           implies --enable-nls"
-  print
-  print "  --with-openssl=DIR"
-  print "           tell neon to look for OpenSSL headers"
-  print "           and libs in DIR"
-  print
-  print "  --with-zlib=DIR"
-  print "           tell neon to look for ZLib headers and"
-  print "           libs in DIR"
-  print
-  print "  --with-junit=DIR"
-  print "           look for the junit jar here"
-  print "           junit is for testing the java bindings"
-  print
-  print "  --with-swig=DIR"
-  print "           look for the swig program in DIR"
-  print
-  print "  --with-sasl=DIR"
-  print "           look for the sasl headers and libs in DIR"
-  print
-  print "  --enable-pool-debug"
-  print "           turn on APR pool debugging"
-  print
-  print "  --enable-purify"
-  print "           add support for Purify instrumentation;"
-  print "           implies --enable-pool-debug"
-  print
-  print "  --enable-quantify"
-  print "           add support for Quantify instrumentation"
-  print
-  print "  --enable-nls"
-  print "           add support for gettext localization"
-  print
-  print "  --enable-bdb-in-apr-util"
-  print "           configure APR-Util to use Berkeley DB"
-  print
-  print "  --enable-ml"
-  print "           enable use of ML assembler with zlib"
-  print
-  print "  --disable-shared"
-  print "           only build static libraries"
-  print
-  print "  --vsnet-version=VER"
-  print "           generate for VS.NET version VER (2002, 2003, 2005 or 2008)"
-  print "           [only valid in combination with '-t vcproj']"
-  print
-  print "  --with-apr_memcache=DIR"
-  print "           the apr_memcache sources are in DIR"
-  sys.exit(0)
->>>>>>> 0213fdc3
 
 
 class Options:
@@ -346,6 +244,7 @@
                             'with-libintl=',
                             'with-openssl=',
                             'with-zlib=',
+                            'with-jdk=',
                             'with-junit=',
                             'with-swig=',
                             'with-sqlite=',
