/**
 * @copyright
 * ====================================================================
 *    Licensed to the Apache Software Foundation (ASF) under one
 *    or more contributor license agreements.  See the NOTICE file
 *    distributed with this work for additional information
 *    regarding copyright ownership.  The ASF licenses this file
 *    to you under the Apache License, Version 2.0 (the
 *    "License"); you may not use this file except in compliance
 *    with the License.  You may obtain a copy of the License at
 *
 *      http://www.apache.org/licenses/LICENSE-2.0
 *
 *    Unless required by applicable law or agreed to in writing,
 *    software distributed under the License is distributed on an
 *    "AS IS" BASIS, WITHOUT WARRANTIES OR CONDITIONS OF ANY
 *    KIND, either express or implied.  See the License for the
 *    specific language governing permissions and limitations
 *    under the License.
 * ====================================================================
 * @endcopyright
 *
 * @file BlameCallback.h
 * @brief Interface of the class BlameCallback
 */

#ifndef BLAMECALLBACK_H
#define BLAMECALLBACK_H

#include <jni.h>
#include "svn_client.h"

/**
 * This class holds a Java callback object, which will receive every
 * line of the file for which the callback information is requested.
 */
class BlameCallback
{
 public:
  BlameCallback(jobject jcallback);
  ~BlameCallback();

  static svn_error_t *callback(void *baton,
                               svn_revnum_t start_revnum,
                               svn_revnum_t end_revnum,
                               apr_int64_t line_no,
                               svn_revnum_t revision,
                               apr_hash_t *rev_props,
                               svn_revnum_t merged_revision,
                               apr_hash_t *merged_rev_props,
                               const char *merged_path,
                               const char *line,
                               svn_boolean_t local_change,
                               apr_pool_t *pool);

 protected:
<<<<<<< HEAD
  svn_error_t *singleLine(apr_int64_t line_no,
=======
  svn_error_t *singleLine(svn_revnum_t start_revnum,
                          svn_revnum_t end_revnum,
                          apr_int64_t line_no,
>>>>>>> 4cf18c3e
                          svn_revnum_t revision,
                          apr_hash_t *rev_props,
                          svn_revnum_t merged_revision,
                          apr_hash_t *merged_rev_props,
                          const char *merged_path,
                          const char *line,
                          svn_boolean_t local_change,
                          apr_pool_t *pool);

 private:
  /**
   * This a local reference to the Java object.
   */
  jobject m_callback;
};

#endif  // BLAMECALLBACK_H<|MERGE_RESOLUTION|>--- conflicted
+++ resolved
@@ -54,13 +54,9 @@
                                apr_pool_t *pool);
 
  protected:
-<<<<<<< HEAD
-  svn_error_t *singleLine(apr_int64_t line_no,
-=======
   svn_error_t *singleLine(svn_revnum_t start_revnum,
                           svn_revnum_t end_revnum,
                           apr_int64_t line_no,
->>>>>>> 4cf18c3e
                           svn_revnum_t revision,
                           apr_hash_t *rev_props,
                           svn_revnum_t merged_revision,
