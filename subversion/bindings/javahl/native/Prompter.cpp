/**
 * @copyright
 * ====================================================================
 *    Licensed to the Apache Software Foundation (ASF) under one
 *    or more contributor license agreements.  See the NOTICE file
 *    distributed with this work for additional information
 *    regarding copyright ownership.  The ASF licenses this file
 *    to you under the Apache License, Version 2.0 (the
 *    "License"); you may not use this file except in compliance
 *    with the License.  You may obtain a copy of the License at
 *
 *      http://www.apache.org/licenses/LICENSE-2.0
 *
 *    Unless required by applicable law or agreed to in writing,
 *    software distributed under the License is distributed on an
 *    "AS IS" BASIS, WITHOUT WARRANTIES OR CONDITIONS OF ANY
 *    KIND, either express or implied.  See the License for the
 *    specific language governing permissions and limitations
 *    under the License.
 * ====================================================================
 * @endcopyright
 *
 * @file Prompter.cpp
 * @brief Implementation of the class Prompter
 */

#include "Prompter.h"
#include "Pool.h"
#include "JNIUtil.h"
#include "JNIStringHolder.h"
#include "../include/org_apache_subversion_javahl_callback_UserPasswordCallback.h"
#include <apr_strings.h>
#include "svn_auth.h"
#include "svn_error.h"
#include "svn_error_codes.h"
#include "svn_private_config.h"

/**
 * Constructor
 * @param jprompter     a global reference to the Java callback object
 * @param v2            the callback objects implements PromptUserPassword2
 * @param v3            the callback objects implements PromptUserPassword3
 */
Prompter::Prompter(jobject jprompter)
{
  m_prompter = jprompter;
}

Prompter::~Prompter()
{
  if (m_prompter!= NULL)
    {
      // Since the reference to the Java object is a global one, it
      // has to be deleted.
      JNIEnv *env = JNIUtil::getEnv();
      env->DeleteGlobalRef(m_prompter);
    }
}

/**
 * Create a C++ peer object for the Java callback object
 *
 * @param jprompter     Java callback object
 * @return              C++ peer object
 */
Prompter *Prompter::makeCPrompter(jobject jprompter)
{
  // If we have no Java object, we need no C++ object.
  if (jprompter == NULL)
    return NULL;

  JNIEnv *env = JNIUtil::getEnv();

  // Create a local frame for our references
  env->PushLocalFrame(LOCAL_FRAME_SIZE);
<<<<<<< HEAD
  if (JNIUtil::isJavaExceptionThrown())
    return NULL;

  // Sanity check that the Java object implements PromptUserPassword.
  jclass clazz = env->FindClass(JAVA_PACKAGE"/PromptUserPassword");
  if (JNIUtil::isJavaExceptionThrown())
    POP_AND_RETURN_NULL;

  if (!env->IsInstanceOf(jprompter, clazz))
    POP_AND_RETURN_NULL;

  // Check if PromptUserPassword2 is implemented by the Java object.
  jclass clazz2 = env->FindClass(JAVA_PACKAGE"/PromptUserPassword2");
=======
>>>>>>> 8d8a5012
  if (JNIUtil::isJavaExceptionThrown())
    POP_AND_RETURN_NULL;

<<<<<<< HEAD
  bool v2 = env->IsInstanceOf(jprompter, clazz2) ? true: false;
  if (JNIUtil::isJavaExceptionThrown())
    POP_AND_RETURN_NULL;

  bool v3 = false;
  if (v2)
    {
      // Check if PromptUserPassword3 is implemented by the Java object.
      jclass clazz3 = env->FindClass(JAVA_PACKAGE"/PromptUserPassword3");
      if (JNIUtil::isJavaExceptionThrown())
        POP_AND_RETURN_NULL;

      v3 = env->IsInstanceOf(jprompter, clazz3) ? true: false;
      if (JNIUtil::isJavaExceptionThrown())
        POP_AND_RETURN_NULL;
    }
=======
  // Sanity check that the Java object implements PromptUserPassword.
  jclass clazz = env->FindClass(JAVA_PACKAGE"/callback/UserPasswordCallback");
  if (JNIUtil::isJavaExceptionThrown())
    POP_AND_RETURN_NULL;

  if (!env->IsInstanceOf(jprompter, clazz))
    POP_AND_RETURN_NULL;
>>>>>>> 8d8a5012

  // Create a new global ref for the Java object, because it is
  // longer used that this call.
  jobject myPrompt = env->NewGlobalRef(jprompter);
  if (JNIUtil::isJavaExceptionThrown())
    POP_AND_RETURN_NULL;

  env->PopLocalFrame(NULL);

  // Create the C++ peer.
  return new Prompter(myPrompt);
}

/**
 * Retrieve the username from the Java object
 * @return Java string for the username or NULL
 */
jstring Prompter::username()
{
  JNIEnv *env = JNIUtil::getEnv();

  // Create a local frame for our references
  env->PushLocalFrame(LOCAL_FRAME_SIZE);
  if (JNIUtil::isJavaExceptionThrown())
    return NULL;

  // The method id will not change during the time this library is
  // loaded, so it can be cached.
  static jmethodID mid = 0;

  if (mid == 0)
    {
      jclass clazz = env->FindClass(JAVA_PACKAGE"/PromptUserPassword");
      if (JNIUtil::isJavaExceptionThrown())
        POP_AND_RETURN_NULL;

      mid = env->GetMethodID(clazz, "getUsername", "()Ljava/lang/String;");
      if (JNIUtil::isJavaExceptionThrown() || mid == 0)
        POP_AND_RETURN_NULL;
    }

  jstring ret = static_cast<jstring>(env->CallObjectMethod(m_prompter, mid));
  if (JNIUtil::isJavaExceptionThrown())
    POP_AND_RETURN_NULL;

  return (jstring) env->PopLocalFrame(ret);
}

/**
 * Retrieve the password from the Java object
 * @return Java string for the password or NULL
 */
jstring Prompter::password()
{
  JNIEnv *env = JNIUtil::getEnv();

  // Create a local frame for our references
  env->PushLocalFrame(LOCAL_FRAME_SIZE);
  if (JNIUtil::isJavaExceptionThrown())
    return NULL;

  // The method id will not change during the time this library is
  // loaded, so it can be cached.
  static jmethodID mid = 0;

  if (mid == 0)
    {
      jclass clazz = env->FindClass(JAVA_PACKAGE"/PromptUserPassword");
      if (JNIUtil::isJavaExceptionThrown())
        POP_AND_RETURN_NULL;

      mid = env->GetMethodID(clazz, "getPassword", "()Ljava/lang/String;");
      if (JNIUtil::isJavaExceptionThrown() || mid == 0)
        POP_AND_RETURN_NULL;
    }

  jstring ret = static_cast<jstring>(env->CallObjectMethod(m_prompter, mid));
  if (JNIUtil::isJavaExceptionThrown())
    return NULL;

  return (jstring) env->PopLocalFrame(ret);
}
/**
 * Ask the user a question, which can be answered by yes/no.
 * @param realm         the server realm, for which this question is asked
 * @param question      the question to ask the user
 * @param yesIsDefault  flag if the yes-button should be the default button
 * @return flag who the user answered the question
 */
bool Prompter::askYesNo(const char *realm, const char *question,
                        bool yesIsDefault)
{
  JNIEnv *env = JNIUtil::getEnv();

  // Create a local frame for our references
  env->PushLocalFrame(LOCAL_FRAME_SIZE);
  if (JNIUtil::isJavaExceptionThrown())
    return false;

  // The method id will not change during the time this library is
  // loaded, so it can be cached.
  static jmethodID mid = 0;

  if (mid == 0)
    {
      jclass clazz = env->FindClass(JAVA_PACKAGE"/PromptUserPassword");
      if (JNIUtil::isJavaExceptionThrown())
        POP_AND_RETURN(false);

      mid = env->GetMethodID(clazz, "askYesNo",
                             "(Ljava/lang/String;Ljava/lang/String;Z)Z");
      if (JNIUtil::isJavaExceptionThrown() || mid == 0)
        POP_AND_RETURN(false);
    }

  // convert the texts to Java strings
  jstring jrealm = JNIUtil::makeJString(realm);
  if (JNIUtil::isJavaExceptionThrown())
    POP_AND_RETURN(false);

  jstring jquestion = JNIUtil::makeJString(question);
  if (JNIUtil::isJavaExceptionThrown())
    POP_AND_RETURN(false);

  // execute the callback
  jboolean ret = env->CallBooleanMethod(m_prompter, mid, jrealm, jquestion,
                                        yesIsDefault ? JNI_TRUE : JNI_FALSE);
  if (JNIUtil::isJavaExceptionThrown())
    POP_AND_RETURN(false);

  env->PopLocalFrame(NULL);
  return ret ? true:false;
}

const char *Prompter::askQuestion(const char *realm, const char *question,
                                  bool showAnswer, bool maySave)
{
  JNIEnv *env = JNIUtil::getEnv();
<<<<<<< HEAD

  // Create a local frame for our references
  env->PushLocalFrame(LOCAL_FRAME_SIZE);
  if (JNIUtil::isJavaExceptionThrown())
    return false;

  if (m_version3)
    {
      static jmethodID mid = 0;
      static jmethodID mid2 = 0;
      if (mid == 0)
        {
          jclass clazz = env->FindClass(JAVA_PACKAGE"/PromptUserPassword3");
          if (JNIUtil::isJavaExceptionThrown())
            POP_AND_RETURN_NULL;

          mid = env->GetMethodID(clazz, "askQuestion",
                                 "(Ljava/lang/String;Ljava/lang/String;"
                                 "ZZ)Ljava/lang/String;");
          if (JNIUtil::isJavaExceptionThrown() || mid == 0)
            POP_AND_RETURN_NULL;

          mid2 = env->GetMethodID(clazz, "userAllowedSave", "()Z");
          if (JNIUtil::isJavaExceptionThrown() || mid == 0)
            POP_AND_RETURN_NULL;
        }

      jstring jrealm = JNIUtil::makeJString(realm);
      if (JNIUtil::isJavaExceptionThrown())
        POP_AND_RETURN_NULL;

      jstring jquestion = JNIUtil::makeJString(question);
      if (JNIUtil::isJavaExceptionThrown())
        POP_AND_RETURN_NULL;

      jstring janswer = static_cast<jstring>(
                           env->CallObjectMethod(m_prompter, mid, jrealm,
                                        jquestion,
                                        showAnswer ? JNI_TRUE : JNI_FALSE,
                                        maySave ? JNI_TRUE : JNI_FALSE));
      if (JNIUtil::isJavaExceptionThrown())
        POP_AND_RETURN_NULL;

      JNIStringHolder answer(janswer);
      if (answer != NULL)
        {
          m_answer = answer;
          m_maySave = env->CallBooleanMethod(m_prompter, mid2) ? true: false;
          if (JNIUtil::isJavaExceptionThrown())
            POP_AND_RETURN_NULL;
        }
      else
        {
          m_answer = "";
          m_maySave = false;
        }
    }
  else
    {
      static jmethodID mid = 0;
      if (mid == 0)
        {
          jclass clazz = env->FindClass(JAVA_PACKAGE"/PromptUserPassword");
          if (JNIUtil::isJavaExceptionThrown())
            POP_AND_RETURN_NULL;

          mid = env->GetMethodID(clazz, "askQuestion",
                                 "(Ljava/lang/String;Ljava/lang/String;Z)"
                                 "Ljava/lang/String;");
          if (JNIUtil::isJavaExceptionThrown() || mid == 0)
            POP_AND_RETURN_NULL;
        }

      jstring jrealm = JNIUtil::makeJString(realm);
      if (JNIUtil::isJavaExceptionThrown())
        POP_AND_RETURN_NULL;

      jstring jquestion = JNIUtil::makeJString(question);
      if (JNIUtil::isJavaExceptionThrown())
        POP_AND_RETURN_NULL;

      jstring janswer = static_cast<jstring>(
                            env->CallObjectMethod(m_prompter, mid, jrealm,
                                jquestion, showAnswer ? JNI_TRUE : JNI_FALSE));
      if (JNIUtil::isJavaExceptionThrown())
        POP_AND_RETURN_NULL;

      JNIStringHolder answer(janswer);
      if (answer != NULL)
        {
          m_answer = answer;
          if (maySave)
            m_maySave = askYesNo(realm, _("May save the answer ?"), true);
          else
            m_maySave = false;
        }
      else
        {
          m_answer = "";
          m_maySave = false;
        }
    }

  env->PopLocalFrame(NULL);
  return m_answer.c_str();
}
=======

  // Create a local frame for our references
  env->PushLocalFrame(LOCAL_FRAME_SIZE);
  if (JNIUtil::isJavaExceptionThrown())
    return false;

  static jmethodID mid = 0;
  static jmethodID mid2 = 0;
  if (mid == 0)
    {
      jclass clazz = env->FindClass(JAVA_PACKAGE"/PromptUserPassword3");
      if (JNIUtil::isJavaExceptionThrown())
        POP_AND_RETURN_NULL;

      mid = env->GetMethodID(clazz, "askQuestion",
                             "(Ljava/lang/String;Ljava/lang/String;"
                             "ZZ)Ljava/lang/String;");
      if (JNIUtil::isJavaExceptionThrown() || mid == 0)
        POP_AND_RETURN_NULL;

      mid2 = env->GetMethodID(clazz, "userAllowedSave", "()Z");
      if (JNIUtil::isJavaExceptionThrown() || mid == 0)
        POP_AND_RETURN_NULL;
    }

  jstring jrealm = JNIUtil::makeJString(realm);
  if (JNIUtil::isJavaExceptionThrown())
    POP_AND_RETURN_NULL;

  jstring jquestion = JNIUtil::makeJString(question);
  if (JNIUtil::isJavaExceptionThrown())
    POP_AND_RETURN_NULL;

  jstring janswer = static_cast<jstring>(
                       env->CallObjectMethod(m_prompter, mid, jrealm,
                                    jquestion,
                                    showAnswer ? JNI_TRUE : JNI_FALSE,
                                    maySave ? JNI_TRUE : JNI_FALSE));
  if (JNIUtil::isJavaExceptionThrown())
    POP_AND_RETURN_NULL;
>>>>>>> 8d8a5012

  JNIStringHolder answer(janswer);
  if (answer != NULL)
    {
<<<<<<< HEAD
      static jmethodID mid = 0;
      JNIEnv *env = JNIUtil::getEnv();

      // Create a local frame for our references
      env->PushLocalFrame(LOCAL_FRAME_SIZE);
      if (JNIUtil::isJavaExceptionThrown())
        return -1;

      if (mid == 0)
        {
          jclass clazz = env->FindClass(JAVA_PACKAGE"/PromptUserPassword2");
          if (JNIUtil::isJavaExceptionThrown())
            POP_AND_RETURN(-1);

          mid = env->GetMethodID(clazz, "askTrustSSLServer",
                                 "(Ljava/lang/String;Z)I");
          if (JNIUtil::isJavaExceptionThrown() || mid == 0)
            POP_AND_RETURN(-1);
        }
      jstring jquestion = JNIUtil::makeJString(question);
      if (JNIUtil::isJavaExceptionThrown())
        POP_AND_RETURN(-1);

      jint ret = env->CallIntMethod(m_prompter, mid, jquestion,
                                    maySave ? JNI_TRUE : JNI_FALSE);
      if (JNIUtil::isJavaExceptionThrown())
        POP_AND_RETURN(-1);

      env->PopLocalFrame(NULL);
      return ret;
    }
  else
    {
      std::string q = question;
      if (maySave)
        q += _("(R)eject, accept (t)emporarily or accept (p)ermanently?");
      else
        q += _("(R)eject or accept (t)emporarily?");

      const char *answer = askQuestion(NULL, q.c_str(), true, false);
      if (*answer == 't' || *answer == 'T')
        return
          org_apache_subversion_javahl_callback_UserPasswordCallback_AcceptTemporary;
      else if (maySave && (*answer == 'p' || *answer == 'P'))
        return
          org_apache_subversion_javahl_callback_UserPasswordCallback_AcceptPermanently;
      else
        return org_apache_subversion_javahl_callback_UserPasswordCallback_Reject;
=======
      m_answer = answer;
      m_maySave = env->CallBooleanMethod(m_prompter, mid2) ? true: false;
      if (JNIUtil::isJavaExceptionThrown())
        POP_AND_RETURN_NULL;
    }
  else
    {
      m_answer = "";
      m_maySave = false;
>>>>>>> 8d8a5012
    }

  env->PopLocalFrame(NULL);
  return m_answer.c_str();
}

int Prompter::askTrust(const char *question, bool maySave)
{
   static jmethodID mid = 0;
   JNIEnv *env = JNIUtil::getEnv();

   // Create a local frame for our references
   env->PushLocalFrame(LOCAL_FRAME_SIZE);
   if (JNIUtil::isJavaExceptionThrown())
     return -1;

   if (mid == 0)
     {
       jclass clazz = env->FindClass(JAVA_PACKAGE"/PromptUserPassword2");
       if (JNIUtil::isJavaExceptionThrown())
         POP_AND_RETURN(-1);

       mid = env->GetMethodID(clazz, "askTrustSSLServer",
                              "(Ljava/lang/String;Z)I");
       if (JNIUtil::isJavaExceptionThrown() || mid == 0)
         POP_AND_RETURN(-1);
     }
   jstring jquestion = JNIUtil::makeJString(question);
   if (JNIUtil::isJavaExceptionThrown())
     POP_AND_RETURN(-1);

   jint ret = env->CallIntMethod(m_prompter, mid, jquestion,
                                 maySave ? JNI_TRUE : JNI_FALSE);
   if (JNIUtil::isJavaExceptionThrown())
     POP_AND_RETURN(-1);

   env->PopLocalFrame(NULL);
   return ret;
}

bool Prompter::prompt(const char *realm, const char *pi_username, bool maySave)
{
  JNIEnv *env = JNIUtil::getEnv();
  jboolean ret;

  // Create a local frame for our references
  env->PushLocalFrame(LOCAL_FRAME_SIZE);
  if (JNIUtil::isJavaExceptionThrown())
    return false;
<<<<<<< HEAD

  if (m_version3)
    {
      static jmethodID mid = 0;
      static jmethodID mid2 = 0;
      if (mid == 0)
        {
          jclass clazz = env->FindClass(JAVA_PACKAGE"/PromptUserPassword3");
          if (JNIUtil::isJavaExceptionThrown())
            POP_AND_RETURN(false);

          mid = env->GetMethodID(clazz, "prompt",
                                 "(Ljava/lang/String;Ljava/lang/String;Z)Z");
          if (JNIUtil::isJavaExceptionThrown() || mid == 0)
            POP_AND_RETURN(false);

          mid2 = env->GetMethodID(clazz, "userAllowedSave", "()Z");
          if (JNIUtil::isJavaExceptionThrown() || mid == 0)
            POP_AND_RETURN(false);
        }

      jstring jrealm = JNIUtil::makeJString(realm);
      if (JNIUtil::isJavaExceptionThrown())
        POP_AND_RETURN(false);

      jstring jusername = JNIUtil::makeJString(pi_username);
      if (JNIUtil::isJavaExceptionThrown())
        POP_AND_RETURN(false);

      ret = env->CallBooleanMethod(m_prompter, mid, jrealm, jusername,
                                   maySave ? JNI_TRUE: JNI_FALSE);
      if (JNIUtil::isJavaExceptionThrown())
        POP_AND_RETURN(false);

      m_maySave = env->CallBooleanMethod(m_prompter, mid2) ? true : false;
      if (JNIUtil::isJavaExceptionThrown())
        POP_AND_RETURN(false);
    }
  else
    {
      static jmethodID mid = 0;
      if (mid == 0)
        {
          jclass clazz = env->FindClass(JAVA_PACKAGE"/PromptUserPassword");
          if (JNIUtil::isJavaExceptionThrown())
            POP_AND_RETURN(false);

          mid = env->GetMethodID(clazz, "prompt",
                                 "(Ljava/lang/String;Ljava/lang/String;)Z");
          if (JNIUtil::isJavaExceptionThrown() || mid == 0)
            POP_AND_RETURN(false);
        }

      jstring jrealm = JNIUtil::makeJString(realm);
      if (JNIUtil::isJavaExceptionThrown())
        POP_AND_RETURN(false);

      jstring jusername = JNIUtil::makeJString(pi_username);
      if (JNIUtil::isJavaExceptionThrown())
        POP_AND_RETURN(false);

      ret = env->CallBooleanMethod(m_prompter, mid, jrealm, jusername);
      if (JNIUtil::isJavaExceptionThrown())
        POP_AND_RETURN(false);

      if (maySave)
        m_maySave = askYesNo(realm, _("May save the answer ?"), true);
      else
        m_maySave = false;
    }
=======

  static jmethodID mid = 0;
  static jmethodID mid2 = 0;
  if (mid == 0)
    {
      jclass clazz = env->FindClass(JAVA_PACKAGE"/PromptUserPassword3");
      if (JNIUtil::isJavaExceptionThrown())
        POP_AND_RETURN(false);

      mid = env->GetMethodID(clazz, "prompt",
                             "(Ljava/lang/String;Ljava/lang/String;Z)Z");
      if (JNIUtil::isJavaExceptionThrown() || mid == 0)
        POP_AND_RETURN(false);

      mid2 = env->GetMethodID(clazz, "userAllowedSave", "()Z");
      if (JNIUtil::isJavaExceptionThrown() || mid == 0)
        POP_AND_RETURN(false);
    }

  jstring jrealm = JNIUtil::makeJString(realm);
  if (JNIUtil::isJavaExceptionThrown())
    POP_AND_RETURN(false);

  jstring jusername = JNIUtil::makeJString(pi_username);
  if (JNIUtil::isJavaExceptionThrown())
    POP_AND_RETURN(false);

  ret = env->CallBooleanMethod(m_prompter, mid, jrealm, jusername,
                               maySave ? JNI_TRUE: JNI_FALSE);
  if (JNIUtil::isJavaExceptionThrown())
    POP_AND_RETURN(false);

  m_maySave = env->CallBooleanMethod(m_prompter, mid2) ? true : false;
  if (JNIUtil::isJavaExceptionThrown())
    POP_AND_RETURN(false);
>>>>>>> 8d8a5012

  env->PopLocalFrame(NULL);
  return ret ? true:false;
}

svn_auth_provider_object_t *Prompter::getProviderSimple()
{
  apr_pool_t *pool = JNIUtil::getRequestPool()->pool();
  svn_auth_provider_object_t *provider;
  svn_auth_get_simple_prompt_provider(&provider,
                                      simple_prompt,
                                      this,
                                      2, /* retry limit */
                                      pool);

  return provider;
}

svn_auth_provider_object_t *Prompter::getProviderUsername()
{
  apr_pool_t *pool = JNIUtil::getRequestPool()->pool();
  svn_auth_provider_object_t *provider;
  svn_auth_get_username_prompt_provider(&provider,
                                        username_prompt,
                                        this,
                                        2, /* retry limit */
                                        pool);

  return provider;
}

svn_auth_provider_object_t *Prompter::getProviderServerSSLTrust()
{
  apr_pool_t *pool = JNIUtil::getRequestPool()->pool();
  svn_auth_provider_object_t *provider;
  svn_auth_get_ssl_server_trust_prompt_provider
    (&provider, ssl_server_trust_prompt, this, pool);

  return provider;
}

svn_auth_provider_object_t *Prompter::getProviderClientSSL()
{
  apr_pool_t *pool = JNIUtil::getRequestPool()->pool();
  svn_auth_provider_object_t *provider;
  svn_auth_get_ssl_client_cert_prompt_provider(&provider,
                                               ssl_client_cert_prompt,
                                               this,
                                               2 /* retry limit */,
                                               pool);

  return provider;
}

svn_auth_provider_object_t *Prompter::getProviderClientSSLPassword()
{
  apr_pool_t *pool = JNIUtil::getRequestPool()->pool();
  svn_auth_provider_object_t *provider;
  svn_auth_get_ssl_client_cert_pw_prompt_provider
    (&provider, ssl_client_cert_pw_prompt, this, 2 /* retry limit */,
     pool);

  return provider;
}

svn_error_t *Prompter::simple_prompt(svn_auth_cred_simple_t **cred_p,
                                     void *baton,
                                     const char *realm, const char *username,
                                     svn_boolean_t may_save,
                                     apr_pool_t *pool)
{
  Prompter *that = (Prompter*)baton;
  svn_auth_cred_simple_t *ret =
    (svn_auth_cred_simple_t*)apr_pcalloc(pool, sizeof(*ret));
  if (!that->prompt(realm, username, may_save ? true : false))
    return svn_error_create(SVN_ERR_RA_NOT_AUTHORIZED, NULL,
                            _("User canceled dialog"));
  jstring juser = that->username();
  JNIStringHolder user(juser);
  if (user == NULL)
    return svn_error_create(SVN_ERR_RA_NOT_AUTHORIZED, NULL,
                            _("User canceled dialog"));
  ret->username = apr_pstrdup(pool,user);
  jstring jpass = that->password();
  JNIStringHolder pass(jpass);
  if (pass == NULL)
    return svn_error_create(SVN_ERR_RA_NOT_AUTHORIZED, NULL,
                            _("User canceled dialog"));
  else
    {
      ret->password  = apr_pstrdup(pool, pass);
      ret->may_save = that->m_maySave;
    }
  *cred_p = ret;

  return SVN_NO_ERROR;
}

svn_error_t *Prompter::username_prompt(svn_auth_cred_username_t **cred_p,
                                       void *baton,
                                       const char *realm,
                                       svn_boolean_t may_save,
                                       apr_pool_t *pool)
{
  Prompter *that = (Prompter*)baton;
  svn_auth_cred_username_t *ret =
    (svn_auth_cred_username_t*)apr_pcalloc(pool, sizeof(*ret));
  const char *user = that->askQuestion(realm, _("Username: "), true,
                                       may_save ? true : false);
  if (user == NULL)
    return svn_error_create(SVN_ERR_RA_NOT_AUTHORIZED, NULL,
                            _("User canceled dialog"));
  ret->username = apr_pstrdup(pool,user);
  ret->may_save = that->m_maySave;
  *cred_p = ret;

  return SVN_NO_ERROR;
}

svn_error_t *
Prompter::ssl_server_trust_prompt(svn_auth_cred_ssl_server_trust_t **cred_p,
                                  void *baton,
                                  const char *realm,
                                  apr_uint32_t failures,
                                  const svn_auth_ssl_server_cert_info_t *cert_info,
                                  svn_boolean_t may_save,
                                  apr_pool_t *pool)
{
  Prompter *that = (Prompter*)baton;
  svn_auth_cred_ssl_server_trust_t *ret =
    (svn_auth_cred_ssl_server_trust_t*)apr_pcalloc(pool, sizeof(*ret));

  std::string question = _("Error validating server certificate for ");
  question += realm;
  question += ":\n";

  if (failures & SVN_AUTH_SSL_UNKNOWNCA)
    {
      question += _(" - Unknown certificate issuer\n");
      question += _("   Fingerprint: ");
      question += cert_info->fingerprint;
      question += "\n";
      question += _("   Distinguished name: ");
      question += cert_info->issuer_dname;
      question += "\n";
    }

  if (failures & SVN_AUTH_SSL_CNMISMATCH)
    {
      question += _(" - Hostname mismatch (");
      question += cert_info->hostname;
      question += _(")\n");
    }

  if (failures & SVN_AUTH_SSL_NOTYETVALID)
    {
      question += _(" - Certificate is not yet valid\n");
      question += _("   Valid from ");
      question += cert_info->valid_from;
      question += "\n";
    }

  if (failures & SVN_AUTH_SSL_EXPIRED)
    {
      question += _(" - Certificate is expired\n");
      question += _("   Valid until ");
      question += cert_info->valid_until;
      question += "\n";
    }

  switch(that->askTrust(question.c_str(), may_save ? true : false))
    {
    case org_apache_subversion_javahl_callback_UserPasswordCallback_AcceptTemporary:
      *cred_p = ret;
      ret->may_save = FALSE;
      break;
    case org_apache_subversion_javahl_callback_UserPasswordCallback_AcceptPermanently:
      *cred_p = ret;
      ret->may_save = TRUE;
      ret->accepted_failures = failures;
      break;
    default:
      *cred_p = NULL;
    }
  return SVN_NO_ERROR;
}

svn_error_t *
Prompter::ssl_client_cert_prompt(svn_auth_cred_ssl_client_cert_t **cred_p,
                                 void *baton,
                                 const char *realm,
                                 svn_boolean_t may_save,
                                 apr_pool_t *pool)
{
  Prompter *that = (Prompter*)baton;
  svn_auth_cred_ssl_client_cert_t *ret =
    (svn_auth_cred_ssl_client_cert_t*)apr_pcalloc(pool, sizeof(*ret));
  const char *cert_file =
    that->askQuestion(realm, _("client certificate filename: "), true,
                      may_save ? true : false);
  if (cert_file == NULL)
    return svn_error_create(SVN_ERR_RA_NOT_AUTHORIZED, NULL,
                            _("User canceled dialog"));
  ret->cert_file = apr_pstrdup(pool, cert_file);
  ret->may_save = that->m_maySave;
  *cred_p = ret;
  return SVN_NO_ERROR;
}

svn_error_t *
Prompter::ssl_client_cert_pw_prompt(svn_auth_cred_ssl_client_cert_pw_t **cred_p,
                                    void *baton,
                                    const char *realm,
                                    svn_boolean_t may_save,
                                    apr_pool_t *pool)
{
  Prompter *that = (Prompter*)baton;
  svn_auth_cred_ssl_client_cert_pw_t *ret =
    (svn_auth_cred_ssl_client_cert_pw_t*)apr_pcalloc(pool, sizeof(*ret));
  const char *info = that->askQuestion(realm,
                                       _("client certificate passphrase: "),
                                       false, may_save ? true : false);
  if (info == NULL)
    return svn_error_create(SVN_ERR_RA_NOT_AUTHORIZED, NULL,
                            _("User canceled dialog"));
  ret->password = apr_pstrdup(pool, info);
  ret->may_save = that->m_maySave;
  *cred_p = ret;
  return SVN_NO_ERROR;
}

svn_error_t *
Prompter::plaintext_prompt(svn_boolean_t *may_save_plaintext,
                           const char *realmstring,
                           void *baton,
                           apr_pool_t *pool)
{
  Prompter *that = (Prompter *) baton;

  bool result = that->askYesNo(realmstring,
                               _("Store password unencrypted?"),
                               false);

  *may_save_plaintext = (result ? TRUE : FALSE);

  return SVN_NO_ERROR;
}

svn_error_t *
Prompter::plaintext_passphrase_prompt(svn_boolean_t *may_save_plaintext,
                                      const char *realmstring,
                                      void *baton,
                                      apr_pool_t *pool)
{
  Prompter *that = (Prompter *) baton;

  bool result = that->askYesNo(realmstring,
                               _("Store passphrase unencrypted?"),
                               false);

  *may_save_plaintext = (result ? TRUE : FALSE);

  return SVN_NO_ERROR;
}<|MERGE_RESOLUTION|>--- conflicted
+++ resolved
@@ -73,51 +73,16 @@
 
   // Create a local frame for our references
   env->PushLocalFrame(LOCAL_FRAME_SIZE);
-<<<<<<< HEAD
   if (JNIUtil::isJavaExceptionThrown())
     return NULL;
 
   // Sanity check that the Java object implements PromptUserPassword.
-  jclass clazz = env->FindClass(JAVA_PACKAGE"/PromptUserPassword");
+  jclass clazz = env->FindClass(JAVA_PACKAGE"/callback/UserPasswordCallback");
   if (JNIUtil::isJavaExceptionThrown())
     POP_AND_RETURN_NULL;
 
   if (!env->IsInstanceOf(jprompter, clazz))
     POP_AND_RETURN_NULL;
-
-  // Check if PromptUserPassword2 is implemented by the Java object.
-  jclass clazz2 = env->FindClass(JAVA_PACKAGE"/PromptUserPassword2");
-=======
->>>>>>> 8d8a5012
-  if (JNIUtil::isJavaExceptionThrown())
-    POP_AND_RETURN_NULL;
-
-<<<<<<< HEAD
-  bool v2 = env->IsInstanceOf(jprompter, clazz2) ? true: false;
-  if (JNIUtil::isJavaExceptionThrown())
-    POP_AND_RETURN_NULL;
-
-  bool v3 = false;
-  if (v2)
-    {
-      // Check if PromptUserPassword3 is implemented by the Java object.
-      jclass clazz3 = env->FindClass(JAVA_PACKAGE"/PromptUserPassword3");
-      if (JNIUtil::isJavaExceptionThrown())
-        POP_AND_RETURN_NULL;
-
-      v3 = env->IsInstanceOf(jprompter, clazz3) ? true: false;
-      if (JNIUtil::isJavaExceptionThrown())
-        POP_AND_RETURN_NULL;
-    }
-=======
-  // Sanity check that the Java object implements PromptUserPassword.
-  jclass clazz = env->FindClass(JAVA_PACKAGE"/callback/UserPasswordCallback");
-  if (JNIUtil::isJavaExceptionThrown())
-    POP_AND_RETURN_NULL;
-
-  if (!env->IsInstanceOf(jprompter, clazz))
-    POP_AND_RETURN_NULL;
->>>>>>> 8d8a5012
 
   // Create a new global ref for the Java object, because it is
   // longer used that this call.
@@ -256,114 +221,6 @@
                                   bool showAnswer, bool maySave)
 {
   JNIEnv *env = JNIUtil::getEnv();
-<<<<<<< HEAD
-
-  // Create a local frame for our references
-  env->PushLocalFrame(LOCAL_FRAME_SIZE);
-  if (JNIUtil::isJavaExceptionThrown())
-    return false;
-
-  if (m_version3)
-    {
-      static jmethodID mid = 0;
-      static jmethodID mid2 = 0;
-      if (mid == 0)
-        {
-          jclass clazz = env->FindClass(JAVA_PACKAGE"/PromptUserPassword3");
-          if (JNIUtil::isJavaExceptionThrown())
-            POP_AND_RETURN_NULL;
-
-          mid = env->GetMethodID(clazz, "askQuestion",
-                                 "(Ljava/lang/String;Ljava/lang/String;"
-                                 "ZZ)Ljava/lang/String;");
-          if (JNIUtil::isJavaExceptionThrown() || mid == 0)
-            POP_AND_RETURN_NULL;
-
-          mid2 = env->GetMethodID(clazz, "userAllowedSave", "()Z");
-          if (JNIUtil::isJavaExceptionThrown() || mid == 0)
-            POP_AND_RETURN_NULL;
-        }
-
-      jstring jrealm = JNIUtil::makeJString(realm);
-      if (JNIUtil::isJavaExceptionThrown())
-        POP_AND_RETURN_NULL;
-
-      jstring jquestion = JNIUtil::makeJString(question);
-      if (JNIUtil::isJavaExceptionThrown())
-        POP_AND_RETURN_NULL;
-
-      jstring janswer = static_cast<jstring>(
-                           env->CallObjectMethod(m_prompter, mid, jrealm,
-                                        jquestion,
-                                        showAnswer ? JNI_TRUE : JNI_FALSE,
-                                        maySave ? JNI_TRUE : JNI_FALSE));
-      if (JNIUtil::isJavaExceptionThrown())
-        POP_AND_RETURN_NULL;
-
-      JNIStringHolder answer(janswer);
-      if (answer != NULL)
-        {
-          m_answer = answer;
-          m_maySave = env->CallBooleanMethod(m_prompter, mid2) ? true: false;
-          if (JNIUtil::isJavaExceptionThrown())
-            POP_AND_RETURN_NULL;
-        }
-      else
-        {
-          m_answer = "";
-          m_maySave = false;
-        }
-    }
-  else
-    {
-      static jmethodID mid = 0;
-      if (mid == 0)
-        {
-          jclass clazz = env->FindClass(JAVA_PACKAGE"/PromptUserPassword");
-          if (JNIUtil::isJavaExceptionThrown())
-            POP_AND_RETURN_NULL;
-
-          mid = env->GetMethodID(clazz, "askQuestion",
-                                 "(Ljava/lang/String;Ljava/lang/String;Z)"
-                                 "Ljava/lang/String;");
-          if (JNIUtil::isJavaExceptionThrown() || mid == 0)
-            POP_AND_RETURN_NULL;
-        }
-
-      jstring jrealm = JNIUtil::makeJString(realm);
-      if (JNIUtil::isJavaExceptionThrown())
-        POP_AND_RETURN_NULL;
-
-      jstring jquestion = JNIUtil::makeJString(question);
-      if (JNIUtil::isJavaExceptionThrown())
-        POP_AND_RETURN_NULL;
-
-      jstring janswer = static_cast<jstring>(
-                            env->CallObjectMethod(m_prompter, mid, jrealm,
-                                jquestion, showAnswer ? JNI_TRUE : JNI_FALSE));
-      if (JNIUtil::isJavaExceptionThrown())
-        POP_AND_RETURN_NULL;
-
-      JNIStringHolder answer(janswer);
-      if (answer != NULL)
-        {
-          m_answer = answer;
-          if (maySave)
-            m_maySave = askYesNo(realm, _("May save the answer ?"), true);
-          else
-            m_maySave = false;
-        }
-      else
-        {
-          m_answer = "";
-          m_maySave = false;
-        }
-    }
-
-  env->PopLocalFrame(NULL);
-  return m_answer.c_str();
-}
-=======
 
   // Create a local frame for our references
   env->PushLocalFrame(LOCAL_FRAME_SIZE);
@@ -404,61 +261,10 @@
                                     maySave ? JNI_TRUE : JNI_FALSE));
   if (JNIUtil::isJavaExceptionThrown())
     POP_AND_RETURN_NULL;
->>>>>>> 8d8a5012
 
   JNIStringHolder answer(janswer);
   if (answer != NULL)
     {
-<<<<<<< HEAD
-      static jmethodID mid = 0;
-      JNIEnv *env = JNIUtil::getEnv();
-
-      // Create a local frame for our references
-      env->PushLocalFrame(LOCAL_FRAME_SIZE);
-      if (JNIUtil::isJavaExceptionThrown())
-        return -1;
-
-      if (mid == 0)
-        {
-          jclass clazz = env->FindClass(JAVA_PACKAGE"/PromptUserPassword2");
-          if (JNIUtil::isJavaExceptionThrown())
-            POP_AND_RETURN(-1);
-
-          mid = env->GetMethodID(clazz, "askTrustSSLServer",
-                                 "(Ljava/lang/String;Z)I");
-          if (JNIUtil::isJavaExceptionThrown() || mid == 0)
-            POP_AND_RETURN(-1);
-        }
-      jstring jquestion = JNIUtil::makeJString(question);
-      if (JNIUtil::isJavaExceptionThrown())
-        POP_AND_RETURN(-1);
-
-      jint ret = env->CallIntMethod(m_prompter, mid, jquestion,
-                                    maySave ? JNI_TRUE : JNI_FALSE);
-      if (JNIUtil::isJavaExceptionThrown())
-        POP_AND_RETURN(-1);
-
-      env->PopLocalFrame(NULL);
-      return ret;
-    }
-  else
-    {
-      std::string q = question;
-      if (maySave)
-        q += _("(R)eject, accept (t)emporarily or accept (p)ermanently?");
-      else
-        q += _("(R)eject or accept (t)emporarily?");
-
-      const char *answer = askQuestion(NULL, q.c_str(), true, false);
-      if (*answer == 't' || *answer == 'T')
-        return
-          org_apache_subversion_javahl_callback_UserPasswordCallback_AcceptTemporary;
-      else if (maySave && (*answer == 'p' || *answer == 'P'))
-        return
-          org_apache_subversion_javahl_callback_UserPasswordCallback_AcceptPermanently;
-      else
-        return org_apache_subversion_javahl_callback_UserPasswordCallback_Reject;
-=======
       m_answer = answer;
       m_maySave = env->CallBooleanMethod(m_prompter, mid2) ? true: false;
       if (JNIUtil::isJavaExceptionThrown())
@@ -468,7 +274,6 @@
     {
       m_answer = "";
       m_maySave = false;
->>>>>>> 8d8a5012
     }
 
   env->PopLocalFrame(NULL);
@@ -518,78 +323,6 @@
   env->PushLocalFrame(LOCAL_FRAME_SIZE);
   if (JNIUtil::isJavaExceptionThrown())
     return false;
-<<<<<<< HEAD
-
-  if (m_version3)
-    {
-      static jmethodID mid = 0;
-      static jmethodID mid2 = 0;
-      if (mid == 0)
-        {
-          jclass clazz = env->FindClass(JAVA_PACKAGE"/PromptUserPassword3");
-          if (JNIUtil::isJavaExceptionThrown())
-            POP_AND_RETURN(false);
-
-          mid = env->GetMethodID(clazz, "prompt",
-                                 "(Ljava/lang/String;Ljava/lang/String;Z)Z");
-          if (JNIUtil::isJavaExceptionThrown() || mid == 0)
-            POP_AND_RETURN(false);
-
-          mid2 = env->GetMethodID(clazz, "userAllowedSave", "()Z");
-          if (JNIUtil::isJavaExceptionThrown() || mid == 0)
-            POP_AND_RETURN(false);
-        }
-
-      jstring jrealm = JNIUtil::makeJString(realm);
-      if (JNIUtil::isJavaExceptionThrown())
-        POP_AND_RETURN(false);
-
-      jstring jusername = JNIUtil::makeJString(pi_username);
-      if (JNIUtil::isJavaExceptionThrown())
-        POP_AND_RETURN(false);
-
-      ret = env->CallBooleanMethod(m_prompter, mid, jrealm, jusername,
-                                   maySave ? JNI_TRUE: JNI_FALSE);
-      if (JNIUtil::isJavaExceptionThrown())
-        POP_AND_RETURN(false);
-
-      m_maySave = env->CallBooleanMethod(m_prompter, mid2) ? true : false;
-      if (JNIUtil::isJavaExceptionThrown())
-        POP_AND_RETURN(false);
-    }
-  else
-    {
-      static jmethodID mid = 0;
-      if (mid == 0)
-        {
-          jclass clazz = env->FindClass(JAVA_PACKAGE"/PromptUserPassword");
-          if (JNIUtil::isJavaExceptionThrown())
-            POP_AND_RETURN(false);
-
-          mid = env->GetMethodID(clazz, "prompt",
-                                 "(Ljava/lang/String;Ljava/lang/String;)Z");
-          if (JNIUtil::isJavaExceptionThrown() || mid == 0)
-            POP_AND_RETURN(false);
-        }
-
-      jstring jrealm = JNIUtil::makeJString(realm);
-      if (JNIUtil::isJavaExceptionThrown())
-        POP_AND_RETURN(false);
-
-      jstring jusername = JNIUtil::makeJString(pi_username);
-      if (JNIUtil::isJavaExceptionThrown())
-        POP_AND_RETURN(false);
-
-      ret = env->CallBooleanMethod(m_prompter, mid, jrealm, jusername);
-      if (JNIUtil::isJavaExceptionThrown())
-        POP_AND_RETURN(false);
-
-      if (maySave)
-        m_maySave = askYesNo(realm, _("May save the answer ?"), true);
-      else
-        m_maySave = false;
-    }
-=======
 
   static jmethodID mid = 0;
   static jmethodID mid2 = 0;
@@ -625,7 +358,6 @@
   m_maySave = env->CallBooleanMethod(m_prompter, mid2) ? true : false;
   if (JNIUtil::isJavaExceptionThrown())
     POP_AND_RETURN(false);
->>>>>>> 8d8a5012
 
   env->PopLocalFrame(NULL);
   return ret ? true:false;
