/**
 * @copyright
 * ====================================================================
 *    Licensed to the Subversion Corporation (SVN Corp.) under one
 *    or more contributor license agreements.  See the NOTICE file
 *    distributed with this work for additional information
 *    regarding copyright ownership.  The SVN Corp. licenses this file
 *    to you under the Apache License, Version 2.0 (the
 *    "License"); you may not use this file except in compliance
 *    with the License.  You may obtain a copy of the License at
 *
 *      http://www.apache.org/licenses/LICENSE-2.0
 *
 *    Unless required by applicable law or agreed to in writing,
 *    software distributed under the License is distributed on an
 *    "AS IS" BASIS, WITHOUT WARRANTIES OR CONDITIONS OF ANY
 *    KIND, either express or implied.  See the License for the
 *    specific language governing permissions and limitations
 *    under the License.
 * ====================================================================
 * @endcopyright
 *
 * @file RevisionRange.h
 * @brief Interface of the class RevisionRange
 */

#ifndef REVISION_RANGE_H
#define REVISION_RANGE_H

#include <jni.h>
#include "svn_types.h"

<<<<<<< HEAD
class Pool;
=======
class SVN::Pool;
>>>>>>> 6215c21a

/**
 * A container for our copy sources, which can convert them into an
 * array of svn_client_copy_item_t's.
 */
class RevisionRange
{
 public:

  /**
   * Create a RevisionRange object from a Java object.
   */
  RevisionRange(jobject jthis);

  /**
   * Destroy a RevisionRange object
   */
  ~RevisionRange();

  /**
   * Return an svn_opt_revision_range_t.
   */
<<<<<<< HEAD
  const svn_opt_revision_range_t *toRange(Pool &pool) const;
=======
  const svn_opt_revision_range_t *toRange(SVN::Pool &pool) const;
>>>>>>> 6215c21a

  /**
   * Make a (single) RevisionRange Java object.
   */
  static jobject makeJRevisionRange(svn_merge_range_t *range);

 private:
  /**
   * A local reference to the Java RevisionRange peer.
   */
  jobject m_range;
};

#endif  // REVISION_RANGE_H<|MERGE_RESOLUTION|>--- conflicted
+++ resolved
@@ -30,11 +30,7 @@
 #include <jni.h>
 #include "svn_types.h"
 
-<<<<<<< HEAD
-class Pool;
-=======
 class SVN::Pool;
->>>>>>> 6215c21a
 
 /**
  * A container for our copy sources, which can convert them into an
@@ -57,11 +53,7 @@
   /**
    * Return an svn_opt_revision_range_t.
    */
-<<<<<<< HEAD
-  const svn_opt_revision_range_t *toRange(Pool &pool) const;
-=======
   const svn_opt_revision_range_t *toRange(SVN::Pool &pool) const;
->>>>>>> 6215c21a
 
   /**
    * Make a (single) RevisionRange Java object.
