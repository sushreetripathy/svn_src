/**
 * @copyright
 * ====================================================================
 *    Licensed to the Apache Software Foundation (ASF) under one
 *    or more contributor license agreements.  See the NOTICE file
 *    distributed with this work for additional information
 *    regarding copyright ownership.  The ASF licenses this file
 *    to you under the Apache License, Version 2.0 (the
 *    "License"); you may not use this file except in compliance
 *    with the License.  You may obtain a copy of the License at
 *
 *      http://www.apache.org/licenses/LICENSE-2.0
 *
 *    Unless required by applicable law or agreed to in writing,
 *    software distributed under the License is distributed on an
 *    "AS IS" BASIS, WITHOUT WARRANTIES OR CONDITIONS OF ANY
 *    KIND, either express or implied.  See the License for the
 *    specific language governing permissions and limitations
 *    under the License.
 * ====================================================================
 * @endcopyright
 *
 * @file SVNClient.h
 * @brief Interface for the SVNClient class
 */

#ifndef SVNCLIENT_H
#define SVNCLIENT_H

#include <vector>
#include <string>
#include <jni.h>
#include "Path.h"
#include "ClientContext.h"

class Revision;
class RevisionRange;
class Targets;
class JNIByteArray;
class Prompter;
class CopySources;
class DiffSummaryReceiver;
class BlameCallback;
class ProplistCallback;
class LogMessageCallback;
class InfoCallback;
class CommitCallback;
class ListCallback;
class StatusCallback;
class OutputStream;
class PatchCallback;
class ChangelistCallback;
class CommitMessage;
class StringArray;
class RevpropTable;
#include "svn_types.h"
#include "svn_client.h"
#include "SVNBase.h"

class SVNClient :public SVNBase
{
 public:
  void patch(const char *patchPath, const char *targetPath, bool dryRun,
             int stripCount, bool reverse, bool ignoreWhitespace,
             bool removeTempfiles, PatchCallback *callback);
  void info2(const char *path, Revision &revision, Revision &pegRevision,
             svn_depth_t depth, StringArray &changelists,
             InfoCallback *callback);
  void unlock(Targets &targets, bool force);
  void lock(Targets &targets, const char *comment, bool force);
  jobject revProperties(const char *path, Revision &revision);

  void blame(const char *path, Revision &pegRevision,
             Revision &revisionStart, Revision &revisionEnd,
             bool ignoreMimeType, bool includeMergedRevisions,
             BlameCallback *callback);
  void relocate(const char *from, const char *to, const char *path,
                bool ignoreExternals);
  void streamFileContent(const char *path, Revision &revision,
                         Revision &pegRevision, OutputStream &outputStream);
  void propertySetLocal(Targets &targets, const char *name, JNIByteArray &value,
                        svn_depth_t depth, StringArray &changelists,
                        bool force);
  void propertySetRemote(const char *path, long base_rev, const char *name,
                         CommitMessage *message,
                         JNIByteArray &value, bool force,
                         RevpropTable &revprops, CommitCallback *callback);
  void properties(const char *path, Revision &revision,
                  Revision &pegRevision, svn_depth_t depth,
                  StringArray &changelists, ProplistCallback *callback);
  jobject getMergeinfo(const char *target, Revision &pegRevision);
  void getMergeinfoLog(int type, const char *pathOrURL,
                       Revision &pegRevision, const char *mergeSourceURL,
                       Revision &srcPegRevision, bool discoverChangedPaths,
                       svn_depth_t depth, StringArray &revProps,
                       LogMessageCallback *callback);
<<<<<<< HEAD
  jobjectArray suggestMergeSources(const char *path, Revision &pegRevision);
=======
  jobject suggestMergeSources(const char *path, Revision &pegRevision);
>>>>>>> 4cf18c3e
  void merge(const char *path1, Revision &revision1, const char *path2,
             Revision &revision2, const char *localPath, bool force,
             svn_depth_t depth, bool ignoreAncestry, bool dryRun,
             bool recordOnly);
  void merge(const char *path, Revision &pegRevision,
             std::vector<RevisionRange> &rangesToMerge,
             const char *localPath, bool force, svn_depth_t depth,
             bool ignoreAncestry, bool dryRun, bool recordOnly);
  void mergeReintegrate(const char *path, Revision &pegRevision,
                        const char *localPath, bool dryRun);
  void doImport(const char *path, const char *url, CommitMessage *message,
                svn_depth_t depth, bool noIgnore, bool ignoreUnknownNodeTypes,
                RevpropTable &revprops, CommitCallback *callback);
  jlong doSwitch(const char *path, const char *url, Revision &revision,
                 Revision &pegRevision, svn_depth_t depth,
                 bool depthIsSticky, bool ignoreExternals,
                 bool allowUnverObstructions, bool ignoreAncestry);
  jlong doExport(const char *srcPath, const char *destPath,
                 Revision &revision, Revision &pegRevision, bool force,
                 bool ignoreExternals, svn_depth_t depth,
                 const char *nativeEOL);
  void resolve(const char *path, svn_depth_t depth,
               svn_wc_conflict_choice_t choice);
  void cleanup(const char *path);
  void mkdir(Targets &targets, CommitMessage *message, bool makeParents,
             RevpropTable &revprops, CommitCallback *callback);
  void move(Targets &srcPaths, const char *destPath,
            CommitMessage *message, bool force, bool moveAsChild,
            bool makeParents, RevpropTable &revprops, CommitCallback *callback);
  void copy(CopySources &copySources, const char *destPath,
<<<<<<< HEAD
            const char *message, bool copyAsChild, bool makeParents,
            bool ignoreExternals, RevpropTable &revprops);
  jlong commit(Targets &targets, const char *message, svn_depth_t depth,
               bool noUnlock, bool keepChangelist,
               StringArray &changelists, RevpropTable &revprops);
=======
            CommitMessage *message, bool copyAsChild, bool makeParents,
            bool ignoreExternals, RevpropTable &revprops,
            CommitCallback *callback);
  void commit(Targets &targets, CommitMessage *message, svn_depth_t depth,
              bool noUnlock, bool keepChangelist,
              StringArray &changelists, RevpropTable &revprops,
              CommitCallback *callback);
>>>>>>> 4cf18c3e
  jlongArray update(Targets &targets, Revision &revision, svn_depth_t depth,
                    bool depthIsSticky, bool makeParents, bool ignoreExternals,
                    bool allowUnverObstructions);
  void add(const char *path, svn_depth_t depth, bool force, bool no_ignore,
           bool add_parents);
  void revert(const char *path, svn_depth_t depth, StringArray &changelists);
  void remove(Targets &targets, CommitMessage *message, bool force,
              bool keep_local, RevpropTable &revprops,
              CommitCallback *callback);
  jlong checkout(const char *moduleName, const char *destPath,
                 Revision &revision, Revision &pegRevsion, svn_depth_t depth,
                 bool ignoreExternals, bool allowUnverObstructions);
  void logMessages(const char *path, Revision &pegRevision,
                   std::vector<RevisionRange> &ranges, bool stopOnCopy,
                   bool discoverPaths, bool includeMergedRevisions,
                   StringArray &revProps,
                   long limit, LogMessageCallback *callback);
  jstring getAdminDirectoryName();
  jboolean isAdminDirectory(const char *name);
  void addToChangelist(Targets &srcPaths, const char *changelist,
                       svn_depth_t depth, StringArray &changelists);
  void removeFromChangelists(Targets &srcPaths, svn_depth_t depth,
                             StringArray &changelists);
  void getChangelists(const char *path, StringArray &changelists,
                      svn_depth_t depth, ChangelistCallback *callback);
  void status(const char *path, svn_depth_t depth, bool onServer,
              bool getAll, bool noIgnore, bool ignoreExternals,
              StringArray &changelists, StatusCallback *callback);
  void list(const char *url, Revision &revision, Revision &pegRevision,
            svn_depth_t depth, int direntFields, bool fetchLocks,
            ListCallback *callback);
  jbyteArray revProperty(const char *path, const char *name, Revision &rev);
  void setRevProperty(const char *path, const char *name,
                      Revision &rev, const char *value,
                      const char *original_value, bool force);
  jstring getVersionInfo(const char *path, const char *trailUrl,
                         bool lastChanged);
  void upgrade(const char *path);
<<<<<<< HEAD
  jobject propertyGet(jobject jthis, const char *path, const char *name,
                      Revision &revision, Revision &pegRevision);
=======
  jbyteArray propertyGet(const char *path, const char *name,
                         Revision &revision, Revision &pegRevision);
>>>>>>> 4cf18c3e
  void diff(const char *target1, Revision &revision1,
            const char *target2, Revision &revision2,
            const char *relativeToDir, OutputStream &outputStream,
            svn_depth_t depth, StringArray &changelists,
            bool ignoreAncestry, bool noDiffDelete, bool force,
<<<<<<< HEAD
            bool showCopiesAsAdds);
=======
            bool showCopiesAsAdds, bool ignoreProps, bool propsOnly);
>>>>>>> 4cf18c3e
  void diff(const char *target, Revision &pegevision,
            Revision &startRevision, Revision &endRevision,
            const char *relativeToDir, OutputStream &outputStream,
            svn_depth_t depth, StringArray &changelists,
            bool ignoreAncestry, bool noDiffDelete, bool force,
<<<<<<< HEAD
            bool showCopiesAsAdds);
=======
            bool showCopiesAsAdds, bool ignoreProps, bool propsOnly);
>>>>>>> 4cf18c3e
  void diffSummarize(const char *target1, Revision &revision1,
                     const char *target2, Revision &revision2,
                     svn_depth_t depth, StringArray &changelists,
                     bool ignoreAncestry, DiffSummaryReceiver &receiver);
  void diffSummarize(const char *target, Revision &pegRevision,
                     Revision &startRevision, Revision &endRevision,
                     svn_depth_t depth, StringArray &changelists,
                     bool ignoreAncestry, DiffSummaryReceiver &receiver);

  ClientContext &getClientContext();

  const char *getLastPath();
  void dispose(jobject jthis);
  static SVNClient *getCppObject(jobject jthis);
  SVNClient(jobject jthis_in);
  virtual ~SVNClient();
 private:
  /**
   * Shared implementation for diff() APIs. When pegRevision is
   * provided, revision1 and revision2 equate to startRevision and
   * endRevision (respectively), and target2 is ignored.
   */
  void diff(const char *target1, Revision &revision1,
            const char *target2, Revision &revision2,
            Revision *pegRevision, const char *relativeToDir,
<<<<<<< HEAD
            const char *outfileName, svn_depth_t depth, StringArray &changelists,
            bool ignoreAncestry, bool noDiffDelete, bool force,
            bool showCopiesAsAdds);
=======
            OutputStream &outputStream, svn_depth_t depth,
            StringArray &changelists,
            bool ignoreAncestry, bool noDiffDelete, bool force,
            bool showCopiesAsAdds, bool ignoreProps, bool propsOnly);
>>>>>>> 4cf18c3e

  Path m_lastPath;
  ClientContext context;
};

#endif // SVNCLIENT_H<|MERGE_RESOLUTION|>--- conflicted
+++ resolved
@@ -94,11 +94,7 @@
                        Revision &srcPegRevision, bool discoverChangedPaths,
                        svn_depth_t depth, StringArray &revProps,
                        LogMessageCallback *callback);
-<<<<<<< HEAD
-  jobjectArray suggestMergeSources(const char *path, Revision &pegRevision);
-=======
   jobject suggestMergeSources(const char *path, Revision &pegRevision);
->>>>>>> 4cf18c3e
   void merge(const char *path1, Revision &revision1, const char *path2,
              Revision &revision2, const char *localPath, bool force,
              svn_depth_t depth, bool ignoreAncestry, bool dryRun,
@@ -129,13 +125,6 @@
             CommitMessage *message, bool force, bool moveAsChild,
             bool makeParents, RevpropTable &revprops, CommitCallback *callback);
   void copy(CopySources &copySources, const char *destPath,
-<<<<<<< HEAD
-            const char *message, bool copyAsChild, bool makeParents,
-            bool ignoreExternals, RevpropTable &revprops);
-  jlong commit(Targets &targets, const char *message, svn_depth_t depth,
-               bool noUnlock, bool keepChangelist,
-               StringArray &changelists, RevpropTable &revprops);
-=======
             CommitMessage *message, bool copyAsChild, bool makeParents,
             bool ignoreExternals, RevpropTable &revprops,
             CommitCallback *callback);
@@ -143,7 +132,6 @@
               bool noUnlock, bool keepChangelist,
               StringArray &changelists, RevpropTable &revprops,
               CommitCallback *callback);
->>>>>>> 4cf18c3e
   jlongArray update(Targets &targets, Revision &revision, svn_depth_t depth,
                     bool depthIsSticky, bool makeParents, bool ignoreExternals,
                     bool allowUnverObstructions);
@@ -182,33 +170,20 @@
   jstring getVersionInfo(const char *path, const char *trailUrl,
                          bool lastChanged);
   void upgrade(const char *path);
-<<<<<<< HEAD
-  jobject propertyGet(jobject jthis, const char *path, const char *name,
-                      Revision &revision, Revision &pegRevision);
-=======
   jbyteArray propertyGet(const char *path, const char *name,
                          Revision &revision, Revision &pegRevision);
->>>>>>> 4cf18c3e
   void diff(const char *target1, Revision &revision1,
             const char *target2, Revision &revision2,
             const char *relativeToDir, OutputStream &outputStream,
             svn_depth_t depth, StringArray &changelists,
             bool ignoreAncestry, bool noDiffDelete, bool force,
-<<<<<<< HEAD
-            bool showCopiesAsAdds);
-=======
             bool showCopiesAsAdds, bool ignoreProps, bool propsOnly);
->>>>>>> 4cf18c3e
   void diff(const char *target, Revision &pegevision,
             Revision &startRevision, Revision &endRevision,
             const char *relativeToDir, OutputStream &outputStream,
             svn_depth_t depth, StringArray &changelists,
             bool ignoreAncestry, bool noDiffDelete, bool force,
-<<<<<<< HEAD
-            bool showCopiesAsAdds);
-=======
             bool showCopiesAsAdds, bool ignoreProps, bool propsOnly);
->>>>>>> 4cf18c3e
   void diffSummarize(const char *target1, Revision &revision1,
                      const char *target2, Revision &revision2,
                      svn_depth_t depth, StringArray &changelists,
@@ -234,16 +209,10 @@
   void diff(const char *target1, Revision &revision1,
             const char *target2, Revision &revision2,
             Revision *pegRevision, const char *relativeToDir,
-<<<<<<< HEAD
-            const char *outfileName, svn_depth_t depth, StringArray &changelists,
-            bool ignoreAncestry, bool noDiffDelete, bool force,
-            bool showCopiesAsAdds);
-=======
             OutputStream &outputStream, svn_depth_t depth,
             StringArray &changelists,
             bool ignoreAncestry, bool noDiffDelete, bool force,
             bool showCopiesAsAdds, bool ignoreProps, bool propsOnly);
->>>>>>> 4cf18c3e
 
   Path m_lastPath;
   ClientContext context;
