--- conflicted
+++ resolved
@@ -460,13 +460,9 @@
         {
             Set<org.apache.subversion.javahl.Lock> aLocks =
                                                     aSVNAdmin.lslocks(
-<<<<<<< HEAD
-                                                        new File(path));
-=======
                                                         new File(path),
                                                         Depth.toADepth(
                                                               Depth.infinity));
->>>>>>> 8d8a5012
             Lock[] locks = new Lock[aLocks.size()];
 
             int i = 0;
