/**
 * @copyright
 * ====================================================================
 *    Licensed to the Apache Software Foundation (ASF) under one
 *    or more contributor license agreements.  See the NOTICE file
 *    distributed with this work for additional information
 *    regarding copyright ownership.  The ASF licenses this file
 *    to you under the Apache License, Version 2.0 (the
 *    "License"); you may not use this file except in compliance
 *    with the License.  You may obtain a copy of the License at
 *
 *      http://www.apache.org/licenses/LICENSE-2.0
 *
 *    Unless required by applicable law or agreed to in writing,
 *    software distributed under the License is distributed on an
 *    "AS IS" BASIS, WITHOUT WARRANTIES OR CONDITIONS OF ANY
 *    KIND, either express or implied.  See the License for the
 *    specific language governing permissions and limitations
 *    under the License.
 * ====================================================================
 * @endcopyright
 */
package org.tigris.subversion.javahl;

import java.io.File;
import java.io.FileOutputStream;
import java.io.FileNotFoundException;
import java.io.FileReader;
import java.io.IOException;
import java.io.PrintWriter;
import java.io.ByteArrayOutputStream;
import java.text.ParseException;
import java.util.Arrays;
import java.util.ArrayList;
import java.util.HashMap;
import java.util.Iterator;
import java.util.List;
import java.util.Set;
import java.util.Map;


/**
 * Tests the basic functionality of javahl binding (inspired by the
 * tests in subversion/tests/cmdline/basic_tests.py).
 */
public class BasicTests extends SVNTests
{
    /**
     * Base name of all our tests.
     */
    public final static String testName = "basic_test";

    public BasicTests()
    {
        init();
    }

    public BasicTests(String name)
    {
        super(name);
        init();
    }

    /**
     * Initialize the testBaseName and the testCounter, if this is the
     * first test of this class.
     */
    private void init()
    {
        if (!testName.equals(testBaseName))
        {
            testCounter = 0;
            testBaseName = testName;
        }
    }

    /**
     * Test LogDate().
     * @throws Throwable
     */
    public void testLogDate() throws Throwable
    {
        String goodDate = "2007-10-04T03:00:52.134992Z";
        String badDate = "2008-01-14";
        LogDate logDate;

        try
        {
            logDate = new LogDate(goodDate);
            assertEquals(1191466852134992L, logDate.getTimeMicros());
        } catch (ParseException e) {
            fail("Failed to parse date " + goodDate);
        }

        try
        {
            logDate = new LogDate(badDate);
            fail("Failed to throw exception on bad date " + badDate);
        } catch (ParseException e) {
        }
    }

    /**
     * Test SVNClient.getVersion().
     * @throws Throwable
     */
    public void testVersion() throws Throwable
    {
        try
        {
            Version version = client.getVersion();
            String versionString = version.toString();
            if (versionString == null || versionString.trim().length() == 0)
            {
                throw new Exception("Version string empty");
            }
        }
        catch (Exception e)
        {
            fail("Version should always be available unless the " +
                 "native libraries failed to initialize: " + e);
        }
    }

    /**
     * Tests Subversion path validation.
     */
    public void testPathValidation() throws Throwable
    {
        // Rather than segfaulting, JavaHL considers null an invalid path.
        assertFalse("Path validation produced false-positive for null path",
                    Path.isValid(null));

        String path = "valid-path";
        assertTrue("Validation check of valid path '" + path +
                   "' should succeed", Path.isValid(path));

        // File names cannot contain control characters.
        path = "invalid-\u0001-path";
        assertFalse("Validation check of invalid path '" + path +
                    "' (which contains control characters) should fail",
                    Path.isValid(path));
    }

    /**
     * Tests Subversion path as URL predicate.
     */
    public void testPathIsURL() throws Throwable
    {
        try
        {
            Path.isURL(null);
            fail("A null path should raise an exception");
        }
        catch (IllegalArgumentException expected)
        {
        }

        // Subversion "paths" which aren't URLs.
        String[] paths = { "/path", "c:\\path" };
        for (int i = 0; i < paths.length; i++)
        {
            assertFalse("'" + paths[i] + "' should not be considered a URL",
                        Path.isURL(paths[i]));
        }

        // Subversion "paths" which are URLs.
        paths = new String[] { "http://example.com", "svn://example.com",
                               "svn+ssh://example.com", "file:///src/svn/" };
        for (int i = 0; i < paths.length; i++)
        {
            assertTrue("'" + paths[i] + "' should be considered a URL",
                       Path.isURL(paths[i]));
        }
    }

    /**
     * Tests Mergeinfo and RevisionRange classes.
     * @since 1.5
     */
    public void testMergeinfoParser() throws Throwable
    {
        String mergeInfoPropertyValue =
            "/trunk:1-300,305,307,400-405\n/branches/branch:308-400";
        Mergeinfo info = new Mergeinfo(mergeInfoPropertyValue);
        String[] paths = info.getPaths();
        assertEquals(2, paths.length);
        RevisionRange[] trunkRange = info.getRevisionRange("/trunk");
        assertEquals(4, trunkRange.length);
        assertEquals("1-300", trunkRange[0].toString());
        assertEquals("305", trunkRange[1].toString());
        assertEquals("307", trunkRange[2].toString());
        assertEquals("400-405", trunkRange[3].toString());
        RevisionRange[] branchRange =
            info.getRevisionRange("/branches/branch");
        assertEquals(1, branchRange.length);
    }

    /**
     * Test the basic SVNClient.status functionality.
     * @throws Throwable
     */
    public void testBasicStatus() throws Throwable
    {
        // build the test setup
        OneTest thisTest = new OneTest();

        // check the status of the working copy
        thisTest.checkStatus();

        // Test status of non-existent file
        File fileC = new File(thisTest.getWorkingCopy() + "/A", "foo.c");

        Status s = client.singleStatus(fileToSVNPath(fileC, false), false);
        if (s != null)
            fail("File foo.c should not return a status.");

    }

    /**
     * Test the "out of date" info from {@link
     * org.tigris.subversion.javahl.SVNClient#status()}.
     *
     * @throws SubversionException
     * @throws IOException
     */
    public void testOODStatus() throws SubversionException, IOException
    {
        // build the test setup
        OneTest thisTest = new OneTest();

        // Make a whole slew of changes to a WC:
        //
        //  (root)               r7 - prop change
        //  iota
        //  A
        //  |__mu
        //  |
        //  |__B
        //  |   |__lambda
        //  |   |
        //  |   |__E             r12 - deleted
        //  |   |  |__alpha
        //  |   |  |__beta
        //  |   |
        //  |   |__F             r9 - prop change
        //  |   |__I             r6 - added dir
        //  |
        //  |__C                 r5 - deleted
        //  |
        //  |__D
        //     |__gamma
        //     |
        //     |__G
        //     |  |__pi          r3 - deleted
        //     |  |__rho         r2 - modify text
        //     |  |__tau         r4 - modify text
        //     |
        //     |__H
        //        |__chi         r10-11 replaced with file
        //        |__psi         r13-14 replaced with dir
        //        |__omega
        //        |__nu          r8 - added file
        File file, dir;
        PrintWriter pw;
        Status status;
        long rev;             // Resulting rev from co or update
        long expectedRev = 2;  // Keeps track of the latest rev committed

        // ----- r2: modify file A/D/G/rho --------------------------
        file = new File(thisTest.getWorkingCopy(), "A/D/G/rho");
        pw = new PrintWriter(new FileOutputStream(file, true));
        pw.print("modification to rho");
        pw.close();
        addExpectedCommitItem(thisTest.getWCPath(),
                              thisTest.getUrl(), "A/D/G/rho", NodeKind.file,
                              CommitItemStateFlags.TextMods);
        assertEquals("wrong revision number from commit",
                     rev = client.commit(new String[]{thisTest.getWCPath()},
                                         "log msg", true), expectedRev++);
        thisTest.getWc().setItemWorkingCopyRevision("A/D/G/rho", rev);
        thisTest.getWc().setItemContent("A/D/G/rho",
            thisTest.getWc().getItemContent("A/D/G/rho")
            + "modification to rho");

        status = client.singleStatus(thisTest.getWCPath() + "/A/D/G/rho",
                                     false);
        long rhoCommitDate = status.getLastChangedDate().getTime();
        long rhoCommitRev = rev;
        String rhoAuthor = status.getLastCommitAuthor();

        // ----- r3: delete file A/D/G/pi ---------------------------
        client.remove(new String[] {thisTest.getWCPath() + "/A/D/G/pi"}, null,
                      false);
        addExpectedCommitItem(thisTest.getWCPath(), thisTest.getUrl(),
                              "A/D/G/pi", NodeKind.file,
                              CommitItemStateFlags.Delete);
        assertEquals("wrong revision number from commit",
                     rev = client.commit(new String[] {thisTest.getWCPath()},
                                         "log msg", true),
                     expectedRev++);
        thisTest.getWc().removeItem("A/D/G/pi");

        thisTest.getWc().setItemWorkingCopyRevision("A/D/G", rev);
        assertEquals("wrong revision from update",
                     client.update(thisTest.getWCPath() + "/A/D/G",
                                   null, true),
                     rev);
        long GCommitRev = rev;

        // ----- r4: modify file A/D/G/tau --------------------------
        file = new File(thisTest.getWorkingCopy(), "A/D/G/tau");
        pw = new PrintWriter(new FileOutputStream(file, true));
        pw.print("modification to tau");
        pw.close();
        addExpectedCommitItem(thisTest.getWCPath(), thisTest.getUrl(),
                              "A/D/G/tau",NodeKind.file,
                              CommitItemStateFlags.TextMods);
        assertEquals("wrong revision number from commit",
                     rev = client.commit(new String[] {thisTest.getWCPath()},
                                         "log msg", true),
                     expectedRev++);
        thisTest.getWc().setItemWorkingCopyRevision("A/D/G/tau", rev);
        thisTest.getWc().setItemContent("A/D/G/tau",
                thisTest.getWc().getItemContent("A/D/G/tau")
                + "modification to tau");
        status = client.singleStatus(thisTest.getWCPath() + "/A/D/G/tau",
                                     false);
        long tauCommitDate = status.getLastChangedDate().getTime();
        long tauCommitRev = rev;
        String tauAuthor = status.getLastCommitAuthor();

        // ----- r5: delete dir with no children  A/C ---------------
        client.remove(new String[] {thisTest.getWCPath() + "/A/C"}, null,
                      false);
        addExpectedCommitItem(thisTest.getWCPath(), thisTest.getUrl(),
                              "A/C", NodeKind.dir,
                              CommitItemStateFlags.Delete);
        assertEquals("wrong revision number from commit",
                     rev = client.commit(new String[] {thisTest.getWCPath()},
                                         "log msg", true),
                     expectedRev++);
        thisTest.getWc().removeItem("A/C");
        long CCommitRev = rev;

        // ----- r6: Add dir A/B/I ----------------------------------
        dir = new File(thisTest.getWorkingCopy(), "A/B/I");
        dir.mkdir();

        client.add(dir.getAbsolutePath(), true);
        addExpectedCommitItem(thisTest.getWCPath(), thisTest.getUrl(),
                              "A/B/I", NodeKind.dir, CommitItemStateFlags.Add);
        assertEquals("wrong revision number from commit",
                     rev = client.commit(new String[] {thisTest.getWCPath()},
                                         "log msg",  true),
                     expectedRev++);
        thisTest.getWc().addItem("A/B/I", null);
        status = client.singleStatus(thisTest.getWCPath() + "/A/B/I", false);
        long ICommitDate = status.getLastChangedDate().getTime();
        long ICommitRev = rev;
        String IAuthor = status.getLastCommitAuthor();

        // ----- r7: Update then commit prop change on root dir -----
        thisTest.getWc().setRevision(rev);
        assertEquals("wrong revision from update",
                     client.update(thisTest.getWCPath(), null, true), rev);
        thisTest.checkStatus();
        client.propertySet(thisTest.getWCPath(), "propname", "propval", false);
        thisTest.getWc().setItemPropStatus("", Status.Kind.modified);
        addExpectedCommitItem(thisTest.getWCPath(), thisTest.getUrl(), null,
                              NodeKind.dir, CommitItemStateFlags.PropMods);
        assertEquals("wrong revision number from commit",
                     rev = client.commit(new String[] {thisTest.getWCPath()},
                                         "log msg", true),
                     expectedRev++);
        thisTest.getWc().setItemWorkingCopyRevision("", rev);
        thisTest.getWc().setItemPropStatus("", Status.Kind.normal);

        // ----- r8: Add a file A/D/H/nu ----------------------------
        file = new File(thisTest.getWorkingCopy(), "A/D/H/nu");
        pw = new PrintWriter(new FileOutputStream(file));
        pw.print("This is the file 'nu'.");
        pw.close();
        client.add(file.getAbsolutePath(), false);
        addExpectedCommitItem(thisTest.getWCPath(), thisTest.getUrl(),
                              "A/D/H/nu", NodeKind.file,
                              CommitItemStateFlags.TextMods +
                              CommitItemStateFlags.Add);
        assertEquals("wrong revision number from commit",
                     rev = client.commit(new String[] {thisTest.getWCPath()},
                                         "log msg", true),
                     expectedRev++);
        thisTest.getWc().addItem("A/D/H/nu", "This is the file 'nu'.");
        status = client.singleStatus(thisTest.getWCPath() + "/A/D/H/nu",
                                     false);
        long nuCommitDate = status.getLastChangedDate().getTime();
        long nuCommitRev = rev;
        String nuAuthor = status.getLastCommitAuthor();

        // ----- r9: Prop change on A/B/F ---------------------------
        client.propertySet(thisTest.getWCPath() + "/A/B/F", "propname",
                           "propval", false);
        addExpectedCommitItem(thisTest.getWCPath(), thisTest.getUrl(),
                              "A/B/F", NodeKind.dir,
                              CommitItemStateFlags.PropMods);
        assertEquals("wrong revision number from commit",
                     rev = client.commit(new String[] {thisTest.getWCPath()},
                                         "log msg", true),
                     expectedRev++);
        thisTest.getWc().setItemPropStatus("A/B/F", Status.Kind.normal);
        thisTest.getWc().setItemWorkingCopyRevision("A/B/F", rev);
        status = client.singleStatus(thisTest.getWCPath() + "/A/B/F", false);
        long FCommitDate = status.getLastChangedDate().getTime();
        long FCommitRev = rev;
        String FAuthor = status.getLastCommitAuthor();

        // ----- r10-11: Replace file A/D/H/chi with file -----------
        client.remove(new String[] {thisTest.getWCPath() + "/A/D/H/chi"},
                      null, false);
        addExpectedCommitItem(thisTest.getWCPath(), thisTest.getUrl(),
                              "A/D/H/chi", NodeKind.file,
                              CommitItemStateFlags.Delete);
        assertEquals("wrong revision number from commit",
                     rev = client.commit(new String[] {thisTest.getWCPath()},
                                         "log msg", true),
                     expectedRev++);
        thisTest.getWc().removeItem("A/D/G/pi");

        file = new File(thisTest.getWorkingCopy(), "A/D/H/chi");
        pw = new PrintWriter(new FileOutputStream(file));
        pw.print("This is the replacement file 'chi'.");
        pw.close();
        client.add(file.getAbsolutePath(), false);
        addExpectedCommitItem(thisTest.getWCPath(), thisTest.getUrl(),
                              "A/D/H/chi", NodeKind.file,
                              CommitItemStateFlags.TextMods +
                              CommitItemStateFlags.Add);
        assertEquals("wrong revision number from commit",
                     rev = client.commit(new String[] {thisTest.getWCPath()},
                                         "log msg", true),
                     expectedRev++);
        thisTest.getWc().addItem("A/D/H/chi",
                                 "This is the replacement file 'chi'.");
        status = client.singleStatus(thisTest.getWCPath() + "/A/D/H/chi",
                                     false);
        long chiCommitDate = status.getLastChangedDate().getTime();
        long chiCommitRev = rev;
        String chiAuthor = status.getLastCommitAuthor();

        // ----- r12: Delete dir A/B/E with children ----------------
        client.remove(new String[] {thisTest.getWCPath() + "/A/B/E"}, null,
                      false);
        addExpectedCommitItem(thisTest.getWCPath(), thisTest.getUrl(),
                              "A/B/E", NodeKind.dir,
                              CommitItemStateFlags.Delete);
        assertEquals("wrong revision number from commit",
                     rev = client.commit(new String[] {thisTest.getWCPath()},
                                         "log msg", true),
                     expectedRev++);
        thisTest.getWc().removeItem("A/B/E/alpha");
        thisTest.getWc().removeItem("A/B/E/beta");
        thisTest.getWc().removeItem("A/B/E");

        thisTest.getWc().setItemWorkingCopyRevision("A/B", rev);
        assertEquals("wrong revision from update",
                     client.update(thisTest.getWCPath() + "/A/B", null, true),
                     rev);
        Info Binfo = client.info(thisTest.getWCPath() + "/A/B");
        long BCommitDate = Binfo.getLastChangedDate().getTime();
        long BCommitRev = rev;
        long ECommitRev = BCommitRev;
        String BAuthor = Binfo.getAuthor();

        // ----- r13-14: Replace file A/D/H/psi with dir ------------
        client.remove(new String[]{thisTest.getWCPath() + "/A/D/H/psi"}, null,
                      false);
        addExpectedCommitItem(thisTest.getWCPath(), thisTest.getUrl(),
                              "A/D/H/psi", NodeKind.file,
                              CommitItemStateFlags.Delete);
        assertEquals("wrong revision number from commit",
                     rev = client.commit(new String[] {thisTest.getWCPath()},
                                         "log msg", true),
                     expectedRev++);
        thisTest.getWc().removeItem("A/D/H/psi");
        thisTest.getWc().setRevision(rev);
        assertEquals("wrong revision from update",
                     client.update(thisTest.getWCPath(), null, true), rev);
        thisTest.getWc().addItem("A/D/H/psi", null);
        dir = new File(thisTest.getWorkingCopy(), "A/D/H/psi");
        dir.mkdir();
        client.add(dir.getAbsolutePath(), true);
        addExpectedCommitItem(thisTest.getWCPath(), thisTest.getUrl(),
                              "A/D/H/psi", NodeKind.dir,
                              CommitItemStateFlags.Add);
        assertEquals("wrong revision number from commit",
                     rev = client.commit(new String[] {thisTest.getWCPath()},
                                         "log msg", true),
                     expectedRev++);
        status = client.singleStatus(thisTest.getWCPath() + "/A/D/H/psi",
                                     false);
        long psiCommitDate = status.getLastChangedDate().getTime();
        long psiCommitRev = rev;
        String psiAuthor = status.getLastCommitAuthor();

        // ----- Check status of modfied WC then update it back
        // -----  to rev 1 so it's out of date
        thisTest.checkStatus();

        assertEquals("wrong revision from update",
                     client.update(thisTest.getWCPath(),
                                   Revision.getInstance(1), true),
                     1);
        thisTest.getWc().setRevision(1);

        thisTest.getWc().setItemOODInfo("A", psiCommitRev, psiAuthor,
                                        psiCommitDate, NodeKind.dir);

        thisTest.getWc().setItemOODInfo("A/B", BCommitRev, BAuthor,
                                        BCommitDate, NodeKind.dir);

        thisTest.getWc().addItem("A/B/I", null);
        thisTest.getWc().setItemOODInfo("A/B/I", ICommitRev, IAuthor,
                                        ICommitDate, NodeKind.dir);
        thisTest.getWc().setItemTextStatus("A/B/I", Status.Kind.none);
        thisTest.getWc().setItemNodeKind("A/B/I", NodeKind.unknown);

        thisTest.getWc().addItem("A/C", null);
        thisTest.getWc().setItemReposLastCmtRevision("A/C", CCommitRev);
        thisTest.getWc().setItemReposKind("A/C", NodeKind.dir);

        thisTest.getWc().addItem("A/B/E", null);
        thisTest.getWc().setItemReposLastCmtRevision("A/B/E", ECommitRev);
        thisTest.getWc().setItemReposKind("A/B/E", NodeKind.dir);
        thisTest.getWc().addItem("A/B/E/alpha", "This is the file 'alpha'.");
        thisTest.getWc().addItem("A/B/E/beta", "This is the file 'beta'.");

        thisTest.getWc().setItemPropStatus("A/B/F", Status.Kind.none);
        thisTest.getWc().setItemOODInfo("A/B/F", FCommitRev, FAuthor,
                                        FCommitDate, NodeKind.dir);

        thisTest.getWc().setItemOODInfo("A/D", psiCommitRev, psiAuthor,
                                        psiCommitDate, NodeKind.dir);

        thisTest.getWc().setItemOODInfo("A/D/G", tauCommitRev, tauAuthor,
                                        tauCommitDate, NodeKind.dir);

        thisTest.getWc().addItem("A/D/G/pi", "This is the file 'pi'.");
        thisTest.getWc().setItemReposLastCmtRevision("A/D/G/pi", GCommitRev);
        thisTest.getWc().setItemReposKind("A/D/G/pi", NodeKind.file);

        thisTest.getWc().setItemContent("A/D/G/rho",
                                        "This is the file 'rho'.");
        thisTest.getWc().setItemOODInfo("A/D/G/rho", rhoCommitRev, rhoAuthor,
                                        rhoCommitDate, NodeKind.file);

        thisTest.getWc().setItemContent("A/D/G/tau",
                                        "This is the file 'tau'.");
        thisTest.getWc().setItemOODInfo("A/D/G/tau", tauCommitRev, tauAuthor,
                                        tauCommitDate, NodeKind.file);

        thisTest.getWc().setItemOODInfo("A/D/H", psiCommitRev, psiAuthor,
                                        psiCommitDate, NodeKind.dir);

        thisTest.getWc().setItemWorkingCopyRevision("A/D/H/nu",
            Revision.SVN_INVALID_REVNUM);
        thisTest.getWc().setItemTextStatus("A/D/H/nu", Status.Kind.none);
        thisTest.getWc().setItemNodeKind("A/D/H/nu", NodeKind.unknown);
        thisTest.getWc().setItemOODInfo("A/D/H/nu", nuCommitRev, nuAuthor,
                                        nuCommitDate, NodeKind.file);

        thisTest.getWc().setItemContent("A/D/H/chi",
                                        "This is the file 'chi'.");
        thisTest.getWc().setItemOODInfo("A/D/H/chi", chiCommitRev, chiAuthor,
                                        chiCommitDate, NodeKind.file);

        thisTest.getWc().removeItem("A/D/H/psi");
        thisTest.getWc().addItem("A/D/H/psi", "This is the file 'psi'.");
        // psi was replaced with a directory
        thisTest.getWc().setItemOODInfo("A/D/H/psi", psiCommitRev, psiAuthor,
                                        psiCommitDate, NodeKind.dir);

        thisTest.getWc().setItemPropStatus("", Status.Kind.none);
        thisTest.getWc().setItemOODInfo("", psiCommitRev, psiAuthor,
                                        psiCommitDate, NodeKind.dir);

        thisTest.checkStatus(true);
    }

    /**
     * Test the basic SVNClient.checkout functionality.
     * @throws Throwable
     */
    public void testBasicCheckout() throws Throwable
    {
        // build the test setup
        OneTest thisTest = new OneTest();
        try
        {
            // obstructed checkout must fail
            client.checkout(thisTest.getUrl() + "/A", thisTest.getWCPath(),
                            null, true);
            fail("missing exception");
        }
        catch (ClientException expected)
        {
        }
        // modify file A/mu
        File mu = new File(thisTest.getWorkingCopy(), "A/mu");
        PrintWriter muWriter = new PrintWriter(new FileOutputStream(mu, true));
        muWriter.print("appended mu text");
        muWriter.close();
        thisTest.getWc().setItemTextStatus("A/mu", Status.Kind.modified);

        // delete A/B/lambda without svn
        File lambda = new File(thisTest.getWorkingCopy(), "A/B/lambda");
        lambda.delete();
        thisTest.getWc().setItemTextStatus("A/B/lambda", Status.Kind.missing);

        // remove A/D/G
        client.remove(new String[]{thisTest.getWCPath() + "/A/D/G"}, null,
                      false);
        thisTest.getWc().setItemTextStatus("A/D/G", Status.Kind.deleted);
        thisTest.getWc().setItemTextStatus("A/D/G/pi", Status.Kind.deleted);
        thisTest.getWc().setItemTextStatus("A/D/G/rho", Status.Kind.deleted);
        thisTest.getWc().setItemTextStatus("A/D/G/tau", Status.Kind.deleted);

        // check the status of the working copy
        thisTest.checkStatus();

        // recheckout the working copy
        client.checkout(thisTest.getUrl(), thisTest.getWCPath(), null, true);

        // deleted file should reapear
        thisTest.getWc().setItemTextStatus("A/B/lambda", Status.Kind.normal);

        // check the status of the working copy
        thisTest.checkStatus();
    }

    /**
     * Test the basic SVNClient.commit functionality.
     * @throws Throwable
     */
    public void testBasicCommit() throws Throwable
    {
        // build the test setup
        OneTest thisTest = new OneTest();

        // modify file A/mu
        File mu = new File(thisTest.getWorkingCopy(), "A/mu");
        PrintWriter muWriter = new PrintWriter(new FileOutputStream(mu, true));
        muWriter.print("appended mu text");
        muWriter.close();
        thisTest.getWc().setItemWorkingCopyRevision("A/mu", 2);
        thisTest.getWc().setItemContent("A/mu",
                thisTest.getWc().getItemContent("A/mu") + "appended mu text");
        addExpectedCommitItem(thisTest.getWCPath(),
                thisTest.getUrl(), "A/mu",NodeKind.file,
                CommitItemStateFlags.TextMods);

        // modify file A/D/G/rho
        File rho = new File(thisTest.getWorkingCopy(), "A/D/G/rho");
        PrintWriter rhoWriter =
            new PrintWriter(new FileOutputStream(rho, true));
        rhoWriter.print("new appended text for rho");
        rhoWriter.close();
        thisTest.getWc().setItemWorkingCopyRevision("A/D/G/rho", 2);
        thisTest.getWc().setItemContent("A/D/G/rho",
                thisTest.getWc().getItemContent("A/D/G/rho")
                + "new appended text for rho");
        addExpectedCommitItem(thisTest.getWCPath(),
                thisTest.getUrl(), "A/D/G/rho",NodeKind.file,
                CommitItemStateFlags.TextMods);

        // commit the changes
        assertEquals("wrong revision number from commit",
                     client.commit(new String[]{thisTest.getWCPath()},
                                   "log msg",
                                   true),
                     2);

        // check the status of the working copy
        thisTest.checkStatus();
    }

    /**
     * Test the basic property setting/getting functionality.
     * @throws Throwable
     */
    public void testBasicProperties() throws Throwable
    {
        OneTest thisTest = new OneTest();
        WC wc = thisTest.getWc();

        // Check getting properties the non-callback way
        String itemPath = fileToSVNPath(new File(thisTest.getWCPath(),
                                                 "iota"),
                                        false);

        client.propertySet(itemPath, "abc", "def", false);
        PropertyData[] properties = client.properties(itemPath);

        PropertyData prop = properties[0];
        assertEquals("abc", prop.getName());
        assertEquals("def", prop.getValue());

        wc.setItemPropStatus("iota", Status.Kind.modified);
        thisTest.checkStatus();

        // Check getting properties the callback way
        itemPath = fileToSVNPath(new File(thisTest.getWCPath(),
                                          "/A/B/E/alpha"),
                                 false);
        client.propertyCreate(itemPath, "cqcq", "qrz", false, false);
        ProplistCallbackImpl callback = new ProplistCallbackImpl();

        client.properties(itemPath, null, null, Depth.empty, null, callback);
        Map propMap = callback.getProperties(itemPath);
        Iterator it = propMap.keySet().iterator();

        while (it.hasNext())
        {
            String key = (String) it.next();
            assertEquals("cqcq", key);
            assertEquals("qrz", (String) propMap.get(key));
        }

        wc.setItemPropStatus("A/B/E/alpha", Status.Kind.modified);
        thisTest.checkStatus();
    }

    /**
     * Test the basic SVNClient.update functionality.
     * @throws Throwable
     */
    public void testBasicUpdate() throws Throwable
    {
        // build the test setup. Used for the changes
        OneTest thisTest = new OneTest();

        // build the backup test setup. That is the one that will be updated
        OneTest backupTest = thisTest.copy(".backup");

        // modify A/mu
        File mu = new File(thisTest.getWorkingCopy(), "A/mu");
        PrintWriter muWriter = new PrintWriter(new FileOutputStream(mu, true));
        muWriter.print("appended mu text");
        muWriter.close();
        thisTest.getWc().setItemWorkingCopyRevision("A/mu", 2);
        thisTest.getWc().setItemContent("A/mu",
                thisTest.getWc().getItemContent("A/mu") + "appended mu text");
        addExpectedCommitItem(thisTest.getWCPath(),
                thisTest.getUrl(), "A/mu",NodeKind.file,
                CommitItemStateFlags.TextMods);

        // modify A/D/G/rho
        File rho = new File(thisTest.getWorkingCopy(), "A/D/G/rho");
        PrintWriter rhoWriter =
            new PrintWriter(new FileOutputStream(rho, true));
        rhoWriter.print("new appended text for rho");
        rhoWriter.close();
        thisTest.getWc().setItemWorkingCopyRevision("A/D/G/rho", 2);
        thisTest.getWc().setItemContent("A/D/G/rho",
                thisTest.getWc().getItemContent("A/D/G/rho")
                + "new appended text for rho");
        addExpectedCommitItem(thisTest.getWCPath(),
                thisTest.getUrl(), "A/D/G/rho",NodeKind.file,
                CommitItemStateFlags.TextMods);

        // commit the changes
        assertEquals("wrong revision number from commit",
                     client.commit(new String[]{thisTest.getWCPath()},
                                   "log msg",
                                   true),
                     2);

        // check the status of the working copy
        thisTest.checkStatus();

        // update the backup test
        assertEquals("wrong revision number from update",
                     client.update(backupTest.getWCPath(), null, true),
                     2);

        // set the expected working copy layout for the backup test
        backupTest.getWc().setItemWorkingCopyRevision("A/mu", 2);
        backupTest.getWc().setItemContent("A/mu",
                backupTest.getWc().getItemContent("A/mu") + "appended mu text");
        backupTest.getWc().setItemWorkingCopyRevision("A/D/G/rho", 2);
        backupTest.getWc().setItemContent("A/D/G/rho",
                backupTest.getWc().getItemContent("A/D/G/rho")
                + "new appended text for rho");

        // check the status of the working copy of the backup test
        backupTest.checkStatus();
    }

    /**
     * Test basic SVNClient.mkdir with URL parameter functionality.
     * @throws Throwable
     */
    public void testBasicMkdirUrl() throws Throwable
    {
        // build the test setup.
        OneTest thisTest = new OneTest();

        // create Y and Y/Z directories in the repository
        addExpectedCommitItem(null, thisTest.getUrl(), "Y", NodeKind.none,
                              CommitItemStateFlags.Add);
        addExpectedCommitItem(null, thisTest.getUrl(), "Y/Z", NodeKind.none,
                              CommitItemStateFlags.Add);
        client.mkdir(new String[]{thisTest.getUrl() + "/Y",
                                  thisTest.getUrl() + "/Y/Z"}, "log_msg");

        // add the new directories the expected working copy layout
        thisTest.getWc().addItem("Y", null);
        thisTest.getWc().setItemWorkingCopyRevision("Y", 2);
        thisTest.getWc().addItem("Y/Z", null);
        thisTest.getWc().setItemWorkingCopyRevision("Y/Z", 2);

        // update the working copy
        assertEquals("wrong revision from update",
                     client.update(thisTest.getWCPath(), null, true),
                     2);

        // check the status of the working copy
        thisTest.checkStatus();
    }

    /**
     * Test the {@link SVNClientInterface.copy()} API.
     * @since 1.5
     */
    public void testCopy()
        throws SubversionException, IOException
    {
        OneTest thisTest = new OneTest();

        WC wc = thisTest.getWc();
        final Revision firstRevision = Revision.getInstance(1);
        final Revision pegRevision = null;  // Defaults to Revision.HEAD.

        // Copy files from A/B/E to A/B/F.
        String[] srcPaths = { "alpha", "beta" };
        CopySource[] sources = new CopySource[srcPaths.length];
        for (int i = 0; i < srcPaths.length; i++)
        {
            String fileName = srcPaths[i];
            sources[i] =
                new CopySource(new File(thisTest.getWorkingCopy(),
                                        "A/B/E/" + fileName).getPath(),
                               firstRevision, pegRevision);
            wc.addItem("A/B/F/" + fileName,
                       wc.getItemContent("A/B/E/" + fileName));
            wc.setItemWorkingCopyRevision("A/B/F/" + fileName, 2);
            addExpectedCommitItem(thisTest.getWCPath(), thisTest.getUrl(),
                                  "A/B/F/" + fileName, NodeKind.file,
                                  CommitItemStateFlags.Add |
                                  CommitItemStateFlags.IsCopy);
        }
        client.copy(sources,
                    new File(thisTest.getWorkingCopy(), "A/B/F").getPath(),
                    null, true, false, null);

        // Commit the changes, and check the state of the WC.
        assertEquals("Unexpected WC revision number after commit",
                     client.commit(new String[] { thisTest.getWCPath() },
                                   "Copy files", true),
                     2);
        thisTest.checkStatus();

        assertExpectedSuggestion(thisTest.getUrl() + "/A/B/E/alpha", "A/B/F/alpha", thisTest);

        // Now test a WC to URL copy
        CopySource wcSource[] = new CopySource[1];
        wcSource[0] = new CopySource(new File(thisTest.getWorkingCopy(),
                                        "A/B").getPath(), Revision.WORKING, Revision.WORKING);
        client.commitMessageHandler(null);
        client.copy(wcSource,
                    thisTest.getUrl() + "/parent/A/B",
                    "Copy WC to URL", true, true, null);

        // update the WC to get new folder and confirm the copy
        assertEquals("wrong revision number from update",
                     client.update(thisTest.getWCPath(), null, true),
                     3);
    }

    /**
     * Test the {@link SVNClientInterface.move()} API.
     * @since 1.5
     */
    public void testMove()
        throws SubversionException, IOException
    {
        OneTest thisTest = new OneTest();
        WC wc = thisTest.getWc();

        // Move files from A/B/E to A/B/F.
        String[] srcPaths = { "alpha", "beta" };
        for (int i = 0; i < srcPaths.length; i++)
        {
            String fileName = srcPaths[i];
            srcPaths[i] = new File(thisTest.getWorkingCopy(),
                                   "A/B/E/" + fileName).getPath();

            wc.addItem("A/B/F/" + fileName,
                       wc.getItemContent("A/B/E/" + fileName));
            wc.setItemWorkingCopyRevision("A/B/F/" + fileName, 2);
            addExpectedCommitItem(thisTest.getWCPath(), thisTest.getUrl(),
                                  "A/B/F/" + fileName, NodeKind.file,
                                  CommitItemStateFlags.Add |
                                  CommitItemStateFlags.IsCopy);

            wc.removeItem("A/B/E/" + fileName);
            addExpectedCommitItem(thisTest.getWCPath(), thisTest.getUrl(),
                                  "A/B/E/" + fileName, NodeKind.file,
                                  CommitItemStateFlags.Delete);
        }
        client.move(srcPaths,
                    new File(thisTest.getWorkingCopy(), "A/B/F").getPath(),
                    null, false, true, false, null);

        // Commit the changes, and check the state of the WC.
        assertEquals("Unexpected WC revision number after commit",
                     client.commit(new String[] { thisTest.getWCPath() },
                                   "Move files", true), 2);
        thisTest.checkStatus();

        assertExpectedSuggestion(thisTest.getUrl() + "/A/B/E/alpha", "A/B/F/alpha", thisTest);
    }

    /**
     * Assert that the first merge source suggested for
     * <code>destPath</code> at {@link Revision#WORKING} and {@link
     * Revision#HEAD} is equivalent to <code>expectedSrc</code>.
     * @exception SubversionException If retrieval of the copy source fails.
     * @since 1.5
     */
    private void assertExpectedSuggestion(String expectedSrc,
                                          String destPath, OneTest thisTest)
        throws SubversionException
    {
        String wcPath = fileToSVNPath(new File(thisTest.getWCPath(),
                                               destPath), false);
        String[] suggestions = client.suggestMergeSources(wcPath,
                                                          Revision.WORKING);
        assertNotNull(suggestions);
        assertTrue(suggestions.length >= 1);
        assertTrue("Unexpected copy source path, expected " +
                   expectedSrc + ", got " + suggestions[0],
                   expectedSrc.equals(suggestions[0]));

        // Same test using URL
        String url = thisTest.getUrl() + "/" + destPath;
        suggestions = client.suggestMergeSources(url, Revision.HEAD);
        assertNotNull(suggestions);
        assertTrue(suggestions.length >= 1);
        assertTrue("Unexpected copy source path, expected " +
                   expectedSrc + ", got " + suggestions[0],
                   expectedSrc.equals(suggestions[0]));

    }

    /**
     * Tests that the passed start and end revision are contained
     * within the array of revisions.
     * @since 1.5
     */
    private void assertExpectedMergeRange(long start, long end,
                                          long[] revisions)
    {
        Arrays.sort(revisions);
        for (int i = 0; i < revisions.length; i++) {
            if (revisions[i] <= start) {
                for (int j = i; j < revisions.length; j++)
                {
                    if (end <= revisions[j])
                        return;
                }
                fail("End revision: " + end + " was not in range: " + revisions[0] +
                        " : " + revisions[revisions.length - 1]);
                return;
            }
        }
        fail("Start revision: " + start + " was not in range: " + revisions[0] +
                " : " + revisions[revisions.length - 1]);
    }

    /**
     * Test the basic SVNClient.update functionality with concurrent
     * changes in the repository and the working copy.
     * @throws Throwable
     */
    public void testBasicMergingUpdate() throws Throwable
    {
        // build the first working copy
        OneTest thisTest = new OneTest();

        // append 10 lines to A/mu
        File mu = new File(thisTest.getWorkingCopy(), "A/mu");
        PrintWriter muWriter = new PrintWriter(new FileOutputStream(mu, true));
        String muContent = thisTest.getWc().getItemContent("A/mu");
        for (int i = 2; i < 11; i++)
        {
            muWriter.print("\nThis is line " + i + " in mu");
            muContent = muContent + "\nThis is line " + i + " in mu";
        }
        muWriter.close();
        thisTest.getWc().setItemWorkingCopyRevision("A/mu", 2);
        thisTest.getWc().setItemContent("A/mu", muContent);
        addExpectedCommitItem(thisTest.getWorkingCopy().getAbsolutePath(),
                              thisTest.getUrl(), "A/mu", NodeKind.file,
                              CommitItemStateFlags.TextMods);

        // append 10 line to A/D/G/rho
        File rho = new File(thisTest.getWorkingCopy(), "A/D/G/rho");
        PrintWriter rhoWriter =
            new PrintWriter(new FileOutputStream(rho, true));
        String rhoContent = thisTest.getWc().getItemContent("A/D/G/rho");
        for (int i = 2; i < 11; i++)
        {
            rhoWriter.print("\nThis is line " + i + " in rho");
            rhoContent = rhoContent + "\nThis is line " + i + " in rho";
        }
        rhoWriter.close();
        thisTest.getWc().setItemWorkingCopyRevision("A/D/G/rho", 2);
        thisTest.getWc().setItemContent("A/D/G/rho", rhoContent);
        addExpectedCommitItem(thisTest.getWCPath(),
                              thisTest.getUrl(), "A/D/G/rho", NodeKind.file,
                              CommitItemStateFlags.TextMods);

        // commit the changes
        assertEquals("wrong revision number from commit",
                     client.commit(new String[]{thisTest.getWCPath()},
                                   "log msg",
                                   true),
                     2);

        // check the status of the first working copy
        thisTest.checkStatus();

        // create a backup copy of the working copy
        OneTest backupTest = thisTest.copy(".backup");

        // change the last line of A/mu in the first working copy
        muWriter = new PrintWriter(new FileOutputStream(mu, true));
        muContent = thisTest.getWc().getItemContent("A/mu");
        muWriter.print(" Appended to line 10 of mu");
        muContent = muContent + " Appended to line 10 of mu";
        muWriter.close();
        thisTest.getWc().setItemWorkingCopyRevision("A/mu", 3);
        thisTest.getWc().setItemContent("A/mu", muContent);
        addExpectedCommitItem(thisTest.getWCPath(),
                              thisTest.getUrl(), "A/mu", NodeKind.file,
                              CommitItemStateFlags.TextMods);

        // change the last line of A/mu in the first working copy
        rhoWriter = new PrintWriter(new FileOutputStream(rho, true));
        rhoContent = thisTest.getWc().getItemContent("A/D/G/rho");
        rhoWriter.print(" Appended to line 10 of rho");
        rhoContent = rhoContent + " Appended to line 10 of rho";
        rhoWriter.close();
        thisTest.getWc().setItemWorkingCopyRevision("A/D/G/rho", 3);
        thisTest.getWc().setItemContent("A/D/G/rho", rhoContent);
        addExpectedCommitItem(thisTest.getWCPath(),
                              thisTest.getUrl(), "A/D/G/rho", NodeKind.file,
                              CommitItemStateFlags.TextMods);

        // commit these changes to the repository
        assertEquals("wrong revision number from commit",
                     client.commit(new String[]{thisTest.getWCPath()},
                                   "log msg",
                                   true),
                     3);

        // check the status of the first working copy
        thisTest.checkStatus();

        // modify the first line of A/mu in the backup working copy
        mu = new File(backupTest.getWorkingCopy(), "A/mu");
        muWriter = new PrintWriter(new FileOutputStream(mu));
        muWriter.print("This is the new line 1 in the backup copy of mu");
        muContent = "This is the new line 1 in the backup copy of mu";
        for (int i = 2; i < 11; i++)
        {
            muWriter.print("\nThis is line " + i + " in mu");
            muContent = muContent + "\nThis is line " + i + " in mu";
        }
        muWriter.close();
        backupTest.getWc().setItemWorkingCopyRevision("A/mu", 3);
        muContent = muContent + " Appended to line 10 of mu";
        backupTest.getWc().setItemContent("A/mu", muContent);
        backupTest.getWc().setItemTextStatus("A/mu", Status.Kind.modified);

        // modify the first line of A/D/G/rho in the backup working copy
        rho = new File(backupTest.getWorkingCopy(), "A/D/G/rho");
        rhoWriter = new PrintWriter(new FileOutputStream(rho));
        rhoWriter.print("This is the new line 1 in the backup copy of rho");
        rhoContent = "This is the new line 1 in the backup copy of rho";
        for (int i = 2; i < 11; i++)
        {
            rhoWriter.print("\nThis is line " + i + " in rho");
            rhoContent = rhoContent + "\nThis is line " + i + " in rho";
        }
        rhoWriter.close();
        backupTest.getWc().setItemWorkingCopyRevision("A/D/G/rho", 3);
        rhoContent = rhoContent + " Appended to line 10 of rho";
        backupTest.getWc().setItemContent("A/D/G/rho", rhoContent);
        backupTest.getWc().setItemTextStatus("A/D/G/rho", Status.Kind.modified);

        // update the backup working copy
        assertEquals("wrong revision number from update",
                     client.update(backupTest.getWCPath(), null, true),
                     3);

        // check the status of the backup working copy
        backupTest.checkStatus();
    }

    /**
     * Test the basic SVNClient.update functionality with concurrent
     * changes in the repository and the working copy that generate
     * conflicts.
     * @throws Throwable
     */
    public void testBasicConflict() throws Throwable
    {
        // build the first working copy
        OneTest thisTest = new OneTest();

        // copy the first working copy to the backup working copy
        OneTest backupTest = thisTest.copy(".backup");

        // append a line to A/mu in the first working copy
        File mu = new File(thisTest.getWorkingCopy(), "A/mu");
        PrintWriter muWriter = new PrintWriter(new FileOutputStream(mu, true));
        String muContent = thisTest.getWc().getItemContent("A/mu");
        muWriter.print("\nOriginal appended text for mu");
        muContent = muContent + "\nOriginal appended text for mu";
        muWriter.close();
        thisTest.getWc().setItemWorkingCopyRevision("A/mu", 2);
        thisTest.getWc().setItemContent("A/mu", muContent);
        addExpectedCommitItem(thisTest.getWCPath(),
                              thisTest.getUrl(), "A/mu", NodeKind.file,
                              CommitItemStateFlags.TextMods);

        // append a line to A/D/G/rho in the first working copy
        File rho = new File(thisTest.getWorkingCopy(), "A/D/G/rho");
        PrintWriter rhoWriter =
            new PrintWriter(new FileOutputStream(rho, true));
        String rhoContent = thisTest.getWc().getItemContent("A/D/G/rho");
        rhoWriter.print("\nOriginal appended text for rho");
        rhoContent = rhoContent + "\nOriginal appended text for rho";
        rhoWriter.close();
        thisTest.getWc().setItemWorkingCopyRevision("A/D/G/rho", 2);
        thisTest.getWc().setItemContent("A/D/G/rho", rhoContent);
        addExpectedCommitItem(thisTest.getWCPath(),
                              thisTest.getUrl(), "A/D/G/rho", NodeKind.file,
                              CommitItemStateFlags.TextMods);

        // commit the changes in the first working copy
        assertEquals("wrong revision number from commit",
                     client.commit(new String[]{thisTest.getWCPath()},
                                   "log msg",
                                   true),
                     2);

        // test the status of the working copy after the commit
        thisTest.checkStatus();

        // append a different line to A/mu in the backup working copy
        mu = new File(backupTest.getWorkingCopy(), "A/mu");
        muWriter = new PrintWriter(new FileOutputStream(mu, true));
        muWriter.print("\nConflicting appended text for mu");
        muContent = "<<<<<<< .mine\nThis is the file 'mu'.\n"+
                    "Conflicting appended text for mu=======\n"+
                    "This is the file 'mu'.\n"+
                    "Original appended text for mu>>>>>>> .r2";
        muWriter.close();
        backupTest.getWc().setItemWorkingCopyRevision("A/mu", 2);
        backupTest.getWc().setItemContent("A/mu", muContent);
        backupTest.getWc().setItemTextStatus("A/mu", Status.Kind.conflicted);
        backupTest.getWc().addItem("A/mu.r1", "");
        backupTest.getWc().setItemNodeKind("A/mu.r1", NodeKind.unknown);
        backupTest.getWc().setItemTextStatus("A/mu.r1",
                                             Status.Kind.unversioned);
        backupTest.getWc().addItem("A/mu.r2", "");
        backupTest.getWc().setItemNodeKind("A/mu.r2", NodeKind.unknown);
        backupTest.getWc().setItemTextStatus("A/mu.r2",
                                             Status.Kind.unversioned);
        backupTest.getWc().addItem("A/mu.mine", "");
        backupTest.getWc().setItemNodeKind("A/mu.mine", NodeKind.unknown);
        backupTest.getWc().setItemTextStatus("A/mu.mine",
                                             Status.Kind.unversioned);

        // append a different line to A/D/G/rho in the backup working copy
        rho = new File(backupTest.getWorkingCopy(), "A/D/G/rho");
        rhoWriter = new PrintWriter(new FileOutputStream(rho, true));
        rhoWriter.print("\nConflicting appended text for rho");
        rhoContent = "<<<<<<< .mine\nThis is the file 'rho'.\n"+
                    "Conflicting appended text for rho=======\n"+
                    "his is the file 'rho'.\n"+
                    "Original appended text for rho>>>>>>> .r2";
        rhoWriter.close();
        backupTest.getWc().setItemWorkingCopyRevision("A/D/G/rho", 2);
        backupTest.getWc().setItemContent("A/D/G/rho", rhoContent);
        backupTest.getWc().setItemTextStatus("A/D/G/rho",
                                             Status.Kind.conflicted);
        backupTest.getWc().addItem("A/D/G/rho.r1", "");
        backupTest.getWc().setItemNodeKind("A/D/G/rho.r1", NodeKind.unknown);
        backupTest.getWc().setItemTextStatus("A/D/G/rho.r1",
                                             Status.Kind.unversioned);
        backupTest.getWc().addItem("A/D/G/rho.r2", "");
        backupTest.getWc().setItemNodeKind("A/D/G/rho.r2", NodeKind.unknown);
        backupTest.getWc().setItemTextStatus("A/D/G/rho.r2",
                                             Status.Kind.unversioned);
        backupTest.getWc().addItem("A/D/G/rho.mine", "");
        backupTest.getWc().setItemNodeKind("A/D/G/rho.mine", NodeKind.unknown);
        backupTest.getWc().setItemTextStatus("A/D/G/rho.mine",
                                             Status.Kind.unversioned);

        // update the backup working copy from the repository
        assertEquals("wrong revision number from update",
                     client.update(backupTest.getWCPath(), null, true),
                     2);

        // check the status of the backup working copy
        backupTest.checkStatus();

        // flag A/mu as resolved
        client.resolved(backupTest.getWCPath()+"/A/mu", false);
        backupTest.getWc().setItemTextStatus("A/mu", Status.Kind.modified);
        backupTest.getWc().removeItem("A/mu.r1");
        backupTest.getWc().removeItem("A/mu.r2");
        backupTest.getWc().removeItem("A/mu.mine");

        // flag A/D/G/rho as resolved
        client.resolved(backupTest.getWCPath()+"/A/D/G/rho", false);
        backupTest.getWc().setItemTextStatus("A/D/G/rho",
                                             Status.Kind.modified);
        backupTest.getWc().removeItem("A/D/G/rho.r1");
        backupTest.getWc().removeItem("A/D/G/rho.r2");
        backupTest.getWc().removeItem("A/D/G/rho.mine");

        // check the status after the conflicts are flaged as resolved
        backupTest.checkStatus();
    }

    /**
     * Test the basic SVNClient.cleanup functionality.
     * Without a way to force a lock, this test just verifies
     * the method can be called succesfully.
     * @throws Throwable
     */
    public void testBasicCleanup() throws Throwable
    {
        // create a test working copy
        OneTest thisTest = new OneTest();

        // run cleanup
        client.cleanup(thisTest.getWCPath());

    }

    /**
     * Test the basic SVNClient.revert functionality.
     * @throws Throwable
     */
    public void testBasicRevert() throws Throwable
    {
        // create a test working copy
        OneTest thisTest = new OneTest();

        // modify A/B/E/beta
        File file = new File(thisTest.getWorkingCopy(), "A/B/E/beta");
        PrintWriter pw = new PrintWriter(new FileOutputStream(file, true));
        pw.print("Added some text to 'beta'.");
        pw.close();
        thisTest.getWc().setItemTextStatus("A/B/E/beta", Status.Kind.modified);

        // modify iota
        file = new File(thisTest.getWorkingCopy(), "iota");
        pw = new PrintWriter(new FileOutputStream(file, true));
        pw.print("Added some text to 'iota'.");
        pw.close();
        thisTest.getWc().setItemTextStatus("iota", Status.Kind.modified);

        // modify A/D/G/rho
        file = new File(thisTest.getWorkingCopy(), "A/D/G/rho");
        pw = new PrintWriter(new FileOutputStream(file, true));
        pw.print("Added some text to 'rho'.");
        pw.close();
        thisTest.getWc().setItemTextStatus("A/D/G/rho", Status.Kind.modified);

        // create new file A/D/H/zeta and add it to subversion
        file = new File(thisTest.getWorkingCopy(), "A/D/H/zeta");
        pw = new PrintWriter(new FileOutputStream(file, true));
        pw.print("Added some text to 'zeta'.");
        pw.close();
        thisTest.getWc().addItem("A/D/H/zeta", "Added some text to 'zeta'.");
        thisTest.getWc().setItemTextStatus("A/D/H/zeta", Status.Kind.added);
        client.add(file.getAbsolutePath(), false);

        // test the status of the working copy
        thisTest.checkStatus();

        // revert the changes
        client.revert(thisTest.getWCPath()+"/A/B/E/beta", false);
        thisTest.getWc().setItemTextStatus("A/B/E/beta", Status.Kind.normal);
        client.revert(thisTest.getWCPath()+"/iota", false);
        thisTest.getWc().setItemTextStatus("iota", Status.Kind.normal);
        client.revert(thisTest.getWCPath()+"/A/D/G/rho", false);
        thisTest.getWc().setItemTextStatus("A/D/G/rho", Status.Kind.normal);
        client.revert(thisTest.getWCPath()+"/A/D/H/zeta", false);
        thisTest.getWc().setItemTextStatus("A/D/H/zeta",
                Status.Kind.unversioned);
        thisTest.getWc().setItemNodeKind("A/D/H/zeta", NodeKind.unknown);

        // test the status of the working copy
        thisTest.checkStatus();

        // delete A/B/E/beta and revert the change
        file = new File(thisTest.getWorkingCopy(), "A/B/E/beta");
        file.delete();
        client.revert(file.getAbsolutePath(), false);

        // resurected file should not be readonly
        assertTrue("reverted file is not readonly",
                file.canWrite()&& file.canRead());

        // test the status of the working copy
        thisTest.checkStatus();

        // create & add the directory X
        client.mkdir(new String[] {thisTest.getWCPath()+"/X"}, null);
        thisTest.getWc().addItem("X", null);
        thisTest.getWc().setItemTextStatus("X", Status.Kind.added);

        // test the status of the working copy
        thisTest.checkStatus();

        // remove & revert X
        removeDirOrFile(new File(thisTest.getWorkingCopy(), "X"));
        client.revert(thisTest.getWCPath()+"/X", false);
        thisTest.getWc().removeItem("X");

        // test the status of the working copy
        thisTest.checkStatus();

        // delete the directory A/B/E
        client.remove(new String[] {thisTest.getWCPath()+"/A/B/E"}, null, true);
        removeDirOrFile(new File(thisTest.getWorkingCopy(), "A/B/E"));
        thisTest.getWc().setItemTextStatus("A/B/E", Status.Kind.deleted);
        thisTest.getWc().setItemTextStatus("A/B/E/alpha", Status.Kind.deleted);
        thisTest.getWc().setItemTextStatus("A/B/E/beta", Status.Kind.deleted);

        // test the status of the working copy
        thisTest.checkStatus();

        // revert A/B/E -> this will resurect it
        client.revert(thisTest.getWCPath()+"/A/B/E", true);
        thisTest.getWc().setItemTextStatus("A/B/E", Status.Kind.normal);
        thisTest.getWc().setItemTextStatus("A/B/E/alpha", Status.Kind.normal);
        thisTest.getWc().setItemTextStatus("A/B/E/beta", Status.Kind.normal);

        // test the status of the working copy
        thisTest.checkStatus();
    }

    /**
     * Test the basic SVNClient.switch functionality.
     * @throws Throwable
     */
    public void testBasicSwitch() throws Throwable
    {
        // create the test working copy
        OneTest thisTest = new OneTest();

        // switch iota to A/D/gamma
        String iotaPath = thisTest.getWCPath() + "/iota";
        String gammaUrl = thisTest.getUrl() + "/A/D/gamma";
        thisTest.getWc().setItemContent("iota",
                greekWC.getItemContent("A/D/gamma"));
        thisTest.getWc().setItemIsSwitched("iota", true);
        client.doSwitch(iotaPath, gammaUrl, null, true);

        // check the status of the working copy
        thisTest.checkStatus();

        // switch A/D/H to /A/D/G
        String adhPath = thisTest.getWCPath() + "/A/D/H";
        String adgURL = thisTest.getUrl() + "/A/D/G";
        thisTest.getWc().setItemIsSwitched("A/D/H",true);
        thisTest.getWc().removeItem("A/D/H/chi");
        thisTest.getWc().removeItem("A/D/H/omega");
        thisTest.getWc().removeItem("A/D/H/psi");
        thisTest.getWc().addItem("A/D/H/pi",
                thisTest.getWc().getItemContent("A/D/G/pi"));
        thisTest.getWc().addItem("A/D/H/rho",
                thisTest.getWc().getItemContent("A/D/G/rho"));
        thisTest.getWc().addItem("A/D/H/tau",
                thisTest.getWc().getItemContent("A/D/G/tau"));
        client.doSwitch(adhPath, adgURL, null, true);

        // check the status of the working copy
        thisTest.checkStatus();
    }

    /**
     * Test the basic SVNClient.remove functionality.
     * @throws Throwable
     */
    public void testBasicDelete() throws Throwable
    {
        // create the test working copy
        OneTest thisTest = new OneTest();

        // modify A/D/H/chi
        File file = new File(thisTest.getWorkingCopy(), "A/D/H/chi");
        PrintWriter pw = new PrintWriter(new FileOutputStream(file, true));
        pw.print("added to chi");
        pw.close();
        thisTest.getWc().setItemTextStatus("A/D/H/chi", Status.Kind.modified);

        // set a property on A/D/G/rho file
        client.propertySet(thisTest.getWCPath()+"/A/D/G/rho", "abc", "def",
                true);
        thisTest.getWc().setItemPropStatus("A/D/G/rho", Status.Kind.modified);

        // set a property on A/B/F directory
        client.propertySet(thisTest.getWCPath()+"/A/B/F", "abc", "def", false);
        thisTest.getWc().setItemPropStatus("A/B/F", Status.Kind.modified);

        // create a unversioned A/C/sigma file
        file = new File(thisTest.getWCPath(),"A/C/sigma");
        pw = new PrintWriter(new FileOutputStream(file));
        pw.print("unversioned sigma");
        pw.close();
        thisTest.getWc().addItem("A/C/sigma", "unversioned sigma");
        thisTest.getWc().setItemTextStatus("A/C/sigma", Status.Kind.unversioned);
        thisTest.getWc().setItemNodeKind("A/C/sigma", NodeKind.unknown);

        // create unversioned directory A/C/Q
        file = new File(thisTest.getWCPath(), "A/C/Q");
        file.mkdir();
        thisTest.getWc().addItem("A/C/Q", null);
        thisTest.getWc().setItemNodeKind("A/C/Q", NodeKind.unknown);
        thisTest.getWc().setItemTextStatus("A/C/Q", Status.Kind.unversioned);

        // create & add the directory A/B/X
        file = new File(thisTest.getWCPath(), "A/B/X");
        client.mkdir(new String[] {file.getAbsolutePath()}, null);
        thisTest.getWc().addItem("A/B/X", null);
        thisTest.getWc().setItemTextStatus("A/B/X", Status.Kind.added);

        // create & add the file A/B/X/xi
        file = new File(file, "xi");
        pw = new PrintWriter(new FileOutputStream(file));
        pw.print("added xi");
        pw.close();
        client.add(file.getAbsolutePath(), false);
        thisTest.getWc().addItem("A/B/X/xi", "added xi");
        thisTest.getWc().setItemTextStatus("A/B/X/xi", Status.Kind.added);

        // create & add the directory A/B/Y
        file = new File(thisTest.getWCPath(), "A/B/Y");
        client.mkdir(new String[] {file.getAbsolutePath()}, null);
        thisTest.getWc().addItem("A/B/Y", null);
        thisTest.getWc().setItemTextStatus("A/B/Y", Status.Kind.added);

        // test the status of the working copy
        thisTest.checkStatus();

        // the following removes should all fail without force

        try
        {
            // remove of A/D/H/chi without force should fail, because it is
            // modified
            client.remove(new String[] {thisTest.getWCPath()+"/A/D/H/chi"},
                    null, false);
            fail("missing exception");
        }
        catch(ClientException expected)
        {
        }

        try
        {
            // remove of A/D/H without force should fail, because A/D/H/chi is
            // modified
            client.remove(new String[] {thisTest.getWCPath()+"/A/D/H"}, null,
                    false);
            fail("missing exception");
        }
        catch(ClientException expected)
        {
        }

        try
        {
            // remove of A/D/G/rho without force should fail, because it has
            // a new property
            client.remove(new String[] {thisTest.getWCPath()+"/A/D/G/rho"},
                    null, false);
            fail("missing exception");
        }
        catch(ClientException expected)
        {
        }

        try
        {
            // remove of A/D/G without force should fail, because A/D/G/rho has
            // a new property
            client.remove(new String[] {thisTest.getWCPath()+"/A/D/G"}, null,
                    false);
            fail("missing exception");
        }
        catch(ClientException expected)
        {
        }

        try
        {
            // remove of A/B/F without force should fail, because it has
            // a new property
            client.remove(new String[] {thisTest.getWCPath()+"/A/B/F"}, null,
                    false);
            fail("missing exception");
        }
        catch(ClientException expected)
        {
        }

        try
        {
            // remove of A/B without force should fail, because A/B/F has
            // a new property
            client.remove(new String[] {thisTest.getWCPath()+"/A/B"}, null,
                    false);
            fail("missing exception");
        }
        catch(ClientException expected)
        {
        }

        try
        {
            // remove of A/C/sigma without force should fail, because it is
            // unversioned
            client.remove(new String[] {thisTest.getWCPath()+"/A/C/sigma"},
                    null, false);
            fail("missing exception");
        }
        catch(ClientException expected)
        {
        }

        try
        {
            // remove of A/C without force should fail, because A/C/sigma is
            // unversioned
            client.remove(new String[] {thisTest.getWCPath()+"/A/C"}, null,
                    false);
            fail("missing exception");
        }
        catch(ClientException expected)
        {
        }

        try
        {
            // remove of A/B/X without force should fail, because it is new
            client.remove(new String[] {thisTest.getWCPath()+"/A/B/X"}, null,
                    false);
            fail("missing exception");
        }
        catch(ClientException expected)
        {
        }

        // check the status of the working copy
        thisTest.checkStatus();

        // the following removes should all work
        client.remove(new String[] {thisTest.getWCPath()+"/A/B/E"}, null,
                false);
        thisTest.getWc().setItemTextStatus("A/B/E",Status.Kind.deleted);
        thisTest.getWc().setItemTextStatus("A/B/E/alpha",Status.Kind.deleted);
        thisTest.getWc().setItemTextStatus("A/B/E/beta",Status.Kind.deleted);
        client.remove(new String[] {thisTest.getWCPath()+"/A/D/H"}, null, true);
        thisTest.getWc().setItemTextStatus("A/D/H",Status.Kind.deleted);
        thisTest.getWc().setItemTextStatus("A/D/H/chi",Status.Kind.deleted);
        thisTest.getWc().setItemTextStatus("A/D/H/omega",Status.Kind.deleted);
        thisTest.getWc().setItemTextStatus("A/D/H/psi",Status.Kind.deleted);
        client.remove(new String[] {thisTest.getWCPath()+"/A/D/G"}, null, true);
        thisTest.getWc().setItemTextStatus("A/D/G",Status.Kind.deleted);
        thisTest.getWc().setItemTextStatus("A/D/G/rho",Status.Kind.deleted);
        thisTest.getWc().setItemPropStatus("A/D/G/rho", Status.Kind.none);
        thisTest.getWc().setItemTextStatus("A/D/G/pi",Status.Kind.deleted);
        thisTest.getWc().setItemTextStatus("A/D/G/tau",Status.Kind.deleted);
        client.remove(new String[] {thisTest.getWCPath()+"/A/B/F"}, null, true);
        thisTest.getWc().setItemTextStatus("A/B/F",Status.Kind.deleted);
        thisTest.getWc().setItemPropStatus("A/B/F", Status.Kind.none);
        client.remove(new String[] {thisTest.getWCPath()+"/A/C"}, null, true);
        thisTest.getWc().setItemTextStatus("A/C",Status.Kind.deleted);
        client.remove(new String[] {thisTest.getWCPath()+"/A/B/X"}, null, true);
        file = new File(thisTest.getWorkingCopy(), "iota");
        file.delete();
        client.remove(new String[] {file.getAbsolutePath()}, null, true);
        thisTest.getWc().setItemTextStatus("iota",Status.Kind.deleted);
        file = new File(thisTest.getWorkingCopy(), "A/D/gamma");
        file.delete();
        client.remove(new String[] {file.getAbsolutePath()}, null, false);
        thisTest.getWc().setItemTextStatus("A/D/gamma",Status.Kind.deleted);
        client.remove(new String[] {file.getAbsolutePath()}, null, true);
        client.remove(new String[] {thisTest.getWCPath()+"/A/B/E"}, null,
                false);
        thisTest.getWc().removeItem("A/B/X");
        thisTest.getWc().removeItem("A/B/X/xi");
        thisTest.getWc().removeItem("A/C/sigma");
        thisTest.getWc().removeItem("A/C/Q");
        thisTest.checkStatus();
        client.remove(new String[] {thisTest.getWCPath()+"/A/D"},null, true);
        thisTest.getWc().setItemTextStatus("A/D", Status.Kind.deleted);
        thisTest.getWc().removeItem("A/D/Y");

        // check the status of the working copy
        thisTest.checkStatus();

        // confirm that the file are realy deleted
        assertFalse("failed to remove text modified file",
                new File(thisTest.getWorkingCopy(), "A/D/G/rho").exists());
        assertFalse("failed to remove prop modified file",
                new File(thisTest.getWorkingCopy(), "A/D/H/chi").exists());
        assertFalse("failed to remove unversioned file",
                new File(thisTest.getWorkingCopy(), "A/C/sigma").exists());
        assertFalse("failed to remove unmodified file",
                new File(thisTest.getWorkingCopy(), "A/B/E/alpha").exists());
        file = new File(thisTest.getWorkingCopy(),"A/B/F");
        assertFalse("failed to remove versioned dir", file.exists());
        assertFalse("failed to remove unversioned dir",
                new File(thisTest.getWorkingCopy(), "A/C/Q").exists());
        assertFalse("failed to remove added dir",
                new File(thisTest.getWorkingCopy(), "A/B/X").exists());

        // delete unversioned file foo
        file = new File(thisTest.getWCPath(),"foo");
        pw = new PrintWriter(new FileOutputStream(file));
        pw.print("unversioned foo");
        pw.close();
        client.remove(new String[] {file.getAbsolutePath()}, null, true);
        assertFalse("failed to remove unversioned file foo", file.exists());

        try
        {
            // delete non-existant file foo
            client.remove(new String[] {file.getAbsolutePath()}, null, true);
            fail("missing exception");
        }
        catch(ClientException expected)
        {
        }

        // delete file iota in the repository
        addExpectedCommitItem(null, thisTest.getUrl(), "iota", NodeKind.none,
                CommitItemStateFlags.Delete);
        client.remove(new String[] {thisTest.getUrl()+"/iota"},
                "delete iota URL", false);
    }

    public void testBasicCheckoutDeleted() throws Throwable
    {
        // create working copy
        OneTest thisTest = new OneTest();

        // delete A/D and its content
        client.remove(new String[] {thisTest.getWCPath()+"/A/D"}, null, true);
        thisTest.getWc().setItemTextStatus("A/D", Status.Kind.deleted);
        thisTest.getWc().setItemTextStatus("A/D/G", Status.Kind.deleted);
        thisTest.getWc().setItemTextStatus("A/D/G/rho", Status.Kind.deleted);
        thisTest.getWc().setItemTextStatus("A/D/G/pi", Status.Kind.deleted);
        thisTest.getWc().setItemTextStatus("A/D/G/tau", Status.Kind.deleted);
        thisTest.getWc().setItemTextStatus("A/D/H", Status.Kind.deleted);
        thisTest.getWc().setItemTextStatus("A/D/H/chi", Status.Kind.deleted);
        thisTest.getWc().setItemTextStatus("A/D/H/psi", Status.Kind.deleted);
        thisTest.getWc().setItemTextStatus("A/D/H/omega", Status.Kind.deleted);
        thisTest.getWc().setItemTextStatus("A/D/gamma", Status.Kind.deleted);

        // check the working copy status
        thisTest.checkStatus();

        // commit the change
        addExpectedCommitItem(thisTest.getWCPath(),
                thisTest.getUrl(), "A/D", NodeKind.dir,
                CommitItemStateFlags.Delete);
        assertEquals("wrong revision from commit",
                client.commit(new String[]{thisTest.getWCPath()}, "log message",
                        true),2);
        thisTest.getWc().removeItem("A/D");
        thisTest.getWc().removeItem("A/D/G");
        thisTest.getWc().removeItem("A/D/G/rho");
        thisTest.getWc().removeItem("A/D/G/pi");
        thisTest.getWc().removeItem("A/D/G/tau");
        thisTest.getWc().removeItem("A/D/H");
        thisTest.getWc().removeItem("A/D/H/chi");
        thisTest.getWc().removeItem("A/D/H/psi");
        thisTest.getWc().removeItem("A/D/H/omega");
        thisTest.getWc().removeItem("A/D/gamma");

        // check the working copy status
        thisTest.checkStatus();

        // check out the previous revision
        client.checkout(thisTest.getUrl()+"/A/D", thisTest.getWCPath()+"/new_D",
                new Revision.Number(1), true);
    }

    /**
     * Test the basic SVNClient.import functionality.
     * @throws Throwable
     */
    public void testBasicImport() throws Throwable
    {
        // create the working copy
        OneTest thisTest = new OneTest();

        // create new_file
        File file = new File(thisTest.getWCPath(),"new_file");
        PrintWriter pw = new PrintWriter(new FileOutputStream(file));
        pw.print("some text");
        pw.close();

        // import new_file info dirA/dirB/newFile
        addExpectedCommitItem(thisTest.getWCPath(),
                null, "new_file", NodeKind.none, CommitItemStateFlags.Add);
        client.doImport(file.getAbsolutePath(),
                thisTest.getUrl()+"/dirA/dirB/new_file",
                "log message for new import", true);

        // delete new_file
        file.delete();

        // update the working
        assertEquals("wrong revision from update",
                client.update(thisTest.getWCPath(), null, true),2);
        thisTest.getWc().addItem("dirA", null);
        thisTest.getWc().setItemWorkingCopyRevision("dirA",2);
        thisTest.getWc().addItem("dirA/dirB", null);
        thisTest.getWc().setItemWorkingCopyRevision("dirA/dirB",2);
        thisTest.getWc().addItem("dirA/dirB/new_file", "some text");
        thisTest.getWc().setItemWorkingCopyRevision("dirA/dirB/new_file",2);

        // test the working copy status
        thisTest.checkStatus();
    }

    /**
     * Test the basic SVNClient.fileContent functionality.
     * @throws Throwable
     */
    public void testBasicCat() throws Throwable
    {
        // create the working copy
        OneTest thisTest = new OneTest();

        // modify A/mu
        File mu = new File(thisTest.getWorkingCopy(), "A/mu");
        PrintWriter pw = new PrintWriter(new FileOutputStream(mu, true));
        pw.print("some text");
        pw.close();
        // get the content from the repository
        byte[] content = client.fileContent(thisTest.getWCPath()+"/A/mu", null);
        byte[] testContent = thisTest.getWc().getItemContent("A/mu").getBytes();

        // the content should be the same
        assertTrue("content changed", Arrays.equals(content, testContent));
    }

    /**
     * Test the basic SVNClient.fileContent functionality.
     * @throws Throwable
     */
    public void testBasicCatStream() throws Throwable
    {
        // create the working copy
        OneTest thisTest = new OneTest();

        // modify A/mu
        File mu = new File(thisTest.getWorkingCopy(), "A/mu");
        PrintWriter pw = new PrintWriter(new FileOutputStream(mu, true));
        pw.print("some text");
        pw.close();
        // get the content from the repository
        ByteArrayOutputStream baos = new ByteArrayOutputStream();
        client.streamFileContent(thisTest.getWCPath() + "/A/mu", null, null,
                                 100, baos);

        byte[] content = baos.toByteArray();
        byte[] testContent = thisTest.getWc().getItemContent("A/mu").getBytes();

        // the content should be the same
        assertTrue("content changed", Arrays.equals(content, testContent));
    }

    /**
     * Test the basic SVNClient.list functionality.
     * @throws Throwable
     */
    public void testBasicLs() throws Throwable
    {
        // create the working copy
        OneTest thisTest = new OneTest();

        // list the repository root dir
        DirEntry[] entries = client.list(thisTest.getWCPath(), null, false);
        thisTest.getWc().check(entries, "", false);

        // list directory A
        entries = client.list(thisTest.getWCPath() + "/A", null, false);
        thisTest.getWc().check(entries, "A", false);

        // list directory A in BASE revision
        entries = client.list(thisTest.getWCPath() + "/A", Revision.BASE,
                              false);
        thisTest.getWc().check(entries, "A", false);

        // list file A/mu
        entries = client.list(thisTest.getWCPath() + "/A/mu", null, false);
        thisTest.getWc().check(entries, "A/mu");
    }

    /**
     * Test the basis SVNClient.add functionality with files that
     * should be ignored.
     * @throws Throwable
     */
    public void testBasicAddIgnores() throws Throwable
    {
        // create working copy
        OneTest thisTest = new OneTest();

        // create dir
        File dir = new File(thisTest.getWorkingCopy(), "dir");
        dir.mkdir();

        // create dir/foo.c
        File fileC = new File(dir, "foo.c");
        new FileOutputStream(fileC).close();

        // create dir/foo.o (should be ignored)
        File fileO = new File(dir, "foo.o");
        new FileOutputStream(fileO).close();

        // add dir
        client.add(dir.getAbsolutePath(), true);
        thisTest.getWc().addItem("dir", null);
        thisTest.getWc().setItemTextStatus("dir",Status.Kind.added);
        thisTest.getWc().addItem("dir/foo.c", "");
        thisTest.getWc().setItemTextStatus("dir/foo.c",Status.Kind.added);
        thisTest.getWc().addItem("dir/foo.o", "");
        thisTest.getWc().setItemTextStatus("dir/foo.o",Status.Kind.ignored);
        thisTest.getWc().setItemNodeKind("dir/foo.o", NodeKind.unknown);

        // test the working copy status
        thisTest.checkStatus();
    }

    /**
     * Test the basis SVNClient.import functionality with files that
     * should be ignored.
     * @throws Throwable
     */
    public void testBasicImportIgnores() throws Throwable
    {
        // create working copy
        OneTest thisTest = new OneTest();

        // create dir
        File dir = new File(thisTest.getWorkingCopy(), "dir");
        dir.mkdir();

        // create dir/foo.c
        File fileC = new File(dir, "foo.c");
        new FileOutputStream(fileC).close();

        // create dir/foo.o (should be ignored)
        File fileO = new File(dir, "foo.o");
        new FileOutputStream(fileO).close();

        // import dir
        addExpectedCommitItem(thisTest.getWCPath(),
                null, "dir", NodeKind.none, CommitItemStateFlags.Add);
        client.doImport(dir.getAbsolutePath(), thisTest.getUrl()+"/dir",
                "log message for import", true);

        // remove dir
        removeDirOrFile(dir);

        // udpate the working copy
        assertEquals("wrong revision from update", 2,
                client.update(thisTest.getWCPath(), null, true));
        thisTest.getWc().addItem("dir", null);
        thisTest.getWc().addItem("dir/foo.c", "");

        // test the working copy status
        thisTest.checkStatus();
    }

    /**
     * Test the basic SVNClient.info functionality.
     * @throws Throwable
     */
    public void testBasicInfo() throws Throwable
    {
        // create the working copy
        OneTest thisTest = new OneTest();

        // get the item information and test it
        Info info = client.info(thisTest.getWCPath()+"/A/mu");
        assertEquals("wrong revision from info", 1,
                     info.getLastChangedRevision());
        assertEquals("wrong schedule kind from info", ScheduleKind.normal,
                     info.getSchedule());
        assertEquals("wrong node kind from info", NodeKind.file,
                     info.getNodeKind());
    }

    /**
     * Test the basic SVNClient.logMessages functionality.
     * @throws Throwable
     */
    public void testBasicLogMessage() throws Throwable
    {
        // create the working copy
        OneTest thisTest = new OneTest();

        // get the commit message of the initial import and test it
        LogMessage lm[] = client.logMessages(thisTest.getWCPath(), null,
                                             null, false, true);
        assertEquals("wrong number of objects", 1, lm.length);
        assertEquals("wrong message", "Log Message", lm[0].getMessage());
        assertEquals("wrong revision", 1, lm[0].getRevisionNumber());
        assertEquals("wrong user", "jrandom", lm[0].getAuthor());
        assertNotNull("changed paths set", lm[0].getChangedPaths());
        ChangePath cp[] = lm[0].getChangedPaths();
        assertEquals("wrong number of chang pathes", 20, cp.length);
        assertEquals("wrong path", "/A", cp[0].getPath());
        assertEquals("wrong copy source rev", -1, cp[0].getCopySrcRevision());
        assertNull("wrong copy source path", cp[0].getCopySrcPath());
        assertEquals("wrong action", 'A', cp[0].getAction());
        assertEquals("wrong time with getTimeMicros()",
                     lm[0].getTimeMicros()/1000,
                     lm[0].getDate().getTime());
        assertEquals("wrong time with getTimeMillis()",
                     lm[0].getTimeMillis(),
                     lm[0].getDate().getTime());
        assertEquals("wrong date with getTimeMicros()",
                     lm[0].getDate(),
                     new java.util.Date(lm[0].getTimeMicros()/1000));
        assertEquals("wrong date with getTimeMillis()",
                     lm[0].getDate(),
                     new java.util.Date(lm[0].getTimeMillis()));
    }

    /**
     * Test the basic SVNClient.getVersionInfo functionality.
     * @throws Throwable
     * @since 1.2
     */
    public void testBasicVersionInfo() throws Throwable
    {
        // create the working copy
        OneTest thisTest = new OneTest();
        assertEquals("wrong version info",
                     "1",
                     client.getVersionInfo(thisTest.getWCPath(), null, false));
    }

    /**
     * Test the basic SVNClient locking functionality.
     * @throws Throwable
     * @since 1.2
     */
    public void testBasicLocking() throws Throwable
    {
        // build the first working copy
        OneTest thisTest = new OneTest();

        client.propertySet(thisTest.getWCPath()+"/A/mu",
                           PropertyData.NEEDS_LOCK, "*", false);

        addExpectedCommitItem(thisTest.getWCPath(),
                              thisTest.getUrl(), "A/mu",NodeKind.file,
                              CommitItemStateFlags.PropMods);
        assertEquals("bad revision number on commit", 2,
                     client.commit(new String[] {thisTest.getWCPath()},
                                   "message", true));
        File f = new File(thisTest.getWCPath()+"/A/mu");
        assertEquals("file should be read only now", false, f.canWrite());
        client.lock(new String[] {thisTest.getWCPath()+"/A/mu"},
                    "comment", false);
        assertEquals("file should be read write now", true, f.canWrite());
        client.unlock(new String[]{thisTest.getWCPath()+"/A/mu"}, false);
        assertEquals("file should be read only now", false, f.canWrite());
        client.lock(new String[]{thisTest.getWCPath()+"/A/mu"},
                    "comment", false);
        assertEquals("file should be read write now", true, f.canWrite());
        addExpectedCommitItem(thisTest.getWCPath(),
                              thisTest.getUrl(), "A/mu",NodeKind.file,
                              0);
        assertEquals("rev number from commit", -1,
                     client.commit(new String[]{thisTest.getWCPath()},
                                   "message", true));
        assertEquals("file should be read write now", true, f.canWrite());

        try
        {
            // Attempt to lock an invalid path
            client.lock(new String[]{thisTest.getWCPath()+"/A/mu2"}, "comment",
                        false);
            fail("missing exception");
        }
        catch (ClientException expected)
        {
        }
    }

    /**
     * Test the basic SVNClient.info2 functionality.
     * @throws Throwable
     * @since 1.2
     */
    public void testBasicInfo2() throws Throwable
    {
        // build the first working copy
        OneTest thisTest = new OneTest();

        final String failureMsg = "Incorrect number of info objects";
        Info2[] infos = client.info2(thisTest.getWCPath(), null, null, false);
        assertEquals(failureMsg, 1, infos.length);
        infos = client.info2(thisTest.getWCPath(), null, null, true);
        assertEquals(failureMsg, 21, infos.length);
        for (int i = 0; i < infos.length; i++)
        {
            Info2 info = infos[i];
            assertNull("Unexpected changelist present",
                       info.getChangelistName());

            boolean isFile = info.getKind() == NodeKind.file;
            assertTrue("Unexpected working file size " + info.getWorkingSize()
                       + " for '" + info + '\'',
                       (isFile ? info.getWorkingSize() > -1 :
                        info.getWorkingSize() == -1));
            // We shouldn't know the repository file size when only
            // examining the WC.
            assertEquals("Unexpected repos file size for '" + info + '\'',
                         -1, info.getReposSize());

           // Examine depth
           assertEquals(Depth.infinity, info.getDepth());
        }

        // Create wc with a depth of Depth.empty
        String secondWC = thisTest.getWCPath() + ".empty";
        removeDirOrFile(new File(secondWC));

        client.checkout(thisTest.getUrl(), secondWC, null, null, Depth.empty,
                        false, true);

        infos = client.info2(secondWC, null, null, false);

        // Examine that depth is Depth.empty
        assertEquals(Depth.empty, infos[0].getDepth());
    }

    /**
     * Test basic changelist functionality.
     * @throws Throwable
     * @since 1.5
     */
    public void testBasicChangelist() throws Throwable
    {
        // build the working copy
        OneTest thisTest = new OneTest();
        String changelistName = "changelist1";
        String[] changelists = new String[] { changelistName };
        MyChangelistCallback clCallback = new MyChangelistCallback();

        String[] paths = new String[]
          {fileToSVNPath(new File(thisTest.getWCPath(), "iota"), true)};
        // Add a path to a changelist, and check to see if it got added
        client.addToChangelist(paths, changelistName, Depth.infinity, null);
        String[] cl = new String[1];
        client.getChangelists(thisTest.getWCPath(), changelists,
                              Depth.infinity, clCallback);
        cl[0] = (String) clCallback.get(paths[0]).get(0);
        assertTrue(java.util.Arrays.equals(cl, changelists));
        // Does status report this changelist?
        Status[] status = client.status(paths[0], false, false, false, false,
                                        false);
        assertEquals(status[0].getChangelist(), changelistName);

        // Remove the path from the changelist, and check to see if the path is
        // actually removed.
        client.removeFromChangelists(paths, Depth.infinity, changelists);
        clCallback.clear();
        client.getChangelists(thisTest.getWCPath(), changelists,
                              Depth.infinity, clCallback);
        assertTrue(clCallback.isEmpty());
    }

    /**
     * Helper method for testing mergeinfo retrieval.  Assumes
     * that <code>targetPath</code> has both merge history and
     * available merges.
     * @param expectedMergedStart The expected start revision from the
     * merge history for <code>mergeSrc</code>.
     * @param expectedMergedEnd The expected end revision from the
     * merge history for <code>mergeSrc</code>.
     * @param expectedAvailableStart The expected start available revision
     * from the merge history for <code>mergeSrc</code>.  Zero if no need
     * to test the available range.
     * @param expectedAvailableEnd The expected end available revision
     * from the merge history for <code>mergeSrc</code>.
     * @param targetPath The path for which to acquire mergeinfo.
     * @param mergeSrc The URL from which to consider merges.
     */
    private void acquireMergeinfoAndAssertEquals(long expectedMergeStart,
                                                 long expectedMergeEnd,
                                                 long expectedAvailableStart,
                                                 long expectedAvailableEnd,
                                                 String targetPath,
                                                 String mergeSrc)
        throws SubversionException
    {
        // Verify expected merge history.
        Mergeinfo mergeInfo = client.getMergeinfo(targetPath, Revision.HEAD);
        assertNotNull("Missing merge info on '" + targetPath + '\'',
                      mergeInfo);
        List ranges = mergeInfo.getRevisions(mergeSrc);
        assertTrue("Missing merge info for source '" + mergeSrc + "' on '" +
                   targetPath + '\'', ranges != null && !ranges.isEmpty());
        RevisionRange range = (RevisionRange) ranges.get(0);
        String expectedMergedRevs = expectedMergeStart + "-" + expectedMergeEnd;
        assertEquals("Unexpected first merged revision range for '" +
                     mergeSrc + "' on '" + targetPath + '\'',
                     expectedMergedRevs, range.toString());

        // Verify expected available merges.
        if (expectedAvailableStart > 0)
        {
            long[] availableRevs =
                    getMergeinfoRevisions(MergeinfoLogKind.eligible, targetPath,
                                          Revision.HEAD, mergeSrc,
                                          Revision.HEAD);
            assertNotNull("Missing eligible merge info on '"+targetPath + '\'',
                          availableRevs);
            assertExpectedMergeRange(expectedAvailableStart,
                                     expectedAvailableEnd, availableRevs);
            }
    }

    /**
     * Calls the API to get mergeinfo revisions and returns
     * the revision numbers in a sorted array, or null if there
     * are no revisions to return.
     * @since 1.5
     */
    private long[] getMergeinfoRevisions(int kind, String pathOrUrl,
                                         Revision pegRevision,
                                         String mergeSourceUrl,
                                         Revision srcPegRevision)
        throws SubversionException
    {
        class Callback implements LogMessageCallback {

            List revList = new ArrayList();

            public void singleMessage(ChangePath[] changedPaths, long revision,
                    Map revprops, boolean hasChildren) {
                revList.add(new Long(revision));
            }

            public long[] getRevisions() {
                long[] revisions = new long[revList.size()];
                int i = 0;
                for (Iterator iter = revList.iterator(); iter.hasNext();) {
                    Long revision = (Long) iter.next();
                    revisions[i] = revision.longValue();
                    i++;
                }
                return revisions;
            }
        }
        Callback callback = new Callback();
        client.getMergeinfoLog(kind, pathOrUrl, pegRevision, mergeSourceUrl,
                               srcPegRevision, false, null, callback);
        return callback.getRevisions();
    }

    /**
     * Append the text <code>toAppend</code> to the WC file at
     * <code>path</code>, and update the expected WC state
     * accordingly.
     *
     * @param thisTest The test whose expected WC to tweak.
     * @param path The working copy-relative path to change.
     * @param toAppend The text to append to <code>path</code>.
     * @param rev The expected revision number for thisTest's WC.
     * @return The file created during the setup.
     * @since 1.5
     */
    private File appendText(OneTest thisTest, String path, String toAppend,
                            int rev)
        throws FileNotFoundException
    {
        File f = new File(thisTest.getWorkingCopy(), path);
        PrintWriter writer = new PrintWriter(new FileOutputStream(f, true));
        writer.print(toAppend);
        writer.close();
        if (rev > 0)
        {
            WC wc = thisTest.getWc();
            wc.setItemWorkingCopyRevision(path, rev);
            wc.setItemContent(path, wc.getItemContent(path) + toAppend);
        }
        addExpectedCommitItem(thisTest.getWCPath(), thisTest.getUrl(), path,
                              NodeKind.file, CommitItemStateFlags.TextMods);
        return f;
    }

    /**
     * Test the basic functionality of SVNClient.merge().
     * @throws Throwable
     * @since 1.2
     */
    public void testBasicMerge() throws Throwable
    {
        OneTest thisTest = setupAndPerformMerge();

        // Verify that there are now potential merge sources.
        String[] suggestedSrcs =
            client.suggestMergeSources(thisTest.getWCPath() + "/branches/A",
                                       Revision.WORKING);
        assertNotNull(suggestedSrcs);
        assertEquals(1, suggestedSrcs.length);

        // Test that getMergeinfo() returns null.
        assertNull(client.getMergeinfo(new File(thisTest.getWCPath(), "A")
                                       .toString(), Revision.HEAD));

        // Merge and commit some changes (r4).
        appendText(thisTest, "A/mu", "xxx", 4);
        appendText(thisTest, "A/D/G/rho", "yyy", 4);
        assertEquals("wrong revision number from commit",
                     client.commit(new String[] { thisTest.getWCPath() },
                                   "log msg", true),
                     4);

        // Add a "begin merge" notification handler.
        final Revision[] actualRange = new Revision[2];
        Notify2 notify = new Notify2()
        {
            public void onNotify(NotifyInformation info)
            {
                if (info.getAction() == NotifyAction.merge_begin)
                {
                    RevisionRange r = info.getMergeRange();
                    actualRange[0] = r.getFromRevision();
                    actualRange[1] = r.getToRevision();
                }
            }
        };
        client.notification2(notify);

        // merge changes in A to branches/A
        String branchPath = thisTest.getWCPath() + "/branches/A";
        String modUrl = thisTest.getUrl() + "/A";
        // test --dry-run
        client.merge(modUrl, new Revision.Number(2), modUrl, Revision.HEAD,
                     branchPath, false, true, false, true);
        assertEquals("Notification of beginning of merge reported incorrect " +
                     "start revision", new Revision.Number(2), actualRange[0]);
        assertEquals("Notification of beginning of merge reported incorrect " +
                     "end revision", new Revision.Number(4), actualRange[1]);

        // now do the real merge
        client.merge(modUrl, new Revision.Number(2), modUrl, Revision.HEAD,
                     branchPath, false, true, false, false);
        assertEquals("Notification of beginning of merge reported incorrect " +
                     "start revision", new Revision.Number(2), actualRange[0]);
        assertEquals("Notification of beginning of merge reported incorrect " +
                     "end revision", new Revision.Number(4), actualRange[1]);

        // commit the changes so that we can verify merge
        addExpectedCommitItem(thisTest.getWCPath(), thisTest.getUrl(),
                              "branches/A", NodeKind.dir,
                              CommitItemStateFlags.PropMods);
        addExpectedCommitItem(thisTest.getWCPath(), thisTest.getUrl(),
                              "branches/A/mu", NodeKind.file,
                              CommitItemStateFlags.TextMods);
        addExpectedCommitItem(thisTest.getWCPath(), thisTest.getUrl(),
                              "branches/A/D/G/rho", NodeKind.file,
                              CommitItemStateFlags.TextMods);
        assertEquals("wrong revision number from commit",
                     client.commit(new String[] { thisTest.getWCPath() },
                                   "log msg", true), 5);

        // Merge and commit some more changes (r6).
        appendText(thisTest, "A/mu", "xxxr6", 6);
        appendText(thisTest, "A/D/G/rho", "yyyr6", 6);
        assertEquals("wrong revision number from commit",
                     client.commit(new String[] { thisTest.getWCPath() },
                                   "log msg", true),
                     6);

        // Test retrieval of mergeinfo from a WC path.
        String targetPath =
            new File(thisTest.getWCPath(), "branches/A/mu").getPath();
        final String mergeSrc = thisTest.getUrl() + "/A/mu";
        acquireMergeinfoAndAssertEquals(2, 4, 6, 6, targetPath, mergeSrc);

        // Test retrieval of mergeinfo from the repository.
        targetPath = thisTest.getUrl() + "/branches/A/mu";
        acquireMergeinfoAndAssertEquals(2, 4, 6, 6, targetPath, mergeSrc);
    }

    /**
     * Test merge with automatic source and revision determination
     * (e.g. 'svn merge -g').
     * @throws Throwable
     * @since 1.5
     */
    public void testMergeUsingHistory() throws Throwable
    {
        OneTest thisTest = setupAndPerformMerge();

        // Test that getMergeinfo() returns null.
        assertNull(client.getMergeinfo(new File(thisTest.getWCPath(), "A")
                                       .toString(), Revision.HEAD));

        // Merge and commit some changes (r4).
        appendText(thisTest, "A/mu", "xxx", 4);
        assertEquals("wrong revision number from commit",
                     client.commit(new String[] { thisTest.getWCPath() },
                                   "log msg", true),
                     4);

        String branchPath = thisTest.getWCPath() + "/branches/A";
        String modUrl = thisTest.getUrl() + "/A";
        Revision unspec = new Revision(RevisionKind.unspecified);
        client.merge(modUrl, Revision.HEAD,
                     new RevisionRange[] { new RevisionRange(unspec, unspec) },
                     branchPath, true, Depth.infinity, false, false, false);

        // commit the changes so that we can verify merge
        addExpectedCommitItem(thisTest.getWCPath(), thisTest.getUrl(),
                              "branches/A", NodeKind.dir,
                              CommitItemStateFlags.PropMods);
        addExpectedCommitItem(thisTest.getWCPath(), thisTest.getUrl(),
                              "branches/A/mu", NodeKind.file,
                              CommitItemStateFlags.TextMods);
        assertEquals("wrong revision number from commit",
                     client.commit(new String[] { thisTest.getWCPath() },
                                   "log msg", true), 5);
    }

    /**
     * Test reintegrating a branch with trunk
     * (e.g. 'svn merge --reintegrate').
     * @throws Throwable
     * @since 1.5
     */
    public void testMergeReintegrate() throws Throwable
    {
        OneTest thisTest = setupAndPerformMerge();

        // Test that getMergeinfo() returns null.
        assertNull(client.getMergeinfo(new File(thisTest.getWCPath(), "A")
                                       .toString(), Revision.HEAD));

        // Merge and commit some changes to main (r4).
        appendText(thisTest, "A/mu", "xxx", 4);
        assertEquals("wrong revision number from main commit",
                     client.commit(new String[] { thisTest.getWCPath() },
                                   "log msg", true),
                     4);
        // Merge and commit some changes to branch (r5).
        appendText(thisTest, "branches/A/D/G/rho", "yyy", -1);
        assertEquals("wrong revision number from branch commit",
                     client.commit(new String[] { thisTest.getWCPath() },
                                   "log msg", true),
                     5);

        // update the branch WC (to r5) before merge
        client.update(thisTest.getWCPath() + "/branches", Revision.HEAD, true);

        String branchPath = thisTest.getWCPath() + "/branches/A";
        String modUrl = thisTest.getUrl() + "/A";
        Revision unspec = new Revision(RevisionKind.unspecified);
        client.merge(modUrl, Revision.HEAD,
                     new RevisionRange[] { new RevisionRange(unspec, unspec) },
                     branchPath, true, Depth.infinity, false, false, false);

        // commit the changes so that we can verify merge
        addExpectedCommitItem(thisTest.getWCPath(), thisTest.getUrl(),
                              "branches/A", NodeKind.dir,
                              CommitItemStateFlags.PropMods);
        addExpectedCommitItem(thisTest.getWCPath(), thisTest.getUrl(),
                              "branches/A/mu", NodeKind.file,
                              CommitItemStateFlags.TextMods);
        assertEquals("wrong revision number from commit",
                     client.commit(new String[] { thisTest.getWCPath() },
                                   "log msg", true), 6);

        // now we --reintegrate the branch with main
        String branchUrl = thisTest.getUrl() + "/branches/A";
        try
        {
            client.mergeReintegrate(branchUrl, Revision.HEAD,
                                    thisTest.getWCPath() + "/A", false);
            fail("reintegrate merged into a mixed-revision WC");
        }
        catch(ClientException e)
        {
            // update the WC (to r6) and try again
            client.update(thisTest.getWCPath(), Revision.HEAD, true);
            client.mergeReintegrate(branchUrl, Revision.HEAD,
                                    thisTest.getWCPath() + "/A", false);
        }
        // commit the changes so that we can verify merge
        addExpectedCommitItem(thisTest.getWCPath(), thisTest.getUrl(),
                              "A", NodeKind.dir,
                              CommitItemStateFlags.PropMods);
        addExpectedCommitItem(thisTest.getWCPath(), thisTest.getUrl(),
                              "A/D/G/rho", NodeKind.file,
                              CommitItemStateFlags.TextMods);
        assertEquals("wrong revision number from commit",
                     client.commit(new String[] { thisTest.getWCPath() },
                                   "log msg", true), 7);

    }

    /**
     * Test automatic merge conflict resolution.
     * @throws Throwable
     * @since 1.5
     */
    public void testMergeConflictResolution() throws Throwable
    {
        // Add a conflict resolution callback which always chooses the
        // user's version of a conflicted file.
        client.setConflictResolver(new ConflictResolverCallback()
            {
                public ConflictResult resolve(ConflictDescriptor descrip)
                {
                    return new ConflictResult(ConflictResult.chooseTheirsConflict,
                                              null);
                }
            });

        OneTest thisTest = new OneTest();
        String originalContents = thisTest.getWc().getItemContent("A/mu");
        String expectedContents = originalContents + "xxx";

        // Merge and commit a change (r2).
        File mu = appendText(thisTest, "A/mu", "xxx", 2);
        assertEquals("wrong revision number from commit", 2,
                     client.commit(new String[] { thisTest.getWCPath() },
                                   "log msg", true));

        // Backdate the WC to the previous revision (r1).
        client.update(thisTest.getWCPath(), Revision.getInstance(1), true);

        // Prep for a merge conflict by changing A/mu in a different
        // way.
        mu = appendText(thisTest, "A/mu", "yyy", 1);

        // Merge in the previous changes to A/mu (from r2).
        RevisionRange[] ranges = new RevisionRange[1];
        ranges[0] = new RevisionRange(new Revision.Number(1),
                                      new Revision.Number(2));
        client.merge(thisTest.getUrl(), Revision.HEAD, ranges,
                     thisTest.getWCPath(), false, Depth.infinity, false,
                     false, false);

        assertFileContentsEquals("Unexpected conflict resolution",
                                 expectedContents, mu);
    }

    /**
     * Test merge --record-only
     * @throws Throwable
     * @since 1.5
     */
    public void testRecordOnlyMerge() throws Throwable
    {
        OneTest thisTest = setupAndPerformMerge();

        // Verify that there are now potential merge sources.
        String[] suggestedSrcs =
            client.suggestMergeSources(thisTest.getWCPath() + "/branches/A",
                                       Revision.WORKING);
        assertNotNull(suggestedSrcs);
        assertEquals(1, suggestedSrcs.length);

        // Test that getMergeinfo() returns null.
        assertNull(client.getMergeinfo(new File(thisTest.getWCPath(), "A")
                                       .toString(), Revision.HEAD));

        // Merge and commit some changes (r4).
        appendText(thisTest, "A/mu", "xxx", 4);
        appendText(thisTest, "A/D/G/rho", "yyy", 4);
        assertEquals("wrong revision number from commit",
                     client.commit(new String[] { thisTest.getWCPath() },
                                   "log msg", true),
                     4);

        // --record-only merge changes in A to branches/A
        String branchPath = thisTest.getWCPath() + "/branches/A";
        String modUrl = thisTest.getUrl() + "/A";

        RevisionRange[] ranges = new RevisionRange[1];
        ranges[0] = new RevisionRange(new Revision.Number(2),
                                      new Revision.Number(4));
        client.merge(modUrl, Revision.HEAD, ranges,
                     branchPath, true, Depth.infinity, false, false, true);

        // commit the changes so that we can verify merge
        addExpectedCommitItem(thisTest.getWCPath(), thisTest.getUrl(),
                              "branches/A", NodeKind.dir,
                              CommitItemStateFlags.PropMods);
        assertEquals("wrong revision number from commit",
                     client.commit(new String[] { thisTest.getWCPath() },
                                   "log msg", true), 5);

        // Test retrieval of mergeinfo from a WC path.
        String targetPath =
            new File(thisTest.getWCPath(), "branches/A").getPath();
        final String mergeSrc = thisTest.getUrl() + "/A";
        acquireMergeinfoAndAssertEquals(2, 4, 0, 0, targetPath, mergeSrc);
    }

    /**
     * Setup a test with a WC.  In the repository, create a
     * "/branches" directory, with a branch of "/A" underneath it.
     * Update the WC to reflect these modifications.
     * @return This test.
     */
    private OneTest setupAndPerformMerge()
        throws Exception
    {
        OneTest thisTest = new OneTest();

        // Verify that there are initially no potential merge sources.
        String[] suggestedSrcs =
            client.suggestMergeSources(thisTest.getWCPath(),
                                       Revision.WORKING);
        assertNotNull(suggestedSrcs);
        assertEquals(0, suggestedSrcs.length);

        // create branches directory in the repository (r2)
        addExpectedCommitItem(null, thisTest.getUrl(), "branches",
                              NodeKind.none, CommitItemStateFlags.Add);
        client.mkdir(new String[]{thisTest.getUrl() + "/branches"}, "log_msg");

        // copy A to branches (r3)
        addExpectedCommitItem(null, thisTest.getUrl(), "branches/A",
                              NodeKind.none, CommitItemStateFlags.Add);
        client.copy(thisTest.getUrl() + "/A", thisTest.getUrl() +
                    "/branches/A", "create A branch", Revision.HEAD);

        // update the WC (to r3) so that it has the branches folder
        client.update(thisTest.getWCPath(), Revision.HEAD, true);

        return thisTest;
    }

    /**
     * Test the {@link SVNClientInterface.diff()} APIs.
     * @since 1.5
     */
    public void testDiff()
        throws SubversionException, IOException
    {
        OneTest thisTest = new OneTest(true);
        File diffOutput = new File(super.localTmp, thisTest.testName);
        final String NL = System.getProperty("line.separator");
        final String sepLine =
            "===================================================================" + NL;
        final String underSepLine =
            "___________________________________________________________________" + NL;
        final String expectedDiffBody =
            "@@ -1 +1 @@" + NL +
            "-This is the file 'iota'." + NL +
            "\\ No newline at end of file" + NL +
            "+This is the file 'mu'." + NL +
            "\\ No newline at end of file" + NL;

        final String iotaPath = thisTest.getWCPath().replace('\\', '/') + "/iota";
        final String wcPath = fileToSVNPath(new File(thisTest.getWCPath()),
                false);

        // make edits to iota
        PrintWriter writer = new PrintWriter(new FileOutputStream(iotaPath));
        writer.print("This is the file 'mu'.");
        writer.flush();
        writer.close();

        /*
         * This test does tests with and without svn:eol-style set to native
         * We will first run all of the tests where this does not matter so
         * that they are not run twice.
         */

        // Two-path diff of URLs.
        String expectedDiffOutput = "Index: iota" + NL + sepLine +
            "--- iota\t(.../iota)\t(revision 1)" + NL +
            "+++ iota\t(.../A/mu)\t(revision 1)" + NL +
            expectedDiffBody;
        client.diff(thisTest.getUrl() + "/iota", Revision.HEAD,
                    thisTest.getUrl() + "/A/mu", Revision.HEAD,
                    diffOutput.getPath(), false, true, true, false);
        assertFileContentsEquals("Unexpected diff output in file '" +
                                 diffOutput.getPath() + '\'',
                                 expectedDiffOutput, diffOutput);

        // Test relativeToDir fails with urls. */
        try
        {
            client.diff(thisTest.getUrl() + "/iota", Revision.HEAD,
                        thisTest.getUrl() + "/A/mu", Revision.HEAD,
                        thisTest.getUrl(), diffOutput.getPath(),
                        Depth.infinity, null, true, true, false);

            fail("This test should fail becaus the relativeToDir parameter " +
                 "does not work with URLs");
        }
        catch (Exception ignored)
        {
        }

        /* Testing the expected failure when relativeToDir is not a parent
           path of the target. */
        try
        {
            client.diff(iotaPath, Revision.BASE, iotaPath, Revision.WORKING,
                        "/non/existent/path", diffOutput.getPath(),
                        Depth.infinity, null, true, true, false);

            fail("This test should fail because iotaPath is not a child of " +
                 "the relativeToDir parameter");
        }
        catch (Exception ignored)
        {
        }

        // Test diff with a relative path on a directory with prop
        // changes.
        String aPath = fileToSVNPath(new File(thisTest.getWCPath() + "/A"),
                                     false);

        expectedDiffOutput = "Index: A" + NL + sepLine +
            "--- A\t(revision 1)" + NL +
            "+++ A\t(working copy)" + NL +
            NL + "Property changes on: A" + NL +
            underSepLine +
            "Added: testprop" + NL +
            "## -0,0 +1 ##" + NL +
            "+Test property value." + NL;

        client.propertySet(aPath, "testprop", "Test property value.", false);
        client.diff(aPath, Revision.BASE, aPath, Revision.WORKING, wcPath,
                    diffOutput.getPath(), Depth.infinity, null, true, true,
                    false);
        assertFileContentsEquals("Unexpected diff output in file '" +
                                 diffOutput.getPath() + '\'',
                                 expectedDiffOutput, diffOutput);

        // Test diff where relativeToDir and path are the same.
        expectedDiffOutput = "Index: ." + NL + sepLine +
            "--- .\t(revision 1)" + NL +
            "+++ .\t(working copy)" + NL +
            NL + "Property changes on: ." + NL +
            underSepLine +
            "Added: testprop" + NL +
            "## -0,0 +1 ##" + NL +
            "+Test property value." + NL;

        client.propertySet(aPath, "testprop", "Test property value.", false);
        client.diff(aPath, Revision.BASE, aPath, Revision.WORKING, aPath,
                    diffOutput.getPath(), Depth.infinity, null, true, true,
                    false);
        assertFileContentsEquals("Unexpected diff output in file '" +
                                 diffOutput.getPath() + '\'',
                                 expectedDiffOutput, diffOutput);


        /*
         * The rest of these tests are run twice.  The first time
         * without svn:eol-style set and the second time with the
         * property set to native.  This is tracked by the int named
         * operativeRevision.  It will have a value = 2 after the
         * commit which sets the property
         */

        for (int operativeRevision = 1; operativeRevision < 3; operativeRevision++)
         {
                String revisionPrefix = "While processing operativeRevison=" + operativeRevision + ". ";
                String assertPrefix = revisionPrefix + "Unexpected diff output in file '";

                // Undo previous edits to working copy
                client.revert(wcPath, true);

                if (operativeRevision == 2) {
                    // Set svn:eol-style=native on iota
                    client.propertyCreate(iotaPath, "svn:eol-style", "native", false);
                    String[] paths = new String[] {iotaPath};
                    addExpectedCommitItem(thisTest.getWCPath(),
                            thisTest.getUrl(), "iota",NodeKind.file,
                            CommitItemStateFlags.PropMods);
                    client.commit(paths, "Set svn:eol-style to native", false);
                }

                // make edits to iota and set expected output.
                writer = new PrintWriter(new FileOutputStream(iotaPath));
                writer.print("This is the file 'mu'.");
                writer.flush();
                writer.close();
                expectedDiffOutput = "Index: " + iotaPath + NL + sepLine +
                    "--- " + iotaPath + "\t(revision " + operativeRevision + ")" + NL +
                    "+++ " + iotaPath + "\t(working copy)" + NL +
                    expectedDiffBody;

                try
                {
                    // Two-path diff of WC paths.
                    client.diff(iotaPath, Revision.BASE,
                                iotaPath, Revision.WORKING,
                                diffOutput.getPath(), false, true, true, false);
                    assertFileContentsEquals(assertPrefix +
                                             diffOutput.getPath() + '\'',
                                             expectedDiffOutput, diffOutput);
                    diffOutput.delete();
                }
                catch (ClientException e)
                {
                    fail(revisionPrefix + e.getMessage());
                }

                try
                {
                    // Peg revision diff of a single file.
                    client.diff(thisTest.getUrl() + "/iota", Revision.HEAD,
                                new Revision.Number(operativeRevision), Revision.HEAD,
                                diffOutput.getPath(), false, true, true, false);
                    assertFileContentsEquals(assertPrefix +
                                             diffOutput.getPath() + '\'',
                                             "", diffOutput);

                    diffOutput.delete();
                }
                catch (ClientException e)
                {
                    fail(revisionPrefix + e.getMessage());
                }

               // Test svn diff with a relative path.
                expectedDiffOutput = "Index: iota" + NL + sepLine +
                    "--- iota\t(revision " + operativeRevision + ")" + NL +
                    "+++ iota\t(working copy)" + NL +
                    expectedDiffBody;
                try
                {
                    client.diff(iotaPath, Revision.BASE, iotaPath,
                                Revision.WORKING, wcPath, diffOutput.getPath(),
                                Depth.infinity, null, true, true, false);
                    assertFileContentsEquals(assertPrefix +
                                             diffOutput.getPath() + '\'',
                                             expectedDiffOutput, diffOutput);
                    diffOutput.delete();
                }
                catch (ClientException e)
                {
                    fail(revisionPrefix + e.getMessage());
                }

                try
                {
                    // Test svn diff with a relative path and trailing slash.
                    client.diff(iotaPath, Revision.BASE, iotaPath,
                                Revision.WORKING, wcPath + "/",
                                diffOutput.getPath(), Depth.infinity, null,
                                true, true, false);
                    assertFileContentsEquals(assertPrefix +
                                             diffOutput.getPath() + '\'',
                                             expectedDiffOutput, diffOutput);
                    diffOutput.delete();
                }
                catch (ClientException e)
                {
                    fail(revisionPrefix + e.getMessage());
                }

            }

    }

    private void assertFileContentsEquals(String msg, String expected,
                                          File actual)
        throws IOException
    {
        FileReader reader = new FileReader(actual);
        StringBuffer buf = new StringBuffer();
        int ch;
        while ((ch = reader.read()) != -1)
        {
            buf.append((char) ch);
        }
        assertEquals(msg, expected, buf.toString());
    }

    /**
     * Test the {@link SVNClientInterface.diffSummarize()} API.
     * @since 1.5
     */
    public void testDiffSummarize()
        throws SubversionException, IOException
    {
        OneTest thisTest = new OneTest(false);
        DiffSummaries summaries = new DiffSummaries();
        // Perform a recursive diff summary, ignoring ancestry.
        client.diffSummarize(thisTest.getUrl(), new Revision.Number(0),
                             thisTest.getUrl(), Revision.HEAD, Depth.infinity,
                             null, false, summaries);
        assertExpectedDiffSummaries(summaries);

        summaries.clear();
        // Perform a recursive diff summary with a peg revision,
        // ignoring ancestry.
        client.diffSummarize(thisTest.getUrl(), Revision.HEAD,
                             new Revision.Number(0), Revision.HEAD,
                             Depth.infinity, null, false, summaries);
        assertExpectedDiffSummaries(summaries);
    }

    private void assertExpectedDiffSummaries(DiffSummaries summaries)
    {
        assertEquals("Wrong number of diff summary descriptors", 20,
                     summaries.size());

        // Rigorously inspect one of our DiffSummary notifications.
        final String BETA_PATH = "A/B/E/beta";
        DiffSummary betaDiff = (DiffSummary) summaries.get(BETA_PATH);
        assertNotNull("No diff summary for " + BETA_PATH, betaDiff);
        assertEquals("Incorrect path for " + BETA_PATH, BETA_PATH,
                     betaDiff.getPath());
        assertTrue("Incorrect diff kind for " + BETA_PATH,
                   DiffSummary.DiffKind.ADDED.equals(betaDiff.getDiffKind()));
        assertEquals("Incorrect props changed notice for " + BETA_PATH,
                     false, betaDiff.propsChanged());
        assertEquals("Incorrect node kind for " + BETA_PATH, 1,
                     betaDiff.getNodeKind());
    }

    /**
     * test the basic SVNClient.isAdminDirectory functionality
     * @throws Throwable
     * @since 1.2
     */
    public void testBasicIsAdminDirectory() throws Throwable
    {
        // build the test setup
        OneTest thisTest = new OneTest();
        Notify2 notify = new Notify2()
        {
            public void onNotify(NotifyInformation info)
            {
                client.isAdminDirectory(".svn");
            }
        };
        client.notification2(notify);
        // update the test
        assertEquals("wrong revision number from update",
                client.update(thisTest.getWCPath(), null, true), 1);
    }

    public void testBasicCancelOperation() throws Throwable
    {
        // build the test setup
        OneTest thisTest = new OneTest();
        Notify2 notify = new Notify2()
        {
            public void onNotify(NotifyInformation info)
            {
                try
                {
                    client.cancelOperation();
                }
                catch (ClientException e)
                {
                    fail(e.getMessage());
                }
            }
        };
        client.notification2(notify);
        // update the test to try to cancel an operation
        try
        {
            client.update(thisTest.getWCPath(), null, true);
            fail("missing exception for canceled operation");
        }
        catch (ClientException e)
        {
            // this is expected
        }
    }

    public void testDataTransferProgressReport() throws Throwable
    {
        // ### FIXME: This isn't working over ra_local, because
        // ### ra_local is not invoking the progress callback.
        if (SVNTests.rootUrl.startsWith("file://"))
            return;

        // build the test setup
        OneTest thisTest = new OneTest();
        ProgressListener listener = new ProgressListener()
        {
            public void onProgress(ProgressEvent event)
            {
                // TODO: Examine the byte counts from "event".
                throw new RuntimeException("Progress reported as expected");
            }
        };
        client.setProgressListener(listener);

        // Perform an update to exercise the progress notification.
        try
        {
            client.update(thisTest.getWCPath(), null, true);
            fail("No progress reported");
        }
        catch (RuntimeException progressReported)
        {
        }
    }

    /**
     * Test the basic tree conflict functionality.
     * @throws Throwable
     */
    public void testTreeConflict() throws Throwable
    {
        // build the test setup. Used for the changes
        OneTest thisTest = new OneTest();
        WC wc = thisTest.getWc();

        // build the backup test setup. That is the one that will be updated
        OneTest tcTest = thisTest.copy(".tree-conflict");


        // Move files from A/B/E to A/B/F.
        String[] srcPaths = { "alpha" };
        for (int i = 0; i < srcPaths.length; i++)
        {
            String fileName = srcPaths[i];
            srcPaths[i] = new File(thisTest.getWorkingCopy(),
                                   "A/B/E/" + fileName).getPath();

            wc.addItem("A/B/F/" + fileName,
                       wc.getItemContent("A/B/E/" + fileName));
            wc.setItemWorkingCopyRevision("A/B/F/" + fileName, 2);
            addExpectedCommitItem(thisTest.getWCPath(), thisTest.getUrl(),
                                  "A/B/F/" + fileName, NodeKind.file,
                                  CommitItemStateFlags.Add |
                                  CommitItemStateFlags.IsCopy);

            wc.removeItem("A/B/E/" + fileName);
            addExpectedCommitItem(thisTest.getWCPath(), thisTest.getUrl(),
                                  "A/B/E/" + fileName, NodeKind.file,
                                  CommitItemStateFlags.Delete);
        }
        client.move(srcPaths,
                    new File(thisTest.getWorkingCopy(), "A/B/F").getPath(),
                    null, false, true, false, null);

        // Commit the changes, and check the state of the WC.
        assertEquals("Unexpected WC revision number after commit",
                     client.commit(new String[] { thisTest.getWCPath() },
                                   "Move files", true), 2);
        thisTest.checkStatus();

        // modify A/B/E/alpha in second working copy
        File alpha = new File(tcTest.getWorkingCopy(), "A/B/E/alpha");
        PrintWriter alphaWriter = new PrintWriter(new FileOutputStream(alpha, true));
        alphaWriter.print("appended alpha text");
        alphaWriter.close();

        // update the tc test
        assertEquals("wrong revision number from update",
                     client.update(tcTest.getWCPath(), null, true),
                     2);

        // set the expected working copy layout for the tc test
        tcTest.getWc().addItem("A/B/F/alpha",
                tcTest.getWc().getItemContent("A/B/E/alpha"));
        tcTest.getWc().setItemWorkingCopyRevision("A/B/F/alpha", 2);
        // we expect the tree conflict to turn the existing item into
<<<<<<< HEAD
        // a scheduled-add with history.  We expect the modifications in
        // the local file to have been copied to the new file.
        tcTest.getWc().setItemTextStatus("A/B/E/alpha", StatusKind.added);
        tcTest.getWc().setItemTextStatus("A/B/F/alpha", StatusKind.modified);
=======
        // a scheduled-add with history.
        tcTest.getWc().setItemTextStatus("A/B/E/alpha", StatusKind.added);
        tcTest.getWc().setItemTextStatus("A/B/F/alpha", StatusKind.normal);
>>>>>>> 8d8a5012

        // check the status of the working copy of the tc test
        tcTest.checkStatus();

        // get the Info2 of the tree conflict
        MyInfoCallback callback = new MyInfoCallback();
        client.info2(tcTest.getWCPath() + "/A/B/E/alpha", null,
                null, Depth.unknown, null, callback);
        ConflictDescriptor conflict = callback.getInfo().getConflictDescriptor();

        assertNotNull("Conflict should not be null", conflict);

        assertEquals(conflict.getSrcLeftVersion().getNodeKind(), NodeKind.file);
        assertEquals(conflict.getSrcLeftVersion().getReposURL() + "/" +
                conflict.getSrcLeftVersion().getPathInRepos(), tcTest.getUrl() + "/A/B/E/alpha");
        assertEquals(conflict.getSrcLeftVersion().getPegRevision(), 1L);

        assertEquals(conflict.getSrcRightVersion().getNodeKind(), NodeKind.none);
        assertEquals(conflict.getSrcRightVersion().getReposURL(), tcTest.getUrl());
        assertEquals(conflict.getSrcRightVersion().getPegRevision(), 2L);

    }

    /**
     * Test tolerance of unversioned obstructions when adding paths with
     * {@link org.tigris.subversion.javahl.SVNClient#checkout()},
     * {@link org.tigris.subversion.javahl.SVNClient#update()}, and
     * {@link org.tigris.subversion.javahl.SVNClient#doSwitch()}
     * @throws IOException
     * @throws SubversionException
     */
    /*
      This is currently commented out, because we don't have an XFail method
      for JavaHL.  The resolution is pending the result of issue #3680:
      http://subversion.tigris.org/issues/show_bug.cgi?id=3680
    public void testObstructionTolerance()
            throws SubversionException, IOException
    {
        // build the test setup
        OneTest thisTest = new OneTest();

        File file;
        PrintWriter pw;

        // ----- TEST CHECKOUT -----
        // Use export to make unversioned obstructions for a second
        // WC checkout (deleting export target from previous tests
        // first if it exists).
        String secondWC = thisTest.getWCPath() + ".backup1";
        removeDirOrFile(new File(secondWC));
        client.doExport(thisTest.getUrl(), secondWC, null, false);

        // Make an obstructing file that conflicts with add coming from repos
        file = new File(secondWC, "A/B/lambda");
        pw = new PrintWriter(new FileOutputStream(file));
        pw.print("This is the conflicting obstructiong file 'lambda'.");
        pw.close();

        // Attempt to checkout backup WC without "--force"...
        try
        {
            // ...should fail
            client.checkout(thisTest.getUrl(), secondWC, null, null,
                            Depth.infinity, false, false);
            fail("obstructed checkout should fail by default");
        }
        catch (ClientException expected)
        {
        }

        // Attempt to checkout backup WC with "--force"
        // so obstructions are tolerated
        client.checkout(thisTest.getUrl(), secondWC, null, null,
                        Depth.infinity, false, true);

        // Check the WC status, the only status should be a text
        // mod to lambda.  All the other obstructing files were identical
        Status[] secondWCStatus = client.status(secondWC, true, false,
                                                false, false, false);
        if (!(secondWCStatus.length == 1 &&
            secondWCStatus[0].getPath().endsWith("A/B/lambda") &&
            secondWCStatus[0].getTextStatus() == StatusKind.modified &&
            secondWCStatus[0].getPropStatus() == StatusKind.none))
        {
            fail("Unexpected WC status after co with " +
                 "unversioned obstructions");
        }

        // Make a third WC to test obstruction tolerance of sw and up.
        OneTest backupTest = thisTest.copy(".backup2");

        // ----- TEST UPDATE -----
        // r2: Add a file A/D/H/nu
        file = new File(thisTest.getWorkingCopy(), "A/D/H/nu");
        pw = new PrintWriter(new FileOutputStream(file));
        pw.print("This is the file 'nu'.");
        pw.close();
        client.add(file.getAbsolutePath(), false);
        addExpectedCommitItem(thisTest.getWCPath(), thisTest.getUrl(),
                              "A/D/H/nu", NodeKind.file,
                              CommitItemStateFlags.TextMods +
                              CommitItemStateFlags.Add);
        assertEquals("wrong revision number from commit",
                     client.commit(new String[] {thisTest.getWCPath()},
                     "log msg", true), 2);
        thisTest.getWc().addItem("A/D/H/nu", "This is the file 'nu'.");
        Status status = client.singleStatus(thisTest.getWCPath() +
                                            "/A/D/H/nu",
                                            false);

        // Add an unversioned file A/D/H/nu to the backup WC
        file = new File(backupTest.getWorkingCopy(), "A/D/H/nu");
        pw = new PrintWriter(new FileOutputStream(file));
        pw.print("This is the file 'nu'.");
        pw.close();

        // Attempt to update backup WC without "--force"
        try
        {
            // obstructed update should fail
            client.update(backupTest.getWCPath(), null, true);
            fail("obstructed update should fail by default");
        }
        catch (ClientException expected)
        {
        }

        // Attempt to update backup WC with "--force"
        assertEquals("wrong revision from update",
                     client.update(backupTest.getWCPath(),
                                   null, Depth.infinity, false, false, true),
                     2);

        // ----- TEST SWITCH -----
        // Add an unversioned file A/B/E/nu to the backup WC
        // The file differs from A/D/H/nu
        file = new File(backupTest.getWorkingCopy(), "A/B/E/nu");
        pw = new PrintWriter(new FileOutputStream(file));
        pw.print("This is yet another file 'nu'.");
        pw.close();

        // Add an unversioned file A/B/E/chi to the backup WC
        // The file is identical to A/D/H/chi.
        file = new File(backupTest.getWorkingCopy(), "A/B/E/chi");
        pw = new PrintWriter(new FileOutputStream(file));
        pw.print("This is the file 'chi'.");
        pw.close();

        // Attempt to switch A/B/E to A/D/H without "--force"
        try
        {
            // obstructed switch should fail
            client.doSwitch(backupTest.getWCPath() + "/A/B/E",
                            backupTest.getUrl() + "/A/D/H",
                            null, true);
            fail("obstructed switch should fail by default");
        }
        catch (ClientException expected)
        {
        }

        // Complete the switch using "--force" and check the status
        client.doSwitch(backupTest.getWCPath() + "/A/B/E",
                        backupTest.getUrl() + "/A/D/H",
                        Revision.HEAD, Revision.HEAD, Depth.infinity,
                        false, false, true);

        backupTest.getWc().setItemIsSwitched("A/B/E",true);
        backupTest.getWc().removeItem("A/B/E/alpha");
        backupTest.getWc().removeItem("A/B/E/beta");
        backupTest.getWc().addItem("A/B/E/nu",
                                   "This is yet another file 'nu'.");
        backupTest.getWc().setItemTextStatus("A/B/E/nu", Status.Kind.modified);
        backupTest.getWc().addItem("A/D/H/nu",
                                   "This is the file 'nu'.");
        backupTest.getWc().addItem("A/B/E/chi",
                                   backupTest.getWc().getItemContent("A/D/H/chi"));
        backupTest.getWc().addItem("A/B/E/psi",
                                   backupTest.getWc().getItemContent("A/D/H/psi"));
        backupTest.getWc().addItem("A/B/E/omega",
                                   backupTest.getWc().getItemContent("A/D/H/omega"));

        backupTest.checkStatus();
    }*/

    /**
     * Test basic blame functionality.  This test marginally tests blame
     * correctness, mainly just that the blame APIs link correctly.
     * @throws Throwable
     * @since 1.5
     */
    public void testBasicBlame() throws Throwable
    {
        OneTest thisTest = new OneTest();
        // Test the old interface to be sure it still works
        byte[] result = client.blame(thisTest.getWCPath() + "/iota", Revision
                                     .getInstance(1), Revision.getInstance(1));
        assertEquals("     1    jrandom This is the file 'iota'.\n",
                     new String(result));

        // Test the current interface
        BlameCallbackImpl callback = new BlameCallbackImpl();
        client.blame(thisTest.getWCPath() + "/iota", Revision.getInstance(1),
                     Revision.getInstance(1), callback);
        assertEquals(1, callback.numberOfLines());
        BlameCallbackImpl.BlameLine line = callback.getBlameLine(0);
        if (line != null)
        {
            assertEquals(1, line.getRevision());
            assertEquals("jrandom", line.getAuthor());
        }
    }

    /**
     * Test commit of arbitrary revprops.
     * @throws Throwable
     * @since 1.5
     */
    public void testCommitRevprops() throws Throwable
    {

        class RevpropLogCallback implements LogMessageCallback
        {
            Map revprops;

            public void singleMessage(ChangePath[] changedPaths,
                                      long revision,
                                      Map revprops,
                                      boolean hasChildren)
            {
                this.revprops = revprops;
            }

            public Map getRevprops()
            {
                return revprops;
            }
        }

        // build the test setup
        OneTest thisTest = new OneTest();

        // modify file A/mu
        File mu = new File(thisTest.getWorkingCopy(), "A/mu");
        PrintWriter muWriter = new PrintWriter(new FileOutputStream(mu, true));
        muWriter.print("appended mu text");
        muWriter.close();
        thisTest.getWc().setItemWorkingCopyRevision("A/mu", 2);
        thisTest.getWc().setItemContent("A/mu",
                thisTest.getWc().getItemContent("A/mu") + "appended mu text");
        addExpectedCommitItem(thisTest.getWCPath(),
                thisTest.getUrl(), "A/mu",NodeKind.file,
                CommitItemStateFlags.TextMods);

        // commit the changes, with some extra revprops
        Map revprops = new HashMap();
        revprops.put("kfogel", "rockstar");
        revprops.put("cmpilato", "theman");
        assertEquals("wrong revision number from commit",
                     client.commit(new String[]{thisTest.getWCPath()},
                                   "log msg", Depth.infinity, true, true,
                                   null, revprops),
                     2);

        // check the status of the working copy
        thisTest.checkStatus();

        // Fetch our revprops from the server
        RevpropLogCallback callback = new RevpropLogCallback();
        client.logMessages(thisTest.getWCPath(), Revision.getInstance(2),
                           Revision.getInstance(2),
                           Revision.getInstance(2), false, false, false,
                           new String[] {"kfogel", "cmpilato"}, 0,
                           callback);
        Map fetchedProps = callback.getRevprops();

        assertEquals("wrong number of fetched revprops", revprops.size(),
                     fetchedProps.size());
        Set keys = fetchedProps.keySet();
        for (Iterator it = keys.iterator(); it.hasNext(); )
          {
            String key = (String) it.next();
            assertEquals("revprops check", revprops.get(key),
                         fetchedProps.get(key));
          }
    }

    /**
     * @return <code>file</code> converted into a -- possibly
     * <code>canonical</code>-ized -- Subversion-internal path
     * representation.
     */
    private String fileToSVNPath(File file, boolean canonical)
    {
        // JavaHL need paths with '/' separators
        if (canonical)
        {
            try
            {
                return file.getCanonicalPath().replace('\\', '/');
            }
            catch (IOException e)
            {
                return null;
            }
        }
        else
        {
            return file.getPath().replace('\\', '/');
        }
    }


    /**
     * A DiffSummaryReceiver implementation which collects all DiffSummary
     * notifications.
     */
    private static class DiffSummaries extends HashMap
        implements DiffSummaryReceiver
    {
        // Update the serialVersionUID when there is a incompatible
        // change made to this class.
        private static final long serialVersionUID = 1L;

        public void onSummary(DiffSummary descriptor)
        {
            super.put(descriptor.getPath(), descriptor);
        }
    }

    private class MyChangelistCallback extends HashMap
        implements ChangelistCallback
    {
        public void doChangelist(String path, String changelist)
        {
            if (super.containsKey(path))
            {
                // Append the changelist to the existing list
                List changelistList = (List) super.get(path);
                changelistList.add(changelist);
            }
            else
            {
                // Create a new changelist with that list
                List changelistList = new ArrayList();
                changelistList.add(changelist);
                super.put(path, changelistList);
            }
        }

        public List get(String path)
        {
            return (List) super.get(path);
        }
    }

    private class MyInfoCallback implements InfoCallback {
        private Info2 info;

        public void singleInfo(Info2 info) {
            this.info = info;
        }

        public Info2 getInfo() {
            return info;
        }

    }
}<|MERGE_RESOLUTION|>--- conflicted
+++ resolved
@@ -3010,16 +3010,9 @@
                 tcTest.getWc().getItemContent("A/B/E/alpha"));
         tcTest.getWc().setItemWorkingCopyRevision("A/B/F/alpha", 2);
         // we expect the tree conflict to turn the existing item into
-<<<<<<< HEAD
-        // a scheduled-add with history.  We expect the modifications in
-        // the local file to have been copied to the new file.
-        tcTest.getWc().setItemTextStatus("A/B/E/alpha", StatusKind.added);
-        tcTest.getWc().setItemTextStatus("A/B/F/alpha", StatusKind.modified);
-=======
         // a scheduled-add with history.
         tcTest.getWc().setItemTextStatus("A/B/E/alpha", StatusKind.added);
         tcTest.getWc().setItemTextStatus("A/B/F/alpha", StatusKind.normal);
->>>>>>> 8d8a5012
 
         // check the status of the working copy of the tc test
         tcTest.checkStatus();
