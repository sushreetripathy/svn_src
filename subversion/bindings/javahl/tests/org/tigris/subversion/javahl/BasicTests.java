--- conflicted
+++ resolved
@@ -720,11 +720,7 @@
         client.propertyCreate(itemPath, "cqcq", "qrz", false, false);
         ProplistCallbackImpl callback = new ProplistCallbackImpl();
 
-<<<<<<< HEAD
-        client.properties(itemPath, null, null, Depth.empty, callback);
-=======
         client.properties(itemPath, null, null, Depth.empty, null, callback);
->>>>>>> 6215c21a
         Map propMap = callback.getProperties(itemPath);
         Iterator it = propMap.keySet().iterator();
 
@@ -870,11 +866,7 @@
         }
         client.copy(sources,
                     new File(thisTest.getWorkingCopy(), "A/B/F").getPath(),
-<<<<<<< HEAD
-                    null, true, false);
-=======
                     null, true, false, null);
->>>>>>> 6215c21a
 
         // Commit the changes, and check the state of the WC.
         assertEquals("Unexpected WC revision number after commit",
@@ -933,11 +925,7 @@
         }
         client.move(srcPaths,
                     new File(thisTest.getWorkingCopy(), "A/B/F").getPath(),
-<<<<<<< HEAD
-                    null, false, true, false);
-=======
                     null, false, true, false, null);
->>>>>>> 6215c21a
 
         // Commit the changes, and check the state of the WC.
         assertEquals("Unexpected WC revision number after commit",
@@ -976,10 +964,6 @@
         assertTrue(suggestions.length >= 1);
         assertTrue("Unexpected copy source path, expected " +
                    expectedSrc + ", got " + suggestions[0],
-<<<<<<< HEAD
-                   suggestions[0].endsWith(new File(wcPath).getName()));
-
-=======
                    expectedSrc.equals(suggestions[0]));
 
     }
@@ -1007,7 +991,6 @@
         }
         fail("Start revision: " + start + " was not in range: " + revisions[0] +
                 " : " + revisions[revisions.length - 1]);
->>>>>>> 6215c21a
     }
 
     /**
@@ -2203,17 +2186,11 @@
 
         // Remove the path from the changelist, and check to see if the path is
         // actually removed.
-<<<<<<< HEAD
-        client.removeFromChangelist(paths, changelistName);
-        cl = client.getChangelist(changelistName, thisTest.getWCPath());
-        assertTrue(cl.length == 0);
-=======
         client.removeFromChangelists(paths, Depth.infinity, changelists);
         clCallback.clear();
         client.getChangelists(thisTest.getWCPath(), changelists,
                               Depth.infinity, clCallback);
         assertTrue(clCallback.isEmpty());
->>>>>>> 6215c21a
     }
 
     /**
@@ -2428,19 +2405,11 @@
         String targetPath =
             new File(thisTest.getWCPath(), "branches/A/mu").getPath();
         final String mergeSrc = thisTest.getUrl() + "/A/mu";
-<<<<<<< HEAD
-        acquireMergeInfoAndAssertEquals("2-4", "4-6", targetPath, mergeSrc);
-
-        // Test retrieval of mergeinfo from the repository.
-        targetPath = thisTest.getUrl() + "/branches/A/mu";
-        acquireMergeInfoAndAssertEquals("2-4", "4-6", targetPath, mergeSrc);
-=======
         acquireMergeinfoAndAssertEquals(2, 4, 6, 6, targetPath, mergeSrc);
 
         // Test retrieval of mergeinfo from the repository.
         targetPath = thisTest.getUrl() + "/branches/A/mu";
         acquireMergeinfoAndAssertEquals(2, 4, 6, 6, targetPath, mergeSrc);
->>>>>>> 6215c21a
     }
 
     /**
@@ -2572,11 +2541,7 @@
             {
                 public ConflictResult resolve(ConflictDescriptor descrip)
                 {
-<<<<<<< HEAD
-                    return new ConflictResult(ConflictResult.chooseTheirs,
-=======
                     return new ConflictResult(ConflictResult.chooseTheirsConflict,
->>>>>>> 6215c21a
                                               null);
                 }
             });
@@ -2626,13 +2591,8 @@
         assertNotNull(suggestedSrcs);
         assertEquals(1, suggestedSrcs.length);
 
-<<<<<<< HEAD
-        // Test that getMergeInfo() returns null.
-        assertNull(client.getMergeInfo(new File(thisTest.getWCPath(), "A")
-=======
         // Test that getMergeinfo() returns null.
         assertNull(client.getMergeinfo(new File(thisTest.getWCPath(), "A")
->>>>>>> 6215c21a
                                        .toString(), Revision.HEAD));
 
         // Merge and commit some changes (r4).
@@ -2663,15 +2623,9 @@
 
         // Test retrieval of mergeinfo from a WC path.
         String targetPath =
-<<<<<<< HEAD
-            new File(thisTest.getWCPath(), "branches/A/mu").getPath();
-        final String mergeSrc = thisTest.getUrl() + "/A/mu";
-        acquireMergeInfoAndAssertEquals("2-4", "4-5", targetPath, mergeSrc);
-=======
             new File(thisTest.getWCPath(), "branches/A").getPath();
         final String mergeSrc = thisTest.getUrl() + "/A";
         acquireMergeinfoAndAssertEquals(2, 4, 0, 0, targetPath, mergeSrc);
->>>>>>> 6215c21a
     }
 
     /**
@@ -2729,22 +2683,6 @@
             "\\ No newline at end of file" + NL +
             "+This is the file 'mu'." + NL +
             "\\ No newline at end of file" + NL;
-        
-        final String iotaPath = thisTest.getWCPath().replace('\\', '/') + "/iota";
-        final String wcPath = fileToSVNPath(new File(thisTest.getWCPath()),
-                false);
-
-        // make edits to iota
-        PrintWriter writer = new PrintWriter(new FileOutputStream(iotaPath));
-        writer.print("This is the file 'mu'.");
-        writer.flush();
-        writer.close();
-        
-        /*
-         * This test does tests with and without svn:eol-style set to native
-         * We will first run all of the tests where this does not matter so
-         * that they are not run twice.
-         */
 
         final String iotaPath = thisTest.getWCPath().replace('\\', '/') + "/iota";
         final String wcPath = fileToSVNPath(new File(thisTest.getWCPath()),
@@ -2780,11 +2718,7 @@
             client.diff(thisTest.getUrl() + "/iota", Revision.HEAD,
                         thisTest.getUrl() + "/A/mu", Revision.HEAD,
                         thisTest.getUrl(), diffOutput.getPath(),
-<<<<<<< HEAD
-                        Depth.infinity, true, true, false);
-=======
                         Depth.infinity, null, true, true, false);
->>>>>>> 6215c21a
 
             fail("This test should fail becaus the relativeToDir parameter " +
                  "does not work with URLs");
@@ -2799,11 +2733,7 @@
         {
             client.diff(iotaPath, Revision.BASE, iotaPath, Revision.WORKING,
                         "/non/existent/path", diffOutput.getPath(),
-<<<<<<< HEAD
-                        Depth.infinity, true, true, false);
-=======
                         Depth.infinity, null, true, true, false);
->>>>>>> 6215c21a
 
             fail("This test should fail because iotaPath is not a child of " +
                  "the relativeToDir parameter");
@@ -2820,13 +2750,6 @@
         expectedDiffOutput = NL + "Property changes on: A" + NL +
             underSepLine +
             "Added: testprop" + NL +
-<<<<<<< HEAD
-            "   + Test property value." + NL + NL;
-
-        client.propertySet(aPath, "testprop", "Test property value.", false);
-        client.diff(aPath, Revision.BASE, aPath, Revision.WORKING, wcPath,
-                    diffOutput.getPath(), Depth.infinity, true, true, false);
-=======
             "## -0,0 +1 ##" + NL +
             "+Test property value." + NL;
 
@@ -2834,7 +2757,6 @@
         client.diff(aPath, Revision.BASE, aPath, Revision.WORKING, wcPath,
                     diffOutput.getPath(), Depth.infinity, null, true, true,
                     false);
->>>>>>> 6215c21a
         assertFileContentsEquals("Unexpected diff output in file '" +
                                  diffOutput.getPath() + '\'',
                                  expectedDiffOutput, diffOutput);
@@ -2843,18 +2765,6 @@
         expectedDiffOutput = NL + "Property changes on: ." + NL +
             underSepLine +
             "Added: testprop" + NL +
-<<<<<<< HEAD
-            "   + Test property value." + NL + NL;
-
-        client.propertySet(aPath, "testprop", "Test property value.", false);
-        client.diff(aPath, Revision.BASE, aPath, Revision.WORKING, aPath,
-                    diffOutput.getPath(), Depth.infinity, true, true, false);
-        assertFileContentsEquals("Unexpected diff output in file '" +
-                                 diffOutput.getPath() + '\'',
-                                 expectedDiffOutput, diffOutput);
-        
-        
-=======
             "## -0,0 +1 ##" + NL +
             "+Test property value." + NL;
 
@@ -2867,7 +2777,6 @@
                                  expectedDiffOutput, diffOutput);
 
 
->>>>>>> 6215c21a
         /*
          * The rest of these tests are run twice.  The first time
          * without svn:eol-style set and the second time with the
@@ -2876,16 +2785,6 @@
          * commit which sets the property
          */
 
-<<<<<<< HEAD
-        for (int operativeRevision = 1; operativeRevision < 3; operativeRevision++) 
-         {
-                String revisionPrefix = "While processing operativeRevison=" + operativeRevision + ". ";
-                String assertPrefix = revisionPrefix + "Unexpected diff output in file '";
-                
-                // Undo previous edits to working copy
-                client.revert(wcPath, true);
-                
-=======
         for (int operativeRevision = 1; operativeRevision < 3; operativeRevision++)
          {
                 String revisionPrefix = "While processing operativeRevison=" + operativeRevision + ". ";
@@ -2894,7 +2793,6 @@
                 // Undo previous edits to working copy
                 client.revert(wcPath, true);
 
->>>>>>> 6215c21a
                 if (operativeRevision == 2) {
                     // Set svn:eol-style=native on iota
                     client.propertyCreate(iotaPath, "svn:eol-style", "native", false);
@@ -2915,11 +2813,7 @@
                     "+++ " + iotaPath + "\t(working copy)" + NL +
                     expectedDiffBody;
 
-<<<<<<< HEAD
-                try 
-=======
                 try
->>>>>>> 6215c21a
                 {
                     // Two-path diff of WC paths.
                     client.diff(iotaPath, Revision.BASE,
@@ -2929,15 +2823,6 @@
                                              diffOutput.getPath() + '\'',
                                              expectedDiffOutput, diffOutput);
                     diffOutput.delete();
-<<<<<<< HEAD
-                } 
-                catch (ClientException e) 
-                {
-                    fail(revisionPrefix + e.getMessage());
-                }
-                
-                try 
-=======
                 }
                 catch (ClientException e)
                 {
@@ -2945,7 +2830,6 @@
                 }
 
                 try
->>>>>>> 6215c21a
                 {
                     // Peg revision diff of a single file.
                     client.diff(thisTest.getUrl() + "/iota", Revision.HEAD,
@@ -2954,16 +2838,6 @@
                     assertFileContentsEquals(assertPrefix +
                                              diffOutput.getPath() + '\'',
                                              "", diffOutput);
-<<<<<<< HEAD
-    
-                    diffOutput.delete();
-                } 
-                catch (ClientException e) 
-                {
-                    fail(revisionPrefix + e.getMessage());
-                }
-    
-=======
 
                     diffOutput.delete();
                 }
@@ -2972,43 +2846,20 @@
                     fail(revisionPrefix + e.getMessage());
                 }
 
->>>>>>> 6215c21a
                // Test svn diff with a relative path.
                 expectedDiffOutput = "Index: iota" + NL + sepLine +
                     "--- iota\t(revision " + operativeRevision + ")" + NL +
                     "+++ iota\t(working copy)" + NL +
                     expectedDiffBody;
-<<<<<<< HEAD
-                try 
-                {
-                    client.diff(iotaPath, Revision.BASE, iotaPath, Revision.WORKING,
-                                wcPath, diffOutput.getPath(), Depth.infinity, true, true,
-                                false);
-=======
                 try
                 {
                     client.diff(iotaPath, Revision.BASE, iotaPath,
                                 Revision.WORKING, wcPath, diffOutput.getPath(),
                                 Depth.infinity, null, true, true, false);
->>>>>>> 6215c21a
                     assertFileContentsEquals(assertPrefix +
                                              diffOutput.getPath() + '\'',
                                              expectedDiffOutput, diffOutput);
                     diffOutput.delete();
-<<<<<<< HEAD
-                } 
-                catch (ClientException e) 
-                {
-                    fail(revisionPrefix + e.getMessage());
-                }
-    
-                try 
-                {
-                    // Test svn diff with a relative path and trailing slash.
-                    client.diff(iotaPath, Revision.BASE, iotaPath, Revision.WORKING,
-                                wcPath + "/", diffOutput.getPath(), Depth.infinity, true, true,
-                                false);
-=======
                 }
                 catch (ClientException e)
                 {
@@ -3022,26 +2873,16 @@
                                 Revision.WORKING, wcPath + "/",
                                 diffOutput.getPath(), Depth.infinity, null,
                                 true, true, false);
->>>>>>> 6215c21a
                     assertFileContentsEquals(assertPrefix +
                                              diffOutput.getPath() + '\'',
                                              expectedDiffOutput, diffOutput);
                     diffOutput.delete();
-<<<<<<< HEAD
-                } 
-                catch (ClientException e) 
-                {
-                    fail(revisionPrefix + e.getMessage());
-                }
-                
-=======
                 }
                 catch (ClientException e)
                 {
                     fail(revisionPrefix + e.getMessage());
                 }
 
->>>>>>> 6215c21a
             }
 
     }
@@ -3412,11 +3253,7 @@
         client.doSwitch(backupTest.getWCPath() + "/A/B/E",
                         backupTest.getUrl() + "/A/D/H",
                         Revision.HEAD, Revision.HEAD, Depth.infinity,
-<<<<<<< HEAD
-                        false, true);
-=======
                         false, false, true);
->>>>>>> 6215c21a
 
         backupTest.getWc().setItemIsSwitched("A/B/E",true);
         backupTest.getWc().removeItem("A/B/E/alpha");
