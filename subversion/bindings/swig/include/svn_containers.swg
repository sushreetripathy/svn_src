--- conflicted
+++ resolved
@@ -676,8 +676,6 @@
 /* -----------------------------------------------------------------------
    Input of apr_array_header_t * <svn_opt_revision_range_t *>
 */
-<<<<<<< HEAD
-=======
 #ifdef SWIGPYTHON
 %typemap(in) apr_array_header_t *REVISION_RANGE_LIST {
   $1 = (apr_array_header_t *) svn_swig_py_struct_ptr_list_to_array($input,
@@ -688,7 +686,6 @@
 }
 #endif
 
->>>>>>> 6215c21a
 #ifdef SWIGRUBY
 %typemap(in) apr_array_header_t *REVISION_RANGE_LIST {
   $1 = svn_swig_rb_array_to_apr_array_revision_range($input, _global_pool);
@@ -764,11 +761,7 @@
                                array_header_t * <svn_merge_range_t *>>>
 */
 #ifdef SWIGRUBY
-<<<<<<< HEAD
-%typemap(argout) apr_hash_t **MERGEINFO_HASH
-=======
 %typemap(argout) apr_hash_t **MERGEINFO_CATALOG
->>>>>>> 6215c21a
 {
   %append_output(svn_swig_rb_apr_hash_to_hash_merge_range_hash(*$1));
 }
