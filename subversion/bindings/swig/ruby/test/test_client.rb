--- conflicted
+++ resolved
@@ -154,51 +154,29 @@
 
     ctx = make_context(log)
 
-<<<<<<< HEAD
-    notify_info = []
-    ctx.set_notify_func do |notify|
-      notify_info << [notify.path, notify.action]
-=======
     infos = []
     ctx.set_notify_func do |notify|
       infos << [notify.path, notify]
->>>>>>> 35db7218
     end
     
     dirs_path.each do |path|
       assert(!File.exist?(path))
     end
     ctx.mkdir(dirs_path)
-<<<<<<< HEAD
-    assert_equal(dirs_path.collect do |d|
-                   [d, Svn::Wc::NOTIFY_STATE_INAPPLICABLE]
-                 end,
-                 notify_info)
-=======
     assert_equal(dirs_path.sort,
                  infos.collect{|path, notify| path}.sort)
     assert_equal(dirs_path.collect{true},
                  infos.collect{|path, notify| notify.add?})
->>>>>>> 35db7218
     dirs_path.each do |path|
       assert(File.exist?(path))
     end
 
-<<<<<<< HEAD
-    notify_info.clear
-    ctx.commit(@wc_path)
-    assert_equal(dirs_path.collect do |d|
-                   [d, Svn::Wc::NOTIFY_COMMIT_ADDED]
-                 end,
-                 notify_info)
-=======
     infos.clear
     ctx.commit(@wc_path)
     assert_equal(dirs_path.sort,
                  infos.collect{|path, notify| path}.sort)
     assert_equal(dirs_path.collect{true},
                  infos.collect{|path, notify| notify.commit_added?})
->>>>>>> 35db7218
   end
 
   def test_mkdir_multiple2
@@ -211,51 +189,29 @@
 
     ctx = make_context(log)
 
-<<<<<<< HEAD
-    notify_info = []
-    ctx.set_notify_func do |notify|
-      notify_info << [notify.path, notify.action]
-=======
     infos = []
     ctx.set_notify_func do |notify|
       infos << [notify.path, notify]
->>>>>>> 35db7218
     end
     
     dirs_path.each do |path|
       assert(!File.exist?(path))
     end
     ctx.mkdir(*dirs_path)
-<<<<<<< HEAD
-    assert_equal(dirs_path.collect do |d|
-                   [d, Svn::Wc::NOTIFY_STATE_INAPPLICABLE]
-                 end,
-                 notify_info)
-=======
     assert_equal(dirs_path.sort,
                  infos.collect{|path, notify| path}.sort)
     assert_equal(dirs_path.collect{true},
                  infos.collect{|path, notify| notify.add?})
->>>>>>> 35db7218
     dirs_path.each do |path|
       assert(File.exist?(path))
     end
 
-<<<<<<< HEAD
-    notify_info.clear
-    ctx.commit(@wc_path)
-    assert_equal(dirs_path.collect do |d|
-                   [d, Svn::Wc::NOTIFY_COMMIT_ADDED]
-                 end,
-                 notify_info)
-=======
     infos.clear
     ctx.commit(@wc_path)
     assert_equal(dirs_path.sort,
                  infos.collect{|path, notify| path}.sort)
     assert_equal(dirs_path.collect{true},
                  infos.collect{|path, notify| notify.commit_added?})
->>>>>>> 35db7218
   end
 
   def test_delete
@@ -363,8 +319,6 @@
 
     ctx.up(@wc_path)
     assert_equal(src, File.open(path){|f| f.read})
-<<<<<<< HEAD
-=======
   end
   
   def test_commit
@@ -1091,71 +1045,10 @@
     ctx.commit(@wc_path)
     assert_equal({uri => invalid_mime_type_prop_value},
                  ctx.pg(Svn::Core::PROP_MIME_TYPE, path))
->>>>>>> 35db7218
   end
   
   def test_prop_list
     log = "sample log"
-<<<<<<< HEAD
-    dir1 = "dir1"
-    dir2 = "dir2"
-    dir1_path = File.join(@wc_path, dir1)
-    dir2_path = File.join(dir1_path, dir2)
-    
-    ctx = make_context(log)
-    assert_nil(ctx.commit(@wc_path))
-    ctx.mkdir(dir1_path)
-    assert_equal(0, youngest_rev)
-    assert_equal(1, ctx.commit(@wc_path).revision)
-    ctx.mkdir(dir2_path)
-    assert_nil(ctx.commit(@wc_path, false))
-    assert_equal(2, ctx.ci(@wc_path).revision)
-  end
-
-  def test_status
-    log = "sample log"
-    dir = "dir"
-    dir_path = File.join(@wc_path, dir)
-    
-    ctx = make_context(log)
-
-    ctx.mkdir(dir_path)
-    infos = []
-    rev = ctx.status(@wc_path) do |path, status|
-      infos << [path, status]
-    end
-
-    assert_equal(0, rev)
-    assert_equal(1, infos.size)
-    result_path, status = infos.first
-    assert_equal(result_path, dir_path)
-    assert(status.text_added?)
-    assert(status.entry.dir?)
-    assert(status.entry.add?)
-  end
-
-  def test_checkout
-    log = "sample log"
-    file = "hello.txt"
-    dir = "dir"
-    dir_path = File.join(@wc_path, dir)
-    path = File.join(dir_path, file)
-    content = "Hello"
-
-    ctx = make_context(log)
-    ctx.mkdir(dir_path)
-    File.open(path, "w"){|f| f.print(content)}
-    ctx.add(path)
-    ctx.commit(@wc_path)
-
-    FileUtils.rm_rf(@wc_path)
-    ctx.checkout(@repos_uri, @wc_path)
-    assert(File.exist?(path))
-
-    FileUtils.rm_rf(@wc_path)
-    ctx.co(@repos_uri, @wc_path, nil, nil, false)
-    assert(!File.exist?(path))
-=======
     dir = "dir"
     file = "sample.txt"
     dir_path = File.join(@wc_path, dir)
@@ -1194,7 +1087,6 @@
     dir_props = prop_list.assoc(dir_uri)[1]
     assert_equal({name1 => value1, name2 => value2}, props)
     assert_equal({name2 => value2}, dir_props)
->>>>>>> 35db7218
   end
   
   def test_cat
@@ -1226,75 +1118,6 @@
 
   def test_lock
     log = "sample log"
-<<<<<<< HEAD
-    file1 = "hello1.txt"
-    file2 = "hello2.txt"
-    file3 = "hello3.txt"
-    dir = "dir"
-    dir_path = File.join(@wc_path, dir)
-    path1 = File.join(@wc_path, file1)
-    path2 = File.join(@wc_path, file2)
-    path3 = File.join(dir_path, file3)
-    content = "Hello"
-
-    ctx = make_context(log)
-    File.open(path1, "w"){|f| f.print(content)}
-    File.open(path2, "w"){|f| f.print(content)}
-    ctx.add(path1)
-    ctx.add(path2)
-    ctx.mkdir(dir_path)
-    File.open(path3, "w"){|f| f.print(content)}
-    ctx.add(path3)
-    commit_info = ctx.commit(@wc_path)
-
-    File.open(path1, "w"){}
-    assert_equal("", File.open(path1){|f| f.read})
-
-    ctx.revert(path1)
-    assert_equal(content, File.open(path1){|f| f.read})
-
-    File.open(path1, "w"){}
-    File.open(path2, "w"){}
-    assert_equal("", File.open(path1){|f| f.read})
-    assert_equal("", File.open(path2){|f| f.read})
-    ctx.revert([path1, path2])
-    assert_equal(content, File.open(path1){|f| f.read})
-    assert_equal(content, File.open(path2){|f| f.read})
-
-    File.open(path1, "w"){}
-    File.open(path2, "w"){}
-    File.open(path3, "w"){}
-    assert_equal("", File.open(path1){|f| f.read})
-    assert_equal("", File.open(path2){|f| f.read})
-    assert_equal("", File.open(path3){|f| f.read})
-    ctx.revert(@wc_path)
-    assert_equal(content, File.open(path1){|f| f.read})
-    assert_equal(content, File.open(path2){|f| f.read})
-    assert_equal(content, File.open(path3){|f| f.read})
-    
-    File.open(path1, "w"){}
-    File.open(path2, "w"){}
-    File.open(path3, "w"){}
-    assert_equal("", File.open(path1){|f| f.read})
-    assert_equal("", File.open(path2){|f| f.read})
-    assert_equal("", File.open(path3){|f| f.read})
-    ctx.revert(@wc_path, false)
-    assert_equal("", File.open(path1){|f| f.read})
-    assert_equal("", File.open(path2){|f| f.read})
-    assert_equal("", File.open(path3){|f| f.read})
-
-    File.open(path1, "w"){}
-    File.open(path2, "w"){}
-    File.open(path3, "w"){}
-    assert_equal("", File.open(path1){|f| f.read})
-    assert_equal("", File.open(path2){|f| f.read})
-    assert_equal("", File.open(path3){|f| f.read})
-    ctx.revert(dir_path)
-    assert_equal("", File.open(path1){|f| f.read})
-    assert_equal("", File.open(path2){|f| f.read})
-    assert_equal(content, File.open(path3){|f| f.read})
-  end
-=======
     src = "source\n"
     file = "sample.txt"
     path = File.join(@wc_path, file)
@@ -1310,7 +1133,6 @@
       infos << [notify.path, notify]
     end
     ctx.lock(path)
->>>>>>> 35db7218
 
     assert_equal([file], infos.collect{|path, notify| path})
     file_notify = infos.assoc(file)[1]
@@ -1341,48 +1163,7 @@
     assert(file_notify.unlocked?)
   end
 
-<<<<<<< HEAD
-  def test_blame
-    log = "sample log"
-    file = "hello.txt"
-    srcs = %w(first second third)
-    infos = []
-    path = File.join(@wc_path, file)
-
-    ctx = make_context(log)
-    
-    File.open(path, "w") {|f| f.puts(srcs[0])}
-    ctx.add(path)
-    commit_info = ctx.commit(@wc_path)
-    infos << [0, commit_info.revision, @author, commit_info.date, srcs[0]]
-    
-    File.open(path, "a") {|f| f.puts(srcs[1])}
-    commit_info = ctx.commit(@wc_path)
-    infos << [1, commit_info.revision, @author, commit_info.date, srcs[1]]
-
-    File.open(path, "a") {|f| f.puts(srcs[2])}
-    commit_info = ctx.commit(@wc_path)
-    infos << [2, commit_info.revision, @author, commit_info.date, srcs[2]]
-
-    result = []
-    ctx.blame(path) do |line_no, revision, author, date, line|
-      result << [line_no, revision, author, date, line]
-    end
-    assert_equal(infos, result)
-
-
-    ctx.prop_set(Svn::Core::PROP_MIME_TYPE, "image/DUMMY", path)
-    ctx.commit(@wc_path)
-    
-    assert_raise(Svn::Error::CLIENT_IS_BINARY_FILE) do
-      ctx.ann(path) {}
-    end
-  end
-
-  def test_diff
-=======
   def test_info
->>>>>>> 35db7218
     log = "sample log"
     ctx = make_context(log)
     repos_base = File.basename(@repos_path)
@@ -1524,203 +1305,7 @@
     assert_equal(src, File.open(tmp_path) {|f| f.read})
   end
 
-<<<<<<< HEAD
-  def test_diff_peg
-    log = "sample log"
-    before = "before\n"
-    after = "after\n"
-    file = "hello.txt"
-    path = File.join(@wc_path, file)
-
-    File.open(path, "w") {|f| f.print(before)}
-
-    ctx = make_context(log)
-    ctx.add(path)
-    commit_info = ctx.commit(@wc_path)
-    rev1 = commit_info.revision
-
-    File.open(path, "w") {|f| f.print(after)}
-
-    out_file = Tempfile.new("svn")
-    err_file = Tempfile.new("svn")
-    ctx.diff_peg([], path, rev1, "WORKING", out_file.path, err_file.path)
-    out_file.open
-    assert_match(/-#{before}\+#{after}\z/, out_file.read)
-
-    commit_info = ctx.commit(@wc_path)
-    rev2 = commit_info.revision
-    out_file = Tempfile.new("svn")
-    ctx.diff_peg([], path, rev1, rev2, out_file.path, err_file.path)
-    out_file.open
-    assert_match(/-#{before}\+#{after}\z/, out_file.read)
-  end
-
-  def test_merge
-    log = "sample log"
-    file = "sample.txt"
-    src = "sample\n"
-    trunk = File.join(@wc_path, "trunk")
-    branch = File.join(@wc_path, "branch")
-    trunk_path = File.join(trunk, file)
-    branch_path = File.join(branch, file)
-
-    ctx = make_context(log)
-    ctx.mkdir(trunk, branch)
-    File.open(trunk_path, "w") {}
-    File.open(branch_path, "w") {}
-    ctx.add(trunk_path)
-    ctx.add(branch_path)
-    rev1 = ctx.commit(@wc_path).revision
-
-    File.open(branch_path, "w") {|f| f.print(src)}
-    rev2 = ctx.commit(@wc_path).revision
-
-    ctx.merge(branch, rev1, branch, rev2, trunk)
-    rev3 = ctx.commit(@wc_path).revision
-
-    assert_equal(src, ctx.cat(trunk_path, rev3))
-    
-    ctx.rm(branch_path)
-    rev4 = ctx.commit(@wc_path).revision
-
-    ctx.merge(branch, rev3, branch, rev4, trunk)
-    assert(!File.exist?(trunk_path))
-
-    ctx.revert(trunk_path)
-    File.open(trunk_path, "a") {|f| f.print(src)}
-    ctx.merge(branch, rev3, branch, rev4, trunk)
-    assert(File.exist?(trunk_path))
-    rev5 = ctx.commit(@wc_path).revision
-    
-    File.open(trunk_path, "a") {|f| f.print(src)}
-    ctx.merge(branch, rev3, branch, rev4, trunk, true, false, true, true)
-    assert(File.exist?(trunk_path))
-    
-    ctx.merge(branch, rev3, branch, rev4, trunk, true, false, true)
-    rev6 = ctx.commit(@wc_path).revision
-
-    assert(!File.exist?(trunk_path))
-  end
-
-  def test_merge_peg
-    log = "sample log"
-    file = "sample.txt"
-    src = "sample\n"
-    trunk = File.join(@wc_path, "trunk")
-    branch = File.join(@wc_path, "branch")
-    trunk_path = File.join(trunk, file)
-    branch_path = File.join(branch, file)
-
-    ctx = make_context(log)
-    ctx.mkdir(trunk, branch)
-    File.open(trunk_path, "w") {}
-    File.open(branch_path, "w") {}
-    ctx.add(trunk_path)
-    ctx.add(branch_path)
-    rev1 = ctx.commit(@wc_path).revision
-
-    File.open(branch_path, "w") {|f| f.print(src)}
-    rev2 = ctx.commit(@wc_path).revision
-
-    ctx.merge_peg(branch, rev1, rev2, trunk)
-    rev3 = ctx.commit(@wc_path).revision
-
-    assert_equal(src, ctx.cat(trunk_path, rev3))
-    
-    ctx.rm(branch_path)
-    rev4 = ctx.commit(@wc_path).revision
-
-    ctx.merge_peg(branch, rev3, rev4, trunk)
-    assert(!File.exist?(trunk_path))
-
-    ctx.revert(trunk_path)
-    File.open(trunk_path, "a") {|f| f.print(src)}
-    ctx.merge_peg(branch, rev3, rev4, trunk)
-    assert(File.exist?(trunk_path))
-    rev5 = ctx.commit(@wc_path).revision
-    
-    File.open(trunk_path, "a") {|f| f.print(src)}
-    ctx.merge_peg(branch, rev3, rev4, trunk, nil, true, false, true, true)
-    assert(File.exist?(trunk_path))
-    
-    ctx.merge_peg(branch, rev3, rev4, trunk, nil, true, false, true)
-    rev6 = ctx.commit(@wc_path).revision
-
-    assert(!File.exist?(trunk_path))
-  end
-
-  def test_cleanup
-    log = "sample log"
-    file = "sample.txt"
-    src = "sample\n"
-    path = File.join(@wc_path, file)
-
-    ctx = make_context(log)
-    File.open(path, "w") {|f| f.print(src)}
-    ctx.add(path)
-    rev = ctx.commit(@wc_path).revision
-
-    ctx.up(@wc_path, rev - 1)
-    File.open(path, "w") {|f| f.print(src)}
-    assert_raise(Svn::Error::WC_OBSTRUCTED_UPDATE) do
-      ctx.up(@wc_path, rev)
-    end
-
-    assert_raise(Svn::Error::WC_LOCKED) do
-      ctx.commit(@wc_path)
-    end
-
-    ctx.set_cancel_func do
-      raise Svn::Error::CANCELLED
-    end
-    assert_raise(Svn::Error::CANCELLED) do
-      ctx.cleanup(@wc_path)
-    end
-    assert_raise(Svn::Error::WC_LOCKED) do
-      ctx.commit(@wc_path)
-    end
-
-    ctx.set_cancel_func(nil)
-    assert_nothing_raised do
-      ctx.cleanup(@wc_path)
-    end
-    assert_nothing_raised do
-      ctx.commit(@wc_path)
-    end
-  end
-
-  def test_relocate
-    log = "sample log"
-    file = "sample.txt"
-    src = "sample\n"
-    path = File.join(@wc_path, file)
-
-    ctx = make_context(log)
-    File.open(path, "w") {|f| f.print(src)}
-    ctx.add(path)
-    ctx.commit(@wc_path)
-
-    assert_nothing_raised do
-      ctx.cat(path)
-    end
-
-    ctx.add_simple_prompt_provider(0) do |cred, realm, username, may_save|
-      cred.username = @author
-      cred.password = @password
-      cred.may_save = true
-    end
-    ctx.relocate(@wc_path, @repos_uri, @repos_svnserve_uri)
-    
-    ctx = make_context(log)
-    assert_raises(Svn::Error::AUTHN_NO_PROVIDER) do
-      ctx.cat(path)
-    end
-  end
-  
-  def test_cat
-=======
   def test_ls
->>>>>>> 35db7218
     log = "sample log"
     src = "source\n"
     file = "sample.txt"
@@ -1805,109 +1390,6 @@
                  notify_info)
   end
 
-  def test_revprop
-    log = "sample log"
-    new_log = "new sample log"
-    src = "source\n"
-    file = "sample.txt"
-    path = File.join(@wc_path, file)
-
-    File.open(path, "w") {|f| f.print(src)}
-
-    ctx = make_context(log)
-    ctx.add(path)
-    info = ctx.commit(@wc_path)
-
-    assert_equal([log, info.revision],
-                 ctx.revprop_get(Svn::Core::PROP_REVISION_LOG,
-                                 @repos_uri, info.revision))
-    assert_equal(log,
-                 ctx.revprop(Svn::Core::PROP_REVISION_LOG,
-                             @repos_uri, info.revision))
-
-    assert_equal(info.revision,
-                 ctx.revprop_set(Svn::Core::PROP_REVISION_LOG, new_log,
-                                 @repos_uri, info.revision))
-    assert_equal([new_log, info.revision],
-                 ctx.revprop_get(Svn::Core::PROP_REVISION_LOG,
-                                 @repos_uri, info.revision))
-    assert_equal(new_log,
-                 ctx.revprop(Svn::Core::PROP_REVISION_LOG,
-                             @repos_uri, info.revision))
-
-    assert_equal(info.revision,
-                 ctx.revprop_del(Svn::Core::PROP_REVISION_LOG,
-                                 @repos_uri, info.revision))
-    assert_equal([nil, info.revision],
-                 ctx.revprop_get(Svn::Core::PROP_REVISION_LOG,
-                                 @repos_uri, info.revision))
-    assert_equal(nil,
-                 ctx.revprop(Svn::Core::PROP_REVISION_LOG,
-                             @repos_uri, info.revision))
-  end
-  
-  def test_switch
-    log = "sample log"
-    trunk_src = "trunk source\n"
-    tag_src = "tag source\n"
-    file = "sample.txt"
-    file = "sample.txt"
-    trunk_dir = "trunk"
-    tag_dir = "tags"
-    tag_name = "0.0.1"
-    trunk_repos_uri = "#{@repos_uri}/#{trunk_dir}"
-    tag_repos_uri = "#{@repos_uri}/#{tag_dir}/#{tag_name}"
-    trunk_dir_path = File.join(@wc_path, trunk_dir)
-    tag_dir_path = File.join(@wc_path, tag_dir)
-    tag_name_dir_path = File.join(@wc_path, tag_dir, tag_name)
-    trunk_path = File.join(trunk_dir_path, file)
-    tag_path = File.join(tag_name_dir_path, file)
-    path = File.join(@wc_path, file)
-
-    ctx = make_context(log)
-
-    ctx.mkdir(trunk_dir_path)
-    File.open(trunk_path, "w") {|f| f.print(trunk_src)}
-    ctx.add(trunk_path)
-    trunk_rev = ctx.commit(@wc_path).revision
-    
-    ctx.mkdir(tag_dir_path, tag_name_dir_path)
-    File.open(tag_path, "w") {|f| f.print(tag_src)}
-    ctx.add(tag_path)
-    tag_rev = ctx.commit(@wc_path).revision
-
-    assert_equal(youngest_rev, ctx.switch(@wc_path, trunk_repos_uri))
-    assert_equal(trunk_src, ctx.cat(path))
-
-    assert_equal(youngest_rev, ctx.switch(@wc_path, tag_repos_uri))
-    assert_equal(tag_src, ctx.cat(path))
-
-
-    notify_info = []
-    ctx.set_notify_func do |notify|
-      notify_info << [notify.path, notify.action]
-    end
-    
-    assert_equal(trunk_rev, ctx.switch(@wc_path, trunk_repos_uri, trunk_rev))
-    assert_equal(trunk_src, ctx.cat(path))
-    assert_equal([
-                   [path, Svn::Wc::NOTIFY_UPDATE_UPDATE],
-                   [@wc_path, Svn::Wc::NOTIFY_UPDATE_UPDATE],
-                   [@wc_path, Svn::Wc::NOTIFY_UPDATE_COMPLETED],
-                 ],
-                 notify_info)
-
-    notify_info.clear
-    assert_equal(tag_rev, ctx.switch(@wc_path, tag_repos_uri, tag_rev))
-    assert_equal(tag_src, ctx.cat(path))
-    assert_equal([
-                   [path, Svn::Wc::NOTIFY_UPDATE_UPDATE],
-                   [@wc_path, Svn::Wc::NOTIFY_UPDATE_UPDATE],
-                   [@wc_path, Svn::Wc::NOTIFY_UPDATE_COMPLETED],
-                 ],
-                 notify_info)
-  end
-
   def test_authentication
     log = "sample log"
     src = "source\n"
