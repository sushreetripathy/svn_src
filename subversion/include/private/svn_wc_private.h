/**
 * @copyright
 * ====================================================================
 *    Licensed to the Apache Software Foundation (ASF) under one
 *    or more contributor license agreements.  See the NOTICE file
 *    distributed with this work for additional information
 *    regarding copyright ownership.  The ASF licenses this file
 *    to you under the Apache License, Version 2.0 (the
 *    "License"); you may not use this file except in compliance
 *    with the License.  You may obtain a copy of the License at
 *
 *      http://www.apache.org/licenses/LICENSE-2.0
 *
 *    Unless required by applicable law or agreed to in writing,
 *    software distributed under the License is distributed on an
 *    "AS IS" BASIS, WITHOUT WARRANTIES OR CONDITIONS OF ANY
 *    KIND, either express or implied.  See the License for the
 *    specific language governing permissions and limitations
 *    under the License.
 * ====================================================================
 * @endcopyright
 *
 * @file svn_wc_private.h
 * @brief The Subversion Working Copy Library - Internal routines
 *
 * Requires:
 *            - A working copy
 *
 * Provides:
 *            - Ability to manipulate working copy's versioned data.
 *            - Ability to manipulate working copy's administrative files.
 *
 * Used By:
 *            - Clients.
 */

#ifndef SVN_WC_PRIVATE_H
#define SVN_WC_PRIVATE_H

#include "svn_wc.h"

#ifdef __cplusplus
extern "C" {
#endif /* __cplusplus */


/* ### Temporary.  Also defined in subversion/libsvn_wc/wc.h.  To build
 *     multi-DB mode, undefine this in both places. */
#define SVN_WC__SINGLE_DB


/** Given a @a local_abspath with a @a wc_ctx, set @a *switched to
 * TRUE if @a local_abspath is switched, otherwise set @a *switched to FALSE.
 * All temporary allocations are done in * @a scratch_pool.
 */
svn_error_t *
svn_wc__path_switched(svn_boolean_t *switched,
                      svn_wc_context_t *wc_ctx,
                      const char *local_abspath,
                      apr_pool_t *scratch_pool);


/* Return TRUE iff CLHASH (a hash whose keys are const char *
   changelist names) is NULL or if LOCAL_ABSPATH is part of a changelist in
   CLHASH. */
svn_boolean_t
svn_wc__changelist_match(svn_wc_context_t *wc_ctx,
                         const char *local_abspath,
                         apr_hash_t *clhash,
                         apr_pool_t *scratch_pool);

/**
 * Return a boolean answer to the question "Is @a status something that
 * should be reported?".  @a no_ignore and @a get_all are the same as
 * svn_wc_get_status_editor4().
 */
svn_boolean_t
svn_wc__is_sendable_status(const svn_wc_status3_t *status,
                           svn_boolean_t no_ignore,
                           svn_boolean_t get_all);

/* For the LOCAL_ABSPATH entry in WC_CTX, set the
 * file_external_path to URL, the file_external_peg_rev to *PEG_REV
 * and the file_external_rev to *REV.  The URL may be NULL which
 * clears the file external information in the entry.  The repository
 * root URL is given in REPOS_ROOT_URL and is used to store a
 * repository root relative path in the entry.  SCRATCH_POOL is used for
 * temporary allocations.
 */
svn_error_t *
svn_wc__set_file_external_location(svn_wc_context_t *wc_ctx,
                                   const char *local_abspath,
                                   const char *url,
                                   const svn_opt_revision_t *peg_rev,
                                   const svn_opt_revision_t *rev,
                                   const char *repos_root_url,
                                   apr_pool_t *scratch_pool);


/** Set @a *tree_conflict to a newly allocated @c
 * svn_wc_conflict_description_t structure describing the tree
 * conflict state of @a victim_abspath, or to @c NULL if @a victim_abspath
 * is not in a state of tree conflict. @a wc_ctx is a working copy context
 * used to access @a victim_path.  Allocate @a *tree_conflict in @a result_pool,
 * use @a scratch_pool for temporary allocations.
 */
svn_error_t *
svn_wc__get_tree_conflict(const svn_wc_conflict_description2_t **tree_conflict,
                          svn_wc_context_t *wc_ctx,
                          const char *victim_abspath,
                          apr_pool_t *result_pool,
                          apr_pool_t *scratch_pool);

/** Record the tree conflict described by @a conflict in the WC for
 * @a conflict->local_abspath.  Use @a scratch_pool for all temporary
 * allocations.
 */
svn_error_t *
svn_wc__add_tree_conflict(svn_wc_context_t *wc_ctx,
                          const svn_wc_conflict_description2_t *conflict,
                          apr_pool_t *scratch_pool);

/* Remove any tree conflict on victim @a victim_abspath using @a wc_ctx.
 * (If there is no such conflict recorded, do nothing and return success.)
 *
 * Do all temporary allocations in @a scratch_pool.
 */
svn_error_t *
svn_wc__del_tree_conflict(svn_wc_context_t *wc_ctx,
                          const char *victim_abspath,
                          apr_pool_t *scratch_pool);


/* Return a hash @a *tree_conflicts of all the children of @a
 * local_abspath that are in tree conflicts.  The hash maps local
 * abspaths to pointers to svn_wc_conflict_description2_t, all
 * allocated in result pool.
 */
svn_error_t *
svn_wc__get_all_tree_conflicts(apr_hash_t **tree_conflicts,
                               svn_wc_context_t *wc_ctx,
                               const char *local_abspath,
                               apr_pool_t *result_pool,
                               apr_pool_t *scratch_pool);

/** Return a duplicate of @a conflict, allocated in @a pool.
 * A deep copy of all members, except the adm_access member, will be made.
 */
svn_wc_conflict_description_t *
svn_wc__conflict_description_dup(const svn_wc_conflict_description_t *conflict,
                                 apr_pool_t *pool);

/** Like svn_wc_is_wc_root(), but it doesn't consider switched subdirs or
 * deleted entries as working copy roots.
 */
svn_error_t *
svn_wc__strictly_is_wc_root(svn_boolean_t *wc_root,
                            svn_wc_context_t *wc_ctx,
                            const char *local_abspath,
                            apr_pool_t *scratch_pool);


/**
 * The following are temporary APIs to aid in the transition from wc-1 to
 * wc-ng.  Use them for new development now, but they may be disappearing
 * before the 1.7 release.
 */

/** A callback invoked by the generic node-walker function.  */
typedef svn_error_t *(*svn_wc__node_found_func_t)(const char *local_abspath,
                                                  void *walk_baton,
                                                  apr_pool_t *scratch_pool);


/*
 * Convert from svn_wc_conflict_description2_t to svn_wc_conflict_description_t.
 * Allocate the result in RESULT_POOL.
 */
svn_wc_conflict_description_t *
svn_wc__cd2_to_cd(const svn_wc_conflict_description2_t *conflict,
                  apr_pool_t *result_pool);


/*
 * Convert from svn_wc_conflict_description_t to svn_wc_conflict_description2_t.
 * Allocate the result in RESULT_POOL.
 */
svn_wc_conflict_description2_t *
svn_wc__cd_to_cd2(const svn_wc_conflict_description_t *conflict,
                  apr_pool_t *result_pool);

/*
 * Convert from svn_wc_status3_t to svn_wc_status2_t.
 * Allocate the result in RESULT_POOL.
 */
svn_error_t *
svn_wc__status2_from_3(svn_wc_status2_t **status,
                       const svn_wc_status3_t *old_status, 
                       svn_wc_context_t *wc_ctx,
                       const char *local_abspath,
                       apr_pool_t *result_pool,
                       apr_pool_t *scratch_pool);


/**
 * Fetch the absolute paths of all the working children of @a dir_abspath
 * into @a *children, allocated in @a result_pool.  Use @a wc_ctx to access
 * the working copy, and @a scratch_pool for all temporary allocations.
 */
svn_error_t *
svn_wc__node_get_children(const apr_array_header_t **children,
                          svn_wc_context_t *wc_ctx,
                          const char *dir_abspath,
                          svn_boolean_t show_hidden,
                          apr_pool_t *result_pool,
                          apr_pool_t *scratch_pool);


/**
 * Fetch the repository root information for a given @a local_abspath into
 * @a *repos_root_url and @a repos_uuid. Use @a wc_ctx to access the working copy
 * for @a local_abspath, @a scratch_pool for all temporary allocations,
 * @a result_pool for result allocations. Note: the result may be NULL if the
 * given node has no repository root associated with it (e.g. locally added).
 *
 * If @a scan_added is TRUE, scan parents to find the intended repos root
 * and/or UUID of added nodes. Otherwise set @a *repos_root_url and
 * *repos_uuid to NULL for added nodes.
 *
 * If @a scan_deleted is TRUE, then scan the base information to find
 * the (former) repos root and/or UUID of deleted nodes. Otherwise set
 * @a *repos_root_url and *repos_uuid to NULL for deleted nodes.
 *
 * Either input value may be NULL, indicating no interest.
 */
svn_error_t *
svn_wc__node_get_repos_info(const char **repos_root_url,
                            const char **repos_uuid,
                            svn_wc_context_t *wc_ctx,
                            const char *local_abspath,
                            svn_boolean_t scan_added,
                            svn_boolean_t scan_deleted,
                            apr_pool_t *result_pool,
                            apr_pool_t *scratch_pool);



/**
 * Get the depth of @a local_abspath using @a wc_ctx.  If @a local_abspath is
 * not in the working copy, return @c SVN_ERR_WC_PATH_NOT_FOUND.
 */
svn_error_t *
svn_wc__node_get_depth(svn_depth_t *depth,
                       svn_wc_context_t *wc_ctx,
                       const char *local_abspath,
                       apr_pool_t *scratch_pool);

/**
 * Get the changed revision, date and author for @a local_abspath using @a
 * wc_ctx.  Allocate the return values in @a result_pool; use @a scratch_pool
 * for temporary allocations.  Any of the return pointers may be @c NULL, in
 * which case they are not set.
 *
 * If @a local_abspath is not in the working copy, return
 * @c SVN_ERR_WC_PATH_NOT_FOUND.
 */
svn_error_t *
svn_wc__node_get_changed_info(svn_revnum_t *changed_rev,
                              apr_time_t *changed_date,
                              const char **changed_author,
                              svn_wc_context_t *wc_ctx,
                              const char *local_abspath,
                              apr_pool_t *result_pool,
                              apr_pool_t *scratch_pool);

/**
 * Set @a *changelist to the changelist to which @a local_abspath belongs.
 * Allocate the result in @a result_pool and use @a scratch_pool for temporary
 * allocations.
 */
svn_error_t *
svn_wc__node_get_changelist(const char **changelist,
                            svn_wc_context_t *wc_ctx,
                            const char *local_abspath,
                            apr_pool_t *result_pool,
                            apr_pool_t *scratch_pool);


/**
 * Set @a *checksum to the checksum of the pristine text associated
 * with @a local_abspath if the working copy has recorded such
 * information, or to @c NULL otherwise.  Allocate the result in @a
 * result_pool and use @a scratch_pool for temporary allocations.
 */
svn_error_t *
svn_wc__node_get_base_checksum(const svn_checksum_t **checksum,
                               svn_wc_context_t *wc_ctx,
                               const char *local_abspath,
                               apr_pool_t *result_pool,
                               apr_pool_t *scratch_pool);

/**
 * Set @a *translated_size to the recorded size (in bytes) of the
 * pristine text -- after translation -- associated with @a
 * local_abspath.  If @a local_abspath isn't a file in the working
 * copy, set @a *translated_size to SVN_INVALID_FILESIZE.  Use @a
 * scratch_pool for temporary allocations.
 */
svn_error_t *
svn_wc__node_get_translated_size(svn_filesize_t *translated_size,
                                 svn_wc_context_t *wc_ctx,
                                 const char *local_abspath,
                                 apr_pool_t *scratch_pool);

/**
 * Set @a *url to the corresponding url for @a local_abspath, using @a wc_ctx.
 * If the node is added, return the url it will have in the repository.
 *
 * If @a local_abspath is not in the working copy, return
 * @c SVN_ERR_WC_PATH_NOT_FOUND.
 */
svn_error_t *
svn_wc__node_get_url(const char **url,
                     svn_wc_context_t *wc_ctx,
                     const char *local_abspath,
                     apr_pool_t *result_pool,
                     apr_pool_t *scratch_pool);

/**
 * Set @a *repos_relpath to the corresponding repos_relpath for @a
 * local_abspath, using @a wc_ctx. If the node is added, return the
 * repos_relpath it will have in the repository.
 *
 * If @a local_abspath is not in the working copy, return @c
 * SVN_ERR_WC_PATH_NOT_FOUND. 
 * */
svn_error_t *
svn_wc__node_get_repos_relpath(const char **repos_relpath,
                               svn_wc_context_t *wc_ctx,
                               const char *local_abspath,
                               apr_pool_t *result_pool,
                               apr_pool_t *scratch_pool);

/**
 * Set @a *copyfrom_url to the corresponding copy-from URL (allocated
 * from @a result_pool), and @a copyfrom_rev to the corresponding
 * copy-from revision, of @a local_abspath, using @a wc_ctx.  Set @a
 * is_copy_target to TRUE iff @a local_abspath was the target of a
 * copy information (versus being a member of the subtree beneath such
 * a copy target).
 *
 * @a copyfrom_root_url and @a copyfrom_repos_relpath return the exact same
 * information as @a copyfrom_url, just still separated as root and relpath.
 *
 * If @a local_abspath is not copied, set @a *copyfrom_root_url, 
 * @a *copyfrom_repos_relpath and @a copyfrom_url to NULL and
 * @a *copyfrom_rev to @c SVN_INVALID_REVNUM.
 *
 * Any out parameters may be NULL if the caller doesn't care about those
 * values.
 */
svn_error_t *
svn_wc__node_get_copyfrom_info(const char **copyfrom_root_url,
                               const char **copyfrom_repos_relpath,
                               const char **copyfrom_url,
                               svn_revnum_t *copyfrom_rev,
                               svn_boolean_t *is_copy_target,
                               svn_wc_context_t *wc_ctx,
                               const char *local_abspath,
                               apr_pool_t *result_pool,
                               apr_pool_t *scratch_pool);

/**
 * Call @a walk_callback with @a walk_baton for @a local_abspath and all
 * nodes underneath it, restricted by @a walk_depth.
 *
 * If @a show_hidden is true, include hidden nodes, else ignore them.
 */
svn_error_t *
svn_wc__node_walk_children(svn_wc_context_t *wc_ctx,
                           const char *local_abspath,
                           svn_boolean_t show_hidden,
                           svn_wc__node_found_func_t walk_callback,
                           void *walk_baton,
                           svn_depth_t walk_depth,
                           svn_cancel_func_t cancel_func,
                           void *cancel_baton,
                           apr_pool_t *scratch_pool);

/**
 * Set @a *is_deleted to TRUE if @a local_abspath is deleted, using
 * @a wc_ctx.  If @a local_abspath is not in the working copy, return
 * @c SVN_ERR_WC_PATH_NOT_FOUND.  Use @a scratch_pool for all temporary
 * allocations.
 */
svn_error_t *
svn_wc__node_is_status_deleted(svn_boolean_t *is_deleted,
                               svn_wc_context_t *wc_ctx,
                               const char *local_abspath,
                               apr_pool_t *scratch_pool);

/**
 * Set @a *is_absent to whether @a local_abspath is absent, using
 * @a wc_ctx.  If @a local_abspath is not in the working copy, return
 * @c SVN_ERR_WC_PATH_NOT_FOUND.  Use @a scratch_pool for all temporary
 * allocations.
 */
svn_error_t *
svn_wc__node_is_status_absent(svn_boolean_t *is_absent,
                              svn_wc_context_t *wc_ctx,
                              const char *local_abspath,
                              apr_pool_t *scratch_pool);

/**
 * Set @a *is_present to whether @a local_abspath is present, using
 * @a wc_ctx.  If @a local_abspath is not in the working copy, return
 * @c SVN_ERR_WC_PATH_NOT_FOUND.  Use @a scratch_pool for all temporary
 * allocations.
 */
svn_error_t *
svn_wc__node_is_status_present(svn_boolean_t *is_present,
                               svn_wc_context_t *wc_ctx,
                               const char *local_abspath,
                               apr_pool_t *scratch_pool);

/**
 * Set @a *is_added to whether @a local_abspath is added, using
 * @a wc_ctx.  If @a local_abspath is not in the working copy, return
 * @c SVN_ERR_WC_PATH_NOT_FOUND.  Use @a scratch_pool for all temporary
 * allocations.
 *
 * NOTE: "added" in this sense, means it was added, copied-here, or
 *   moved-here. This function provides NO information on whether this
 *   addition has replaced another node.
 *
 *   To be clear, this does NOT correspond to svn_wc_schedule_add.
 */
svn_error_t *
svn_wc__node_is_added(svn_boolean_t *is_added,
                      svn_wc_context_t *wc_ctx,
                      const char *local_abspath,
                      apr_pool_t *scratch_pool);

/**
 * Set @a *is_replaced to whether @a local_abspath is replaced, using
 * @a wc_ctx.  If @a local_abspath is not in the working copy, return
 * @c SVN_ERR_WC_PATH_NOT_FOUND.  Use @a scratch_pool for all temporary
 * allocations.
 *
 * NOTE: This corresponds directly to svn_wc_schedule_replace.
 */
svn_error_t *
svn_wc__node_is_replaced(svn_boolean_t *is_replaced,
                         svn_wc_context_t *wc_ctx,
                         const char *local_abspath,
                         apr_pool_t *scratch_pool);

/**
 * Get the base revision of @a local_abspath using @a wc_ctx.  If
 * @a local_abspath is not in the working copy, return
 * @c SVN_ERR_WC_PATH_NOT_FOUND.
 *
 * In @a *base_revision, return the revision of the revert-base, i.e. the
 * revision that this node was checked out at or last updated/switched to,
 * regardless of any uncommitted changes (delete, replace and/or
 * copy-here/move-here).  For a locally added/copied/moved-here node that is
 * not part of a replace, return @c SVN_INVALID_REVNUM.
 */
svn_error_t *
svn_wc__node_get_base_rev(svn_revnum_t *base_revision,
                          svn_wc_context_t *wc_ctx,
                          const char *local_abspath,
                          apr_pool_t *scratch_pool);


/* Get the working revision of @a local_abspath using @a wc_ctx. If @a
 * local_abspath is not in the working copy, return @c
 * SVN_ERR_WC_PATH_NOT_FOUND.  
 *
 * This function is meant as a temporary solution for using the old-style
 * semantics of entries. It will handle any uncommitted changes (delete,
 * replace and/or copy-here/move-here).
 *
 * For a delete the @a revision is the BASE node of the operation root, e.g
 * the path that was deleted. But if the delete is  below an add, the
 * revision is set to SVN_INVALID_REVNUM. For an add, copy or move we return
 * SVN_INVALID_REVNUM. In case of a replacement, we return the BASE
 * revision. 
 *
 * The @a changed_rev is set to the latest committed change to @a
 * local_abspath before or equal to @a revision, unless the node is
 * copied-here or moved-here. Then it is the revision of the latest committed
 * change before or equal to the copyfrom_rev.  NOTE, that we use
 * SVN_INVALID_REVNUM for a scheduled copy or move. 
 *
 * The @a changed_date and @a changed_author are the ones associated with @a
 * changed_rev.  
 */
svn_error_t *
svn_wc__node_get_working_rev_info(svn_revnum_t *revision,
                                  svn_revnum_t *changed_rev, 
                                  apr_time_t *changed_date, 
                                  const char **changed_author,
                                  svn_wc_context_t *wc_ctx, 
                                  const char *local_abspath, 
                                  apr_pool_t *scratch_pool,
                                  apr_pool_t *result_pool);


/** This whole function is for legacy, and it sucks. It does not really
 * make sense to get the copy-from revision number without the copy-from
 * URL, but higher level code currently wants that. This should go away.
 * (This function serves to get away from entry_t->revision without having to
 * change the public API.)
 *
 * Get the base revision of @a local_abspath using @a wc_ctx.  If @a
 * local_abspath is not in the working copy, return @c
 * SVN_ERR_WC_PATH_NOT_FOUND.
 *
 * Return the revision number of the base for this node's next commit,
 * reflecting any local tree modifications affecting this node.
 *
 * If this node has no uncommitted changes, return the same as
 * svn_wc__node_get_base_rev().
 *
 * If this node is moved-here or copied-here (possibly as part of a replace),
 * return the revision of the copy/move source. Do the same even when the node
 * has been removed from a recursive copy (subpath excluded from the copy).
 *
 * Else, if this node is locally added, return SVN_INVALID_REVNUM, or if this
 * node is locally deleted or replaced, return the revert-base revision.
 */
svn_error_t *
svn_wc__node_get_commit_base_rev(svn_revnum_t *base_revision,
                                 svn_wc_context_t *wc_ctx,
                                 const char *local_abspath,
                                 apr_pool_t *scratch_pool);

/**
 * Fetch lock information (if any) for @a local_abspath using @a wc_ctx:
 *
 *   Set @a *lock_token to the lock token (or NULL)
 *   Set @a *lock_owner to the owner of the lock (or NULL)
 *   Set @a *lock_comment to the comment associated with the lock (or NULL)
 *   Set @a *lock_date to the timestamp of the lock (or 0)
 *
 * Any of the aforementioned return values may be NULL to indicate
 * that the caller doesn't care about those values.
 *
 * If @a local_abspath is not in the working copy, return @c
 * SVN_ERR_WC_PATH_NOT_FOUND.
 */
svn_error_t *
svn_wc__node_get_lock_info(const char **lock_token,
                           const char **lock_owner,
                           const char **lock_comment,
                           apr_time_t *lock_date,
                           svn_wc_context_t *wc_ctx,
                           const char *local_abspath,
                           apr_pool_t *result_pool,
                           apr_pool_t *scratch_pool);


/* Return TRUE in *FILE_EXTERNAL if the node LOCAL_ABSPATH is a file
   external.

   If the node does not exist in BASE, then SVN_ERR_WC_PATH_NOT_FOUND
   will be returned.  */
svn_error_t *
svn_wc__node_is_file_external(svn_boolean_t *file_external,
                              svn_wc_context_t *wc_ctx,
                              const char *local_abspath,
                              apr_pool_t *scratch_pool);

/**
 * Check what kinds of conflicts we have on @a local_abspath.
 *
 * We could have returned the conflicts at once if it wasn't for the fact
 * that there can be multiple prop conflicts.
 *
 * One or two of @a prop_conflicted, @a text_conflicted and @a
 * tree_conflicted can be NULL if we're not interrested in that particular
 * value.
 */
svn_error_t *
svn_wc__node_check_conflicts(svn_boolean_t *prop_conflicted,
                             svn_boolean_t *text_conflicted,
                             svn_boolean_t *tree_conflicted,
                             svn_wc_context_t *wc_ctx,
                             const char *local_abspath,
                             apr_pool_t *result_pool,
                             apr_pool_t *scratch_pool);

/**
 * A hack to remove the last entry from libsvn_client.  This simply fetches an
 * entry, and puts the needed bits into the output parameters, allocated in
 * @a result_pool. All output arguments can be NULL to indicate that the
 * caller is not interested in the specific result.
 *
 * @a local_abspath and @a wc_ctx are what you think they are.
 */
svn_error_t *
svn_wc__node_get_info_bits(apr_time_t *text_time,
                           const char **conflict_old,
                           const char **conflict_new,
                           const char **conflict_wrk,
                           const char **prejfile,
                           svn_wc_context_t *wc_ctx,
                           const char *local_abspath,
                           apr_pool_t *result_pool,
                           apr_pool_t *scratch_pool);


/**
 * Acquire a recursive write lock for @a local_abspath or if @a lock_anchor
 * is true, determine if @a local_abspath has an anchor that should be locked
 * instead. Store the obtained lock in @a wc_ctx.
 *
 * If @a lock_root_abspath is not NULL, store the root of the lock in
 * @a *lock_root_abspath. If @a lock_root_abspath is NULL, then @a
 * local_abspath must be a versioned directory and @a lock_anchor must be
 * FALSE.
 *
 * Returns @c SVN_ERR_WC_LOCKED if an existing lock is encountered, in
 * which case any locks acquired will have been released.
 *
 * If @a lock_anchor is TRUE and @a lock_root_abspath is not NULL, @a
 * lock_root_abspath will be set even when SVN_ERR_WC_LOCKED is returned.
 */
svn_error_t *
svn_wc__acquire_write_lock(const char **lock_root_abspath,
                           svn_wc_context_t *wc_ctx,
                           const char *local_abspath,
                           svn_boolean_t lock_anchor,
                           apr_pool_t *result_pool,
                           apr_pool_t *scratch_pool);


/**
 * Recursively release write locks for @a local_abspath, using @a wc_ctx
 * for working copy access.  Only locks held by @a wc_ctx are released.
 * Locks are not removed if work queue items are present.
 *
 * If @a local_abspath is not the root of an owned SVN_ERR_WC_NOT_LOCKED
 * is returned.
 */
svn_error_t *
svn_wc__release_write_lock(svn_wc_context_t *wc_ctx,
                           const char *local_abspath,
                           apr_pool_t *scratch_pool);

/** A callback invoked by the svn_wc__call_with_write_lock() function.  */
typedef svn_error_t *(*svn_wc__with_write_lock_func_t)(void *baton,
                                                       apr_pool_t *result_pool,
                                                       apr_pool_t *scratch_pool);


/** Call function @a func while holding a write lock on
 * @a local_abspath. The @a baton, and @a result_pool and
 * @a scratch_pool, is passed @a func.
 *
 * If @a lock_anchor is TRUE, determine if @a local_abspath has an anchor
 * that should be locked instead.
 *
 * Use @a wc_ctx for working copy access.
 * The lock is guaranteed to be released after @a func returns.
 */
svn_error_t *
svn_wc__call_with_write_lock(svn_wc__with_write_lock_func_t func,
                             void *baton,
                             svn_wc_context_t *wc_ctx,
                             const char *local_abspath,
                             svn_boolean_t lock_anchor,
                             apr_pool_t *result_pool,
                             apr_pool_t *scratch_pool);


<<<<<<< HEAD
/** Mark missing, deleted directory @a local_abspath as 'not-present'
 * in its parent's list of entries.
 *
 * Return #SVN_ERR_WC_PATH_FOUND if @a local_abspath isn't actually a
 * missing, deleted directory.
 */
svn_error_t *
svn_wc__temp_mark_missing_not_present(const char *local_abspath,
                                      svn_wc_context_t *wc_ctx,
                                      apr_pool_t *scratch_pool);

/* Return the @a *keep_local flag for local_abspath. (This flag will
   go away once we have a consolidated administrative area. In that
   case it will always return FALSE.) 

   ### Only used by the commit processing in libsvn_client */
svn_error_t *
svn_wc__temp_get_keep_local(svn_boolean_t *keep_local,
                            svn_wc_context_t *wc_ctx,
                            const char *local_abspath,
                            apr_pool_t *scratch_pool);

=======
>>>>>>> f9486e4e
/**
 * Register @a local_abspath as a new file external aimed at
 * @a external_url, @a external_peg_rev, and @a external_rev.
 *
 * If not @c NULL, @a external_peg_rev and @a external_rev must each
 * be of kind @c svn_opt_revision_number or @c svn_opt_revision_head.
 *
 * @since New in 1.7.
 */
svn_error_t *
svn_wc__register_file_external(svn_wc_context_t *wc_ctx,
                               const char *local_abspath,
                               const char *external_url,
                               const svn_opt_revision_t *external_peg_rev,
                               const svn_opt_revision_t *external_rev,
                               apr_pool_t *scratch_pool);

/**
 * Calculates the schedule and copied status of a node as that would
 * have been stored in an svn_wc_entry_t instance.
 *
 * If not @c NULL, @a schedule and @a copied are set to their calculated
 * values.
 */
svn_error_t *
svn_wc__node_get_schedule(svn_wc_schedule_t *schedule,
                          svn_boolean_t *copied,
                          svn_wc_context_t *wc_ctx,
                          const char *local_abspath,
                          apr_pool_t *scratch_pool);


#ifdef __cplusplus
}
#endif /* __cplusplus */

#endif /* SVN_WC_PRIVATE_H */<|MERGE_RESOLUTION|>--- conflicted
+++ resolved
@@ -675,31 +675,6 @@
                              apr_pool_t *scratch_pool);
 
 
-<<<<<<< HEAD
-/** Mark missing, deleted directory @a local_abspath as 'not-present'
- * in its parent's list of entries.
- *
- * Return #SVN_ERR_WC_PATH_FOUND if @a local_abspath isn't actually a
- * missing, deleted directory.
- */
-svn_error_t *
-svn_wc__temp_mark_missing_not_present(const char *local_abspath,
-                                      svn_wc_context_t *wc_ctx,
-                                      apr_pool_t *scratch_pool);
-
-/* Return the @a *keep_local flag for local_abspath. (This flag will
-   go away once we have a consolidated administrative area. In that
-   case it will always return FALSE.) 
-
-   ### Only used by the commit processing in libsvn_client */
-svn_error_t *
-svn_wc__temp_get_keep_local(svn_boolean_t *keep_local,
-                            svn_wc_context_t *wc_ctx,
-                            const char *local_abspath,
-                            apr_pool_t *scratch_pool);
-
-=======
->>>>>>> f9486e4e
 /**
  * Register @a local_abspath as a new file external aimed at
  * @a external_url, @a external_peg_rev, and @a external_rev.
