--- conflicted
+++ resolved
@@ -51,13 +51,6 @@
 
  
-<<<<<<< HEAD
-/** This is the default compression level we pass to zlib.  It
- * should be between 0 and 9, with higher numbers being greater
- * compression.  
- */
-#define SVNDIFF1_COMPRESS_LEVEL 5
-=======
 /** This compression level effectively disables data compression.
  * However, the data pre-processing costs may still not be zero.
  */
@@ -72,7 +65,6 @@
  * better compression rates but slower operation.
  */
 #define SVN_DEFAULT_COMPRESSION_LEVEL 5
->>>>>>> 740542de
 
 /**
  * Get libsvn_delta version information.
@@ -496,8 +488,6 @@
  * the value to pass as the @a baton argument to @a *handler. The svndiff
  * version is @a svndiff_version. @a compression_level is the zlib
  * compression level from 0 (no compression) and 9 (maximum compression).
-<<<<<<< HEAD
-=======
  *
  * @since New in 1.7.
  */
@@ -511,24 +501,10 @@
 
 /** Similar to svn_txdelta_to_svndiff3, but always using the SVN default
  * compression level (@ref SVN_DEFAULT_COMPRESSION_LEVEL).
->>>>>>> 740542de
- *
- * @since New in 1.7.
- */
-void
-svn_txdelta_to_svndiff3(svn_txdelta_window_handler_t *handler,
-                        void **handler_baton,
-                        svn_stream_t *output,
-                        int svndiff_version,
-                        int compression_level,
-                        apr_pool_t *pool);
-
- /** Similar to svn_txdelta_to_svndiff3, but always using the SVN default
-  * compression level (@ref SVNDIFF1_COMPRESS_LEVEL).
-  *
-  * @since New in 1.4.
-  * @deprecated Provided for backward compatibility with the 1.6 API.
-  */
+ *
+ * @since New in 1.4.
+ * @deprecated Provided for backward compatibility with the 1.6 API.
+ */
 SVN_DEPRECATED
 void
 svn_txdelta_to_svndiff2(svn_txdelta_window_handler_t *handler,
