--- conflicted
+++ resolved
@@ -804,26 +804,6 @@
  *   - modified text   The result of patching the original text.
  *
  * For example, consider a hunk with the following diff text:
-<<<<<<< HEAD
- *   @@ -1,5 +1,5 @@
- *    #include <stdio.h>
- *    int main(int argc, char *argv[]) {
- *   -        printf("Hello World!\n");
- *   +        printf("I like Subversion!\n");
- *    }
- *
- * The original text of this hunk is:
- *   #include <stdio.h>
- *   int main(int argc, char *argv[]) {
- *           printf("Hello World!\n");
- *   }
- *
- * And the modified text is:
- *   #include <stdio.h>
- *   int main(int argc, char *argv[]) {
- *           printf("I like Subversion!\n");
- *   }
-=======
  *
  * @verbatim
      @@ -1,5 +1,5 @@
@@ -848,18 +828,13 @@
      int main(int argc, char *argv[]) {
              printf("I like Subversion!\n");
      } @endverbatim
->>>>>>> 8d8a5012
  *
  * @see svn_diff_hunk_readline_diff_text()
  * @see svn_diff_hunk_readline_original_text()
  * @see svn_diff_hunk_readline_modified_text()
  *
  * @since New in 1.7. */
-<<<<<<< HEAD
-typedef struct svn_hunk_t svn_hunk_t;
-=======
 typedef struct svn_diff_hunk_t svn_diff_hunk_t;
->>>>>>> 8d8a5012
 
 /**
  * Allocate @a *stringbuf in @a result_pool, and read into it one line
@@ -877,11 +852,7 @@
  * @since New in 1.7.
  */
 svn_error_t *
-<<<<<<< HEAD
-svn_diff_hunk_readline_diff_text(const svn_hunk_t *hunk,
-=======
 svn_diff_hunk_readline_diff_text(const svn_diff_hunk_t *hunk,
->>>>>>> 8d8a5012
                                  svn_stringbuf_t **stringbuf,
                                  const char **eol,
                                  svn_boolean_t *eof,
@@ -897,19 +868,11 @@
  * and @a eol is not NULL, @a *eol is set to NULL.
  * Temporary allocations will be performed in @a scratch_pool.
  *
-<<<<<<< HEAD
- * @see svn_hunk_t
- * @since New in 1.7.
- */
-svn_error_t *
-svn_diff_hunk_readline_original_text(const svn_hunk_t *hunk,
-=======
  * @see svn_diff_hunk_t
  * @since New in 1.7.
  */
 svn_error_t *
 svn_diff_hunk_readline_original_text(const svn_diff_hunk_t *hunk,
->>>>>>> 8d8a5012
                                      svn_stringbuf_t **stringbuf,
                                      const char **eol,
                                      svn_boolean_t *eof,
@@ -920,67 +883,17 @@
  * Like svn_diff_hunk_readline_original_text(), but it returns lines from
  * the modified text of the hunk.
  *
-<<<<<<< HEAD
- * @see svn_hunk_t
- * @since New in 1.7.
- */
-svn_error_t *
-svn_diff_hunk_readline_modified_text(const svn_hunk_t *hunk,
-=======
  * @see svn_diff_hunk_t
  * @since New in 1.7.
  */
 svn_error_t *
 svn_diff_hunk_readline_modified_text(const svn_diff_hunk_t *hunk,
->>>>>>> 8d8a5012
                                      svn_stringbuf_t **stringbuf,
                                      const char **eol,
                                      svn_boolean_t *eof,
                                      apr_pool_t *result_pool,
                                      apr_pool_t *scratch_pool);
 
-<<<<<<< HEAD
-/* Reset the diff text of @a hunk so it can be read again from the start.
- * @since New in 1.7. */
-svn_error_t *
-svn_diff_hunk_reset_diff_text(const svn_hunk_t *hunk);
-
-/* Reset the original text of @a hunk so it can be read again from the start.
- * @since New in 1.7. */
-svn_error_t *
-svn_diff_hunk_reset_original_text(const svn_hunk_t *hunk);
-
-/* Reset the modified text of @a hunk so it can be read again from the start.
- * @since New in 1.7. */
-svn_error_t *
-svn_diff_hunk_reset_modified_text(const svn_hunk_t *hunk);
-
-/* Return the line offset of the original hunk text,
- * as parsed from the hunk header.
- * @since New in 1.7. */
-svn_linenum_t
-svn_diff_hunk_get_original_start(const svn_hunk_t *hunk);
-
-/* Return the number of lines in the original @a hunk text,
- * as parsed from the hunk header.
- * @since New in 1.7. */
-svn_linenum_t
-svn_diff_hunk_get_original_length(const svn_hunk_t *hunk);
-
-/* Return the line offset of the modified @a hunk text,
- * as parsed from the hunk header.
- * @since New in 1.7. */
-svn_linenum_t
-svn_diff_hunk_get_modified_start(const svn_hunk_t *hunk);
-
-/* Return the number of lines in the modified @a hunk text,
- * as parsed from the hunk header.
- * @since New in 1.7. */
-svn_linenum_t
-svn_diff_hunk_get_modified_length(const svn_hunk_t *hunk);
-
-/* Return the number of lines of leading context of @a hunk,
-=======
 /** Reset the diff text of @a hunk so it can be read again from the start.
  * @since New in 1.7. */
 svn_error_t *
@@ -1021,29 +934,18 @@
 svn_diff_hunk_get_modified_length(const svn_diff_hunk_t *hunk);
 
 /** Return the number of lines of leading context of @a hunk,
->>>>>>> 8d8a5012
  * i.e. the number of lines starting with ' ' before the first line
  * that starts with a '+' or '-'.
  * @since New in 1.7. */
 svn_linenum_t
-<<<<<<< HEAD
-svn_diff_hunk_get_leading_context(const svn_hunk_t *hunk);
-
-/* Return the number of lines of trailing context of @a hunk,
-=======
 svn_diff_hunk_get_leading_context(const svn_diff_hunk_t *hunk);
 
 /** Return the number of lines of trailing context of @a hunk,
->>>>>>> 8d8a5012
  * i.e. the number of lines starting with ' ' after the last line
  * that starts with a '+' or '-'.
  * @since New in 1.7. */
 svn_linenum_t
-<<<<<<< HEAD
-svn_diff_hunk_get_trailing_context(const svn_hunk_t *hunk);
-=======
 svn_diff_hunk_get_trailing_context(const svn_diff_hunk_t *hunk);
->>>>>>> 8d8a5012
 
 /**
  * Data type to manage parsing of properties in patches.
@@ -1056,13 +958,8 @@
   svn_diff_operation_kind_t operation;
 
   /**
-<<<<<<< HEAD
-   * An array containing an svn_hunk_t object for each hunk parsed from the
-   * patch associated with our property name */
-=======
    * An array containing an svn_diff_hunk_t object for each hunk parsed
    * from the patch associated with our property name */
->>>>>>> 8d8a5012
   apr_array_header_t *hunks;
 } svn_prop_patch_t;
 
@@ -1085,11 +982,7 @@
   const char *new_filename;
 
   /**
-<<<<<<< HEAD
-   * An array containing an svn_hunk_t object for each hunk parsed
-=======
    * An array containing an svn_diff_hunk_t object for each hunk parsed
->>>>>>> 8d8a5012
    * from the patch. */
   apr_array_header_t *hunks;
 
@@ -1101,13 +994,10 @@
   /**
    * Represents the operation performed on the file. */
   svn_diff_operation_kind_t operation;
-<<<<<<< HEAD
-=======
 
   /**
    * Indicates whether the patch is being interpreted in reverse. */
   svn_boolean_t reverse;
->>>>>>> 8d8a5012
 } svn_patch_t;
 
 /**
@@ -1130,19 +1020,12 @@
 
 /**
  * Dispose of @a patch, closing any streams used by it.
-<<<<<<< HEAD
-=======
  * Use @a scratch_pool for all temporary allocations.
->>>>>>> 8d8a5012
  *
  * @since New in 1.7.
  */
 svn_error_t *
-<<<<<<< HEAD
-svn_diff_close_patch(const svn_patch_t *patch);
-=======
 svn_diff_close_patch(const svn_patch_t *patch, apr_pool_t *scratch_pool);
->>>>>>> 8d8a5012
 
 #ifdef __cplusplus
 }
