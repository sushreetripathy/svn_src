/**
 * @copyright
 * ====================================================================
 *    Licensed to the Apache Software Foundation (ASF) under one
 *    or more contributor license agreements.  See the NOTICE file
 *    distributed with this work for additional information
 *    regarding copyright ownership.  The ASF licenses this file
 *    to you under the Apache License, Version 2.0 (the
 *    "License"); you may not use this file except in compliance
 *    with the License.  You may obtain a copy of the License at
 *
 *      http://www.apache.org/licenses/LICENSE-2.0
 *
 *    Unless required by applicable law or agreed to in writing,
 *    software distributed under the License is distributed on an
 *    "AS IS" BASIS, WITHOUT WARRANTIES OR CONDITIONS OF ANY
 *    KIND, either express or implied.  See the License for the
 *    specific language governing permissions and limitations
 *    under the License.
 * ====================================================================
 * @endcopyright
 *
 * @file svn_dirent_uri.h
 * @brief A library to manipulate URIs, relative paths and directory entries.
 *
 * This library makes a clear distinction between several path formats:
 *
 *  - a dirent is a path on (local) disc or a UNC path (Windows) in either
 *    relative or absolute format
 *    Examples: "/foo/bar", "X:/temp", "//server/share" and on Windows "A:/"
 *    But not: "http://server"
 *
 *  - a URI is an absolute path that starts with a '/' or a schema definition.
 *    Examples: "/", "/foo", "http://server", "svn+ssh://user@host:123/file"
 *    But not: "file", "dir/file", "A:/dir"
 *    ### Currently the URI implementation still allows relpaths as valid
 *    uris, but this will change soon.
 *
 *  - a relative path (relpath) is an unrooted path that can be joined to
 *    any other relative path, uri or dirent. A relative path is never
 *    rooted/prefixed by a '/'.
 *    Examples: "file", "dir/file", "dir/subdir/../file"
 *    But not: "/file", "http://server/file"
 *
 * This distinction is needed because on Windows we have to handle some
 * dirents and URIs differently. Since it's not possible to determine from
 * the path string if it's a dirent or a URI, it's up to the API user to
 * make this choice. See also issue #2028.
 *
<<<<<<< HEAD
 * Nearly all the @c svn_dirent_xxx, @c svn_relpath_xxx and @c svn_uri_xxx
 * functions expect paths passed into them to be in canonical form.  The only
 * functions which do *not* have such expectations are:
=======
 * Nearly all the @c svn_dirent_xxx functions expect paths passed into them
 * to be in canonical form.  The only functions which do *not* have such 
 * expectations are:
>>>>>>> d3608daf
 *
 *    - @c svn_dirent_canonicalize()
 *    - @c svn_dirent_is_canonical()
 *    - @c svn_dirent_internal_style()
 *    - @c svn_dirent_local_style()
<<<<<<< HEAD
 *    - @c svn_relpath_canonicalize()
 *    - @c svn_relpath_is_canonical()
 *    - @c svn_relpath_internal_style()
 *    - @c svn_relpath_local_style()
 *    - @c svn_uri_canonicalize()
 *    - @c svn_uri_is_canonical()
=======
>>>>>>> d3608daf
 *
 * Code that works with repository paths should always use repository
 * root based relative paths (relpaths), or uris if it has to specify the
 * repository itself too.
 *
 * All code that works with local files, MUST USE the dirent apis.
 *
 * When translating between local paths (dirents) and uris code should
 * always go via the relative path format.
 * E.g.
 *  - by truncating a parent portion from a path with svn_*_skip_ancestor(),
 *  - or by converting portions to basenames and then joining to existing paths.
 *
 * SECURITY WARNING: If a path that is received from an untrusted source -like
 * from the network- is converted to a dirent it should be tested with
 * svn_dirent_is_under_root() before you can assume the path to be a safe local
 * path.
 */

#ifndef SVN_DIRENT_URI_H
#define SVN_DIRENT_URI_H

#include <apr.h>
#include <apr_pools.h>
#include <apr_tables.h>

#include "svn_types.h"

#ifdef __cplusplus
extern "C" {
#endif /* __cplusplus */


/** Convert @a dirent from the local style to the canonical internal style.
 *
 * @since New in 1.6.
 */
const char *
svn_dirent_internal_style(const char *dirent,
                          apr_pool_t *pool);

/** Convert @a dirent from the canonical internal style to the local style.
 *
 * @since New in 1.6.
 */
const char *
svn_dirent_local_style(const char *dirent,
                       apr_pool_t *pool);

<<<<<<< HEAD
/** Convert @a relpath from the local style to the canonical internal style.
 *
 * @since New in 1.7.
 */
const char *
svn_relpath_internal_style(const char *relpath,
                           apr_pool_t *pool);

/** Convert @a relpath from the canonical internal style to the local style.
 *
 * @since New in 1.7.
 */
const char *
svn_relpath_local_style(const char *relpath,
                        apr_pool_t *pool);


=======
>>>>>>> d3608daf
/** Join a base dirent (@a base) with a component (@a component), allocated in
 * @a pool.
 *
 * If either @a base or @a component is the empty string, then the other
 * argument will be copied and returned.  If both are the empty string then
 * empty string is returned.
 *
 * If the @a component is an absolute dirent, then it is copied and returned.
 * The platform specific rules for joining paths are used to join the components.
 *
 * This function is NOT appropriate for native (local) file
 * dirents. Only for "internal" canonicalized dirents, since it uses '/'
 * for the separator.
 *
 * @since New in 1.6.
 */
char *
svn_dirent_join(const char *base,
                const char *component,
                apr_pool_t *pool);

/** Join multiple components onto a @a base dirent, allocated in @a pool. The
 * components are terminated by a @c NULL.
 *
 * If any component is the empty string, it will be ignored.
 *
 * If any component is an absolute dirent, then it resets the base and
 * further components will be appended to it.
 *
 * See svn_dirent_join() for further notes about joining dirents.
 *
 * @since New in 1.6.
 */
char *
svn_dirent_join_many(apr_pool_t *pool,
                     const char *base,
                     ...);

<<<<<<< HEAD
/** Join a base relpath (@a base) with a component (@a component), allocating
 * the result in @a pool. @a component need not be a single component.
 *
 * If either @a base or @a component is the empty path, then the other
 * argument will be copied and returned.  If both are the empty path the
 * empty path is returned.
 *
 * @since New in 1.7.
 */
char *
svn_relpath_join(const char *base,
                 const char *component,
                 apr_pool_t *pool);

/** Join a valid base uri (@a base) with a relative path or uri
 * (@a component), allocating the result in @a pool. @a component need
 * not be a single component: it can be a relative path or a '/'
 * prefixed relative path to join component to the root path of @a base.
 *
 * If @a component is the empty path, then @a base will be copied and
 * returned.
 *
 * If the @a component is an absolute uri, then it is copied and returned.
 *
 * If @a component starts with a '/' and @a base contains a scheme, the
 * scheme defined joining rules are applied.
 *
 * @since New in 1.7.
 */
char *
svn_uri_join(const char *base,
             const char *component,
             apr_pool_t *pool);


/** Gets the name of the specified canonicalized @a dirent as it is known
 * within its parent directory. If the @a dirent is root, return "". The
 * returned value will not have slashes in it.
 *
 * Example: svn_dirent_basename("/foo/bar") -> "bar"
 *
 * The returned basename will be allocated in @a pool. If @a pool is NULL
 * a pointer to the basename in @a dirent is returned.
 *
 * @note If an empty string is passed, then an empty string will be returned.
 *
 * @since New in 1.7.
 */
const char *
svn_dirent_basename(const char *dirent,
                    apr_pool_t *pool);

=======
>>>>>>> d3608daf
/** Get the dirname of the specified canonicalized @a dirent, defined as
 * the dirent with its basename removed.
 *
 * If @a dirent is root  ("/", "X:/", "//server/share/") or "", it is returned
 * unchanged.
 *
 * The returned dirname will be allocated in @a pool.
 *
 * @since New in 1.6.
 */
char *
svn_dirent_dirname(const char *dirent,
                   apr_pool_t *pool);

<<<<<<< HEAD
/** Divide the canonicalized @a dirent into @a *dirpath and @a
 * *base_name, allocated in @a pool.
 *
 * If @a dirpath or @a base_name is NULL, then don't set that one.
 *
 * Either @a dirpath or @a base_name may be @a dirent's own address, but they
 * may not both be the same address, or the results are undefined.
 *
 * If @a dirent has two or more components, the separator between @a dirpath
 * and @a base_name is not included in either of the new names.
 *
 * Examples:
 *             - <pre>"/foo/bar/baz"  ==>  "/foo/bar" and "baz"</pre>
 *             - <pre>"/bar"          ==>  "/"  and "bar"</pre>
 *             - <pre>"/"             ==>  "/"  and ""</pre>
 *             - <pre>"bar"           ==>  ""   and "bar"</pre>
 *             - <pre>""              ==>  ""   and ""</pre>
 *  Windows:   - <pre>"X:/"           ==>  "X:/" and ""</pre>
 *             - <pre>"X:/foo"        ==>  "X:/" and "foo"</pre>
 *             - <pre>"X:foo"         ==>  "X:" and "foo"</pre>
 *  Posix:     - <pre>"X:foo"         ==>  ""   and "X:foo"</pre>
 *
 * @since New in 1.7.
 */
void
svn_dirent_split(const char *dirent,
                 const char **dirpath,
                 const char **base_name,
                 apr_pool_t *pool);

/** Divide the canonicalized @a relpath into @a *dirpath and @a
 * *base_name, allocated in @a pool.
 *
 * If @a dirpath or @a base_name is NULL, then don't set that one.
 *
 * Either @a dirpath or @a base_name may be @a relpaths's own address, but
 * they may not both be the same address, or the results are undefined.
 *
 * If @a relpath has two or more components, the separator between @a dirpath
 * and @a base_name is not included in either of the new names.
 *
 *   examples:
 *             - <pre>"foo/bar/baz"  ==>  "foo/bar" and "baz"</pre>
 *             - <pre>"bar"          ==>  ""  and "bar"</pre>
 *             - <pre>""              ==>  ""   and ""</pre>
 *
 * @since New in 1.7.
 */
void
svn_relpath_split(const char *relpath,
                  const char **dirpath,
                  const char **base_name,
                  apr_pool_t *pool);

/** Get the basename of the specified canonicalized @a relpath.  The
 * basename is defined as the last component of the relpath.  If the @a
 * relpath has only one component then that is returned. The returned
 * value will have no slashes in it.
 *
 * Example: svn_relpath_basename("/trunk/foo/bar") -> "bar"
 *
 * The returned basename will be allocated in @a pool. If @a
 * pool is NULL a pointer to the basename in @a relpath is returned.
 *
 * @note If an empty string is passed, then an empty string will be returned.
 *
 * @since New in 1.7.
 */
const char *
svn_relpath_basename(const char *uri,
                     apr_pool_t *pool);

/** Get the dirname of the specified canonicalized @a relpath, defined as
 * the relpath with its basename removed.
 *
 * If @a relpath is empty, "" is returned.
 *
 * The returned relpath will be allocated in @a pool.
 *
 * @since New in 1.7.
 */
char *
svn_relpath_dirname(const char *relpath,
                    apr_pool_t *pool);


/** Divide the canonicalized @a uri into @a *dirpath and @a
 * *base_name, allocated in @a pool.
 *
 * If @a dirpath or @a base_name is NULL, then don't set that one.
 *
 * Either @a dirpath or @a base_name may be @a dirent's own address, but they
 * may not both be the same address, or the results are undefined.
 *
 * If @a dirent has two or more components, the separator between @a dirpath
 * and @a base_name is not included in either of the new names.
 *
 *   examples:
 *             - <pre>"/foo/bar/baz"  ==>  "/foo/bar" and "baz"</pre>
 *             - <pre>"/bar"          ==>  "/"  and "bar"</pre>
 *             - <pre>"/"             ==>  "/"  and "/"</pre>
 *             - <pre>"bar"           ==>  ""   and "bar"</pre>
 *             - <pre>""              ==>  ""   and ""</pre>
 *
 * @since New in 1.7.
 */
void
svn_uri_split(const char *dirent,
              const char **dirpath,
              const char **base_name,
              apr_pool_t *pool);

/** Get the basename of the specified canonicalized @a uri.  The
 * basename is defined as the last component of the uri.  If the @a dirent
 * is root then that is returned. Otherwise, the returned value will have no
 * slashes in it.
 *
 * Example: svn_dirent_basename("http://server/foo/bar") -> "bar"
 *
 * The returned basename will be allocated in @a pool. If @a pool is NULL
 * a pointer to the basename in @a uri is returned.
 *
 * @note If an empty string is passed, then an empty string will be returned.
 *
 * @since New in 1.7.
 */
const char *
svn_uri_basename(const char *uri,
                 apr_pool_t *pool);

/** Get the dirname of the specified canonicalized @a uri, defined as
 * the dirent with its basename removed.
 *
 * If @a dirent is root  (e.g. "http://server"), it is returned
 * unchanged.
 *
 * The returned dirname will be allocated in @a pool.
 *
 * @since New in 1.7.
 */
char *
svn_uri_dirname(const char *dirent,
                apr_pool_t *pool);


/** Return TRUE if @a dirent is considered absolute on the platform at
 * hand. E.g. '/foo' on Posix platforms or 'X:/foo', '//server/share/foo'
=======
/** Return TRUE if @a dirent is considered absolute on the platform at
 * hand. E.g. '/foo' on posix or 'X:/foo', '//server/share/foo' 
>>>>>>> d3608daf
 * on Windows.
 *
 * @since New in 1.6.
 */
svn_boolean_t
svn_dirent_is_absolute(const char *dirent);

<<<<<<< HEAD
/** Return TRUE if @a uri is considered absolute or is a URL.
 *
 * @since New in 1.7.
 */
svn_boolean_t
svn_uri_is_absolute(const char *uri);

/** Return TRUE if @a dirent is considered a root directory on the platform
 * at hand.
 * E.g.:
 *  On Posix:   '/'
 *  On Windows: '/', 'X:/', '//server/share', 'X:'
 *
 * Note that on Windows '/' and 'X:' are roots, but paths starting with this
 * root are not absolute.
=======
/** Return TRUE if @a dirent is considered a root directory on the platform
 * at hand. E.g. '/' on posix platforms or 'X:/', '//server/share'
 * on Windows.
>>>>>>> d3608daf
 *
 * @since New in 1.5.
 */
svn_boolean_t
svn_dirent_is_root(const char *dirent,
                   apr_size_t len);

<<<<<<< HEAD
/** Return TRUE if @a uri is a root path, so starts with '/'.
 *
 * Do not use this function with URLs.
 *
 * @since New in 1.7
 */
svn_boolean_t
svn_uri_is_root(const char *uri,
                apr_size_t len);

=======
>>>>>>> d3608daf
/** Return a new dirent like @a dirent, but transformed such that some types
 * of dirent specification redundancies are removed.
 *
 * This involves collapsing redundant "/./" elements, removing
 * multiple adjacent separator characters, removing trailing
 * separator characters, and possibly other semantically inoperative
 * transformations.
 *
 * Convert the server name of UNC paths lowercase and drive letters to
 * upper case on Windows.
 *
 * The returned dirent may be statically allocated or allocated from @a pool.
 *
 * @since New in 1.6.
 */
const char *
svn_dirent_canonicalize(const char *dirent,
                        apr_pool_t *pool);

<<<<<<< HEAD

/** Return a new relpath like @a relpath, but transformed such that some types
 * of relpath specification redundancies are removed.
 *
 * This involves collapsing redundant "/./" elements, removing
 * multiple adjacent separator characters, removing trailing
 * separator characters, and possibly other semantically inoperative
 * transformations.
 *
 * This functions supports relpaths.
 *
 * The returned relpath may be statically allocated or allocated from @a
 * pool.
 *
 * @since New in 1.7.
 */
const char *
svn_relpath_canonicalize(const char *uri,
                         apr_pool_t *pool);


/** Return a new uri like @a uri, but transformed such that some types
 * of uri specification redundancies are removed.
 *
 * This involves collapsing redundant "/./" elements, removing
 * multiple adjacent separator characters, removing trailing
 * separator characters, and possibly other semantically inoperative
 * transformations.
 *
 * If @a uri starts with a schema, this function also normalizes the
 * escaping of the path component by unescaping characters that don't
 * need escaping and escaping characters that do need escaping but
 * weren't.
 *
 * This functions supports URLs.
 *
 * The returned uri may be statically allocated or allocated from @a pool.
 *
 * @since New in 1.7.
 */
const char *
svn_uri_canonicalize(const char *uri,
                     apr_pool_t *pool);

=======
>>>>>>> d3608daf
/** Return @c TRUE iff @a dirent is canonical.  Use @a pool for temporary
 * allocations.
 *
 * @note The test for canonicalization is currently defined as
 * "looks exactly the same as @c svn_dirent_canonicalize() would make
 * it look".
 *
 * @since New in 1.6.
 */
svn_boolean_t
svn_dirent_is_canonical(const char *dirent,
                        apr_pool_t *pool);

<<<<<<< HEAD
/** Return @c TRUE iff @a relpath is canonical.  Use @a scratch_pool for
 * temporary allocations.
 *
 * @since New in 1.7.
 */
svn_boolean_t
svn_relpath_is_canonical(const char *relpath,
                         apr_pool_t *scratch_pool);

/** Return @c TRUE iff @a uri is canonical.  Use @a pool for temporary
 * allocations.
 *
 * @since New in 1.7.
 */
svn_boolean_t
svn_uri_is_canonical(const char *uri,
                     apr_pool_t *pool);

=======
>>>>>>> d3608daf
/** Return the longest common dirent shared by two canonicalized dirents,
 * @a dirent1 and @a dirent2.  If there's no common ancestor, return the
 * empty path.
 *
 * @since New in 1.6.
 */
char *
svn_dirent_get_longest_ancestor(const char *dirent1,
                                const char *dirent2,
                                apr_pool_t *pool);

<<<<<<< HEAD
/** Return the longest common path shared by two relative paths,
 * @a relpath1 and @a relpath2.  If there's no common ancestor, return the
 * empty path.
 *
 * @since New in 1.7.
 */
char *
svn_relpath_get_longest_ancestor(const char *relpath1,
                                 const char *relpath2,
                                 apr_pool_t *pool);

/** Return the longest common path shared by two canonicalized uris,
 * @a uri1 and @a uri2.  If there's no common ancestor, return the
 * empty path.
 *
 * @a uri1 and @a uri2 may be URLs.  In order for two URLs to have
 * a common ancestor, they must (a) have the same protocol (since two URLs
 * with the same path but different protocols may point at completely
 * different resources), and (b) share a common ancestor in their path
 * component, i.e. 'protocol://' is not a sufficient ancestor.
 *
 * @since New in 1.7.
 */
char *
svn_uri_get_longest_ancestor(const char *uri1,
                             const char *uri2,
                             apr_pool_t *pool);

=======
>>>>>>> d3608daf
/** Convert @a relative canonicalized dirent to an absolute dirent and
 * return the results in @a *pabsolute, allocated in @a pool.
 * Raise SVN_ERR_BAD_FILENAME if the absolute dirent cannot be determined.
 *
 * @since New in 1.6.
 */
svn_error_t *
svn_dirent_get_absolute(const char **pabsolute,
                        const char *relative,
                        apr_pool_t *pool);

<<<<<<< HEAD
/** Test if @a uri2 is a child of @a uri1.
 * If not, return @c NULL.
 * If so, return a copy of the remainder uri, allocated in @a pool.
 * (The remainder is the component which, added to @a uri1, yields
 * @a uri2.  The remainder does not begin with a dir separator.)
 *
 * Both uris must be in canonical form, and must either be absolute,
 * or contain no ".." components.
 *
 * If @a uri2 is the same as @a uri1, it is not considered a child,
 * so the result is @c NULL; an empty string is never returned.
 *
 * If @a pool is @c NULL , a pointer into @a uri2 will be returned to
 *       identify the remainder uri.
 *
 * ### @todo the ".." restriction is unfortunate, and would ideally
 * be lifted by making the implementation smarter.  But this is not
 * trivial: if the uri is "../foo", how do you know whether or not
 * the current directory is named "foo" in its parent?
 *
 * @since New in 1.7.
 */
const char *
svn_uri_is_child(const char *uri1,
                 const char *uri2,
                 apr_pool_t *pool);

/**
 * This function is similar as svn_uri_is_child(), except that it supports
=======
/**
 * This function is similar as @c svn_path_is_child, except that it supports
>>>>>>> d3608daf
 * Windows dirents and UNC paths on Windows.
 *
 * ### @todo Makes no attempt to handle one absolute and one relative
 * dirent, and will simply return NULL.
 *
 * @since New in 1.6.
 */
const char *
svn_dirent_is_child(const char *dirent1,
                    const char *dirent2,
                    apr_pool_t *pool);

/**
 * This function is similar as svn_uri_is_child(), except that it supports
 * only relative paths.
 *
 * @since New in 1.7.
 */
const char *
svn_relpath_is_child(const char *relpath1,
                     const char *relpath2,
                     apr_pool_t *pool);

/** Return TRUE if @a dirent1 is an ancestor of @a dirent2 or the dirents are
 * equal and FALSE otherwise.
 *
 * @since New in 1.6.
 */
svn_boolean_t
svn_dirent_is_ancestor(const char *path1,
                       const char *path2);

<<<<<<< HEAD
/** Return TRUE if @a relpath1 is an ancestor of @a relpath2 or the relpaths
 * are equal and FALSE otherwise.
 *
 * This function supports only relative paths.
 *
 * @since New in 1.7.
 */
svn_boolean_t
svn_relpath_is_ancestor(const char *relpath1,
                        const char *relpath2);

/** Return TRUE if @a uri1 is an ancestor of @a uri2 or the uris are
 * equal and FALSE otherwise.
 *
 * This function supports URLs.
 *
 * @since New in 1.7.
 */
svn_boolean_t
svn_uri_is_ancestor(const char *uri1,
                    const char *uri2);


/** Returns the relative path part of @a dirent2 that is below @a dirent1,
 * or just "" iif @a dirent1 is equal to @a dirent2. If @a dirent2 is not
 * below @a path1, return @a dirent2 completely.
 *
 * This function assumes @a dirent1 and @a dirent2 are both absolute or
 * relative in the same way.
 *
 * @since New in 1.7.
 */
const char *
svn_dirent_skip_ancestor(const char *dirent1,
                         const char *dirent2);

/** Returns the relative path part of @a relpath2 that is below @a relpath1,
 * or just "" iif @a relpath1 is equal to @a relpath2. If @a relpath2 is not
 * below @a relpath1, return @a relpath2.
 *
 * @since New in 1.7.
 */
const char *
svn_relpath_skip_ancestor(const char *relpath1,
                          const char *relpath2);

/** Returns the relative path part of @a uri2 that is below @a uri1, or just
 * "" iif @a uri1 is equal to @a uri2. If @a uri2 is not below @a uri1,
 * return @a uri2.
 *
 * This function assumes @a uri1 and @a uri2 are both absolute or relative
 * in the same way.
 *
 * @since New in 1.7.
 */
const char *
svn_uri_skip_ancestor(const char *uri1,
                      const char *uri2);

/** Find the common prefix of the canonicalized dirents in @a targets
 * (an array of <tt>const char *</tt>'s), and remove redundant dirents if @a
 * remove_redundancies is TRUE.
 *
 *   - Set @a *pcommon to the absolute dirent of the dirent common to
 *     all of the targets.  If the targets have no common prefix (e.g.
 *     "C:/file" and "D:/file" on Windows), set @a *pcommon to the empty
 *     string.
 *
 *   - If @a pcondensed_targets is non-NULL, set @a *pcondensed_targets
 *     to an array of targets relative to @a *pcommon, and if
 *     @a remove_redundancies is TRUE, omit any dirents that are
 *     descendants of another dirent in @a targets.  If *pcommon
 *     is empty, @a *pcondensed_targets will contain absolute dirents;
 *     redundancies can still be removed.  If @a pcondensed_targets is NULL,
 *     leave it alone.
 *
 * Else if there is exactly one target, then
 *
 *   - Set @a *pcommon to that target, and
 *
 *   - If @a pcondensed_targets is non-NULL, set @a *pcondensed_targets
 *     to an array containing zero elements.  Else if
 *     @a pcondensed_targets is NULL, leave it alone.
 *
 * If there are no items in @a targets, set @a *pcommon and (if
 * applicable) @a *pcondensed_targets to @c NULL.
 *
 * Allocates @a *pcommon and @a *targets in @a result_pool. All
 * intermediate allocations will be performed in @a scratch_pool.
 *
 * @since New in 1.7.
 */
svn_error_t *
svn_dirent_condense_targets(const char **pcommon,
                            apr_array_header_t **pcondensed_targets,
                            const apr_array_header_t *targets,
                            svn_boolean_t remove_redundancies,
                            apr_pool_t *result_pool,
                            apr_pool_t *scratch_pool);

/** Find the common prefix of the canonicalized uris in @a targets
 * (an array of <tt>const char *</tt>'s), and remove redundant uris if @a
 * remove_redundancies is TRUE.
 *
 *   - Set @a *pcommon to the common base uri of all of the targets.
 *     If the targets have no common prefix (e.g. "http://srv1/file"
 *     and "http://srv2/file"), set @a *pcommon to the empty
 *     string.
 *
 *   - If @a pcondensed_targets is non-NULL, set @a *pcondensed_targets
 *     to an array of targets relative to @a *pcommon, and if @a
 *     remove_redundancies is TRUE, omit any uris that are descendants of
 *     another uri in @a targets.  If *pcommon is empty, @a
 *     *pcondensed_targets will contain absolute dirents; redundancies
 *     can still be removed.  If @a pcondensed_targets is NULL, leave it
 *     alone.
 *
 * Else if there is exactly one target, then
 *
 *   - Set @a *pcommon to that target, and
 *
 *   - If @a pcondensed_targets is non-NULL, set @a *pcondensed_targets
 *     to an array containing zero elements.  Else if
 *     @a pcondensed_targets is NULL, leave it alone.
 *
 * If there are no items in @a targets, set @a *pcommon and (if
 * applicable) @a *pcondensed_targets to @c NULL.
 *
 * Allocates @a *pcommon and @a *targets in @a result_pool. Temporary
 * allocations will be performed in @a scratch_pool.
 *
 * @since New in 1.7.
 */
svn_error_t *
svn_uri_condense_targets(const char **pcommon,
                         apr_array_header_t **pcondensed_targets,
                         const apr_array_header_t *targets,
                         svn_boolean_t remove_redundancies,
                         apr_pool_t *result_pool,
                         apr_pool_t *scratch_pool);

/* Check that when @a path is joined to @a base_path, the resulting path
 * is still under BASE_PATH in the local filesystem. If not, return @c FALSE.
 * If @c TRUE is returned, @a *full_path will be set to the absolute path
 * of @a path, allocated in @a pool.
 *
 * Note: Use of this function is strongly encouraged. Do not roll your own.
 * (http://cve.mitre.org/cgi-bin/cvename.cgi?name=2007-3846)
 *
 * @since New in 1.7.
 */
svn_boolean_t
svn_dirent_is_under_root(char **full_path,
                         const char *base_path,
                         const char *path,
                         apr_pool_t *pool);

=======
>>>>>>> d3608daf
#ifdef __cplusplus
}
#endif /* __cplusplus */

#endif /* SVN_DIRENT_URI_H */<|MERGE_RESOLUTION|>--- conflicted
+++ resolved
@@ -1,92 +1,47 @@
 /**
  * @copyright
  * ====================================================================
- *    Licensed to the Apache Software Foundation (ASF) under one
- *    or more contributor license agreements.  See the NOTICE file
- *    distributed with this work for additional information
- *    regarding copyright ownership.  The ASF licenses this file
- *    to you under the Apache License, Version 2.0 (the
- *    "License"); you may not use this file except in compliance
- *    with the License.  You may obtain a copy of the License at
- *
- *      http://www.apache.org/licenses/LICENSE-2.0
- *
- *    Unless required by applicable law or agreed to in writing,
- *    software distributed under the License is distributed on an
- *    "AS IS" BASIS, WITHOUT WARRANTIES OR CONDITIONS OF ANY
- *    KIND, either express or implied.  See the License for the
- *    specific language governing permissions and limitations
- *    under the License.
+ * Copyright (c) 2008 CollabNet.  All rights reserved.
+ *
+ * This software is licensed as described in the file COPYING, which
+ * you should have received as part of this distribution.  The terms
+ * are also available at http://subversion.tigris.org/license-1.html.
+ * If newer versions of this license are posted there, you may use a
+ * newer version instead, at your option.
+ *
+ * This software consists of voluntary contributions made by many
+ * individuals.  For exact contribution history, see the revision
+ * history and logs, available at http://subversion.tigris.org/.
  * ====================================================================
  * @endcopyright
  *
  * @file svn_dirent_uri.h
- * @brief A library to manipulate URIs, relative paths and directory entries.
- *
- * This library makes a clear distinction between several path formats:
- *
- *  - a dirent is a path on (local) disc or a UNC path (Windows) in either
- *    relative or absolute format
- *    Examples: "/foo/bar", "X:/temp", "//server/share" and on Windows "A:/"
- *    But not: "http://server"
- *
- *  - a URI is an absolute path that starts with a '/' or a schema definition.
- *    Examples: "/", "/foo", "http://server", "svn+ssh://user@host:123/file"
- *    But not: "file", "dir/file", "A:/dir"
- *    ### Currently the URI implementation still allows relpaths as valid
- *    uris, but this will change soon.
- *
- *  - a relative path (relpath) is an unrooted path that can be joined to
- *    any other relative path, uri or dirent. A relative path is never
- *    rooted/prefixed by a '/'.
- *    Examples: "file", "dir/file", "dir/subdir/../file"
- *    But not: "/file", "http://server/file"
+ * @brief A library to manipulate URIs and directory entries.
+ *
+ * This library makes a clear distinction between directory entries (dirents)
+ * and URIs where:
+ *  - a dirent is a path on (local) disc or a UNC path (Windows)
+ *    examples: "/foo/bar", "X:/temp", "//server/share"
+ *  - a URI is a path in a repository or a URL
+ *    examples: "/trunk/README", "http://hostname/svn/repos"
  *
  * This distinction is needed because on Windows we have to handle some
  * dirents and URIs differently. Since it's not possible to determine from
  * the path string if it's a dirent or a URI, it's up to the API user to
  * make this choice. See also issue #2028.
  *
-<<<<<<< HEAD
- * Nearly all the @c svn_dirent_xxx, @c svn_relpath_xxx and @c svn_uri_xxx
- * functions expect paths passed into them to be in canonical form.  The only
- * functions which do *not* have such expectations are:
-=======
  * Nearly all the @c svn_dirent_xxx functions expect paths passed into them
  * to be in canonical form.  The only functions which do *not* have such 
  * expectations are:
->>>>>>> d3608daf
  *
  *    - @c svn_dirent_canonicalize()
  *    - @c svn_dirent_is_canonical()
  *    - @c svn_dirent_internal_style()
  *    - @c svn_dirent_local_style()
-<<<<<<< HEAD
- *    - @c svn_relpath_canonicalize()
- *    - @c svn_relpath_is_canonical()
- *    - @c svn_relpath_internal_style()
- *    - @c svn_relpath_local_style()
- *    - @c svn_uri_canonicalize()
- *    - @c svn_uri_is_canonical()
-=======
->>>>>>> d3608daf
- *
- * Code that works with repository paths should always use repository
- * root based relative paths (relpaths), or uris if it has to specify the
- * repository itself too.
- *
- * All code that works with local files, MUST USE the dirent apis.
- *
- * When translating between local paths (dirents) and uris code should
- * always go via the relative path format.
- * E.g.
- *  - by truncating a parent portion from a path with svn_*_skip_ancestor(),
- *  - or by converting portions to basenames and then joining to existing paths.
- *
- * SECURITY WARNING: If a path that is received from an untrusted source -like
- * from the network- is converted to a dirent it should be tested with
- * svn_dirent_is_under_root() before you can assume the path to be a safe local
- * path.
+ *
+ * ### TODO: add description in line with svn_path.h, once more functions
+ * are moved.
+ * ### END TODO
  */
 
 #ifndef SVN_DIRENT_URI_H
@@ -120,26 +75,6 @@
 svn_dirent_local_style(const char *dirent,
                        apr_pool_t *pool);
 
-<<<<<<< HEAD
-/** Convert @a relpath from the local style to the canonical internal style.
- *
- * @since New in 1.7.
- */
-const char *
-svn_relpath_internal_style(const char *relpath,
-                           apr_pool_t *pool);
-
-/** Convert @a relpath from the canonical internal style to the local style.
- *
- * @since New in 1.7.
- */
-const char *
-svn_relpath_local_style(const char *relpath,
-                        apr_pool_t *pool);
-
-
-=======
->>>>>>> d3608daf
 /** Join a base dirent (@a base) with a component (@a component), allocated in
  * @a pool.
  *
@@ -178,65 +113,10 @@
                      const char *base,
                      ...);
 
-<<<<<<< HEAD
-/** Join a base relpath (@a base) with a component (@a component), allocating
- * the result in @a pool. @a component need not be a single component.
- *
- * If either @a base or @a component is the empty path, then the other
- * argument will be copied and returned.  If both are the empty path the
- * empty path is returned.
- *
- * @since New in 1.7.
- */
-char *
-svn_relpath_join(const char *base,
-                 const char *component,
-                 apr_pool_t *pool);
-
-/** Join a valid base uri (@a base) with a relative path or uri
- * (@a component), allocating the result in @a pool. @a component need
- * not be a single component: it can be a relative path or a '/'
- * prefixed relative path to join component to the root path of @a base.
- *
- * If @a component is the empty path, then @a base will be copied and
- * returned.
- *
- * If the @a component is an absolute uri, then it is copied and returned.
- *
- * If @a component starts with a '/' and @a base contains a scheme, the
- * scheme defined joining rules are applied.
- *
- * @since New in 1.7.
- */
-char *
-svn_uri_join(const char *base,
-             const char *component,
-             apr_pool_t *pool);
-
-
-/** Gets the name of the specified canonicalized @a dirent as it is known
- * within its parent directory. If the @a dirent is root, return "". The
- * returned value will not have slashes in it.
- *
- * Example: svn_dirent_basename("/foo/bar") -> "bar"
- *
- * The returned basename will be allocated in @a pool. If @a pool is NULL
- * a pointer to the basename in @a dirent is returned.
- *
- * @note If an empty string is passed, then an empty string will be returned.
- *
- * @since New in 1.7.
- */
-const char *
-svn_dirent_basename(const char *dirent,
-                    apr_pool_t *pool);
-
-=======
->>>>>>> d3608daf
 /** Get the dirname of the specified canonicalized @a dirent, defined as
  * the dirent with its basename removed.
  *
- * If @a dirent is root  ("/", "X:/", "//server/share/") or "", it is returned
+ * If @a dirent is root  ("/", "X:/", "//server/share/"), it is returned
  * unchanged.
  *
  * The returned dirname will be allocated in @a pool.
@@ -247,158 +127,8 @@
 svn_dirent_dirname(const char *dirent,
                    apr_pool_t *pool);
 
-<<<<<<< HEAD
-/** Divide the canonicalized @a dirent into @a *dirpath and @a
- * *base_name, allocated in @a pool.
- *
- * If @a dirpath or @a base_name is NULL, then don't set that one.
- *
- * Either @a dirpath or @a base_name may be @a dirent's own address, but they
- * may not both be the same address, or the results are undefined.
- *
- * If @a dirent has two or more components, the separator between @a dirpath
- * and @a base_name is not included in either of the new names.
- *
- * Examples:
- *             - <pre>"/foo/bar/baz"  ==>  "/foo/bar" and "baz"</pre>
- *             - <pre>"/bar"          ==>  "/"  and "bar"</pre>
- *             - <pre>"/"             ==>  "/"  and ""</pre>
- *             - <pre>"bar"           ==>  ""   and "bar"</pre>
- *             - <pre>""              ==>  ""   and ""</pre>
- *  Windows:   - <pre>"X:/"           ==>  "X:/" and ""</pre>
- *             - <pre>"X:/foo"        ==>  "X:/" and "foo"</pre>
- *             - <pre>"X:foo"         ==>  "X:" and "foo"</pre>
- *  Posix:     - <pre>"X:foo"         ==>  ""   and "X:foo"</pre>
- *
- * @since New in 1.7.
- */
-void
-svn_dirent_split(const char *dirent,
-                 const char **dirpath,
-                 const char **base_name,
-                 apr_pool_t *pool);
-
-/** Divide the canonicalized @a relpath into @a *dirpath and @a
- * *base_name, allocated in @a pool.
- *
- * If @a dirpath or @a base_name is NULL, then don't set that one.
- *
- * Either @a dirpath or @a base_name may be @a relpaths's own address, but
- * they may not both be the same address, or the results are undefined.
- *
- * If @a relpath has two or more components, the separator between @a dirpath
- * and @a base_name is not included in either of the new names.
- *
- *   examples:
- *             - <pre>"foo/bar/baz"  ==>  "foo/bar" and "baz"</pre>
- *             - <pre>"bar"          ==>  ""  and "bar"</pre>
- *             - <pre>""              ==>  ""   and ""</pre>
- *
- * @since New in 1.7.
- */
-void
-svn_relpath_split(const char *relpath,
-                  const char **dirpath,
-                  const char **base_name,
-                  apr_pool_t *pool);
-
-/** Get the basename of the specified canonicalized @a relpath.  The
- * basename is defined as the last component of the relpath.  If the @a
- * relpath has only one component then that is returned. The returned
- * value will have no slashes in it.
- *
- * Example: svn_relpath_basename("/trunk/foo/bar") -> "bar"
- *
- * The returned basename will be allocated in @a pool. If @a
- * pool is NULL a pointer to the basename in @a relpath is returned.
- *
- * @note If an empty string is passed, then an empty string will be returned.
- *
- * @since New in 1.7.
- */
-const char *
-svn_relpath_basename(const char *uri,
-                     apr_pool_t *pool);
-
-/** Get the dirname of the specified canonicalized @a relpath, defined as
- * the relpath with its basename removed.
- *
- * If @a relpath is empty, "" is returned.
- *
- * The returned relpath will be allocated in @a pool.
- *
- * @since New in 1.7.
- */
-char *
-svn_relpath_dirname(const char *relpath,
-                    apr_pool_t *pool);
-
-
-/** Divide the canonicalized @a uri into @a *dirpath and @a
- * *base_name, allocated in @a pool.
- *
- * If @a dirpath or @a base_name is NULL, then don't set that one.
- *
- * Either @a dirpath or @a base_name may be @a dirent's own address, but they
- * may not both be the same address, or the results are undefined.
- *
- * If @a dirent has two or more components, the separator between @a dirpath
- * and @a base_name is not included in either of the new names.
- *
- *   examples:
- *             - <pre>"/foo/bar/baz"  ==>  "/foo/bar" and "baz"</pre>
- *             - <pre>"/bar"          ==>  "/"  and "bar"</pre>
- *             - <pre>"/"             ==>  "/"  and "/"</pre>
- *             - <pre>"bar"           ==>  ""   and "bar"</pre>
- *             - <pre>""              ==>  ""   and ""</pre>
- *
- * @since New in 1.7.
- */
-void
-svn_uri_split(const char *dirent,
-              const char **dirpath,
-              const char **base_name,
-              apr_pool_t *pool);
-
-/** Get the basename of the specified canonicalized @a uri.  The
- * basename is defined as the last component of the uri.  If the @a dirent
- * is root then that is returned. Otherwise, the returned value will have no
- * slashes in it.
- *
- * Example: svn_dirent_basename("http://server/foo/bar") -> "bar"
- *
- * The returned basename will be allocated in @a pool. If @a pool is NULL
- * a pointer to the basename in @a uri is returned.
- *
- * @note If an empty string is passed, then an empty string will be returned.
- *
- * @since New in 1.7.
- */
-const char *
-svn_uri_basename(const char *uri,
-                 apr_pool_t *pool);
-
-/** Get the dirname of the specified canonicalized @a uri, defined as
- * the dirent with its basename removed.
- *
- * If @a dirent is root  (e.g. "http://server"), it is returned
- * unchanged.
- *
- * The returned dirname will be allocated in @a pool.
- *
- * @since New in 1.7.
- */
-char *
-svn_uri_dirname(const char *dirent,
-                apr_pool_t *pool);
-
-
-/** Return TRUE if @a dirent is considered absolute on the platform at
- * hand. E.g. '/foo' on Posix platforms or 'X:/foo', '//server/share/foo'
-=======
 /** Return TRUE if @a dirent is considered absolute on the platform at
  * hand. E.g. '/foo' on posix or 'X:/foo', '//server/share/foo' 
->>>>>>> d3608daf
  * on Windows.
  *
  * @since New in 1.6.
@@ -406,27 +136,9 @@
 svn_boolean_t
 svn_dirent_is_absolute(const char *dirent);
 
-<<<<<<< HEAD
-/** Return TRUE if @a uri is considered absolute or is a URL.
- *
- * @since New in 1.7.
- */
-svn_boolean_t
-svn_uri_is_absolute(const char *uri);
-
-/** Return TRUE if @a dirent is considered a root directory on the platform
- * at hand.
- * E.g.:
- *  On Posix:   '/'
- *  On Windows: '/', 'X:/', '//server/share', 'X:'
- *
- * Note that on Windows '/' and 'X:' are roots, but paths starting with this
- * root are not absolute.
-=======
 /** Return TRUE if @a dirent is considered a root directory on the platform
  * at hand. E.g. '/' on posix platforms or 'X:/', '//server/share'
  * on Windows.
->>>>>>> d3608daf
  *
  * @since New in 1.5.
  */
@@ -434,19 +146,6 @@
 svn_dirent_is_root(const char *dirent,
                    apr_size_t len);
 
-<<<<<<< HEAD
-/** Return TRUE if @a uri is a root path, so starts with '/'.
- *
- * Do not use this function with URLs.
- *
- * @since New in 1.7
- */
-svn_boolean_t
-svn_uri_is_root(const char *uri,
-                apr_size_t len);
-
-=======
->>>>>>> d3608daf
 /** Return a new dirent like @a dirent, but transformed such that some types
  * of dirent specification redundancies are removed.
  *
@@ -455,10 +154,10 @@
  * separator characters, and possibly other semantically inoperative
  * transformations.
  *
- * Convert the server name of UNC paths lowercase and drive letters to
- * upper case on Windows.
- *
- * The returned dirent may be statically allocated or allocated from @a pool.
+ * Convert the server name of UNC paths lowercase on Windows.
+ *
+ * The returned dirent may be statically allocated, equal to @a dirent, or
+ * allocated from @a pool.
  *
  * @since New in 1.6.
  */
@@ -466,53 +165,6 @@
 svn_dirent_canonicalize(const char *dirent,
                         apr_pool_t *pool);
 
-<<<<<<< HEAD
-
-/** Return a new relpath like @a relpath, but transformed such that some types
- * of relpath specification redundancies are removed.
- *
- * This involves collapsing redundant "/./" elements, removing
- * multiple adjacent separator characters, removing trailing
- * separator characters, and possibly other semantically inoperative
- * transformations.
- *
- * This functions supports relpaths.
- *
- * The returned relpath may be statically allocated or allocated from @a
- * pool.
- *
- * @since New in 1.7.
- */
-const char *
-svn_relpath_canonicalize(const char *uri,
-                         apr_pool_t *pool);
-
-
-/** Return a new uri like @a uri, but transformed such that some types
- * of uri specification redundancies are removed.
- *
- * This involves collapsing redundant "/./" elements, removing
- * multiple adjacent separator characters, removing trailing
- * separator characters, and possibly other semantically inoperative
- * transformations.
- *
- * If @a uri starts with a schema, this function also normalizes the
- * escaping of the path component by unescaping characters that don't
- * need escaping and escaping characters that do need escaping but
- * weren't.
- *
- * This functions supports URLs.
- *
- * The returned uri may be statically allocated or allocated from @a pool.
- *
- * @since New in 1.7.
- */
-const char *
-svn_uri_canonicalize(const char *uri,
-                     apr_pool_t *pool);
-
-=======
->>>>>>> d3608daf
 /** Return @c TRUE iff @a dirent is canonical.  Use @a pool for temporary
  * allocations.
  *
@@ -526,27 +178,6 @@
 svn_dirent_is_canonical(const char *dirent,
                         apr_pool_t *pool);
 
-<<<<<<< HEAD
-/** Return @c TRUE iff @a relpath is canonical.  Use @a scratch_pool for
- * temporary allocations.
- *
- * @since New in 1.7.
- */
-svn_boolean_t
-svn_relpath_is_canonical(const char *relpath,
-                         apr_pool_t *scratch_pool);
-
-/** Return @c TRUE iff @a uri is canonical.  Use @a pool for temporary
- * allocations.
- *
- * @since New in 1.7.
- */
-svn_boolean_t
-svn_uri_is_canonical(const char *uri,
-                     apr_pool_t *pool);
-
-=======
->>>>>>> d3608daf
 /** Return the longest common dirent shared by two canonicalized dirents,
  * @a dirent1 and @a dirent2.  If there's no common ancestor, return the
  * empty path.
@@ -558,40 +189,8 @@
                                 const char *dirent2,
                                 apr_pool_t *pool);
 
-<<<<<<< HEAD
-/** Return the longest common path shared by two relative paths,
- * @a relpath1 and @a relpath2.  If there's no common ancestor, return the
- * empty path.
- *
- * @since New in 1.7.
- */
-char *
-svn_relpath_get_longest_ancestor(const char *relpath1,
-                                 const char *relpath2,
-                                 apr_pool_t *pool);
-
-/** Return the longest common path shared by two canonicalized uris,
- * @a uri1 and @a uri2.  If there's no common ancestor, return the
- * empty path.
- *
- * @a uri1 and @a uri2 may be URLs.  In order for two URLs to have
- * a common ancestor, they must (a) have the same protocol (since two URLs
- * with the same path but different protocols may point at completely
- * different resources), and (b) share a common ancestor in their path
- * component, i.e. 'protocol://' is not a sufficient ancestor.
- *
- * @since New in 1.7.
- */
-char *
-svn_uri_get_longest_ancestor(const char *uri1,
-                             const char *uri2,
-                             apr_pool_t *pool);
-
-=======
->>>>>>> d3608daf
 /** Convert @a relative canonicalized dirent to an absolute dirent and
  * return the results in @a *pabsolute, allocated in @a pool.
- * Raise SVN_ERR_BAD_FILENAME if the absolute dirent cannot be determined.
  *
  * @since New in 1.6.
  */
@@ -600,44 +199,9 @@
                         const char *relative,
                         apr_pool_t *pool);
 
-<<<<<<< HEAD
-/** Test if @a uri2 is a child of @a uri1.
- * If not, return @c NULL.
- * If so, return a copy of the remainder uri, allocated in @a pool.
- * (The remainder is the component which, added to @a uri1, yields
- * @a uri2.  The remainder does not begin with a dir separator.)
- *
- * Both uris must be in canonical form, and must either be absolute,
- * or contain no ".." components.
- *
- * If @a uri2 is the same as @a uri1, it is not considered a child,
- * so the result is @c NULL; an empty string is never returned.
- *
- * If @a pool is @c NULL , a pointer into @a uri2 will be returned to
- *       identify the remainder uri.
- *
- * ### @todo the ".." restriction is unfortunate, and would ideally
- * be lifted by making the implementation smarter.  But this is not
- * trivial: if the uri is "../foo", how do you know whether or not
- * the current directory is named "foo" in its parent?
- *
- * @since New in 1.7.
- */
-const char *
-svn_uri_is_child(const char *uri1,
-                 const char *uri2,
-                 apr_pool_t *pool);
-
-/**
- * This function is similar as svn_uri_is_child(), except that it supports
-=======
 /**
  * This function is similar as @c svn_path_is_child, except that it supports
->>>>>>> d3608daf
  * Windows dirents and UNC paths on Windows.
- *
- * ### @todo Makes no attempt to handle one absolute and one relative
- * dirent, and will simply return NULL.
  *
  * @since New in 1.6.
  */
@@ -646,17 +210,6 @@
                     const char *dirent2,
                     apr_pool_t *pool);
 
-/**
- * This function is similar as svn_uri_is_child(), except that it supports
- * only relative paths.
- *
- * @since New in 1.7.
- */
-const char *
-svn_relpath_is_child(const char *relpath1,
-                     const char *relpath2,
-                     apr_pool_t *pool);
-
 /** Return TRUE if @a dirent1 is an ancestor of @a dirent2 or the dirents are
  * equal and FALSE otherwise.
  *
@@ -666,166 +219,6 @@
 svn_dirent_is_ancestor(const char *path1,
                        const char *path2);
 
-<<<<<<< HEAD
-/** Return TRUE if @a relpath1 is an ancestor of @a relpath2 or the relpaths
- * are equal and FALSE otherwise.
- *
- * This function supports only relative paths.
- *
- * @since New in 1.7.
- */
-svn_boolean_t
-svn_relpath_is_ancestor(const char *relpath1,
-                        const char *relpath2);
-
-/** Return TRUE if @a uri1 is an ancestor of @a uri2 or the uris are
- * equal and FALSE otherwise.
- *
- * This function supports URLs.
- *
- * @since New in 1.7.
- */
-svn_boolean_t
-svn_uri_is_ancestor(const char *uri1,
-                    const char *uri2);
-
-
-/** Returns the relative path part of @a dirent2 that is below @a dirent1,
- * or just "" iif @a dirent1 is equal to @a dirent2. If @a dirent2 is not
- * below @a path1, return @a dirent2 completely.
- *
- * This function assumes @a dirent1 and @a dirent2 are both absolute or
- * relative in the same way.
- *
- * @since New in 1.7.
- */
-const char *
-svn_dirent_skip_ancestor(const char *dirent1,
-                         const char *dirent2);
-
-/** Returns the relative path part of @a relpath2 that is below @a relpath1,
- * or just "" iif @a relpath1 is equal to @a relpath2. If @a relpath2 is not
- * below @a relpath1, return @a relpath2.
- *
- * @since New in 1.7.
- */
-const char *
-svn_relpath_skip_ancestor(const char *relpath1,
-                          const char *relpath2);
-
-/** Returns the relative path part of @a uri2 that is below @a uri1, or just
- * "" iif @a uri1 is equal to @a uri2. If @a uri2 is not below @a uri1,
- * return @a uri2.
- *
- * This function assumes @a uri1 and @a uri2 are both absolute or relative
- * in the same way.
- *
- * @since New in 1.7.
- */
-const char *
-svn_uri_skip_ancestor(const char *uri1,
-                      const char *uri2);
-
-/** Find the common prefix of the canonicalized dirents in @a targets
- * (an array of <tt>const char *</tt>'s), and remove redundant dirents if @a
- * remove_redundancies is TRUE.
- *
- *   - Set @a *pcommon to the absolute dirent of the dirent common to
- *     all of the targets.  If the targets have no common prefix (e.g.
- *     "C:/file" and "D:/file" on Windows), set @a *pcommon to the empty
- *     string.
- *
- *   - If @a pcondensed_targets is non-NULL, set @a *pcondensed_targets
- *     to an array of targets relative to @a *pcommon, and if
- *     @a remove_redundancies is TRUE, omit any dirents that are
- *     descendants of another dirent in @a targets.  If *pcommon
- *     is empty, @a *pcondensed_targets will contain absolute dirents;
- *     redundancies can still be removed.  If @a pcondensed_targets is NULL,
- *     leave it alone.
- *
- * Else if there is exactly one target, then
- *
- *   - Set @a *pcommon to that target, and
- *
- *   - If @a pcondensed_targets is non-NULL, set @a *pcondensed_targets
- *     to an array containing zero elements.  Else if
- *     @a pcondensed_targets is NULL, leave it alone.
- *
- * If there are no items in @a targets, set @a *pcommon and (if
- * applicable) @a *pcondensed_targets to @c NULL.
- *
- * Allocates @a *pcommon and @a *targets in @a result_pool. All
- * intermediate allocations will be performed in @a scratch_pool.
- *
- * @since New in 1.7.
- */
-svn_error_t *
-svn_dirent_condense_targets(const char **pcommon,
-                            apr_array_header_t **pcondensed_targets,
-                            const apr_array_header_t *targets,
-                            svn_boolean_t remove_redundancies,
-                            apr_pool_t *result_pool,
-                            apr_pool_t *scratch_pool);
-
-/** Find the common prefix of the canonicalized uris in @a targets
- * (an array of <tt>const char *</tt>'s), and remove redundant uris if @a
- * remove_redundancies is TRUE.
- *
- *   - Set @a *pcommon to the common base uri of all of the targets.
- *     If the targets have no common prefix (e.g. "http://srv1/file"
- *     and "http://srv2/file"), set @a *pcommon to the empty
- *     string.
- *
- *   - If @a pcondensed_targets is non-NULL, set @a *pcondensed_targets
- *     to an array of targets relative to @a *pcommon, and if @a
- *     remove_redundancies is TRUE, omit any uris that are descendants of
- *     another uri in @a targets.  If *pcommon is empty, @a
- *     *pcondensed_targets will contain absolute dirents; redundancies
- *     can still be removed.  If @a pcondensed_targets is NULL, leave it
- *     alone.
- *
- * Else if there is exactly one target, then
- *
- *   - Set @a *pcommon to that target, and
- *
- *   - If @a pcondensed_targets is non-NULL, set @a *pcondensed_targets
- *     to an array containing zero elements.  Else if
- *     @a pcondensed_targets is NULL, leave it alone.
- *
- * If there are no items in @a targets, set @a *pcommon and (if
- * applicable) @a *pcondensed_targets to @c NULL.
- *
- * Allocates @a *pcommon and @a *targets in @a result_pool. Temporary
- * allocations will be performed in @a scratch_pool.
- *
- * @since New in 1.7.
- */
-svn_error_t *
-svn_uri_condense_targets(const char **pcommon,
-                         apr_array_header_t **pcondensed_targets,
-                         const apr_array_header_t *targets,
-                         svn_boolean_t remove_redundancies,
-                         apr_pool_t *result_pool,
-                         apr_pool_t *scratch_pool);
-
-/* Check that when @a path is joined to @a base_path, the resulting path
- * is still under BASE_PATH in the local filesystem. If not, return @c FALSE.
- * If @c TRUE is returned, @a *full_path will be set to the absolute path
- * of @a path, allocated in @a pool.
- *
- * Note: Use of this function is strongly encouraged. Do not roll your own.
- * (http://cve.mitre.org/cgi-bin/cvename.cgi?name=2007-3846)
- *
- * @since New in 1.7.
- */
-svn_boolean_t
-svn_dirent_is_under_root(char **full_path,
-                         const char *base_path,
-                         const char *path,
-                         apr_pool_t *pool);
-
-=======
->>>>>>> d3608daf
 #ifdef __cplusplus
 }
 #endif /* __cplusplus */
