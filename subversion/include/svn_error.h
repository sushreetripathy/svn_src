--- conflicted
+++ resolved
@@ -307,16 +307,10 @@
   } while (0)
 
 /**
-<<<<<<< HEAD
- * A statement macro for returning error values.
- *
- * This macro can be used when directly returning an error to ensure
-=======
  * A macro for wrapping an error in a source-location trace message.
  *
  * This macro can be used when directly returning an already created
  * error (when not using SVN_ERR, svn_error_create(), etc.) to ensure
->>>>>>> 4cf18c3e
  * that the call stack is recorded correctly.
  *
  * @since New in 1.7.
