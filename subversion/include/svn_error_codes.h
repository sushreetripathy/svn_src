--- conflicted
+++ resolved
@@ -811,8 +811,6 @@
              SVN_ERR_FS_CATEGORY_START + 53,
              "Malformed transaction ID string.")
 
-<<<<<<< HEAD
-=======
   /** @since New in 1.9. */
   SVN_ERRDEF(SVN_ERR_FS_ITEM_INDEX_CORRUPTION,
              SVN_ERR_FS_CATEGORY_START + 54,
@@ -838,7 +836,6 @@
              SVN_ERR_FS_CATEGORY_START + 58,
              "Index files are inconsistent.")
 
->>>>>>> 4e58e1d4
   /* repos errors */
 
   SVN_ERRDEF(SVN_ERR_REPOS_LOCKED,
