/**
 * @copyright
 * ====================================================================
 *    Licensed to the Apache Software Foundation (ASF) under one
 *    or more contributor license agreements.  See the NOTICE file
 *    distributed with this work for additional information
 *    regarding copyright ownership.  The ASF licenses this file
 *    to you under the Apache License, Version 2.0 (the
 *    "License"); you may not use this file except in compliance
 *    with the License.  You may obtain a copy of the License at
 *
 *      http://www.apache.org/licenses/LICENSE-2.0
 *
 *    Unless required by applicable law or agreed to in writing,
 *    software distributed under the License is distributed on an
 *    "AS IS" BASIS, WITHOUT WARRANTIES OR CONDITIONS OF ANY
 *    KIND, either express or implied.  See the License for the
 *    specific language governing permissions and limitations
 *    under the License.
 * ====================================================================
 * @endcopyright
 *
 * @file svn_fs.h
 * @brief Interface to the Subversion filesystem.
 */

#ifndef SVN_FS_H
#define SVN_FS_H

#include <apr.h>
#include <apr_pools.h>
#include <apr_hash.h>
#include <apr_tables.h>
#include <apr_time.h>    /* for apr_time_t */

#include "svn_types.h"
#include "svn_string.h"
#include "svn_delta.h"
#include "svn_io.h"
#include "svn_mergeinfo.h"
#include "svn_checksum.h"


#ifdef __cplusplus
extern "C" {
#endif /* __cplusplus */


/**
 * Get libsvn_fs version information.
 *
 * @since New in 1.1.
 */
const svn_version_t *
svn_fs_version(void);

/**
 * @defgroup fs_handling Filesystem interaction subsystem
 * @{
 */

/* Opening and creating filesystems.  */


/** An object representing a Subversion filesystem.  */
typedef struct svn_fs_t svn_fs_t;


/**
 * @name Filesystem configuration options
 * @{
 */
#define SVN_FS_CONFIG_BDB_TXN_NOSYNC            "bdb-txn-nosync"
#define SVN_FS_CONFIG_BDB_LOG_AUTOREMOVE        "bdb-log-autoremove"

/** Enable / disable text delta caching for a FSFS repository.
 *
 * @since New in 1.7.
 */
#define SVN_FS_CONFIG_FSFS_CACHE_DELTAS         "fsfs-cache-deltas"

/** Enable / disable full-text caching for a FSFS repository.
 *
 * @since New in 1.7.
 */
#define SVN_FS_CONFIG_FSFS_CACHE_FULLTEXTS      "fsfs-cache-fulltexts"

/** Enable / disable revprop caching for a FSFS repository.
 *
 * "2" is allowed, too and means "enable if efficient",
 * i.e. this will not create warning at runtime if there
 * if no efficient support for revprop caching.
 *
 * @since New in 1.8.
 */
#define SVN_FS_CONFIG_FSFS_CACHE_REVPROPS       "fsfs-cache-revprops"

/** Select the cache namespace.  If you potentially share the cache with
 * another FS object for the same repository, objects read through one FS
 * will not need to be read again for the other.  In most cases, that is
 * a very desirable behavior and the default is, therefore, an empty
 * namespace.
 *
 * If you want to be sure that your FS instance will actually read all
 * requested data at least once, you need to specify a separate namespace
 * for it.  All repository verification code, for instance, should use
 * some GUID here that is different each time you open an FS instance.
 *
 * @since New in 1.8.
 */
#define SVN_FS_CONFIG_FSFS_CACHE_NS             "fsfs-cache-namespace"               

/* Note to maintainers: if you add further SVN_FS_CONFIG_FSFS_CACHE_* knobs,
   update fs_fs.c:verify_as_revision_before_current_plus_plus(). */

/* See also svn_fs_type(). */
/** @since New in 1.1. */
#define SVN_FS_CONFIG_FS_TYPE                   "fs-type"
/** @since New in 1.1. */
#define SVN_FS_TYPE_BDB                         "bdb"
/** @since New in 1.1. */
#define SVN_FS_TYPE_FSFS                        "fsfs"

/** Create repository format compatible with Subversion versions
 * earlier than 1.4.
 *
 *  @since New in 1.4.
 */
#define SVN_FS_CONFIG_PRE_1_4_COMPATIBLE        "pre-1.4-compatible"

/** Create repository format compatible with Subversion versions
 * earlier than 1.5.
 *
 * @since New in 1.5.
 */
#define SVN_FS_CONFIG_PRE_1_5_COMPATIBLE        "pre-1.5-compatible"

/** Create repository format compatible with Subversion versions
 * earlier than 1.6.
 *
 * @since New in 1.6.
 */
#define SVN_FS_CONFIG_PRE_1_6_COMPATIBLE        "pre-1.6-compatible"

/** Create repository format compatible with Subversion versions
 * earlier than 1.8.
 *
 * @since New in 1.8.
 */
#define SVN_FS_CONFIG_PRE_1_8_COMPATIBLE        "pre-1.8-compatible"
/** @} */


/**
 * Callers should invoke this function to initialize global state in
 * the FS library before creating FS objects.  If this function is
 * invoked, no FS objects may be created in another thread at the same
 * time as this invocation, and the provided @a pool must last longer
 * than any FS object created subsequently.
 *
 * If this function is not called, the FS library will make a best
 * effort to bootstrap a mutex for protecting data common to FS
 * objects; however, there is a small window of failure.  Also, a
 * small amount of data will be leaked if the Subversion FS library is
 * dynamically unloaded, and using the bdb FS can potentially segfault
 * or invoke other undefined behavior if this function is not called
 * with an appropriate pool (such as the pool the module was loaded into)
 * when loaded dynamically.
 *
 * If this function is called multiple times before the pool passed to
 * the first call is destroyed or cleared, the later calls will have
 * no effect.
 *
 * @since New in 1.2.
 */
svn_error_t *
svn_fs_initialize(apr_pool_t *pool);


/** The type of a warning callback function.  @a baton is the value specified
 * in the call to svn_fs_set_warning_func(); the filesystem passes it through
 * to the callback.  @a err contains the warning message.
 *
 * The callback function should not clear the error that is passed to it;
 * its caller should do that.
 */
typedef void (*svn_fs_warning_callback_t)(void *baton, svn_error_t *err);


/** Provide a callback function, @a warning, that @a fs should use to
 * report (non-fatal) errors.  To print an error, the filesystem will call
 * @a warning, passing it @a warning_baton and the error.
 *
 * By default, this is set to a function that will crash the process.
 * Dumping to @c stderr or <tt>/dev/tty</tt> is not acceptable default
 * behavior for server processes, since those may both be equivalent to
 * <tt>/dev/null</tt>.
 */
void
svn_fs_set_warning_func(svn_fs_t *fs,
                        svn_fs_warning_callback_t warning,
                        void *warning_baton);



/**
 * Create a new, empty Subversion filesystem, stored in the directory
 * @a path, and return a pointer to it in @a *fs_p.  @a path must not
 * currently exist, but its parent must exist.  If @a fs_config is not
 * @c NULL, the options it contains modify the behavior of the
 * filesystem.  The interpretation of @a fs_config is specific to the
 * filesystem back-end.  The new filesystem may be closed by
 * destroying @a pool.
 *
 * @note The lifetime of @a fs_config must not be shorter than @a
 * pool's. It's a good idea to allocate @a fs_config from @a pool or
 * one of its ancestors.
 *
 * If @a fs_config contains a value for #SVN_FS_CONFIG_FS_TYPE, that
 * value determines the filesystem type for the new filesystem.
 * Currently defined values are:
 *
 *   SVN_FS_TYPE_BDB   Berkeley-DB implementation
 *   SVN_FS_TYPE_FSFS  Native-filesystem implementation
 *
 * If @a fs_config is @c NULL or does not contain a value for
 * #SVN_FS_CONFIG_FS_TYPE then the default filesystem type will be used.
 * This will typically be BDB for version 1.1 and FSFS for later versions,
 * though the caller should not rely upon any particular default if they
 * wish to ensure that a filesystem of a specific type is created.
 *
 * @since New in 1.1.
 */
svn_error_t *
svn_fs_create(svn_fs_t **fs_p,
              const char *path,
              apr_hash_t *fs_config,
              apr_pool_t *pool);

/**
 * Open a Subversion filesystem located in the directory @a path, and
 * return a pointer to it in @a *fs_p.  If @a fs_config is not @c
 * NULL, the options it contains modify the behavior of the
 * filesystem.  The interpretation of @a fs_config is specific to the
 * filesystem back-end.  The opened filesystem may be closed by
 * destroying @a pool.
 *
 * @note The lifetime of @a fs_config must not be shorter than @a
 * pool's. It's a good idea to allocate @a fs_config from @a pool or
 * one of its ancestors.
 *
 * Only one thread may operate on any given filesystem object at once.
 * Two threads may access the same filesystem simultaneously only if
 * they open separate filesystem objects.
 *
 * @note You probably don't want to use this directly.  Take a look at
 * svn_repos_open2() instead.
 *
 * @since New in 1.1.
 */
svn_error_t *
svn_fs_open(svn_fs_t **fs_p,
            const char *path,
            apr_hash_t *fs_config,
            apr_pool_t *pool);

/**
 * Upgrade the Subversion filesystem located in the directory @a path
 * to the latest version supported by this library.  Return
 * #SVN_ERR_FS_UNSUPPORTED_UPGRADE and make no changes to the
 * filesystem if the requested upgrade is not supported.  Use @a pool
 * for necessary allocations.
 *
 * @note You probably don't want to use this directly.  Take a look at
 * svn_repos_upgrade() instead.
 *
 * @since New in 1.5.
 */
svn_error_t *
svn_fs_upgrade(const char *path,
               apr_pool_t *pool);

/**
 * Callback function type for progress notification.
 *
 * @a revision is the number of the revision currently begin processed,
 * #SVN_INVALID_REVNUM if the current stage is not linked to any specific
 * revision. @a baton is the callback baton.
 *
 * @since New in 1.8.
 */
typedef void (*svn_fs_progress_notify_func_t)(svn_revnum_t revision,
                                              void *baton,
                                              apr_pool_t *pool);

/**
 * Return, in @a *fs_type, a string identifying the back-end type of
 * the Subversion filesystem located in @a path.  Allocate @a *fs_type
 * in @a pool.
 *
 * The string should be equal to one of the @c SVN_FS_TYPE_* defined
 * constants, unless the filesystem is a new back-end type added in
 * a later version of Subversion.
 *
 * In general, the type should make no difference in the filesystem's
 * semantics, but there are a few situations (such as backups) where
 * it might matter.
 *
 * @since New in 1.3.
 */
svn_error_t *
svn_fs_type(const char **fs_type,
            const char *path,
            apr_pool_t *pool);

/**
 * Return the path to @a fs's repository, allocated in @a pool.
 * @note This is just what was passed to svn_fs_create() or
 * svn_fs_open() -- might be absolute, might not.
 *
 * @since New in 1.1.
 */
const char *
svn_fs_path(svn_fs_t *fs,
            apr_pool_t *pool);

/**
 * Delete the filesystem at @a path.
 *
 * @note: Deleting a filesystem that has an open svn_fs_t is not
 * supported.  Clear/destroy all pools used to create/open @a path.
 * See issue 4264.
 *
 * @since New in 1.1.
 */
svn_error_t *
svn_fs_delete_fs(const char *path,
                 apr_pool_t *pool);

/**
 * Copy a possibly live Subversion filesystem from @a src_path to
 * @a dest_path.  If @a clean is @c TRUE, perform cleanup on the
 * source filesystem as part of the copy operation; currently, this
 * means deleting copied, unused logfiles for a Berkeley DB source
 * filesystem.
 *
 * If @a incremental is TRUE, make an effort to avoid re-copying
 * information already present in the destination where possible.  If
 * incremental hotcopy is not implemented, raise
 * #SVN_ERR_UNSUPPORTED_FEATURE.
 *
 * Use @a scratch_pool for temporary allocations.
 *
 * @since New in 1.8.
 */
svn_error_t *
svn_fs_hotcopy2(const char *src_path,
                const char *dest_path,
                svn_boolean_t clean,
                svn_boolean_t incremental,
                svn_cancel_func_t cancel_func,
                void *cancel_baton,
                apr_pool_t *scratch_pool);

/**
 * Like svn_fs_hotcopy2(), but with @a incremental always passed as @c
 * TRUE and without cancellation support.
 *
 * @deprecated Provided for backward compatibility with the 1.7 API.
 * @since New in 1.1.
 */
SVN_DEPRECATED
svn_error_t *
svn_fs_hotcopy(const char *src_path,
               const char *dest_path,
               svn_boolean_t clean,
               apr_pool_t *pool);

/** Perform any necessary non-catastrophic recovery on the Subversion
 * filesystem located at @a path.
 *
 * If @a cancel_func is not @c NULL, it is called periodically with
 * @a cancel_baton as argument to see if the client wishes to cancel
 * recovery.  BDB filesystems do not currently support cancellation.
 *
 * Do any necessary allocation within @a pool.
 *
 * For FSFS filesystems, recovery is currently limited to recreating
 * the db/current file, and does not require exclusive access.
 *
 * For BDB filesystems, recovery requires exclusive access, and is
 * described in detail below.
 *
 * After an unexpected server exit, due to a server crash or a system
 * crash, a Subversion filesystem based on Berkeley DB needs to run
 * recovery procedures to bring the database back into a consistent
 * state and release any locks that were held by the deceased process.
 * The recovery procedures require exclusive access to the database
 * --- while they execute, no other process or thread may access the
 * database.
 *
 * In a server with multiple worker processes, like Apache, if a
 * worker process accessing the filesystem dies, you must stop the
 * other worker processes, and run recovery.  Then, the other worker
 * processes can re-open the database and resume work.
 *
 * If the server exited cleanly, there is no need to run recovery, but
 * there is no harm in it, either, and it take very little time.  So
 * it's a fine idea to run recovery when the server process starts,
 * before it begins handling any requests.
 *
 * @since New in 1.5.
 */
svn_error_t *
svn_fs_recover(const char *path,
               svn_cancel_func_t cancel_func,
               void *cancel_baton,
               apr_pool_t *pool);


/**
 * Take an exclusive lock on @a fs to prevent commits and then invoke
 * @a freeze_body passing @a baton.
 *
 * @note The BDB backend doesn't implement this feature so most
 * callers should not call this function directly but should use the
 * higher level svn_repos_freeze() instead.
 *
 * @see svn_repos_freeze()
 *
 * @since New in 1.8.
 */
svn_error_t *
svn_fs_freeze(svn_fs_t *fs,
              svn_error_t *(*freeze_body)(void *baton, apr_pool_t *pool),
              void *baton,
              apr_pool_t *pool);
              


/** Subversion filesystems based on Berkeley DB.
 *
 * The following functions are specific to Berkeley DB filesystems.
 *
 * @defgroup svn_fs_bdb Berkeley DB filesystems
 * @{
 */

/** Register an error handling function for Berkeley DB error messages.
 *
 * @deprecated Provided for backward compatibility with the 1.2 API.
 *
 * Despite being first declared deprecated in Subversion 1.3, this API
 * is redundant in versions 1.1 and 1.2 as well.
 *
 * Berkeley DB's error codes are seldom sufficiently informative to allow
 * adequate troubleshooting.  Berkeley DB provides extra messages through
 * a callback function - if an error occurs, the @a handler will be called
 * with two strings: an error message prefix, which will be zero, and
 * an error message.  @a handler might print it out, log it somewhere,
 * etc.
 *
 * Subversion 1.1 and later install their own handler internally, and
 * wrap the messages from Berkeley DB into the standard svn_error_t object,
 * making any information gained through this interface redundant.
 *
 * It is only worth using this function if your program will be used
 * with Subversion 1.0.
 *
 * This function connects to the Berkeley DB @c DBENV->set_errcall interface.
 * Since that interface supports only a single callback, Subversion's internal
 * callback is registered with Berkeley DB, and will forward notifications to
 * a user provided callback after performing its own processing.
 */
SVN_DEPRECATED
svn_error_t *
svn_fs_set_berkeley_errcall(svn_fs_t *fs,
                            void (*handler)(const char *errpfx,
                                            char *msg));

/** Set @a *logfiles to an array of <tt>const char *</tt> log file names
 * of Berkeley DB-based Subversion filesystem.
 *
 * If @a only_unused is @c TRUE, set @a *logfiles to an array which
 * contains only the names of Berkeley DB log files no longer in use
 * by the filesystem.  Otherwise, all log files (used and unused) are
 * returned.

 * This function wraps the Berkeley DB 'log_archive' function
 * called by the db_archive binary.  Repository administrators may
 * want to run this function periodically and delete the unused log
 * files, as a way of reclaiming disk space.
 */
svn_error_t *
svn_fs_berkeley_logfiles(apr_array_header_t **logfiles,
                         const char *path,
                         svn_boolean_t only_unused,
                         apr_pool_t *pool);


/**
 * The following functions are similar to their generic counterparts.
 *
 * In Subversion 1.2 and earlier, they only work on Berkeley DB filesystems.
 * In Subversion 1.3 and later, they perform largely as aliases for their
 * generic counterparts (with the exception of recover, which only gained
 * a generic counterpart in 1.5).
 *
 * @defgroup svn_fs_bdb_deprecated Berkeley DB filesystem compatibility
 * @{
 */

/** @deprecated Provided for backward compatibility with the 1.0 API. */
SVN_DEPRECATED
svn_fs_t *
svn_fs_new(apr_hash_t *fs_config,
           apr_pool_t *pool);

/** @deprecated Provided for backward compatibility with the 1.0 API. */
SVN_DEPRECATED
svn_error_t *
svn_fs_create_berkeley(svn_fs_t *fs,
                       const char *path);

/** @deprecated Provided for backward compatibility with the 1.0 API. */
SVN_DEPRECATED
svn_error_t *
svn_fs_open_berkeley(svn_fs_t *fs,
                     const char *path);

/** @deprecated Provided for backward compatibility with the 1.0 API. */
SVN_DEPRECATED
const char *
svn_fs_berkeley_path(svn_fs_t *fs,
                     apr_pool_t *pool);

/** @deprecated Provided for backward compatibility with the 1.0 API. */
SVN_DEPRECATED
svn_error_t *
svn_fs_delete_berkeley(const char *path,
                       apr_pool_t *pool);

/** @deprecated Provided for backward compatibility with the 1.0 API. */
SVN_DEPRECATED
svn_error_t *
svn_fs_hotcopy_berkeley(const char *src_path,
                        const char *dest_path,
                        svn_boolean_t clean_logs,
                        apr_pool_t *pool);

/** @deprecated Provided for backward compatibility with the 1.4 API. */
SVN_DEPRECATED
svn_error_t *
svn_fs_berkeley_recover(const char *path,
                        apr_pool_t *pool);
/** @} */

/** @} */


/** Filesystem Access Contexts.
 *
 * @since New in 1.2.
 *
 * At certain times, filesystem functions need access to temporary
 * user data.  For example, which user is changing a file?  If the
 * file is locked, has an appropriate lock-token been supplied?
 *
 * This temporary user data is stored in an "access context" object,
 * and the access context is then connected to the filesystem object.
 * Whenever a filesystem function requires information, it can pull
 * things out of the context as needed.
 *
 * @defgroup svn_fs_access_ctx Filesystem access contexts
 * @{
 */

/** An opaque object representing temporary user data. */
typedef struct svn_fs_access_t svn_fs_access_t;


/** Set @a *access_ctx to a new #svn_fs_access_t object representing
 *  @a username, allocated in @a pool.  @a username is presumed to
 *  have been authenticated by the caller.
 *
 *  Make a deep copy of @a username.
 */
svn_error_t *
svn_fs_create_access(svn_fs_access_t **access_ctx,
                     const char *username,
                     apr_pool_t *pool);


/** Associate @a access_ctx with an open @a fs.
 *
 * This function can be run multiple times on the same open
 * filesystem, in order to change the filesystem access context for
 * different filesystem operations.  Pass a NULL value for @a
 * access_ctx to disassociate the current access context from the
 * filesystem.
 */
svn_error_t *
svn_fs_set_access(svn_fs_t *fs,
                  svn_fs_access_t *access_ctx);


/** Set @a *access_ctx to the current @a fs access context, or NULL if
 * there is no current fs access context.
 */
svn_error_t *
svn_fs_get_access(svn_fs_access_t **access_ctx,
                  svn_fs_t *fs);


/** Accessors for the access context: */

/** Set @a *username to the name represented by @a access_ctx. */
svn_error_t *
svn_fs_access_get_username(const char **username,
                           svn_fs_access_t *access_ctx);


/** Push a lock-token @a token associated with path @a path into the
 * context @a access_ctx.  The context remembers all tokens it
 * receives, and makes them available to fs functions.  The token and
 * path are not duplicated into @a access_ctx's pool; make sure the
 * token's lifetime is at least as long as @a access_ctx.
 *
 * @since New in 1.6. */
svn_error_t *
svn_fs_access_add_lock_token2(svn_fs_access_t *access_ctx,
                              const char *path,
                              const char *token);

/**
 * Same as svn_fs_access_add_lock_token2(), but with @a path set to value 1.
 *
 * @deprecated Provided for backward compatibility with the 1.5 API.
 */
SVN_DEPRECATED
svn_error_t *
svn_fs_access_add_lock_token(svn_fs_access_t *access_ctx,
                             const char *token);

/** @} */


/** Filesystem Nodes and Node-Revisions.
 *
 * In a Subversion filesystem, a `node' corresponds roughly to an
 * `inode' in a Unix filesystem:
 * - A node is either a file or a directory.
 * - A node's contents change over time.
 * - When you change a node's contents, it's still the same node; it's
 *   just been changed.  So a node's identity isn't bound to a specific
 *   set of contents.
 * - If you rename a node, it's still the same node, just under a
 *   different name.  So a node's identity isn't bound to a particular
 *   filename.
 *
 * A `node revision' refers to one particular version of a node's contents,
 * that existed over a specific period of time (one or more repository
 * revisions).  Changing a node's contents always creates a new revision of
 * that node, which is to say creates a new `node revision'.  Once created,
 * a node revision's contents never change.
 *
 * When we create a node, its initial contents are the initial revision of
 * the node.  As users make changes to the node over time, we create new
 * revisions of that same node.  When a user commits a change that deletes
 * a file from the filesystem, we don't delete the node, or any revision
 * of it --- those stick around to allow us to recreate prior revisions of
 * the filesystem.  Instead, we just remove the reference to the node
 * from the directory.
 *
 * Each node revision is a part of exactly one node, and appears only once
 * in the history of that node.  It is uniquely identified by a node
 * revision id, #svn_fs_id_t.  Its node revision id also identifies which
 * node it is a part of.
 *
 * @note: Often when we talk about `the node' within the context of a single
 * revision (or transaction), we implicitly mean `the node as it appears in
 * this revision (or transaction)', or in other words `the node revision'.
 *
 * @note: Commonly, a node revision will have the same content as some other
 * node revisions in the same node and in different nodes.  The FS libraries
 * allow different node revisions to share the same data without storing a
 * separate copy of the data.
 *
 * @defgroup svn_fs_nodes Filesystem nodes
 * @{
 */

/** An object representing a node-revision id.  */
typedef struct svn_fs_id_t svn_fs_id_t;


/** Return -1, 0, or 1 if node revisions @a a and @a b are respectively
 * unrelated, equivalent, or otherwise related (part of the same node).
 */
int
svn_fs_compare_ids(const svn_fs_id_t *a,
                   const svn_fs_id_t *b);



/** Return TRUE if node revisions @a id1 and @a id2 are related (part of the
 * same node), else return FALSE.
 */
svn_boolean_t
svn_fs_check_related(const svn_fs_id_t *id1,
                     const svn_fs_id_t *id2);


/**
 * @note This function is not guaranteed to work with all filesystem
 * types.  There is currently no un-deprecated equivalent; contact the
 * Subversion developers if you have a need for it.
 *
 * @deprecated Provided for backward compatibility with the 1.0 API.
 */
SVN_DEPRECATED
svn_fs_id_t *
svn_fs_parse_id(const char *data,
                apr_size_t len,
                apr_pool_t *pool);


/** Return a Subversion string containing the unparsed form of the
 * node revision id @a id.  Allocate the string containing the
 * unparsed form in @a pool.
 */
svn_string_t *
svn_fs_unparse_id(const svn_fs_id_t *id,
                  apr_pool_t *pool);

/** @} */


/** Filesystem Transactions.
 *
 * To make a change to a Subversion filesystem:
 * - Create a transaction object, using svn_fs_begin_txn().
 * - Call svn_fs_txn_root(), to get the transaction's root directory.
 * - Make whatever changes you like in that tree.
 * - Commit the transaction, using svn_fs_commit_txn().
 *
 * The filesystem implementation guarantees that your commit will
 * either:
 * - succeed completely, so that all of the changes are committed to
 *   create a new revision of the filesystem, or
 * - fail completely, leaving the filesystem unchanged.
 *
 * Until you commit the transaction, any changes you make are
 * invisible.  Only when your commit succeeds do they become visible
 * to the outside world, as a new revision of the filesystem.
 *
 * If you begin a transaction, and then decide you don't want to make
 * the change after all (say, because your net connection with the
 * client disappeared before the change was complete), you can call
 * svn_fs_abort_txn(), to cancel the entire transaction; this
 * leaves the filesystem unchanged.
 *
 * The only way to change the contents of files or directories, or
 * their properties, is by making a transaction and creating a new
 * revision, as described above.  Once a revision has been committed, it
 * never changes again; the filesystem interface provides no means to
 * go back and edit the contents of an old revision.  Once history has
 * been recorded, it is set in stone.  Clients depend on this property
 * to do updates and commits reliably; proxies depend on this property
 * to cache changes accurately; and so on.
 *
 * There are two kinds of nodes in the filesystem: mutable, and
 * immutable.  Revisions in the filesystem consist entirely of
 * immutable nodes, whose contents never change.  A transaction in
 * progress, which the user is still constructing, uses mutable nodes
 * for those nodes which have been changed so far, and refers to
 * immutable nodes from existing revisions for portions of the tree
 * which haven't been changed yet in that transaction.
 *
 * Immutable nodes, as part of revisions, never refer to mutable
 * nodes, which are part of uncommitted transactions.  Mutable nodes
 * may refer to immutable nodes, or other mutable nodes.
 *
 * Note that the terms "immutable" and "mutable" describe whether or
 * not the nodes have been changed as part of a transaction --- not
 * the permissions on the nodes they refer to.  Even if you aren't
 * authorized to modify the filesystem's root directory, you might be
 * authorized to change some descendant of the root; doing so would
 * create a new mutable copy of the root directory.  Mutability refers
 * to the role of the node: part of an existing revision, or part of a
 * new one.  This is independent of your authorization to make changes
 * to a given node.
 *
 * Transactions are actually persistent objects, stored in the
 * database.  You can open a filesystem, begin a transaction, and
 * close the filesystem, and then a separate process could open the
 * filesystem, pick up the same transaction, and continue work on it.
 * When a transaction is successfully committed, it is removed from
 * the database.
 *
 * Every transaction is assigned a name.  You can open a transaction
 * by name, and resume work on it, or find out the name of a
 * transaction you already have open.  You can also list all the
 * transactions currently present in the database.
 *
 * You may assign properties to transactions; these are name/value
 * pairs.  When you commit a transaction, all of its properties become
 * unversioned revision properties of the new revision.  (There is one
 * exception: the svn:date property will be automatically set on new
 * transactions to the date that the transaction was created, and will
 * be overwritten when the transaction is committed by the current
 * time; changes to a transaction's svn:date property will not affect
 * its committed value.)
 *
 * Transaction names are guaranteed to contain only letters (upper-
 * and lower-case), digits, `-', and `.', from the ASCII character
 * set.
 *
 * The Subversion filesystem will make a best effort to not reuse
 * transaction names.  The Berkeley DB backend generates transaction
 * names using a sequence, or a counter, which is stored in the BDB
 * database.  Each new transaction increments the counter.  The
 * current value of the counter is not serialized into a filesystem
 * dump file, so dumping and restoring the repository will reset the
 * sequence and reuse transaction names.  The FSFS backend generates a
 * transaction name using the hostname, process ID and current time in
 * microseconds since 00:00:00 January 1, 1970 UTC.  So it is
 * extremely unlikely that a transaction name will be reused.
 *
 * @defgroup svn_fs_txns Filesystem transactions
 * @{
 */

/** The type of a Subversion transaction object.  */
typedef struct svn_fs_txn_t svn_fs_txn_t;


/** @defgroup svn_fs_begin_txn2_flags Bitmask flags for svn_fs_begin_txn2()
 * @since New in 1.2.
 * @{ */

/** Do on-the-fly out-of-dateness checks.  That is, an fs routine may
 * throw error if a caller tries to edit an out-of-date item in the
 * transaction.
 *
 * @warning ### Not yet implemented.
 */
#define SVN_FS_TXN_CHECK_OOD                     0x00001

/** Do on-the-fly lock checks.  That is, an fs routine may throw error
 * if a caller tries to edit a locked item without having rights to the lock.
 */
#define SVN_FS_TXN_CHECK_LOCKS                   0x00002

/** @} */

/**
 * Begin a new transaction on the filesystem @a fs, based on existing
 * revision @a rev.  Set @a *txn_p to a pointer to the new transaction.
 * When committed, this transaction will create a new revision.
 *
 * Allocate the new transaction in @a pool; when @a pool is freed, the new
 * transaction will be closed (neither committed nor aborted).
 *
 * @a flags determines transaction enforcement behaviors, and is composed
 * from the constants SVN_FS_TXN_* (#SVN_FS_TXN_CHECK_OOD etc.).
 *
 * @note If you're building a txn for committing, you probably
 * don't want to call this directly.  Instead, call
 * svn_repos_fs_begin_txn_for_commit(), which honors the
 * repository's hook configurations.
 *
 * @since New in 1.2.
 */
svn_error_t *
svn_fs_begin_txn2(svn_fs_txn_t **txn_p,
                  svn_fs_t *fs,
                  svn_revnum_t rev,
                  apr_uint32_t flags,
                  apr_pool_t *pool);


/**
 * Same as svn_fs_begin_txn2(), but with @a flags set to 0.
 *
 * @deprecated Provided for backward compatibility with the 1.1 API.
 */
SVN_DEPRECATED
svn_error_t *
svn_fs_begin_txn(svn_fs_txn_t **txn_p,
                 svn_fs_t *fs,
                 svn_revnum_t rev,
                 apr_pool_t *pool);



/** Commit @a txn.
 *
 * @note You usually don't want to call this directly.
 * Instead, call svn_repos_fs_commit_txn(), which honors the
 * repository's hook configurations.
 *
 * If the transaction conflicts with other changes committed to the
 * repository, return an #SVN_ERR_FS_CONFLICT error.  Otherwise, create
 * a new filesystem revision containing the changes made in @a txn,
 * storing that new revision number in @a *new_rev, and return zero.
 *
 * If @a conflict_p is non-zero, use it to provide details on any
 * conflicts encountered merging @a txn with the most recent committed
 * revisions.  If a conflict occurs, set @a *conflict_p to the path of
 * the conflict in @a txn, allocated within @a pool;
 * otherwise, set @a *conflict_p to NULL.
 *
 * If the commit succeeds, @a txn is invalid.
 *
 * If the commit fails for any reason, @a *new_rev is an invalid
 * revision number, an error other than #SVN_NO_ERROR is returned and
 * @a txn is still valid; you can make more operations to resolve the
 * conflict, or call svn_fs_abort_txn() to abort the transaction.
 *
 * @note Success or failure of the commit of @a txn is determined by
 * examining the value of @a *new_rev upon this function's return.  If
 * the value is a valid revision number, the commit was successful,
 * even though a non-@c NULL function return value may indicate that
 * something else went wrong in post commit FS processing.
 *
 * @note See api-errata/1.8/fs001.txt for information on how this
 * function was documented in versions prior to 1.8.
 *
 * ### need to document this better. there are four combinations of
 * ### return values:
 * ### 1) err=NULL. conflict=NULL. new_rev is valid
 * ### 2) err=SVN_ERR_FS_CONFLICT. conflict is set. new_rev=SVN_INVALID_REVNUM
 * ### 3) err=!NULL. conflict=NULL. new_rev is valid
 * ### 4) err=!NULL. conflict=NULL. new_rev=SVN_INVALID_REVNUM
 * ###
 * ### some invariants:
 * ###   *conflict_p will be non-NULL IFF SVN_ERR_FS_CONFLICT
 * ###   if *conflict_p is set (and SVN_ERR_FS_CONFLICT), then new_rev
 * ###     will always be SVN_INVALID_REVNUM
 * ###   *conflict_p will always be initialized to NULL, or to a valid
 * ###     conflict string
 * ###   *new_rev will always be initialized to SVN_INVALID_REVNUM, or
 * ###     to a valid, committed revision number
 */
svn_error_t *
svn_fs_commit_txn(const char **conflict_p,
                  svn_revnum_t *new_rev,
                  svn_fs_txn_t *txn,
                  apr_pool_t *pool);


/** Abort the transaction @a txn.  Any changes made in @a txn are
 * discarded, and the filesystem is left unchanged.  Use @a pool for
 * any necessary allocations.
 *
 * @note This function first sets the state of @a txn to "dead", and
 * then attempts to purge it and any related data from the filesystem.
 * If some part of the cleanup process fails, @a txn and some portion
 * of its data may remain in the database after this function returns.
 * Use svn_fs_purge_txn() to retry the transaction cleanup.
 */
svn_error_t *
svn_fs_abort_txn(svn_fs_txn_t *txn,
                 apr_pool_t *pool);


/** Cleanup the dead transaction in @a fs whose ID is @a txn_id.  Use
 * @a pool for all allocations.  If the transaction is not yet dead,
 * the error #SVN_ERR_FS_TRANSACTION_NOT_DEAD is returned.  (The
 * caller probably forgot to abort the transaction, or the cleanup
 * step of that abort failed for some reason.)
 */
svn_error_t *
svn_fs_purge_txn(svn_fs_t *fs,
                 const char *txn_id,
                 apr_pool_t *pool);


/** Set @a *name_p to the name of the transaction @a txn, as a
 * NULL-terminated string.  Allocate the name in @a pool.
 */
svn_error_t *
svn_fs_txn_name(const char **name_p,
                svn_fs_txn_t *txn,
                apr_pool_t *pool);

/** Return @a txn's base revision. */
svn_revnum_t
svn_fs_txn_base_revision(svn_fs_txn_t *txn);



/** Open the transaction named @a name in the filesystem @a fs.  Set @a *txn
 * to the transaction.
 *
 * If there is no such transaction, #SVN_ERR_FS_NO_SUCH_TRANSACTION is
 * the error returned.
 *
 * Allocate the new transaction in @a pool; when @a pool is freed, the new
 * transaction will be closed (neither committed nor aborted).
 */
svn_error_t *
svn_fs_open_txn(svn_fs_txn_t **txn,
                svn_fs_t *fs,
                const char *name,
                apr_pool_t *pool);


/** Set @a *names_p to an array of <tt>const char *</tt> ids which are the
 * names of all the currently active transactions in the filesystem @a fs.
 * Allocate the array in @a pool.
 */
svn_error_t *
svn_fs_list_transactions(apr_array_header_t **names_p,
                         svn_fs_t *fs,
                         apr_pool_t *pool);

/* Transaction properties */

/** Set @a *value_p to the value of the property named @a propname on
 * transaction @a txn.  If @a txn has no property by that name, set
 * @a *value_p to zero.  Allocate the result in @a pool.
 */
svn_error_t *
svn_fs_txn_prop(svn_string_t **value_p,
                svn_fs_txn_t *txn,
                const char *propname,
                apr_pool_t *pool);


/** Set @a *table_p to the entire property list of transaction @a txn, as
 * an APR hash table allocated in @a pool.  The resulting table maps property
 * names to pointers to #svn_string_t objects containing the property value.
 */
svn_error_t *
svn_fs_txn_proplist(apr_hash_t **table_p,
                    svn_fs_txn_t *txn,
                    apr_pool_t *pool);


/** Change a transactions @a txn's property's value, or add/delete a
 * property.  @a name is the name of the property to change, and @a value
 * is the new value of the property, or zero if the property should be
 * removed altogether.  Do any necessary temporary allocation in @a pool.
 */
svn_error_t *
svn_fs_change_txn_prop(svn_fs_txn_t *txn,
                       const char *name,
                       const svn_string_t *value,
                       apr_pool_t *pool);


/** Change, add, and/or delete transaction property values in
 * transaction @a txn.  @a props is an array of <tt>svn_prop_t</tt>
 * elements.  This is equivalent to calling svn_fs_change_txn_prop()
 * multiple times with the @c name and @c value fields of each
 * successive <tt>svn_prop_t</tt>, but may be more efficient.
 * (Properties not mentioned are left alone.)  Do any necessary
 * temporary allocation in @a pool.
 *
 * @since New in 1.5.
 */
svn_error_t *
svn_fs_change_txn_props(svn_fs_txn_t *txn,
                        const apr_array_header_t *props,
                        apr_pool_t *pool);

/** @} */


/** Roots.
 *
 * An #svn_fs_root_t object represents the root directory of some
 * revision or transaction in a filesystem.  To refer to particular
 * node or node revision, you provide a root, and a directory path
 * relative to that root.
 *
 * @defgroup svn_fs_roots Filesystem roots
 * @{
 */

/** The Filesystem Root object. */
typedef struct svn_fs_root_t svn_fs_root_t;


/** Set @a *root_p to the root directory of revision @a rev in filesystem @a fs.
 * Allocate @a *root_p in a private subpool of @a pool; the root can be
 * destroyed earlier than @a pool by calling #svn_fs_close_root.
 */
svn_error_t *
svn_fs_revision_root(svn_fs_root_t **root_p,
                     svn_fs_t *fs,
                     svn_revnum_t rev,
                     apr_pool_t *pool);


/** Set @a *root_p to the root directory of @a txn.  Allocate @a *root_p in a
 * private subpool of @a pool; the root can be destroyed earlier than @a pool by
 * calling #svn_fs_close_root.
 */
svn_error_t *
svn_fs_txn_root(svn_fs_root_t **root_p,
                svn_fs_txn_t *txn,
                apr_pool_t *pool);


/** Free the root directory @a root; this only needs to be used if you want to
 * free the memory associated with @a root earlier than the time you destroy
 * the pool passed to the function that created it (svn_fs_revision_root() or
 * svn_fs_txn_root()).
 */
void
svn_fs_close_root(svn_fs_root_t *root);


/** Return the filesystem to which @a root belongs.  */
svn_fs_t *
svn_fs_root_fs(svn_fs_root_t *root);


/** Return @c TRUE iff @a root is a transaction root.  */
svn_boolean_t
svn_fs_is_txn_root(svn_fs_root_t *root);

/** Return @c TRUE iff @a root is a revision root.  */
svn_boolean_t
svn_fs_is_revision_root(svn_fs_root_t *root);


/** If @a root is the root of a transaction, return the name of the
 * transaction, allocated in @a pool; otherwise, return NULL.
 */
const char *
svn_fs_txn_root_name(svn_fs_root_t *root,
                     apr_pool_t *pool);

/** If @a root is the root of a transaction, return the number of the
 * revision on which is was based when created.  Otherwise, return
 * #SVN_INVALID_REVNUM.
 *
 * @since New in 1.5.
 */
svn_revnum_t
svn_fs_txn_root_base_revision(svn_fs_root_t *root);

/** If @a root is the root of a revision, return the revision number.
 * Otherwise, return #SVN_INVALID_REVNUM.
 */
svn_revnum_t
svn_fs_revision_root_revision(svn_fs_root_t *root);

/** @} */


/** Directory entry names and directory paths.
 *
 * Here are the rules for directory entry names, and directory paths:
 *
 * A directory entry name is a Unicode string encoded in UTF-8, and
 * may not contain the NULL character (U+0000).  The name should be in
 * Unicode canonical decomposition and ordering.  No directory entry
 * may be named '.', '..', or the empty string.  Given a directory
 * entry name which fails to meet these requirements, a filesystem
 * function returns an SVN_ERR_FS_PATH_SYNTAX error.
 *
 * A directory path is a sequence of zero or more directory entry
 * names, separated by slash characters (U+002f), and possibly ending
 * with slash characters.  Sequences of two or more consecutive slash
 * characters are treated as if they were a single slash.  If a path
 * ends with a slash, it refers to the same node it would without the
 * slash, but that node must be a directory, or else the function
 * returns an SVN_ERR_FS_NOT_DIRECTORY error.
 *
 * A path consisting of the empty string, or a string containing only
 * slashes, refers to the root directory.
 *
 * @defgroup svn_fs_directories Filesystem directories
 * @{
 */



/** The kind of change that occurred on the path. */
typedef enum svn_fs_path_change_kind_t
{
  /** path modified in txn */
  svn_fs_path_change_modify = 0,

  /** path added in txn */
  svn_fs_path_change_add,

  /** path removed in txn */
  svn_fs_path_change_delete,

  /** path removed and re-added in txn */
  svn_fs_path_change_replace,

  /** ignore all previous change items for path (internal-use only) */
  svn_fs_path_change_reset

} svn_fs_path_change_kind_t;

/** Change descriptor.
 *
 * @note Fields may be added to the end of this structure in future
 * versions.  Therefore, to preserve binary compatibility, users
 * should not directly allocate structures of this type.
 *
 * @since New in 1.6. */
typedef struct svn_fs_path_change2_t
{
  /** node revision id of changed path */
  const svn_fs_id_t *node_rev_id;

  /** kind of change */
  svn_fs_path_change_kind_t change_kind;

  /** were there text mods? */
  svn_boolean_t text_mod;

  /** were there property mods? */
  svn_boolean_t prop_mod;

  /** what node kind is the path?
      (Note: it is legal for this to be #svn_node_unknown.) */
  svn_node_kind_t node_kind;

  /** Copyfrom revision and path; this is only valid if copyfrom_known
   * is true. */
  svn_boolean_t copyfrom_known;
  svn_revnum_t copyfrom_rev;
  const char *copyfrom_path;

  /* NOTE! Please update svn_fs_path_change2_create() when adding new
     fields here. */
} svn_fs_path_change2_t;


/** Similar to #svn_fs_path_change2_t, but without kind and copyfrom
 * information.
 *
 * @deprecated Provided for backwards compatibility with the 1.5 API.
 */

typedef struct svn_fs_path_change_t
{
  /** node revision id of changed path */
  const svn_fs_id_t *node_rev_id;

  /** kind of change */
  svn_fs_path_change_kind_t change_kind;

  /** were there text mods? */
  svn_boolean_t text_mod;

  /** were there property mods? */
  svn_boolean_t prop_mod;

} svn_fs_path_change_t;

/**
 * Allocate an #svn_fs_path_change2_t structure in @a pool, initialize and
 * return it.
 *
 * Set the @c node_rev_id field of the created struct to @a node_rev_id, and
 * @c change_kind to @a change_kind.  Set all other fields to their
 * @c _unknown, @c NULL or invalid value, respectively.
 *
 * @since New in 1.6.
 */
svn_fs_path_change2_t *
svn_fs_path_change2_create(const svn_fs_id_t *node_rev_id,
                           svn_fs_path_change_kind_t change_kind,
                           apr_pool_t *pool);

/** Determine what has changed under a @a root.
 *
 * Allocate and return a hash @a *changed_paths2_p containing descriptions
 * of the paths changed under @a root.  The hash is keyed with
 * <tt>const char *</tt> paths, and has #svn_fs_path_change2_t * values.
 *
 * Callers can assume that this function takes time proportional to
 * the amount of data output, and does not need to do tree crawls;
 * however, it is possible that some of the @c node_kind fields in the
 * #svn_fs_path_change2_t * values will be #svn_node_unknown or
 * that and some of the @c copyfrom_known fields will be FALSE.
 *
 * Use @a pool for all allocations, including the hash and its values.
 *
 * @since New in 1.6.
 */
svn_error_t *
svn_fs_paths_changed2(apr_hash_t **changed_paths2_p,
                      svn_fs_root_t *root,
                      apr_pool_t *pool);


/** Same as svn_fs_paths_changed2(), only with #svn_fs_path_change_t * values
 * in the hash (and thus no kind or copyfrom data).
 *
 * @deprecated Provided for backward compatibility with the 1.5 API.
 */
SVN_DEPRECATED
svn_error_t *
svn_fs_paths_changed(apr_hash_t **changed_paths_p,
                     svn_fs_root_t *root,
                     apr_pool_t *pool);

/** @} */


/* Operations appropriate to all kinds of nodes.  */

/** Set @a *kind_p to the type of node present at @a path under @a
 * root.  If @a path does not exist under @a root, set @a *kind_p to
 * #svn_node_none.  Use @a pool for temporary allocation.
 */
svn_error_t *
svn_fs_check_path(svn_node_kind_t *kind_p,
                  svn_fs_root_t *root,
                  const char *path,
                  apr_pool_t *pool);


/** An opaque node history object. */
typedef struct svn_fs_history_t svn_fs_history_t;


/** Set @a *history_p to an opaque node history object which
 * represents @a path under @a root.  @a root must be a revision root.
 * Use @a pool for all allocations.
 */
svn_error_t *
svn_fs_node_history(svn_fs_history_t **history_p,
                    svn_fs_root_t *root,
                    const char *path,
                    apr_pool_t *pool);


/** Set @a *prev_history_p to an opaque node history object which
 * represents the previous (or "next oldest") interesting history
 * location for the filesystem node represented by @a history, or @c
 * NULL if no such previous history exists.  If @a cross_copies is @c
 * FALSE, also return @c NULL if stepping backwards in history to @a
 * *prev_history_p would cross a filesystem copy operation.
 *
 * @note If this is the first call to svn_fs_history_prev() for the @a
 * history object, it could return a history object whose location is
 * the same as the original.  This will happen if the original
 * location was an interesting one (where the node was modified, or
 * took place in a copy event).  This behavior allows looping callers
 * to avoid the calling svn_fs_history_location() on the object
 * returned by svn_fs_node_history(), and instead go ahead and begin
 * calling svn_fs_history_prev().
 *
 * @note This function uses node-id ancestry alone to determine
 * modifiedness, and therefore does NOT claim that in any of the
 * returned revisions file contents changed, properties changed,
 * directory entries lists changed, etc.
 *
 * @note The revisions returned for @a path will be older than or
 * the same age as the revision of that path in @a root.  That is, if
 * @a root is a revision root based on revision X, and @a path was
 * modified in some revision(s) younger than X, those revisions
 * younger than X will not be included for @a path.  */
svn_error_t *
svn_fs_history_prev(svn_fs_history_t **prev_history_p,
                    svn_fs_history_t *history,
                    svn_boolean_t cross_copies,
                    apr_pool_t *pool);


/** Set @a *path and @a *revision to the path and revision,
 * respectively, of the @a history object.  Use @a pool for all
 * allocations.
 */
svn_error_t *
svn_fs_history_location(const char **path,
                        svn_revnum_t *revision,
                        svn_fs_history_t *history,
                        apr_pool_t *pool);


/** Set @a *is_dir to @c TRUE iff @a path in @a root is a directory.
 * Do any necessary temporary allocation in @a pool.
 */
svn_error_t *
svn_fs_is_dir(svn_boolean_t *is_dir,
              svn_fs_root_t *root,
              const char *path,
              apr_pool_t *pool);


/** Set @a *is_file to @c TRUE iff @a path in @a root is a file.
 * Do any necessary temporary allocation in @a pool.
 */
svn_error_t *
svn_fs_is_file(svn_boolean_t *is_file,
               svn_fs_root_t *root,
               const char *path,
               apr_pool_t *pool);


/** Get the id of a node.
 *
 * Set @a *id_p to the node revision ID of @a path in @a root, allocated in
 * @a pool.
 *
 * If @a root is the root of a transaction, keep in mind that other
 * changes to the transaction can change which node @a path refers to,
 * and even whether the path exists at all.
 */
svn_error_t *
svn_fs_node_id(const svn_fs_id_t **id_p,
               svn_fs_root_t *root,
               const char *path,
               apr_pool_t *pool);

/** Set @a *revision to the revision in which @a path under @a root was
 * created.  Use @a pool for any temporary allocations.  @a *revision will
 * be set to #SVN_INVALID_REVNUM for uncommitted nodes (i.e. modified nodes
 * under a transaction root).  Note that the root of an unmodified transaction
 * is not itself considered to be modified; in that case, return the revision
 * upon which the transaction was based.
 */
svn_error_t *
svn_fs_node_created_rev(svn_revnum_t *revision,
                        svn_fs_root_t *root,
                        const char *path,
                        apr_pool_t *pool);

/** Set @a *revision to the revision in which the line of history
 * represented by @a path under @a root originated.  Use @a pool for
 * any temporary allocations.  If @a root is a transaction root, @a
 * *revision will be set to #SVN_INVALID_REVNUM for any nodes newly
 * added in that transaction (brand new files or directories created
 * using #svn_fs_make_dir or #svn_fs_make_file).
 *
 * @since New in 1.5.
 */
svn_error_t *
svn_fs_node_origin_rev(svn_revnum_t *revision,
                       svn_fs_root_t *root,
                       const char *path,
                       apr_pool_t *pool);

/** Set @a *created_path to the path at which @a path under @a root was
 * created.  Use @a pool for all allocations.  Callers may use this
 * function in conjunction with svn_fs_node_created_rev() to perform a
 * reverse lookup of the mapping of (path, revision) -> node-id that
 * svn_fs_node_id() performs.
 */
svn_error_t *
svn_fs_node_created_path(const char **created_path,
                         svn_fs_root_t *root,
                         const char *path,
                         apr_pool_t *pool);


/** Set @a *value_p to the value of the property named @a propname of
 * @a path in @a root.  If the node has no property by that name, set
 * @a *value_p to zero.  Allocate the result in @a pool.
 */
svn_error_t *
svn_fs_node_prop(svn_string_t **value_p,
                 svn_fs_root_t *root,
                 const char *path,
                 const char *propname,
                 apr_pool_t *pool);


/** Set @a *table_p to the entire property list of @a path in @a root,
 * as an APR hash table allocated in @a pool.  The resulting table maps
 * property names to pointers to #svn_string_t objects containing the
 * property value.
 */
svn_error_t *
svn_fs_node_proplist(apr_hash_t **table_p,
                     svn_fs_root_t *root,
                     const char *path,
                     apr_pool_t *pool);


/** Change a node's property's value, or add/delete a property.
 *
 * - @a root and @a path indicate the node whose property should change.
 *   @a root must be the root of a transaction, not the root of a revision.
 * - @a name is the name of the property to change.
 * - @a value is the new value of the property, or zero if the property should
 *   be removed altogether.
 * Do any necessary temporary allocation in @a pool.
 */
svn_error_t *
svn_fs_change_node_prop(svn_fs_root_t *root,
                        const char *path,
                        const char *name,
                        const svn_string_t *value,
                        apr_pool_t *pool);


/** Determine if the properties of two path/root combinations are different.
 *
 * Set @a *changed_p to 1 if the properties at @a path1 under @a root1 differ
 * from those at @a path2 under @a root2, or set it to 0 if they are the
 * same.  Both paths must exist under their respective roots, and both
 * roots must be in the same filesystem.
 */
svn_error_t *
svn_fs_props_changed(svn_boolean_t *changed_p,
                     svn_fs_root_t *root1,
                     const char *path1,
                     svn_fs_root_t *root2,
                     const char *path2,
                     apr_pool_t *pool);


/** Discover a node's copy ancestry, if any.
 *
 * If the node at @a path in @a root was copied from some other node, set
 * @a *rev_p and @a *path_p to the revision and path (expressed as an
 * absolute filesystem path) of the other node, allocating @a *path_p
 * in @a pool.
 *
 * Else if there is no copy ancestry for the node, set @a *rev_p to
 * #SVN_INVALID_REVNUM and @a *path_p to NULL.
 *
 * If an error is returned, the values of @a *rev_p and @a *path_p are
 * undefined, but otherwise, if one of them is set as described above,
 * you may assume the other is set correspondingly.
 *
 * @a root may be a revision root or a transaction root.
 *
 * Notes:
 *    - Copy ancestry does not descend.  After copying directory D to
 *      E, E will have copy ancestry referring to D, but E's children
 *      may not.  See also svn_fs_copy().
 *
 *    - Copy ancestry *under* a copy is preserved.  That is, if you
 *      copy /A/D/G/pi to /A/D/G/pi2, and then copy /A/D/G to /G, then
 *      /G/pi2 will still have copy ancestry pointing to /A/D/G/pi.
 *      We don't know if this is a feature or a bug yet; if it turns
 *      out to be a bug, then the fix is to make svn_fs_copied_from()
 *      observe the following logic, which currently callers may
 *      choose to follow themselves: if node X has copy history, but
 *      its ancestor A also has copy history, then you may ignore X's
 *      history if X's revision-of-origin is earlier than A's --
 *      because that would mean that X's copy history was preserved in
 *      a copy-under-a-copy scenario.  If X's revision-of-origin is
 *      the same as A's, then it was copied under A during the same
 *      transaction that created A.  (X's revision-of-origin cannot be
 *      greater than A's, if X has copy history.)  @todo See how
 *      people like this, it can always be hidden behind the curtain
 *      if necessary.
 *
 *    - Copy ancestry is not stored as a regular subversion property
 *      because it is not inherited.  Copying foo to bar results in a
 *      revision of bar with copy ancestry; but committing a text
 *      change to bar right after that results in a new revision of
 *      bar without copy ancestry.
 */
svn_error_t *
svn_fs_copied_from(svn_revnum_t *rev_p,
                   const char **path_p,
                   svn_fs_root_t *root,
                   const char *path,
                   apr_pool_t *pool);


/** Set @a *root_p and @a *path_p to the revision root and path of the
 * destination of the most recent copy event that caused @a path to
 * exist where it does in @a root, or to NULL if no such copy exists.
 *
 * @a *path_p might be a parent of @a path, rather than @a path
 * itself.  However, it will always be the deepest relevant path.
 * That is, if a copy occurs underneath another copy in the same txn,
 * this function makes sure to set @a *path_p to the longest copy
 * destination path that is still a parent of or equal to @a path.
 *
 * Values returned in @a *root_p and @a *path_p will be allocated
 * from @a pool.
 *
 * @since New in 1.3.
 */
svn_error_t *
svn_fs_closest_copy(svn_fs_root_t **root_p,
                    const char **path_p,
                    svn_fs_root_t *root,
                    const char *path,
                    apr_pool_t *pool);


/** Retrieve mergeinfo for multiple nodes.
 *
 * @a *catalog is a catalog for @a paths.  It will never be @c NULL,
 * but may be empty.
 *
 * @a root is revision root to use when looking up paths.
 *
 * @a paths are the paths you are requesting information for.
 *
 * @a inherit indicates whether to retrieve explicit,
 * explicit-or-inherited, or only inherited mergeinfo.
 *
 * If @a adjust_inherited_mergeinfo is @c TRUE, then any inherited
 * mergeinfo returned in @a *catalog is normalized to represent the
 * inherited mergeinfo on the path which inherits it.  If
 * @a adjust_inherited_mergeinfo is @c FALSE, then any inherited
 * mergeinfo is the raw explicit mergeinfo from the nearest parent
 * of the path with explicit mergeinfo, unadjusted for the path-wise
 * difference between the path and its parent.  This may include
 * non-inheritable mergeinfo.
 *
 * If @a include_descendants is TRUE, then additionally return the
 * mergeinfo for any descendant of any element of @a paths which has
 * the #SVN_PROP_MERGEINFO property explicitly set on it.  (Note
 * that inheritance is only taken into account for the elements in @a
 * paths; descendants of the elements in @a paths which get their
 * mergeinfo via inheritance are not included in @a *catalog.)
 *
 * Allocate @a *catalog in result_pool.  Do any necessary temporary
 * allocations in @a scratch_pool.
 *
 * @since New in 1.8.
 */
svn_error_t *
svn_fs_get_mergeinfo2(svn_mergeinfo_catalog_t *catalog,
                      svn_fs_root_t *root,
                      const apr_array_header_t *paths,
                      svn_mergeinfo_inheritance_t inherit,
                      svn_boolean_t include_descendants,
                      svn_boolean_t adjust_inherited_mergeinfo,
                      apr_pool_t *result_pool,
                      apr_pool_t *scratch_pool);

/**
 * Same as svn_fs_get_mergeinfo2(), but with @a adjust_inherited_mergeinfo
 * set always set to @c TRUE and with only one pool.
 *
 * @deprecated Provided for backward compatibility with the 1.5 API.
 */
SVN_DEPRECATED
svn_error_t *
svn_fs_get_mergeinfo(svn_mergeinfo_catalog_t *catalog,
                     svn_fs_root_t *root,
                     const apr_array_header_t *paths,
                     svn_mergeinfo_inheritance_t inherit,
                     svn_boolean_t include_descendants,
                     apr_pool_t *pool);

/** Merge changes between two nodes into a third node.
 *
 * Given nodes @a source and @a target, and a common ancestor @a ancestor,
 * modify @a target to contain all the changes made between @a ancestor and
 * @a source, as well as the changes made between @a ancestor and @a target.
 * @a target_root must be the root of a transaction, not a revision.
 *
 * @a source, @a target, and @a ancestor are generally directories; this
 * function recursively merges the directories' contents.  If they are
 * files, this function simply returns an error whenever @a source,
 * @a target, and @a ancestor are all distinct node revisions.
 *
 * If there are differences between @a ancestor and @a source that conflict
 * with changes between @a ancestor and @a target, this function returns an
 * #SVN_ERR_FS_CONFLICT error.
 *
 * If the merge is successful, @a target is left in the merged state, and
 * the base root of @a target's txn is set to the root node of @a source.
 * If an error is returned (whether for conflict or otherwise), @a target
 * is left unaffected.
 *
 * If @a conflict_p is non-NULL, then: a conflict error sets @a *conflict_p
 * to the name of the node in @a target which couldn't be merged,
 * otherwise, success sets @a *conflict_p to NULL.
 *
 * Do any necessary temporary allocation in @a pool.
 */
svn_error_t *
svn_fs_merge(const char **conflict_p,
             svn_fs_root_t *source_root,
             const char *source_path,
             svn_fs_root_t *target_root,
             const char *target_path,
             svn_fs_root_t *ancestor_root,
             const char *ancestor_path,
             apr_pool_t *pool);



/* Directories.  */


/** The type of a Subversion directory entry.  */
typedef struct svn_fs_dirent_t
{

  /** The name of this directory entry.  */
  const char *name;

  /** The node revision ID it names.  */
  const svn_fs_id_t *id;

  /** The node kind. */
  svn_node_kind_t kind;

} svn_fs_dirent_t;


/** Set @a *entries_p to a newly allocated APR hash table containing the
 * entries of the directory at @a path in @a root.  The keys of the table
 * are entry names, as byte strings, excluding the final NULL
 * character; the table's values are pointers to #svn_fs_dirent_t
 * structures.  Allocate the table and its contents in @a pool.
 */
svn_error_t *
svn_fs_dir_entries(apr_hash_t **entries_p,
                   svn_fs_root_t *root,
                   const char *path,
                   apr_pool_t *pool);


/** Create a new directory named @a path in @a root.  The new directory has
 * no entries, and no properties.  @a root must be the root of a transaction,
 * not a revision.
 *
 * Do any necessary temporary allocation in @a pool.
 */
svn_error_t *
svn_fs_make_dir(svn_fs_root_t *root,
                const char *path,
                apr_pool_t *pool);


/** Delete the node named @a path in @a root.  If the node being deleted is
 * a directory, its contents will be deleted recursively.  @a root must be
 * the root of a transaction, not of a revision.  Use @a pool for
 * temporary allocation.
 *
 * If return #SVN_ERR_FS_NO_SUCH_ENTRY, then the basename of @a path is
 * missing from its parent, that is, the final target of the deletion
 * is missing.
 *
 * Attempting to remove the root dir also results in an error,
 * #SVN_ERR_FS_ROOT_DIR, even if the dir is empty.
 */
svn_error_t *
svn_fs_delete(svn_fs_root_t *root,
              const char *path,
              apr_pool_t *pool);


/** Create a copy of @a from_path in @a from_root named @a to_path in
 * @a to_root.  If @a from_path in @a from_root is a directory, copy the
 * tree it refers to recursively.
 *
 * The copy will remember its source; use svn_fs_copied_from() to
 * access this information.
 *
 * @a to_root must be the root of a transaction; @a from_root must be the
 * root of a revision.  (Requiring @a from_root to be the root of a
 * revision makes the implementation trivial: there is no detectable
 * difference (modulo node revision ID's) between copying @a from and
 * simply adding a reference to it.  So the operation takes place in
 * constant time.  However, there's no reason not to extend this to
 * mutable nodes --- it's just more code.)  Further, @a to_root and @a
 * from_root must represent the same filesystem.
 *
 * @note To do a copy without preserving copy history, use
 * svn_fs_revision_link().
 *
 * Do any necessary temporary allocation in @a pool.
 */
svn_error_t *
svn_fs_copy(svn_fs_root_t *from_root,
            const char *from_path,
            svn_fs_root_t *to_root,
            const char *to_path,
            apr_pool_t *pool);


/** Like svn_fs_copy(), but doesn't record copy history, and preserves
 * the PATH.  You cannot use svn_fs_copied_from() later to find out
 * where this copy came from.
 *
 * Use svn_fs_revision_link() in situations where you don't care
 * about the copy history, and where @a to_path and @a from_path are
 * the same, because it is cheaper than svn_fs_copy().
 */
svn_error_t *
svn_fs_revision_link(svn_fs_root_t *from_root,
                     svn_fs_root_t *to_root,
                     const char *path,
                     apr_pool_t *pool);

/* Files.  */

/** Set @a *length_p to the length of the file @a path in @a root, in bytes.
 * Do any necessary temporary allocation in @a pool.
 */
svn_error_t *
svn_fs_file_length(svn_filesize_t *length_p,
                   svn_fs_root_t *root,
                   const char *path,
                   apr_pool_t *pool);


/** Set @a *checksum to the checksum of type @a kind for the file @a path.
 * @a *checksum will be allocated out of @a pool, which will also be used
 * for temporary allocations.
 *
 * If the filesystem does not have a prerecorded checksum of @a kind for
 * @a path, and @a force is not TRUE, do not calculate a checksum
 * dynamically, just put NULL into @a checksum.  (By convention, the NULL
 * checksum is considered to match any checksum.)
 *
 * Notes:
 *
 * You might wonder, why do we only provide this interface for file
 * contents, and not for properties or directories?
 *
 * The answer is that property lists and directory entry lists are
 * essentially data structures, not text.  We serialize them for
 * transmission, but there is no guarantee that the consumer will
 * parse them into the same form, or even the same order, as the
 * producer.  It's difficult to find a checksumming method that
 * reaches the same result given such variation in input.  (I suppose
 * we could calculate an independent MD5 sum for each propname and
 * value, and XOR them together; same with directory entry names.
 * Maybe that's the solution?)  Anyway, for now we punt.  The most
 * important data, and the only data that goes through svndiff
 * processing, is file contents, so that's what we provide
 * checksumming for.
 *
 * Internally, of course, the filesystem checksums everything, because
 * it has access to the lowest level storage forms: strings behind
 * representations.
 *
 * @since New in 1.6.
 */
svn_error_t *
svn_fs_file_checksum(svn_checksum_t **checksum,
                     svn_checksum_kind_t kind,
                     svn_fs_root_t *root,
                     const char *path,
                     svn_boolean_t force,
                     apr_pool_t *pool);

/**
 * Same as svn_fs_file_checksum(), only always put the MD5 checksum of file
 * @a path into @a digest, which should point to @c APR_MD5_DIGESTSIZE bytes
 * of storage.  If the checksum doesn't exist, put all 0's into @a digest.
 *
 * @deprecated Provided for backward compatibility with the 1.5 API.
 */
SVN_DEPRECATED
svn_error_t *
svn_fs_file_md5_checksum(unsigned char digest[],
                         svn_fs_root_t *root,
                         const char *path,
                         apr_pool_t *pool);


/** Set @a *contents to a readable generic stream that will yield the
 * contents of the file @a path in @a root.  Allocate the stream in
 * @a pool.  You can only use @a *contents for as long as the underlying
 * filesystem is open.  If @a path is not a file, return
 * #SVN_ERR_FS_NOT_FILE.
 *
 * If @a root is the root of a transaction, it is possible that the
 * contents of the file @a path will change between calls to
 * svn_fs_file_contents().  In that case, the result of reading from
 * @a *contents is undefined.
 *
 * ### @todo kff: I am worried about lifetime issues with this pool vs
 * the trail created farther down the call stack.  Trace this function
 * to investigate...
 */
svn_error_t *
svn_fs_file_contents(svn_stream_t **contents,
                     svn_fs_root_t *root,
                     const char *path,
                     apr_pool_t *pool);

/**
 * Callback function type used with svn_fs_try_process_file_contents()
 * that delivers the immutable, non-NULL @a contents of @a len bytes.
 * @a baton is an implementation-specific closure.
 *
 * Use @a scratch_pool for allocations.
 *
 * @since New in 1.8.
 */
typedef svn_error_t *
(*svn_fs_process_contents_func_t)(const unsigned char *contents,
                                  apr_size_t len,
                                  void *baton,
                                  apr_pool_t *scratch_pool);

/** Efficiently deliver the contents of the file @a path in @a root
 * via @a processor (with @a baton), setting @a *success to @c TRUE
 * upon doing so.  Use @a pool for allocations.
 *
 * This function is intended to support zero copy data processing.  It may
 * not be implemented for all data backends or not applicable for certain
 * content.  In that case, @a *success will always be @c FALSE.  Also, this
 * is a best-effort function which means that there is no guarantee that
 * @a processor gets called at all for some content.
 *
 * @note @a processor is expected to be relatively short function with
 * at most O(content size) runtime.
 * 
 * @since New in 1.8.
 */
svn_error_t *
svn_fs_try_process_file_contents(svn_boolean_t *success,
                                 svn_fs_root_t *root,
                                 const char *path,
                                 svn_fs_process_contents_func_t processor,
                                 void* baton,
                                 apr_pool_t *pool);

/** Create a new file named @a path in @a root.  The file's initial contents
 * are the empty string, and it has no properties.  @a root must be the
 * root of a transaction, not a revision.
 *
 * Do any necessary temporary allocation in @a pool.
 */
svn_error_t *
svn_fs_make_file(svn_fs_root_t *root,
                 const char *path,
                 apr_pool_t *pool);


/** Apply a text delta to the file @a path in @a root.  @a root must be the
 * root of a transaction, not a revision.
 *
 * Set @a *contents_p to a function ready to receive text delta windows
 * describing how to change the file's contents, relative to its
 * current contents.  Set @a *contents_baton_p to a baton to pass to
 * @a *contents_p.
 *
 * If @a path does not exist in @a root, return an error.  (You cannot use
 * this routine to create new files;  use svn_fs_make_file() to create
 * an empty file first.)
 *
 * @a base_checksum is the hex MD5 digest for the base text against
 * which the delta is to be applied; it is ignored if NULL, and may be
 * ignored even if not NULL.  If it is not ignored, it must match the
 * checksum of the base text against which svndiff data is being
 * applied; if not, svn_fs_apply_textdelta() or the @a *contents_p call
 * which detects the mismatch will return the error
 * #SVN_ERR_CHECKSUM_MISMATCH (if there is no base text, there may
 * still be an error if @a base_checksum is neither NULL nor the
 * checksum of the empty string).
 *
 * @a result_checksum is the hex MD5 digest for the fulltext that
 * results from this delta application.  It is ignored if NULL, but if
 * not NULL, it must match the checksum of the result; if it does not,
 * then the @a *contents_p call which detects the mismatch will return
 * the error #SVN_ERR_CHECKSUM_MISMATCH.
 *
 * The caller must send all delta windows including the terminating
 * NULL window to @a *contents_p before making further changes to the
 * transaction.
 *
 * Do temporary allocation in @a pool.
 */
svn_error_t *
svn_fs_apply_textdelta(svn_txdelta_window_handler_t *contents_p,
                       void **contents_baton_p,
                       svn_fs_root_t *root,
                       const char *path,
                       const char *base_checksum,
                       const char *result_checksum,
                       apr_pool_t *pool);


/** Write data directly to the file @a path in @a root.  @a root must be the
 * root of a transaction, not a revision.
 *
 * Set @a *contents_p to a stream ready to receive full textual data.
 * When the caller closes this stream, the data replaces the previous
 * contents of the file.  The caller must write all file data and close
 * the stream before making further changes to the transaction.
 *
 * If @a path does not exist in @a root, return an error.  (You cannot use
 * this routine to create new files;  use svn_fs_make_file() to create
 * an empty file first.)
 *
 * @a result_checksum is the hex MD5 digest for the final fulltext
 * written to the stream.  It is ignored if NULL, but if not null, it
 * must match the checksum of the result; if it does not, then the @a
 * *contents_p call which detects the mismatch will return the error
 * #SVN_ERR_CHECKSUM_MISMATCH.
 *
 * Do any necessary temporary allocation in @a pool.
 *
 * ### This is like svn_fs_apply_textdelta(), but takes the text
 * straight.  It is currently used only by the loader, see
 * libsvn_repos/load.c.  It should accept a checksum, of course, which
 * would come from an (optional) header in the dump file.  See
 * http://subversion.tigris.org/issues/show_bug.cgi?id=1102 for more.
 */
svn_error_t *
svn_fs_apply_text(svn_stream_t **contents_p,
                  svn_fs_root_t *root,
                  const char *path,
                  const char *result_checksum,
                  apr_pool_t *pool);


/** Check if the contents of two root/path combos have changed.
 *
 * Set @a *changed_p to 1 if the contents at @a path1 under @a root1 differ
 * from those at @a path2 under @a root2, or set it to 0 if they are the
 * same.  Both paths must exist under their respective roots, and both
 * roots must be in the same filesystem.
 */
svn_error_t *
svn_fs_contents_changed(svn_boolean_t *changed_p,
                        svn_fs_root_t *root1,
                        const char *path1,
                        svn_fs_root_t *root2,
                        const char *path2,
                        apr_pool_t *pool);



/* Filesystem revisions.  */


/** Set @a *youngest_p to the number of the youngest revision in filesystem
 * @a fs.  Use @a pool for all temporary allocation.
 *
 * The oldest revision in any filesystem is numbered zero.
 */
svn_error_t *
svn_fs_youngest_rev(svn_revnum_t *youngest_p,
                    svn_fs_t *fs,
                    apr_pool_t *pool);


/**
 * Return filesystem format information for @a fs.
 *
 * Set @a *fs_format to the filesystem format number of @a fs, which is
 * an integer that increases when incompatible changes are made (such as
 * by #svn_fs_upgrade).
 *
 * Set @a *supports_version to the version number of the minimum Subversion GA
 * release that can read and write @a fs.
 *
 * @see svn_repos_info_format()
 *
 * @since New in 1.8.
 */
svn_error_t *
svn_fs_info_format(int *fs_format,
                   svn_version_t **supports_version,
                   svn_fs_t *fs,
                   apr_pool_t *result_pool,
                   apr_pool_t *scratch_pool);

/**
 * Return a list of admin-serviceable config files for @a fs.  @a *files
 * will be set to an array containing paths as C strings.
 *
 * @since New in 1.8.
 */
svn_error_t *
svn_fs_info_config_files(apr_array_header_t **files,
                         svn_fs_t *fs,
                         apr_pool_t *result_pool,
                         apr_pool_t *scratch_pool);



/** Provide filesystem @a fs the opportunity to compress storage relating to
 * associated with  @a revision in filesystem @a fs.  Use @a pool for all
 * allocations.
 *
 * @note This can be a time-consuming process, depending the breadth
 * of the changes made in @a revision, and the depth of the history of
 * those changed paths.  This may also be a no op.
 */
svn_error_t *
svn_fs_deltify_revision(svn_fs_t *fs,
                        svn_revnum_t revision,
                        apr_pool_t *pool);


/** Set @a *value_p to the value of the property named @a propname on
 * revision @a rev in the filesystem @a fs.  If @a rev has no property by
 * that name, set @a *value_p to zero.  Allocate the result in @a pool.
 */
svn_error_t *
svn_fs_revision_prop(svn_string_t **value_p,
                     svn_fs_t *fs,
                     svn_revnum_t rev,
                     const char *propname,
                     apr_pool_t *pool);


/** Set @a *table_p to the entire property list of revision @a rev in
 * filesystem @a fs, as an APR hash table allocated in @a pool.  The table
 * maps <tt>char *</tt> property names to #svn_string_t * values; the names
 * and values are allocated in @a pool.
 */
svn_error_t *
svn_fs_revision_proplist(apr_hash_t **table_p,
                         svn_fs_t *fs,
                         svn_revnum_t rev,
                         apr_pool_t *pool);


/** Change a revision's property's value, or add/delete a property.
 *
 * - @a fs is a filesystem, and @a rev is the revision in that filesystem
 *   whose property should change.
 * - @a name is the name of the property to change.
 * - if @a old_value_p is not @c NULL, then changing the property will fail with
 *   error #SVN_ERR_FS_PROP_BASEVALUE_MISMATCH if the present value of the
 *   property is not @a *old_value_p.  (This is an atomic test-and-set).
 *   @a *old_value_p may be @c NULL, representing that the property must be not
 *   already set.
 * - @a value is the new value of the property, or zero if the property should
 *   be removed altogether.
 *
 * Note that revision properties are non-historied --- you can change
 * them after the revision has been committed.  They are not protected
 * via transactions.
 *
 * Do any necessary temporary allocation in @a pool.
 *
 * @since New in 1.7.
 */
svn_error_t *
svn_fs_change_rev_prop2(svn_fs_t *fs,
                        svn_revnum_t rev,
                        const char *name,
                        const svn_string_t *const *old_value_p,
                        const svn_string_t *value,
                        apr_pool_t *pool);


/**
 * Similar to svn_fs_change_rev_prop2(), but with @a old_value_p passed as
 * @c NULL.
 *
 * @deprecated Provided for backward compatibility with the 1.6 API.
 */
SVN_DEPRECATED
svn_error_t *
svn_fs_change_rev_prop(svn_fs_t *fs,
                       svn_revnum_t rev,
                       const char *name,
                       const svn_string_t *value,
                       apr_pool_t *pool);



/* Computing deltas.  */


/** Set @a *stream_p to a pointer to a delta stream that will turn the
 * contents of the file @a source into the contents of the file @a target.
 * If @a source_root is zero, use a file with zero length as the source.
 *
 * This function does not compare the two files' properties.
 *
 * Allocate @a *stream_p, and do any necessary temporary allocation, in
 * @a pool.
 */
svn_error_t *
svn_fs_get_file_delta_stream(svn_txdelta_stream_t **stream_p,
                             svn_fs_root_t *source_root,
                             const char *source_path,
                             svn_fs_root_t *target_root,
                             const char *target_path,
                             apr_pool_t *pool);



/* UUID manipulation. */

/** Populate @a *uuid with the UUID associated with @a fs.  Allocate
    @a *uuid in @a pool.  */
svn_error_t *
svn_fs_get_uuid(svn_fs_t *fs,
                const char **uuid,
                apr_pool_t *pool);


/** If not @c NULL, associate @a *uuid with @a fs.  Otherwise (if @a
 * uuid is @c NULL), generate a new UUID for @a fs.  Use @a pool for
 * any scratch work.
 */
svn_error_t *
svn_fs_set_uuid(svn_fs_t *fs,
                const char *uuid,
                apr_pool_t *pool);


/* Non-historical properties.  */

/* [[Yes, do tell.]] */



/** @defgroup svn_fs_locks Filesystem locks
 * @{
 * @since New in 1.2. */

/** A lock represents one user's exclusive right to modify a path in a
 * filesystem.  In order to create or destroy a lock, a username must
 * be associated with the filesystem's access context (see
 * #svn_fs_access_t).
 *
 * When a lock is created, a 'lock-token' is returned.  The lock-token
 * is a unique URI that represents the lock (treated as an opaque
 * string by the client), and is required to make further use of the
 * lock (including removal of the lock.)  A lock-token can also be
 * queried to return a svn_lock_t structure that describes the details
 * of the lock.  lock-tokens must not contain any newline character,
 * mainly due to the serialization for tokens for pre-commit hook.
 *
 * Locks are not secret; anyone can view existing locks in a
 * filesystem.  Locks are not omnipotent: they can broken and stolen
 * by people who don't "own" the lock.  (Though admins can tailor a
 * custom break/steal policy via libsvn_repos pre-lock hook script.)
 *
 * Locks can be created with an optional expiration date.  If a lock
 * has an expiration date, then the act of fetching/reading it might
 * cause it to automatically expire, returning either nothing or an
 * expiration error (depending on the API).
 */


/** Lock @a path in @a fs, and set @a *lock to a lock
 * representing the new lock, allocated in @a pool.
 *
 * @warning You may prefer to use svn_repos_fs_lock() instead,
 * which see.
 *
 * @a fs must have a username associated with it (see
 * #svn_fs_access_t), else return #SVN_ERR_FS_NO_USER.  Set the
 * 'owner' field in the new lock to the fs username.
 *
 * @a comment is optional: it's either an xml-escapable UTF8 string
 * which describes the lock, or it is @c NULL.
 *
 * @a is_dav_comment describes whether the comment was created by a
 * generic DAV client; only mod_dav_svn's autoversioning feature needs
 * to use it.  If in doubt, pass 0.
 *
 * If path is already locked, then return #SVN_ERR_FS_PATH_ALREADY_LOCKED,
 * unless @a steal_lock is TRUE, in which case "steal" the existing
 * lock, even if the FS access-context's username does not match the
 * current lock's owner: delete the existing lock on @a path, and
 * create a new one.
 *
 * @a token is a lock token such as can be generated using
 * svn_fs_generate_lock_token() (indicating that the caller wants to
 * dictate the lock token used), or it is @c NULL (indicating that the
 * caller wishes to have a new token generated by this function).  If
 * @a token is not @c NULL, and represents an existing lock, then @a
 * path must match the path associated with that existing lock.
 *
 * If @a expiration_date is zero, then create a non-expiring lock.
 * Else, the lock will expire at @a expiration_date.
 *
 * If @a current_rev is a valid revnum, then do an out-of-dateness
 * check.  If the revnum is less than the last-changed-revision of @a
 * path (or if @a path doesn't exist in HEAD), return
 * #SVN_ERR_FS_OUT_OF_DATE.
 *
 * @note At this time, only files can be locked.
 */
svn_error_t *
svn_fs_lock(svn_lock_t **lock,
            svn_fs_t *fs,
            const char *path,
            const char *token,
            const char *comment,
            svn_boolean_t is_dav_comment,
            apr_time_t expiration_date,
            svn_revnum_t current_rev,
            svn_boolean_t steal_lock,
            apr_pool_t *pool);


/** Generate a unique lock-token using @a fs. Return in @a *token,
 * allocated in @a pool.
 *
 * This can be used in to populate lock->token before calling
 * svn_fs_attach_lock().
 */
svn_error_t *
svn_fs_generate_lock_token(const char **token,
                           svn_fs_t *fs,
                           apr_pool_t *pool);


/** Remove the lock on @a path represented by @a token in @a fs.
 *
 * If @a token doesn't point to a lock, return #SVN_ERR_FS_BAD_LOCK_TOKEN.
 * If @a token points to an expired lock, return #SVN_ERR_FS_LOCK_EXPIRED.
 * If @a fs has no username associated with it, return #SVN_ERR_FS_NO_USER
 * unless @a break_lock is specified.
 *
 * If @a token points to a lock, but the username of @a fs's access
 * context doesn't match the lock's owner, return
 * #SVN_ERR_FS_LOCK_OWNER_MISMATCH.  If @a break_lock is TRUE, however, don't
 * return error;  allow the lock to be "broken" in any case.  In the latter
 * case, @a token shall be @c NULL.
 *
 * Use @a pool for temporary allocations.
 */
svn_error_t *
svn_fs_unlock(svn_fs_t *fs,
              const char *path,
              const char *token,
              svn_boolean_t break_lock,
              apr_pool_t *pool);


/** If @a path is locked in @a fs, set @a *lock to an svn_lock_t which
 *  represents the lock, allocated in @a pool.
 *
 * If @a path is not locked, set @a *lock to NULL.
 */
svn_error_t *
svn_fs_get_lock(svn_lock_t **lock,
                svn_fs_t *fs,
                const char *path,
                apr_pool_t *pool);


/** The type of a lock discovery callback function.  @a baton is the
 * value specified in the call to svn_fs_get_locks(); the filesystem
 * passes it through to the callback.  @a lock is a lock structure.
 * @a pool is a temporary subpool for use by the callback
 * implementation -- it is cleared after invocation of the callback.
 */
typedef svn_error_t *(*svn_fs_get_locks_callback_t)(void *baton,
                                                    svn_lock_t *lock,
                                                    apr_pool_t *pool);


/** Report locks on or below @a path in @a fs using the @a
 * get_locks_func / @a get_locks_baton.  Use @a pool for necessary
 * allocations.
 *
 * @a depth limits the reported locks to those associated with paths
 * within the specified depth of @a path, and must be one of the
 * following values:  #svn_depth_empty, #svn_depth_files,
 * #svn_depth_immediates, or #svn_depth_infinity.
 *
 * If the @a get_locks_func callback implementation returns an error,
 * lock iteration will terminate and that error will be returned by
 * this function.
 *
 * @note Over the course of this function's invocation, locks might be
 * added, removed, or modified by concurrent processes.  Callers need
 * to anticipate and gracefully handle the transience of this
 * information.
 *
 * @since New in 1.7.
 */
svn_error_t *
svn_fs_get_locks2(svn_fs_t *fs,
                  const char *path,
                  svn_depth_t depth,
                  svn_fs_get_locks_callback_t get_locks_func,
                  void *get_locks_baton,
                  apr_pool_t *pool);

/** Similar to svn_fs_get_locks2(), but with @a depth always passed as
 * svn_depth_infinity, and with the following known problem (which is
 * not present in svn_fs_get_locks2()):
 *
 * @note On Berkeley-DB-backed filesystems in Subversion 1.6 and
 * prior, the @a get_locks_func callback will be invoked from within a
 * Berkeley-DB transaction trail.  Implementors of the callback are,
 * as a result, forbidden from calling any svn_fs API functions which
 * might themselves attempt to start a new Berkeley DB transaction
 * (which is most of this svn_fs API).  Yes, this is a nasty
 * implementation detail to have to be aware of.
 *
 * @deprecated Provided for backward compatibility with the 1.6 API.
 */
SVN_DEPRECATED
svn_error_t *
svn_fs_get_locks(svn_fs_t *fs,
                 const char *path,
                 svn_fs_get_locks_callback_t get_locks_func,
                 void *get_locks_baton,
                 apr_pool_t *pool);

/** @} */

/**
 * Append a textual list of all available FS modules to the stringbuf
 * @a output.  Third-party modules are only included if repository
 * access has caused them to be loaded.
 *
 * @since New in 1.2.
 */
svn_error_t *
svn_fs_print_modules(svn_stringbuf_t *output,
                     apr_pool_t *pool);


/** The kind of action being taken by 'pack'. */
typedef enum svn_fs_pack_notify_action_t
{
  /** packing of the shard has commenced */
  svn_fs_pack_notify_start = 0,

  /** packing of the shard is completed */
  svn_fs_pack_notify_end,

  /** packing of the shard revprops has commenced
      @since New in 1.7. */
  svn_fs_pack_notify_start_revprop,

  /** packing of the shard revprops has completed
      @since New in 1.7. */
  svn_fs_pack_notify_end_revprop

} svn_fs_pack_notify_action_t;

/** The type of a pack notification function.  @a shard is the shard being
 * acted upon; @a action is the type of action being performed.  @a baton is
 * the corresponding baton for the notification function, and @a pool can
 * be used for temporary allocations, but will be cleared between invocations.
 */
typedef svn_error_t *(*svn_fs_pack_notify_t)(void *baton,
                                             apr_int64_t shard,
                                             svn_fs_pack_notify_action_t action,
                                             apr_pool_t *pool);

/**
 * Possibly update the filesystem located in the directory @a path
 * to use disk space more efficiently.
 *
 * @since New in 1.6.
 */
svn_error_t *
svn_fs_pack(const char *db_path,
            svn_fs_pack_notify_t notify_func,
            void *notify_baton,
            svn_cancel_func_t cancel_func,
            void *cancel_baton,
            apr_pool_t *pool);


/**
 * Perform backend-specific data consistency and correctness validations
 * to the Subversion filesystem (mainly the meta-data) located in the
 * directory @a path.  Use @a scratch_pool for temporary allocations.
 *
 * @a start and @a end define the (minimum) range of revisions to check.
 * If @a start is #SVN_INVALID_REVNUM, it defaults to @c r0.  Likewise,
 * @a end will default to the current youngest repository revision when
 * given as #SVN_INVALID_REVNUM.  Since meta data checks may have to touch
 * other revisions as well, you may receive notifications for revisions
 * outside the specified range.   In fact, it is perfectly legal for a FS
 * implementation to always check all revisions.
 * 
 * Global invariants are only guaranteed to get verified when @a r0 has
 * been included in the range of revisions to check.
 *
 * The optional @a notify_func callback is only a general feedback that
 * the operation is still in process but may be called in random revisions
 * order and more than once for the same revision, i.e. r2, r1, r2 would
 * be a valid sequence.
 *
 * The optional @a cancel_func callback will be invoked as usual to allow
 * the user to preempt this potentially lengthy operation.
 *
 * @note You probably don't want to use this directly.  Take a look at
 * svn_repos_verify_fs2() instead, which does non-backend-specific
 * verifications as well.
 *
 * @note To ensure a full verification using all tests and covering all
 * revisions, you must call this function *and* #svn_fs_verify_rev.
 * 
 * @note Implementors, please do tests that can be done efficiently for
 * a single revision in #svn_fs_verify_root.  This function is meant for
 * global checks or tests that require an expensive context setup.
 *
 * @see svn_repos_verify_fs2()
 * @see svn_fs_verify_root()
 *
 * @since New in 1.8.
 */
svn_error_t *
svn_fs_verify(const char *path,
              svn_revnum_t start,
              svn_revnum_t end,
              svn_fs_progress_notify_func_t notify_func,
              void *notify_baton,
              svn_cancel_func_t cancel_func,
              void *cancel_baton,
              apr_pool_t *scratch_pool);

/**
 * Perform backend-specific data consistency and correctness validations
 * of @a root in the Subversion filesystem @a fs.  @a root is typically
 * a revision root (see svn_fs_revision_root()), but may be a
 * transaction root.  Use @a scratch_pool for temporary allocations.
 *
 * @note You probably don't want to use this directly.  Take a look at
 * svn_repos_verify_fs2() instead, which does non-backend-specific
 * verifications as well.
 *
 * @note To ensure a full verification using all available tests and
 * covering all revisions, you must call both this function and
 * #svn_fs_verify.
 *
 * @note Implementors, please perform tests that cannot be done
 * efficiently for a single revision in #svn_fs_verify.  This function
 * is intended for local checks that don't require an expensive context
 * setup.
 *
 * @see svn_repos_verify_fs2()
 * @see svn_fs_verify()
 *
 * @since New in 1.8.
 */
svn_error_t *
svn_fs_verify_root(svn_fs_root_t *root,
                   apr_pool_t *scratch_pool);

<<<<<<< HEAD
=======
/** @} */

/**
 * @defgroup fs_info Filesystem information subsystem
 * @{
 */

/**
 * A structure that provides some information about a filesystem.
 * Returned by svn_fs_info().
 *
 * @note Fields may be added to the end of this structure in future
 * versions.  Therefore, users shouldn't allocate structures of this
 * type, to preserve binary compatibility.
 *
 * @since New in 1.8.
 */
typedef struct svn_fs_info_t {

#if 0
  /* Potential future feature. */
  svn_boolean_t is_write_locked;
#endif

  /** Filesystem backend (#fs_type) -specific information.
   * @see SVN_FS_FSFS_INFO_* */
  apr_hash_t *fsap_info;

} svn_fs_info_t;

/**
 * Set @a *info to an info struct describing @a fs.
 *
 * @see #svn_fs_info_t
 *
 * @since New in 1.8.
 */
svn_error_t *
svn_fs_info(const svn_fs_info_t **info,
            svn_fs_t *fs,
            apr_pool_t *result_pool,
            apr_pool_t *scratch_pool);

/**
 * Return a duplicate of @a info, allocated in @a pool. No part of the new
 * structure will be shared with @a info.
 *
 * @since New in 1.8.
 */
svn_fs_info_t *
svn_fs_info_dup(const svn_fs_info_t *info,
                apr_pool_t *result_pool);

/** @name FSFS-specific #svn_fs_info_t information.
 * @since New in 1.8.
 * @{
 */

/** Value: shard size (as int), or 0 if the filesystem is
 * not currently sharded. */
#define SVN_FS_FSFS_INFO_SHARDED "sharded"

/** Value: abspath to rep-cache.db, or absent if that doesn't exist.
 @note Do not modify the db schema or tables!
 */
#define SVN_FS_FSFS_INFO_REP_CACHE_PATH "rep-cache-path"

/** The smallest revision (as #svn_revnum_t) which is not in a pack file.
 * @note Zero (0) if (but not iff) the format does not support packing. */
#define SVN_FS_FSFS_INFO_MIN_UNPACKED_REV "min-unpacked-rev"
>>>>>>> d218a60b
/** @} */

/** @} */

#ifdef __cplusplus
}
#endif /* __cplusplus */

#endif /* SVN_FS_H */<|MERGE_RESOLUTION|>--- conflicted
+++ resolved
@@ -2550,8 +2550,6 @@
 svn_fs_verify_root(svn_fs_root_t *root,
                    apr_pool_t *scratch_pool);
 
-<<<<<<< HEAD
-=======
 /** @} */
 
 /**
@@ -2622,7 +2620,6 @@
 /** The smallest revision (as #svn_revnum_t) which is not in a pack file.
  * @note Zero (0) if (but not iff) the format does not support packing. */
 #define SVN_FS_FSFS_INFO_MIN_UNPACKED_REV "min-unpacked-rev"
->>>>>>> d218a60b
 /** @} */
 
 /** @} */
