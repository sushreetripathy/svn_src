/**
 * @copyright
 * ====================================================================
 *    Licensed to the Subversion Corporation (SVN Corp.) under one
 *    or more contributor license agreements.  See the NOTICE file
 *    distributed with this work for additional information
 *    regarding copyright ownership.  The SVN Corp. licenses this file
 *    to you under the Apache License, Version 2.0 (the
 *    "License"); you may not use this file except in compliance
 *    with the License.  You may obtain a copy of the License at
 *
 *      http://www.apache.org/licenses/LICENSE-2.0
 *
 *    Unless required by applicable law or agreed to in writing,
 *    software distributed under the License is distributed on an
 *    "AS IS" BASIS, WITHOUT WARRANTIES OR CONDITIONS OF ANY
 *    KIND, either express or implied.  See the License for the
 *    specific language governing permissions and limitations
 *    under the License.
 * ====================================================================
 * @endcopyright
 *
 * @file svn_repos.h
 * @brief Tools built on top of the filesystem.
 */

#ifndef SVN_REPOS_H
#define SVN_REPOS_H

#include <apr_pools.h>
#include <apr_hash.h>
#include <apr_tables.h>
#include <apr_time.h>

#include "svn_types.h"
#include "svn_string.h"
#include "svn_delta.h"
#include "svn_fs.h"
#include "svn_io.h"
#include "svn_version.h"
#include "svn_mergeinfo.h"


#ifdef __cplusplus
extern "C" {
#endif /* __cplusplus */

/* ---------------------------------------------------------------*/

/**
 * Get libsvn_repos version information.
 *
 * @since New in 1.1.
 */
const svn_version_t *
svn_repos_version(void);



/** Callback type for checking authorization on paths produced by (at
 * least) svn_repos_dir_delta2().
 *
 * Set @a *allowed to TRUE to indicate that some operation is
 * authorized for @a path in @a root, or set it to FALSE to indicate
 * unauthorized (presumably according to state stored in @a baton).
 *
 * Do not assume @a pool has any lifetime beyond this call.
 *
 * The exact operation being authorized depends on the callback
 * implementation.  For read authorization, for example, the caller
 * would implement an instance that does read checking, and pass it as
 * a parameter named [perhaps] 'authz_read_func'.  The receiver of
 * that parameter might also take another parameter named
 * 'authz_write_func', which although sharing this type, would be a
 * different implementation.
 *
 * @note If someday we want more sophisticated authorization states
 * than just yes/no, @a allowed can become an enum type.
 */
typedef svn_error_t *(*svn_repos_authz_func_t)(svn_boolean_t *allowed,
                                               svn_fs_root_t *root,
                                               const char *path,
                                               void *baton,
                                               apr_pool_t *pool);


/** An enum defining the kinds of access authz looks up.
 *
 * @since New in 1.3.
 */
typedef enum
{
  /** No access. */
  svn_authz_none = 0,

  /** Path can be read. */
  svn_authz_read = 1,

  /** Path can be altered. */
  svn_authz_write = 2,

  /** The other access credentials are recursive. */
  svn_authz_recursive = 4
} svn_repos_authz_access_t;


/** Callback type for checking authorization on paths produced by
 * the repository commit editor.
 *
 * Set @a *allowed to TRUE to indicate that the @a required access on
 * @a path in @a root is authorized, or set it to FALSE to indicate
 * unauthorized (presumable according to state stored in @a baton).
 *
 * If @a path is NULL, the callback should perform a global authz
 * lookup for the @a required access.  That is, the lookup should
 * check if the @a required access is granted for at least one path of
 * the repository, and set @a *allowed to TRUE if so.  @a root may
 * also be NULL if @a path is NULL.
 *
 * This callback is very similar to svn_repos_authz_func_t, with the
 * exception of the addition of the @a required parameter.
 * This is due to historical reasons: when authz was first implemented
 * for svn_repos_dir_delta2(), it seemed there would need only checks
 * for read and write operations, hence the svn_repos_authz_func_t
 * callback prototype and usage scenario.  But it was then realized
 * that lookups due to copying needed to be recursive, and that
 * brute-force recursive lookups didn't square with the O(1)
 * performances a copy operation should have.
 *
 * So a special way to ask for a recursive lookup was introduced.  The
 * commit editor needs this capability to retain acceptable
 * performance.  Instead of revving the existing callback, causing
 * unnecessary revving of functions that don't actually need the
 * extended functionality, this second, more complete callback was
 * introduced, for use by the commit editor.
 *
 * Some day, it would be nice to reunite these two callbacks and do
 * the necessary revving anyway, but for the time being, this dual
 * callback mechanism will do.
 */
typedef svn_error_t *(*svn_repos_authz_callback_t)
  (svn_repos_authz_access_t required,
   svn_boolean_t *allowed,
   svn_fs_root_t *root,
   const char *path,
   void *baton,
   apr_pool_t *pool);

/**
 * Similar to #svn_file_rev_handler_t, but without the @a
 * result_of_merge parameter.
 *
 * @deprecated Provided for backward compatibility with 1.4 API.
 * @since New in 1.1.
 */
typedef svn_error_t *(*svn_repos_file_rev_handler_t)
  (void *baton,
   const char *path,
   svn_revnum_t rev,
   apr_hash_t *rev_props,
   svn_txdelta_window_handler_t *delta_handler,
   void **delta_baton,
   apr_array_header_t *prop_diffs,
   apr_pool_t *pool);


/** The repository object. */
typedef struct svn_repos_t svn_repos_t;

/* Opening and creating repositories. */


/** Find the root path of the repository that contains @a path.
 *
 * If a repository was found, the path to the root of the repository
 * is returned, else @c NULL. The pointer to the returned path may be
 * equal to @a path.
 */
const char *
svn_repos_find_root_path(const char *path,
                         apr_pool_t *pool);

/** Set @a *repos_p to a repository object for the repository at @a path.
 *
 * Allocate @a *repos_p in @a pool.
 *
 * Acquires a shared lock on the repository, and attaches a cleanup
 * function to @a pool to remove the lock.  If no lock can be acquired,
 * returns error, with undefined effect on @a *repos_p.  If an exclusive
 * lock is present, this blocks until it's gone.
 */
svn_error_t *
svn_repos_open(svn_repos_t **repos_p,
               const char *path,
               apr_pool_t *pool);

/** Create a new Subversion repository at @a path, building the necessary
 * directory structure, creating the filesystem, and so on.
 * Return the repository object in @a *repos_p, allocated in @a pool.
 *
 * @a config is a client configuration hash of #svn_config_t * items
 * keyed on config category names, and may be NULL.
 *
 * @a fs_config is passed to the filesystem, and may be NULL.
 *
 * @a unused_1 and @a unused_2 are not used and should be NULL.
 */
svn_error_t *
svn_repos_create(svn_repos_t **repos_p,
                 const char *path,
                 const char *unused_1,
                 const char *unused_2,
                 apr_hash_t *config,
                 apr_hash_t *fs_config,
                 apr_pool_t *pool);

/**
 * Upgrade the Subversion repository (and its underlying versioned
 * filesystem) located in the directory @a path to the latest version
 * supported by this library.  If the requested upgrade is not
 * supported due to the current state of the repository or it
 * underlying filesystem, return #SVN_ERR_REPOS_UNSUPPORTED_UPGRADE
 * or #SVN_ERR_FS_UNSUPPORTED_UPGRADE (respectively) and make no
 * changes to the repository or filesystem.
 *
 * Acquires an exclusive lock on the repository, upgrades the
 * repository, and releases the lock.  If an exclusive lock can't be
 * acquired, returns error.
 *
 * If @a nonblocking is TRUE, an error of type EWOULDBLOCK is
 * returned if the lock is not immediately available.
 *
 * If @a start_callback is not NULL, it will be called with @a
 * start_callback_baton as argument before the upgrade starts, but
 * after the exclusive lock has been acquired.
 *
 * Use @a pool for necessary allocations.
 *
 * @note This functionality is provided as a convenience for
 * administrators wishing to make use of new Subversion functionality
 * without a potentially costly full repository dump/load.  As such,
 * the operation performs only the minimum amount of work needed to
 * accomplish this while maintaining the integrity of the repository.
 * It does *not* guarantee the most optimized repository state as a
 * dump and subsequent load would.
 *
 * @since New in 1.5.
 */
svn_error_t *
svn_repos_upgrade(const char *path,
                  svn_boolean_t nonblocking,
                  svn_error_t *(*start_callback)(void *baton),
                  void *start_callback_baton,
                  apr_pool_t *pool);

/** Destroy the Subversion repository found at @a path, using @a pool for any
 * necessary allocations.
 */
svn_error_t *
svn_repos_delete(const char *path,
                 apr_pool_t *pool);

/**
 * Set @a *has to TRUE if @a repos has @a capability (one of the
 * capabilities beginning with @c "SVN_REPOS_CAPABILITY_"), else set
 * @a *has to FALSE.
 *
 * If @a capability isn't recognized, throw #SVN_ERR_UNKNOWN_CAPABILITY,
 * with the effect on @a *has undefined.
 *
 * Use @a pool for all allocation.
 *
 * @since New in 1.5.
 */
svn_error_t *
svn_repos_has_capability(svn_repos_t *repos,
                         svn_boolean_t *has,
                         const char *capability,
                         apr_pool_t *pool);

/**
 * The capability of doing the right thing with merge-tracking
 * information, both storing it and responding to queries about it.
 *
 * @since New in 1.5.
 */
#define SVN_REPOS_CAPABILITY_MERGEINFO "mergeinfo"
/*       *** PLEASE READ THIS IF YOU ADD A NEW CAPABILITY ***
 *
 * @c SVN_REPOS_CAPABILITY_foo strings should not include colons, to
 * be consistent with @c SVN_RA_CAPABILITY_foo strings, which forbid
 * colons for their own reasons.  While this RA limitation has no
 * direct impact on repository capabilities, there's no reason to be
 * gratuitously different either.
 */


/** Return the filesystem associated with repository object @a repos. */
svn_fs_t *
svn_repos_fs(svn_repos_t *repos);


/** Make a hot copy of the Subversion repository found at @a src_path
 * to @a dst_path.
 *
 * Copy a possibly live Subversion repository from @a src_path to
 * @a dst_path.  If @a clean_logs is @c TRUE, perform cleanup on the
 * source filesystem as part of the copy operation; currently, this
 * means deleting copied, unused logfiles for a Berkeley DB source
 * repository.
 */
svn_error_t *
svn_repos_hotcopy(const char *src_path,
                  const char *dst_path,
                  svn_boolean_t clean_logs,
                  apr_pool_t *pool);


/**
 * Possibly update the repository, @a repos, to use a more efficient
 * filesystem representation.  Use @a pool for allocations.
 *
 * @since New in 1.6.
 */
svn_error_t *
svn_repos_fs_pack(svn_repos_t *repos,
                  svn_fs_pack_notify_t notify_func,
                  void *notify_baton,
                  svn_cancel_func_t cancel_func,
                  void *cancel_baton,
                  apr_pool_t *pool);


/**
 * Run database recovery procedures on the repository at @a path,
 * returning the database to a consistent state.  Use @a pool for all
 * allocation.
 *
 * Acquires an exclusive lock on the repository, recovers the
 * database, and releases the lock.  If an exclusive lock can't be
 * acquired, returns error.
 *
 * If @a nonblocking is TRUE, an error of type EWOULDBLOCK is
 * returned if the lock is not immediately available.
 *
 * If @a start_callback is not NULL, it will be called with @a
 * start_callback_baton as argument before the recovery starts, but
 * after the exclusive lock has been acquired.
 *
 * If @a cancel_func is not @c NULL, it is called periodically with
 * @a cancel_baton as argument to see if the client wishes to cancel
 * the recovery.
 *
 * @note On some platforms the exclusive lock does not exclude other
 * threads in the same process so this function should only be called
 * by a single threaded process, or by a multi-threaded process when
 * no other threads are accessing the repository.
 *
 * @since New in 1.5.
 */
svn_error_t *
svn_repos_recover3(const char *path,
                   svn_boolean_t nonblocking,
                   svn_error_t *(*start_callback)(void *baton),
                   void *start_callback_baton,
                   svn_cancel_func_t cancel_func,
                   void * cancel_baton,
                   apr_pool_t *pool);

/**
 * Similar to svn_repos_recover3(), but without cancellation support.
 *
 * @deprecated Provided for backward compatibility with the 1.4 API.
 */
SVN_DEPRECATED
svn_error_t *
svn_repos_recover2(const char *path,
                   svn_boolean_t nonblocking,
                   svn_error_t *(*start_callback)(void *baton),
                   void *start_callback_baton,
                   apr_pool_t *pool);

/**
 * Similar to svn_repos_recover2(), but with nonblocking set to FALSE, and
 * with no callbacks provided.
 *
 * @deprecated Provided for backward compatibility with the 1.0 API.
 */
SVN_DEPRECATED
svn_error_t *
svn_repos_recover(const char *path,
                  apr_pool_t *pool);

/** This function is a wrapper around svn_fs_berkeley_logfiles(),
 * returning log file paths relative to the root of the repository.
 *
 * @copydoc svn_fs_berkeley_logfiles()
 */
svn_error_t *
svn_repos_db_logfiles(apr_array_header_t **logfiles,
                      const char *path,
                      svn_boolean_t only_unused,
                      apr_pool_t *pool);



/* Repository Paths */

/** Return the top-level repository path allocated in @a pool. */
const char *
svn_repos_path(svn_repos_t *repos,
               apr_pool_t *pool);

/** Return the path to @a repos's filesystem directory, allocated in
 * @a pool.
 */
const char *
svn_repos_db_env(svn_repos_t *repos,
                 apr_pool_t *pool);

/** Return path to @a repos's config directory, allocated in @a pool. */
const char *
svn_repos_conf_dir(svn_repos_t *repos,
                   apr_pool_t *pool);

/** Return path to @a repos's svnserve.conf, allocated in @a pool. */
const char *
svn_repos_svnserve_conf(svn_repos_t *repos,
                        apr_pool_t *pool);

/** Return path to @a repos's lock directory, allocated in @a pool. */
const char *
svn_repos_lock_dir(svn_repos_t *repos,
                   apr_pool_t *pool);

/** Return path to @a repos's db lockfile, allocated in @a pool. */
const char *
svn_repos_db_lockfile(svn_repos_t *repos,
                      apr_pool_t *pool);

/** Return path to @a repos's db logs lockfile, allocated in @a pool. */
const char *
svn_repos_db_logs_lockfile(svn_repos_t *repos,
                           apr_pool_t *pool);

/** Return the path to @a repos's hook directory, allocated in @a pool. */
const char *
svn_repos_hook_dir(svn_repos_t *repos,
                   apr_pool_t *pool);

/** Return the path to @a repos's start-commit hook, allocated in @a pool. */
const char *
svn_repos_start_commit_hook(svn_repos_t *repos,
                            apr_pool_t *pool);

/** Return the path to @a repos's pre-commit hook, allocated in @a pool. */
const char *
svn_repos_pre_commit_hook(svn_repos_t *repos,
                          apr_pool_t *pool);

/** Return the path to @a repos's post-commit hook, allocated in @a pool. */
const char *
svn_repos_post_commit_hook(svn_repos_t *repos,
                           apr_pool_t *pool);

/** Return the path to @a repos's pre-revprop-change hook, allocated in
 * @a pool.
 */
const char *
svn_repos_pre_revprop_change_hook(svn_repos_t *repos,
                                  apr_pool_t *pool);

/** Return the path to @a repos's post-revprop-change hook, allocated in
 * @a pool.
 */
const char *
svn_repos_post_revprop_change_hook(svn_repos_t *repos,
                                   apr_pool_t *pool);

/** Return the path to @a repos's pre-obliterate hook, allocated in
 * @a pool.
 *
 * @since New in 1.7.
 */
const char *
svn_repos_pre_obliterate_hook(svn_repos_t *repos,
                              apr_pool_t *pool);

/** Return the path to @a repos's post-obliterate hook, allocated in
 * @a pool.
 *
 * @since New in 1.7.
 */
const char *
svn_repos_post_obliterate_hook(svn_repos_t *repos,
                               apr_pool_t *pool);

<<<<<<< HEAD
=======

>>>>>>> 6215c21a
/** @defgroup svn_repos_lock_hooks Paths to lock hooks
 * @{
 * @since New in 1.2. */

/** Return the path to @a repos's pre-lock hook, allocated in @a pool. */
const char *
svn_repos_pre_lock_hook(svn_repos_t *repos,
                        apr_pool_t *pool);

/** Return the path to @a repos's post-lock hook, allocated in @a pool. */
const char *
svn_repos_post_lock_hook(svn_repos_t *repos,
                         apr_pool_t *pool);

/** Return the path to @a repos's pre-unlock hook, allocated in @a pool. */
const char *
svn_repos_pre_unlock_hook(svn_repos_t *repos,
                          apr_pool_t *pool);

/** Return the path to @a repos's post-unlock hook, allocated in @a pool. */
const char *
svn_repos_post_unlock_hook(svn_repos_t *repos,
                           apr_pool_t *pool);

/** @} */

/* ---------------------------------------------------------------*/

/* Reporting the state of a working copy, for updates. */


/**
 * Construct and return a @a report_baton that will be passed to the
 * other functions in this section to describe the state of a pre-existing
 * tree (typically, a working copy).  When the report is finished,
 * @a editor/@a edit_baton will be driven in such a way as to transform the
 * existing tree to @a revnum and, if @a tgt_path is non-NULL, switch the
 * reported hierarchy to @a tgt_path.
 *
 * @a fs_base is the absolute path of the node in the filesystem at which
 * the comparison should be rooted.  @a target is a single path component,
 * used to limit the scope of the report to a single entry of @a fs_base,
 * or "" if all of @a fs_base itself is the main subject of the report.
 *
 * @a tgt_path and @a revnum is the fs path/revision pair that is the
 * "target" of the delta.  @a tgt_path should be provided only when
 * the source and target paths of the report differ.  That is, @a tgt_path
 * should *only* be specified when specifying that the resultant editor
 * drive be one that transforms the reported hierarchy into a pristine tree
 * of @a tgt_path at revision @a revnum.  A @c NULL value for @a tgt_path
 * will indicate that the editor should be driven in such a way as to
 * transform the reported hierarchy to revision @a revnum, preserving the
 * reported hierarchy.
 *
 * @a text_deltas instructs the driver of the @a editor to enable
 * the generation of text deltas.
 *
 * @a ignore_ancestry instructs the driver to ignore node ancestry
 * when determining how to transmit differences.
 *
 * @a send_copyfrom_args instructs the driver to send 'copyfrom'
 * arguments to the editor's add_file() and add_directory() methods,
 * whenever it deems feasible.
 *
 * Use @a authz_read_func and @a authz_read_baton (if not @c NULL) to
 * avoid sending data through @a editor/@a edit_baton which is not
 * authorized for transmission.
 *
 * All allocation for the context and collected state will occur in
 * @a pool.
 *
 * @a depth is the requested depth of the editor drive.
 *
 * If @a depth is #svn_depth_unknown, the editor will affect only the
 * paths reported by the individual calls to svn_repos_set_path3() and
 * svn_repos_link_path3().
 *
 * For example, if the reported tree is the @c A subdir of the Greek Tree
 * (see Subversion's test suite), at depth #svn_depth_empty, but the
 * @c A/B subdir is reported at depth #svn_depth_infinity, then
 * repository-side changes to @c A/mu, or underneath @c A/C and @c
 * A/D, would not be reflected in the editor drive, but changes
 * underneath @c A/B would be.
 *
 * Additionally, the editor driver will call @c add_directory and
 * and @c add_file for directories with an appropriate depth.  For
 * example, a directory reported at #svn_depth_files will receive
 * file (but not directory) additions.  A directory at #svn_depth_empty
 * will receive neither.
 *
 * If @a depth is #svn_depth_files, #svn_depth_immediates or
 * #svn_depth_infinity and @a depth is greater than the reported depth
 * of the working copy, then the editor driver will emit editor
 * operations so as to upgrade the working copy to this depth.
 *
 * If @a depth is #svn_depth_empty, #svn_depth_files,
 * #svn_depth_immediates and @a depth is lower
 * than or equal to the depth of the working copy, then the editor
 * operations will affect only paths at or above @a depth.
 *
 * @since New in 1.5.
 */
svn_error_t *
svn_repos_begin_report2(void **report_baton,
                        svn_revnum_t revnum,
                        svn_repos_t *repos,
                        const char *fs_base,
                        const char *target,
                        const char *tgt_path,
                        svn_boolean_t text_deltas,
                        svn_depth_t depth,
                        svn_boolean_t ignore_ancestry,
                        svn_boolean_t send_copyfrom_args,
                        const svn_delta_editor_t *editor,
                        void *edit_baton,
                        svn_repos_authz_func_t authz_read_func,
                        void *authz_read_baton,
                        apr_pool_t *pool);

/**
 * The same as svn_repos_begin_report2(), but taking a boolean
 * @a recurse flag, and sending FALSE for @a send_copyfrom_args.
 *
 * If @a recurse is TRUE, the editor driver will drive the editor with
<<<<<<< HEAD
 * a depth of @c svn_depth_infinity; if FALSE, then with a depth of
 * @c svn_depth_files.
=======
 * a depth of #svn_depth_infinity; if FALSE, then with a depth of
 * #svn_depth_files.
>>>>>>> 6215c21a
 *
 * @note @a username is ignored, and has been removed in a revised
 * version of this API.
 *
 * @deprecated Provided for backward compatibility with the 1.4 API.
 */
SVN_DEPRECATED
svn_error_t *
svn_repos_begin_report(void **report_baton,
                       svn_revnum_t revnum,
                       const char *username,
                       svn_repos_t *repos,
                       const char *fs_base,
                       const char *target,
                       const char *tgt_path,
                       svn_boolean_t text_deltas,
                       svn_boolean_t recurse,
                       svn_boolean_t ignore_ancestry,
                       const svn_delta_editor_t *editor,
                       void *edit_baton,
                       svn_repos_authz_func_t authz_read_func,
                       void *authz_read_baton,
                       apr_pool_t *pool);


/**
 * Given a @a report_baton constructed by svn_repos_begin_report2(),
 * record the presence of @a path, at @a revision with depth @a depth,
 * in the current tree.
 *
 * @a path is relative to the anchor/target used in the creation of the
 * @a report_baton.
 *
 * @a revision may be SVN_INVALID_REVNUM if (for example) @a path
 * represents a locally-added path with no revision number, or @a
<<<<<<< HEAD
 * depth is @c svn_depth_exclude.  
 *
 * @a path may not be underneath a path on which svn_repos_set_path3()
 * was previously called with @c svn_depth_exclude in this report.
=======
 * depth is #svn_depth_exclude.
 *
 * @a path may not be underneath a path on which svn_repos_set_path3()
 * was previously called with #svn_depth_exclude in this report.
>>>>>>> 6215c21a
 *
 * The first call of this in a given report usually passes an empty
 * @a path; this is used to set up the correct root revision for the editor
 * drive.
 *
 * A depth of #svn_depth_unknown is not allowed, and results in an
 * error.
 *
 * If @a start_empty is TRUE and @a path is a directory, then require the
 * caller to explicitly provide all the children of @a path - do not assume
 * that the tree also contains all the children of @a path at @a revision.
 * This is for 'low confidence' client reporting.
 *
 * If the caller has a lock token for @a path, then @a lock_token should
 * be set to that token.  Else, @a lock_token should be NULL.
 *
 * All temporary allocations are done in @a pool.
 *
 * @since New in 1.5.
 */
svn_error_t *
svn_repos_set_path3(void *report_baton,
                    const char *path,
                    svn_revnum_t revision,
                    svn_depth_t depth,
                    svn_boolean_t start_empty,
                    const char *lock_token,
                    apr_pool_t *pool);

/**
 * Similar to svn_repos_set_path3(), but with @a depth set to
 * #svn_depth_infinity.
 *
 * @deprecated Provided for backward compatibility with the 1.4 API.
 */
SVN_DEPRECATED
svn_error_t *
svn_repos_set_path2(void *report_baton,
                    const char *path,
                    svn_revnum_t revision,
                    svn_boolean_t start_empty,
                    const char *lock_token,
                    apr_pool_t *pool);

/**
 * Similar to svn_repos_set_path2(), but with @a lock_token set to @c NULL.
 *
 * @deprecated Provided for backward compatibility with the 1.1 API.
 */
SVN_DEPRECATED
svn_error_t *
svn_repos_set_path(void *report_baton,
                   const char *path,
                   svn_revnum_t revision,
                   svn_boolean_t start_empty,
                   apr_pool_t *pool);

/**
 * Given a @a report_baton constructed by svn_repos_begin_report2(),
 * record the presence of @a path in the current tree, containing the contents
 * of @a link_path at @a revision with depth @a depth.
 *
 * A depth of #svn_depth_unknown is not allowed, and results in an
 * error.
 *
 * @a path may not be underneath a path on which svn_repos_set_path3()
<<<<<<< HEAD
 * was previously called with @c svn_depth_exclude in this report.
=======
 * was previously called with #svn_depth_exclude in this report.
>>>>>>> 6215c21a
 *
 * Note that while @a path is relative to the anchor/target used in the
 * creation of the @a report_baton, @a link_path is an absolute filesystem
 * path!
 *
 * If @a start_empty is TRUE and @a path is a directory, then require the
 * caller to explicitly provide all the children of @a path - do not assume
 * that the tree also contains all the children of @a link_path at
 * @a revision.  This is for 'low confidence' client reporting.
 *
 * If the caller has a lock token for @a link_path, then @a lock_token
 * should be set to that token.  Else, @a lock_token should be NULL.
 *
 * All temporary allocations are done in @a pool.
 *
 * @since New in 1.5.
 */
svn_error_t *
svn_repos_link_path3(void *report_baton,
                     const char *path,
                     const char *link_path,
                     svn_revnum_t revision,
                     svn_depth_t depth,
                     svn_boolean_t start_empty,
                     const char *lock_token,
                     apr_pool_t *pool);

/**
 * Similar to svn_repos_link_path3(), but with @a depth set to
 * #svn_depth_infinity.
 *
 * @deprecated Provided for backward compatibility with the 1.4 API.
 */
SVN_DEPRECATED
svn_error_t *
svn_repos_link_path2(void *report_baton,
                     const char *path,
                     const char *link_path,
                     svn_revnum_t revision,
                     svn_boolean_t start_empty,
                     const char *lock_token,
                     apr_pool_t *pool);

/**
 * Similar to svn_repos_link_path2(), but with @a lock_token set to @c NULL.
 *
 * @deprecated Provided for backward compatibility with the 1.1 API.
 */
SVN_DEPRECATED
svn_error_t *
svn_repos_link_path(void *report_baton,
                    const char *path,
                    const char *link_path,
                    svn_revnum_t revision,
                    svn_boolean_t start_empty,
                    apr_pool_t *pool);

/** Given a @a report_baton constructed by svn_repos_begin_report2(),
 * record the non-existence of @a path in the current tree.
 *
 * @a path may not be underneath a path on which svn_repos_set_path3()
<<<<<<< HEAD
 * was previously called with @c svn_depth_exclude in this report.
=======
 * was previously called with #svn_depth_exclude in this report.
>>>>>>> 6215c21a
 *
 * (This allows the reporter's driver to describe missing pieces of a
 * working copy, so that 'svn up' can recreate them.)
 *
 * All temporary allocations are done in @a pool.
 */
svn_error_t *
svn_repos_delete_path(void *report_baton,
                      const char *path,
                      apr_pool_t *pool);

/** Given a @a report_baton constructed by svn_repos_begin_report2(),
 * finish the report and drive the editor as specified when the report
 * baton was constructed.
 *
 * If an error occurs during the driving of the editor, do NOT abort the
 * edit; that responsibility belongs to the caller of this function, if
 * it happens at all.
 *
 * After the call to this function, @a report_baton is no longer valid;
 * it should not be passed to any other reporting functions, including
 * svn_repos_abort_report().
 */
svn_error_t *
svn_repos_finish_report(void *report_baton,
                        apr_pool_t *pool);


/** Given a @a report_baton constructed by svn_repos_begin_report2(),
 * abort the report.  This function can be called anytime before
 * svn_repos_finish_report() is called.
 *
 * After the call to this function, @a report_baton is no longer valid;
 * it should not be passed to any other reporting functions.
 */
svn_error_t *
svn_repos_abort_report(void *report_baton,
                       apr_pool_t *pool);


/* ---------------------------------------------------------------*/

/* The magical dir_delta update routines. */

/** Use the provided @a editor and @a edit_baton to describe the changes
 * necessary for making a given node (and its descendants, if it is a
 * directory) under @a src_root look exactly like @a tgt_path under
 * @a tgt_root.  @a src_entry is the node to update.  If @a src_entry
 * is empty, then compute the difference between the entire tree
 * anchored at @a src_parent_dir under @a src_root and @a tgt_path
 * under @a tgt_root.  Else, describe the changes needed to update
 * only that entry in @a src_parent_dir.  Typically, callers of this
 * function will use a @a tgt_path that is the concatenation of @a
 * src_parent_dir and @a src_entry.
 *
 * @a src_root and @a tgt_root can both be either revision or transaction
 * roots.  If @a tgt_root is a revision, @a editor's set_target_revision()
 * will be called with the @a tgt_root's revision number, else it will
 * not be called at all.
 *
 * If @a authz_read_func is non-NULL, invoke it before any call to
 *
 *    @a editor->open_root
 *    @a editor->add_directory
 *    @a editor->open_directory
 *    @a editor->add_file
 *    @a editor->open_file
 *
 * passing @a tgt_root, the same path that would be passed to the
 * editor function in question, and @a authz_read_baton.  If the
 * @a *allowed parameter comes back TRUE, then proceed with the planned
 * editor call; else if FALSE, then invoke @a editor->absent_file or
 * @a editor->absent_directory as appropriate, except if the planned
 * editor call was open_root, throw SVN_ERR_AUTHZ_ROOT_UNREADABLE.
 *
 * If @a text_deltas is @c FALSE, send a single @c NULL txdelta window to
 * the window handler returned by @a editor->apply_textdelta().
 *
 * If @a depth is #svn_depth_empty, invoke @a editor calls only on
 * @a src_entry (or @a src_parent_dir, if @a src_entry is empty).
 * If @a depth is #svn_depth_files, also invoke the editor on file
 * children, if any; if #svn_depth_immediates, invoke it on
 * immediate subdirectories as well as files; if #svn_depth_infinity,
 * recurse fully.
 *
 * If @a entry_props is @c TRUE, accompany each opened/added entry with
 * propchange editor calls that relay special "entry props" (this
 * is typically used only for working copy updates).
 *
 * @a ignore_ancestry instructs the function to ignore node ancestry
 * when determining how to transmit differences.
 *
 * Before completing successfully, this function calls @a editor's
 * close_edit(), so the caller should expect its @a edit_baton to be
 * invalid after its use with this function.
 *
 * Do any allocation necessary for the delta computation in @a pool.
 * This function's maximum memory consumption is at most roughly
 * proportional to the greatest depth of the tree under @a tgt_root, not
 * the total size of the delta.
 *
 * ### svn_repos_dir_delta2 is mostly superceded by the reporter
 * ### functionality (svn_repos_begin_report2 and friends).
 * ### svn_repos_dir_delta2 does allow the roots to be transaction
 * ### roots rather than just revision roots, and it has the
 * ### entry_props flag.  Almost all of Subversion's own code uses the
 * ### reporter instead; there are some stray references to the
 * ### svn_repos_dir_delta[2] in comments which should probably
 * ### actually refer to the reporter.
 */
svn_error_t *
svn_repos_dir_delta2(svn_fs_root_t *src_root,
                     const char *src_parent_dir,
                     const char *src_entry,
                     svn_fs_root_t *tgt_root,
                     const char *tgt_path,
                     const svn_delta_editor_t *editor,
                     void *edit_baton,
                     svn_repos_authz_func_t authz_read_func,
                     void *authz_read_baton,
                     svn_boolean_t text_deltas,
                     svn_depth_t depth,
                     svn_boolean_t entry_props,
                     svn_boolean_t ignore_ancestry,
                     apr_pool_t *pool);

/**
 * Similar to svn_repos_dir_delta2(), but if @a recurse is TRUE, pass
<<<<<<< HEAD
 * @c svn_depth_infinity for @a depth, and if @a recurse is FALSE,
 * pass @c svn_depth_files for @a depth.
=======
 * #svn_depth_infinity for @a depth, and if @a recurse is FALSE,
 * pass #svn_depth_files for @a depth.
>>>>>>> 6215c21a
 *
 * @deprecated Provided for backward compatibility with the 1.4 API.
 */
SVN_DEPRECATED
svn_error_t *
svn_repos_dir_delta(svn_fs_root_t *src_root,
                    const char *src_parent_dir,
                    const char *src_entry,
                    svn_fs_root_t *tgt_root,
                    const char *tgt_path,
                    const svn_delta_editor_t *editor,
                    void *edit_baton,
                    svn_repos_authz_func_t authz_read_func,
                    void *authz_read_baton,
                    svn_boolean_t text_deltas,
                    svn_boolean_t recurse,
                    svn_boolean_t entry_props,
                    svn_boolean_t ignore_ancestry,
                    apr_pool_t *pool);


/** Use the provided @a editor and @a edit_baton to describe the
 * skeletal changes made in a particular filesystem @a root
 * (revision or transaction).
 *
 * Changes will be limited to those within @a base_dir, and if
 * @a low_water_mark is set to something other than #SVN_INVALID_REVNUM
 * it is assumed that the client has no knowledge of revisions prior to
 * @a low_water_mark.  Together, these two arguments define the portion of
 * the tree that the client is assumed to have knowledge of, and thus any
 * copies of data from outside that part of the tree will be sent in their
 * entirety, not as simple copies or deltas against a previous version.
 *
 * The @a editor passed to this function should be aware of the fact
 * that, if @a send_deltas is FALSE, calls to its change_dir_prop(),
 * change_file_prop(), and apply_textdelta() functions will not
 * contain meaningful data, and merely serve as indications that
 * properties or textual contents were changed.
 *
 * If @a send_deltas is @c TRUE, the text and property deltas for changes
 * will be sent, otherwise NULL text deltas and empty prop changes will be
 * used.
 *
 * If @a authz_read_func is non-NULL, it will be used to determine if the
 * user has read access to the data being accessed.  Data that the user
 * cannot access will be skipped.
 *
 * @note This editor driver passes SVN_INVALID_REVNUM for all
 * revision parameters in the editor interface except the copyfrom
 * parameter of the add_file() and add_directory() editor functions.
 *
 * @since New in 1.4.
 */
svn_error_t *
svn_repos_replay2(svn_fs_root_t *root,
                  const char *base_dir,
                  svn_revnum_t low_water_mark,
                  svn_boolean_t send_deltas,
                  const svn_delta_editor_t *editor,
                  void *edit_baton,
                  svn_repos_authz_func_t authz_read_func,
                  void *authz_read_baton,
                  apr_pool_t *pool);

/**
 * Similar to svn_repos_replay2(), but with @a base_dir set to @c "",
 * @a low_water_mark set to #SVN_INVALID_REVNUM, @a send_deltas
 * set to @c FALSE, and @a authz_read_func and @a authz_read_baton
 * set to @c NULL.
 *
 * @deprecated Provided for backward compatibility with the 1.3 API.
 */
SVN_DEPRECATED
svn_error_t *
svn_repos_replay(svn_fs_root_t *root,
                 const svn_delta_editor_t *editor,
                 void *edit_baton,
                 apr_pool_t *pool);

/* ---------------------------------------------------------------*/

/* Making commits. */

/**
 * Return an @a editor and @a edit_baton to commit changes to the
 * filesystem of @a repos, beginning at location 'rev:@a base_path',
 * where "rev" is the argument given to open_root().
 *
 * @a repos is a previously opened repository.  @a repos_url is the
 * decoded URL to the base of the repository, and is used to check
 * copyfrom paths.  @a txn is a filesystem transaction object to use
 * during the commit, or @c NULL to indicate that this function should
 * create (and fully manage) a new transaction.
 *
 * Store the contents of @a revprop_table, a hash mapping <tt>const
 * char *</tt> property names to #svn_string_t values, as properties
 * of the commit transaction, including author and log message if
 * present.
 *
 * @note #SVN_PROP_REVISION_DATE may be present in @a revprop_table, but
 * it will be overwritten when the transaction is committed.
 *
 * Iff @a authz_callback is provided, check read/write authorizations
 * on paths accessed by editor operations.  An operation which fails
 * due to authz will return SVN_ERR_AUTHZ_UNREADABLE or
 * SVN_ERR_AUTHZ_UNWRITABLE.
 *
 * Calling @a (*editor)->close_edit completes the commit.
 *
 * If @a callback is non-NULL, then before @c close_edit returns (but
 * after the commit has succeeded) @c close_edit will invoke
 * @a callback with a filled-in #svn_commit_info_t *, @a callback_baton,
 * and @a pool or some subpool thereof as arguments.  If @a callback
 * returns an error, that error will be returned from @c close_edit,
 * otherwise if there was a post-commit hook failure, then that error
 * will be returned with code SVN_ERR_REPOS_POST_COMMIT_HOOK_FAILED.
 * (Note that prior to Subversion 1.6, @a callback cannot be NULL; if
 * you don't need a callback, pass a dummy function.)
 *
 * Calling @a (*editor)->abort_edit aborts the commit, and will also
 * abort the commit transaction unless @a txn was supplied (not @c
 * NULL).  Callers who supply their own transactions are responsible
 * for cleaning them up (either by committing them, or aborting them).
 *
 * @since New in 1.5.
 */
svn_error_t *
svn_repos_get_commit_editor5(const svn_delta_editor_t **editor,
                             void **edit_baton,
                             svn_repos_t *repos,
                             svn_fs_txn_t *txn,
                             const char *repos_url,
                             const char *base_path,
                             apr_hash_t *revprop_table,
                             svn_commit_callback2_t callback,
                             void *callback_baton,
                             svn_repos_authz_callback_t authz_callback,
                             void *authz_baton,
                             apr_pool_t *pool);

/**
 * Similar to svn_repos_get_commit_editor5(), but with @a revprop_table
 * set to a hash containing @a user and @a log_msg as the
 * #SVN_PROP_REVISION_AUTHOR and #SVN_PROP_REVISION_LOG properties,
 * respectively.  @a user and @a log_msg may both be @c NULL.
 *
 * @since New in 1.4.
 *
 * @deprecated Provided for backward compatibility with the 1.4 API.
 */
SVN_DEPRECATED
svn_error_t *
svn_repos_get_commit_editor4(const svn_delta_editor_t **editor,
                             void **edit_baton,
                             svn_repos_t *repos,
                             svn_fs_txn_t *txn,
                             const char *repos_url,
                             const char *base_path,
                             const char *user,
                             const char *log_msg,
                             svn_commit_callback2_t callback,
                             void *callback_baton,
                             svn_repos_authz_callback_t authz_callback,
                             void *authz_baton,
                             apr_pool_t *pool);

/**
 * Similar to svn_repos_get_commit_editor4(), but
 * uses the svn_commit_callback_t type.
 *
 * @since New in 1.3.
 *
 * @deprecated Provided for backward compatibility with the 1.3 API.
 */
SVN_DEPRECATED
svn_error_t *
svn_repos_get_commit_editor3(const svn_delta_editor_t **editor,
                             void **edit_baton,
                             svn_repos_t *repos,
                             svn_fs_txn_t *txn,
                             const char *repos_url,
                             const char *base_path,
                             const char *user,
                             const char *log_msg,
                             svn_commit_callback_t callback,
                             void *callback_baton,
                             svn_repos_authz_callback_t authz_callback,
                             void *authz_baton,
                             apr_pool_t *pool);

/**
 * Similar to svn_repos_get_commit_editor3(), but with @a
 * authz_callback and @a authz_baton set to @c NULL.
 *
 * @deprecated Provided for backward compatibility with the 1.2 API.
 */
SVN_DEPRECATED
svn_error_t *
svn_repos_get_commit_editor2(const svn_delta_editor_t **editor,
                             void **edit_baton,
                             svn_repos_t *repos,
                             svn_fs_txn_t *txn,
                             const char *repos_url,
                             const char *base_path,
                             const char *user,
                             const char *log_msg,
                             svn_commit_callback_t callback,
                             void *callback_baton,
                             apr_pool_t *pool);


/**
 * Similar to svn_repos_get_commit_editor2(), but with @a txn always
 * set to @c NULL.
 *
 * @deprecated Provided for backward compatibility with the 1.1 API.
 */
SVN_DEPRECATED
svn_error_t *
svn_repos_get_commit_editor(const svn_delta_editor_t **editor,
                            void **edit_baton,
                            svn_repos_t *repos,
                            const char *repos_url,
                            const char *base_path,
                            const char *user,
                            const char *log_msg,
                            svn_commit_callback_t callback,
                            void *callback_baton,
                            apr_pool_t *pool);

/* ---------------------------------------------------------------*/

/* Finding particular revisions. */

/** Set @a *revision to the revision number in @a repos's filesystem that was
 * youngest at time @a tm.
 */
svn_error_t *
svn_repos_dated_revision(svn_revnum_t *revision,
                         svn_repos_t *repos,
                         apr_time_t tm,
                         apr_pool_t *pool);


/** Given a @a root/@a path within some filesystem, return three pieces of
 * information allocated in @a pool:
 *
 *    - set @a *committed_rev to the revision in which the object was
 *      last modified.  (In fs parlance, this is the revision in which
 *      the particular node-rev-id was 'created'.)
 *
 *    - set @a *committed_date to the date of said revision, or @c NULL
 *      if not available.
 *
 *    - set @a *last_author to the author of said revision, or @c NULL
 *      if not available.
 */
svn_error_t *
svn_repos_get_committed_info(svn_revnum_t *committed_rev,
                             const char **committed_date,
                             const char **last_author,
                             svn_fs_root_t *root,
                             const char *path,
                             apr_pool_t *pool);


/**
 * Set @a *dirent to an #svn_dirent_t associated with @a path in @a
 * root.  If @a path does not exist in @a root, set @a *dirent to
 * NULL.  Use @a pool for memory allocation.
 *
 * @since New in 1.2.
 */
svn_error_t *
svn_repos_stat(svn_dirent_t **dirent,
               svn_fs_root_t *root,
               const char *path,
               apr_pool_t *pool);


/**
 * Given @a path which exists at revision @a start in @a fs, set
 * @a *deleted to the revision @a path was first deleted, within the
 * inclusive revision range bounded by @a start and @a end.  If @a path
 * does not exist at revision @a start or was not deleted within the
 * specified range, then set @a *deleted to SVN_INVALID_REVNUM.
 * Use @a pool for memory allocation.
 *
 * @since New in 1.5.
 */
svn_error_t *
svn_repos_deleted_rev(svn_fs_t *fs,
                      const char *path,
                      svn_revnum_t start,
                      svn_revnum_t end,
                      svn_revnum_t *deleted,
                      apr_pool_t *pool);


/** Callback type for use with svn_repos_history().  @a path and @a
 * revision represent interesting history locations in the lifetime
 * of the path passed to svn_repos_history().  @a baton is the same
 * baton given to svn_repos_history().  @a pool is provided for the
 * convenience of the implementor, who should not expect it to live
 * longer than a single callback call.
 *
 * Signal to callback driver to stop processing/invoking this callback
 * by returning the #SVN_ERR_CEASE_INVOCATION error code.
 *
 * @note SVN_ERR_CEASE_INVOCATION is new in 1.5.
 */
typedef svn_error_t *(*svn_repos_history_func_t)(void *baton,
                                                 const char *path,
                                                 svn_revnum_t revision,
                                                 apr_pool_t *pool);

/**
 * Call @a history_func (with @a history_baton) for each interesting
 * history location in the lifetime of @a path in @a fs, from the
 * youngest of @a end and @a start to the oldest.  Stop processing if
 * @a history_func returns #SVN_ERR_CEASE_INVOCATION.  Only cross
 * filesystem copy history if @a cross_copies is @c TRUE.  And do all
 * of this in @a pool.
 *
 * If @a authz_read_func is non-NULL, then use it (and @a
 * authz_read_baton) to verify that @a path in @a end is readable; if
 * not, return SVN_ERR_AUTHZ_UNREADABLE.  Also verify the readability
 * of every ancestral path/revision pair before pushing them at @a
 * history_func.  If a pair is deemed unreadable, then do not send
 * them; instead, immediately stop traversing history and return
 * SVN_NO_ERROR.
 *
 * @since New in 1.1.
 *
 * @note SVN_ERR_CEASE_INVOCATION is new in 1.5.
 */
svn_error_t *
svn_repos_history2(svn_fs_t *fs,
                   const char *path,
                   svn_repos_history_func_t history_func,
                   void *history_baton,
                   svn_repos_authz_func_t authz_read_func,
                   void *authz_read_baton,
                   svn_revnum_t start,
                   svn_revnum_t end,
                   svn_boolean_t cross_copies,
                   apr_pool_t *pool);

/**
 * Similar to svn_repos_history2(), but with @a authz_read_func
 * and @a authz_read_baton always set to NULL.
 *
 * @deprecated Provided for backward compatibility with the 1.0 API.
 */
SVN_DEPRECATED
svn_error_t *
svn_repos_history(svn_fs_t *fs,
                  const char *path,
                  svn_repos_history_func_t history_func,
                  void *history_baton,
                  svn_revnum_t start,
                  svn_revnum_t end,
                  svn_boolean_t cross_copies,
                  apr_pool_t *pool);


/**
 * Set @a *locations to be a mapping of the revisions to the paths of
 * the file @a fs_path present at the repository in revision
 * @a peg_revision, where the revisions are taken out of the array
 * @a location_revisions.
 *
 * @a location_revisions is an array of svn_revnum_t's and @a *locations
 * maps 'svn_revnum_t *' to 'const char *'.
 *
 * If optional @a authz_read_func is non-NULL, then use it (and @a
 * authz_read_baton) to verify that the peg-object is readable.  If not,
 * return SVN_ERR_AUTHZ_UNREADABLE.  Also use the @a authz_read_func
 * to check that every path returned in the hash is readable.  If an
 * unreadable path is encountered, stop tracing and return
 * SVN_NO_ERROR.
 *
 * @a pool is used for all allocations.
 *
 * @since New in 1.1.
 */
svn_error_t *
svn_repos_trace_node_locations(svn_fs_t *fs,
                               apr_hash_t **locations,
                               const char *fs_path,
                               svn_revnum_t peg_revision,
                               apr_array_header_t *location_revisions,
                               svn_repos_authz_func_t authz_read_func,
                               void *authz_read_baton,
                               apr_pool_t *pool);


/**
 * Call @a receiver and @a receiver_baton to report successive
 * location segments in revisions between @a start_rev and @a end_rev
 * (inclusive) for the line of history identified by the peg-object @a
 * path in @a peg_revision (and in @a repos).
 *
<<<<<<< HEAD
 * @a end_rev may be @c SVN_INVALID_REVNUM to indicate that you want
 * to trace the history of the object to its origin.
 *
 * @a start_rev may be @c SVN_INVALID_REVNUM to indicate "the HEAD
 * revision".  Otherwise, @a start_rev must be younger than @a end_rev
 * (unless @a end_rev is @c SVN_INVALID_REVNUM).
 *
 * @a peg_revision may be @c SVN_INVALID_REVNUM to indicate "the HEAD
=======
 * @a end_rev may be #SVN_INVALID_REVNUM to indicate that you want
 * to trace the history of the object to its origin.
 *
 * @a start_rev may be #SVN_INVALID_REVNUM to indicate "the HEAD
 * revision".  Otherwise, @a start_rev must be younger than @a end_rev
 * (unless @a end_rev is #SVN_INVALID_REVNUM).
 *
 * @a peg_revision may be #SVN_INVALID_REVNUM to indicate "the HEAD
>>>>>>> 6215c21a
 * revision", and must evaluate to be at least as young as @a start_rev.
 *
 * If optional @a authz_read_func is not @c NULL, then use it (and @a
 * authz_read_baton) to verify that the peg-object is readable.  If
<<<<<<< HEAD
 * not, return @c SVN_ERR_AUTHZ_UNREADABLE.  Also use the @a
 * authz_read_func to check that every path reported in a location
 * segment is readable.  If an unreadable path is encountered, report
 * a final (possibly truncated) location segment (if any), stop
 * tracing history, and return @c SVN_NO_ERROR.
=======
 * not, return #SVN_ERR_AUTHZ_UNREADABLE.  Also use the @a
 * authz_read_func to check that every path reported in a location
 * segment is readable.  If an unreadable path is encountered, report
 * a final (possibly truncated) location segment (if any), stop
 * tracing history, and return #SVN_NO_ERROR.
>>>>>>> 6215c21a
 *
 * @a pool is used for all allocations.
 *
 * @since New in 1.5.
 */
svn_error_t *
svn_repos_node_location_segments(svn_repos_t *repos,
                                 const char *path,
                                 svn_revnum_t peg_revision,
                                 svn_revnum_t start_rev,
                                 svn_revnum_t end_rev,
                                 svn_location_segment_receiver_t receiver,
                                 void *receiver_baton,
                                 svn_repos_authz_func_t authz_read_func,
                                 void *authz_read_baton,
                                 apr_pool_t *pool);


/* ### other queries we can do someday --

     * fetch the last revision created by <user>
         (once usernames become revision properties!)
     * fetch the last revision where <path> was modified

*/



/* ---------------------------------------------------------------*/

/* Retrieving log messages. */


/**
 * Invoke @a receiver with @a receiver_baton on each log message from
 * @a start to @a end in @a repos's filesystem.  @a start may be greater
 * or less than @a end; this just controls whether the log messages are
 * processed in descending or ascending revision number order.
 *
 * If @a start or @a end is #SVN_INVALID_REVNUM, it defaults to youngest.
 *
 * If @a paths is non-NULL and has one or more elements, then only show
 * revisions in which at least one of @a paths was changed (i.e., if
 * file, text or props changed; if dir, props or entries changed or any node
 * changed below it).  Each path is a <tt>const char *</tt> representing
 * an absolute path in the repository.  If @a paths is NULL or empty,
 * show all revisions regardless of what paths were changed in those
 * revisions.
 *
 * If @a limit is non-zero then only invoke @a receiver on the first
 * @a limit logs.
 *
 * If @a discover_changed_paths, then each call to @a receiver passes a
 * hash mapping paths committed in that revision to information about them
 * as the receiver's @a changed_paths argument.
 * Otherwise, each call to @a receiver passes NULL for @a changed_paths.
 *
 * If @a strict_node_history is set, copy history (if any exists) will
 * not be traversed while harvesting revision logs for each path.
 *
 * If @a include_merged_revisions is set, log information for revisions
 * which have been merged to @a targets will also be returned.
 *
 * If @a revprops is NULL, retrieve all revprops; else, retrieve only the
 * revprops named in the array (i.e. retrieve none if the array is empty).
 *
 * If any invocation of @a receiver returns error, return that error
 * immediately and without wrapping it.
 *
 * If @a start or @a end is a non-existent revision, return the error
 * #SVN_ERR_FS_NO_SUCH_REVISION, without ever invoking @a receiver.
 *
 * If optional @a authz_read_func is non-NULL, then use this function
 * (along with optional @a authz_read_baton) to check the readability
 * of each changed-path in each revision about to be "pushed" at
 * @a receiver.  If a revision has some changed-paths readable and
 * others unreadable, unreadable paths are omitted from the
 * changed_paths field and only svn:author and svn:date will be
 * available in the revprops field.  If a revision has no
 * changed-paths readable at all, then all paths are omitted and no
 * revprops are available.
 *
 * See also the documentation for #svn_log_entry_receiver_t.
 *
 * Use @a pool for temporary allocations.
 *
 * @since New in 1.5.
 */
svn_error_t *
svn_repos_get_logs4(svn_repos_t *repos,
                    const apr_array_header_t *paths,
                    svn_revnum_t start,
                    svn_revnum_t end,
                    int limit,
                    svn_boolean_t discover_changed_paths,
                    svn_boolean_t strict_node_history,
                    svn_boolean_t include_merged_revisions,
                    const apr_array_header_t *revprops,
                    svn_repos_authz_func_t authz_read_func,
                    void *authz_read_baton,
                    svn_log_entry_receiver_t receiver,
                    void *receiver_baton,
                    apr_pool_t *pool);

/**
 * Same as svn_repos_get_logs4(), but with @a receiver being
 * #svn_log_message_receiver_t instead of #svn_log_entry_receiver_t.
 * Also, @a include_merged_revisions is set to @c FALSE and @a revprops is
 * svn:author, svn:date, and svn:log.  If @a paths is empty, nothing
 * is returned.
 *
 * @since New in 1.2.
 * @deprecated Provided for backward compatibility with the 1.4 API.
 */
SVN_DEPRECATED
svn_error_t *
svn_repos_get_logs3(svn_repos_t *repos,
                    const apr_array_header_t *paths,
                    svn_revnum_t start,
                    svn_revnum_t end,
                    int limit,
                    svn_boolean_t discover_changed_paths,
                    svn_boolean_t strict_node_history,
                    svn_repos_authz_func_t authz_read_func,
                    void *authz_read_baton,
                    svn_log_message_receiver_t receiver,
                    void *receiver_baton,
                    apr_pool_t *pool);


/**
 * Same as svn_repos_get_logs3(), but with @a limit always set to 0.
 *
 * @deprecated Provided for backward compatibility with the 1.1 API.
 */
SVN_DEPRECATED
svn_error_t *
svn_repos_get_logs2(svn_repos_t *repos,
                    const apr_array_header_t *paths,
                    svn_revnum_t start,
                    svn_revnum_t end,
                    svn_boolean_t discover_changed_paths,
                    svn_boolean_t strict_node_history,
                    svn_repos_authz_func_t authz_read_func,
                    void *authz_read_baton,
                    svn_log_message_receiver_t receiver,
                    void *receiver_baton,
                    apr_pool_t *pool);

/**
 * Same as svn_repos_get_logs2(), but with @a authz_read_func and
 * @a authz_read_baton always set to NULL.
 *
 * @deprecated Provided for backward compatibility with the 1.0 API.
 */
SVN_DEPRECATED
svn_error_t *
svn_repos_get_logs(svn_repos_t *repos,
                   const apr_array_header_t *paths,
                   svn_revnum_t start,
                   svn_revnum_t end,
                   svn_boolean_t discover_changed_paths,
                   svn_boolean_t strict_node_history,
                   svn_log_message_receiver_t receiver,
                   void *receiver_baton,
                   apr_pool_t *pool);



/* ---------------------------------------------------------------*/

/* Retrieving mergeinfo. */

/**
 * Fetch the mergeinfo for @a paths at @a revision in @a repos, and
 * set @a *catalog to a catalog of this mergeinfo.  @a *catalog will
 * never be @c NULL but may be empty.
 *
 * @a inherit indicates whether explicit, explicit or inherited, or
 * only inherited mergeinfo for @a paths is fetched.
 *
 * If @a revision is #SVN_INVALID_REVNUM, it defaults to youngest.
 *
 * If @a include_descendants is TRUE, then additionally return the
 * mergeinfo for any descendant of any element of @a paths which has
 * the #SVN_PROP_MERGEINFO property explicitly set on it.  (Note
 * that inheritance is only taken into account for the elements in @a
 * paths; descendants of the elements in @a paths which get their
 * mergeinfo via inheritance are not included in @a *catalog.)
 *
 * If optional @a authz_read_func is non-NULL, then use this function
 * (along with optional @a authz_read_baton) to check the readability
 * of each path which mergeinfo was requested for (from @a paths).
 * Silently omit unreadable paths from the request for mergeinfo.
 *
 * Use @a pool for all allocations.
 *
 * @since New in 1.5.
 */
svn_error_t *
svn_repos_fs_get_mergeinfo(svn_mergeinfo_catalog_t *catalog,
                           svn_repos_t *repos,
                           const apr_array_header_t *paths,
                           svn_revnum_t revision,
                           svn_mergeinfo_inheritance_t inherit,
                           svn_boolean_t include_descendants,
                           svn_repos_authz_func_t authz_read_func,
                           void *authz_read_baton,
                           apr_pool_t *pool);


/* ---------------------------------------------------------------*/

/* Retrieving multiple revisions of a file. */

/**
 * Retrieve a subset of the interesting revisions of a file @a path in
 * @a repos as seen in revision @a end.  Invoke @a handler with
 * @a handler_baton as its first argument for each such revision.
 * @a pool is used for all allocations.  See svn_fs_history_prev() for
 * a discussion of interesting revisions.
 *
 * If optional @a authz_read_func is non-NULL, then use this function
 * (along with optional @a authz_read_baton) to check the readability
 * of the rev-path in each interesting revision encountered.
 *
 * Revision discovery happens from @a end to @a start, and if an
 * unreadable revision is encountered before @a start is reached, then
 * revision discovery stops and only the revisions from @a end to the
 * oldest readable revision are returned (So it will appear that @a
 * path was added without history in the latter revision).
 *
 * If there is an interesting revision of the file that is less than or
 * equal to start, the iteration will start at that revision.  Else, the
 * iteration will start at the first revision of the file in the repository,
 * which has to be less than or equal to end.  Note that if the function
 * succeeds, @a handler will have been called at least once.
 *
 * In a series of calls, the file contents for the first interesting revision
 * will be provided as a text delta against the empty file.  In the following
 * calls, the delta will be against the contents for the previous call.
 *
 * If @a include_merged_revisions is TRUE, revisions which a included as a
 * result of a merge between @a start and @a end will be included.
 *
 * @since New in 1.5.
 */
svn_error_t *
svn_repos_get_file_revs2(svn_repos_t *repos,
                         const char *path,
                         svn_revnum_t start,
                         svn_revnum_t end,
                         svn_boolean_t include_merged_revisions,
                         svn_repos_authz_func_t authz_read_func,
                         void *authz_read_baton,
                         svn_file_rev_handler_t handler,
                         void *handler_baton,
                         apr_pool_t *pool);

/**
 * Similar to svn_repos_get_file_revs2(), with @a include_merged_revisions
 * set to FALSE.
 *
 * @deprecated Provided for backward compatibility with the 1.4 API.
 * @since New in 1.1.
 */
SVN_DEPRECATED
svn_error_t *
svn_repos_get_file_revs(svn_repos_t *repos,
                        const char *path,
                        svn_revnum_t start,
                        svn_revnum_t end,
                        svn_repos_authz_func_t authz_read_func,
                        void *authz_read_baton,
                        svn_repos_file_rev_handler_t handler,
                        void *handler_baton,
                        apr_pool_t *pool);


/* ---------------------------------------------------------------*/

/**
 * @defgroup svn_repos_hook_wrappers Hook-sensitive wrappers for libsvn_fs \
 * routines.
 * @{
 */

/** Like svn_fs_commit_txn(), but invoke the @a repos's pre- and
 * post-commit hooks around the commit.  Use @a pool for any necessary
 * allocations.
 *
 * If the pre-commit hook or svn_fs_commit_txn() fails, throw the
 * original error to caller.  If an error occurs when running the
 * post-commit hook, return the original error wrapped with
 * SVN_ERR_REPOS_POST_COMMIT_HOOK_FAILED.  If the caller sees this
 * error, it knows that the commit succeeded anyway.
 *
 * @a conflict_p, @a new_rev, and @a txn are as in svn_fs_commit_txn().
 */
svn_error_t *
svn_repos_fs_commit_txn(const char **conflict_p,
                        svn_repos_t *repos,
                        svn_revnum_t *new_rev,
                        svn_fs_txn_t *txn,
                        apr_pool_t *pool);

/** Like svn_fs_begin_txn(), but use @a revprop_table, a hash mapping
 * <tt>const char *</tt> property names to #svn_string_t values, to
 * set the properties on transaction @a *txn_p.  @a repos is the
 * repository object which contains the filesystem.  @a rev, @a
 * *txn_p, and @a pool are as in svn_fs_begin_txn().
 *
 * Before a txn is created, the repository's start-commit hooks are
 * run; if any of them fail, no txn is created, @a *txn_p is unaffected,
 * and #SVN_ERR_REPOS_HOOK_FAILURE is returned.
 *
 * @note @a revprop_table may contain an #SVN_PROP_REVISION_DATE property,
 * which will be set on the transaction, but that will be overwritten
 * when the transaction is committed.
 *
 * @since New in 1.5.
 */
svn_error_t *
svn_repos_fs_begin_txn_for_commit2(svn_fs_txn_t **txn_p,
                                   svn_repos_t *repos,
                                   svn_revnum_t rev,
                                   apr_hash_t *revprop_table,
                                   apr_pool_t *pool);


/**
 * Same as svn_repos_fs_begin_txn_for_commit2(), but with @a revprop_table
 * set to a hash containing @a author and @a log_msg as the
 * #SVN_PROP_REVISION_AUTHOR and #SVN_PROP_REVISION_LOG properties,
 * respectively.  @a author and @a log_msg may both be @c NULL.
 *
 * @deprecated Provided for backward compatibility with the 1.4 API.
 */
SVN_DEPRECATED
svn_error_t *
svn_repos_fs_begin_txn_for_commit(svn_fs_txn_t **txn_p,
                                  svn_repos_t *repos,
                                  svn_revnum_t rev,
                                  const char *author,
                                  const char *log_msg,
                                  apr_pool_t *pool);


/** Like svn_fs_begin_txn(), but use @a author to set the corresponding
 * property on transaction @a *txn_p.  @a repos is the repository object
 * which contains the filesystem.  @a rev, @a *txn_p, and @a pool are as in
 * svn_fs_begin_txn().
 *
 * ### Someday: before a txn is created, some kind of read-hook could
 *              be called here.
 */
svn_error_t *
svn_repos_fs_begin_txn_for_update(svn_fs_txn_t **txn_p,
                                  svn_repos_t *repos,
                                  svn_revnum_t rev,
                                  const char *author,
                                  apr_pool_t *pool);


/** @defgroup svn_repos_fs_locks Repository lock wrappers
 * @{
 * @since New in 1.2. */

/** Like svn_fs_lock(), but invoke the @a repos's pre- and
 * post-lock hooks before and after the locking action.  Use @a pool
 * for any necessary allocations.
 *
 * If the pre-lock hook or svn_fs_lock() fails, throw the original
 * error to caller.  If an error occurs when running the post-lock
 * hook, return the original error wrapped with
 * SVN_ERR_REPOS_POST_LOCK_HOOK_FAILED.  If the caller sees this
 * error, it knows that the lock succeeded anyway.
 *
 * The pre-lock hook may cause a different token to be used for the
 * lock, instead of @a token; see the pre-lock-hook documentation for
 * more.
 */
svn_error_t *
svn_repos_fs_lock(svn_lock_t **lock,
                  svn_repos_t *repos,
                  const char *path,
                  const char *token,
                  const char *comment,
                  svn_boolean_t is_dav_comment,
                  apr_time_t expiration_date,
                  svn_revnum_t current_rev,
                  svn_boolean_t steal_lock,
                  apr_pool_t *pool);


/** Like svn_fs_unlock(), but invoke the @a repos's pre- and
 * post-unlock hooks before and after the unlocking action.  Use @a
 * pool for any necessary allocations.
 *
 * If the pre-unlock hook or svn_fs_unlock() fails, throw the original
 * error to caller.  If an error occurs when running the post-unlock
 * hook, return the original error wrapped with
 * SVN_ERR_REPOS_POST_UNLOCK_HOOK_FAILED.  If the caller sees this
 * error, it knows that the unlock succeeded anyway.
 */
svn_error_t *
svn_repos_fs_unlock(svn_repos_t *repos,
                    const char *path,
                    const char *token,
                    svn_boolean_t break_lock,
                    apr_pool_t *pool);



/** Look up all the locks in and under @a path in @a repos, setting @a
 * *locks to a hash which maps <tt>const char *</tt> paths to the
 * #svn_lock_t locks associated with those paths.  Use @a
 * authz_read_func and @a authz_read_baton to "screen" all returned
 * locks.  That is: do not return any locks on any paths that are
 * unreadable in HEAD, just silently omit them.
 */
svn_error_t *
svn_repos_fs_get_locks(apr_hash_t **locks,
                       svn_repos_t *repos,
                       const char *path,
                       svn_repos_authz_func_t authz_read_func,
                       void *authz_read_baton,
                       apr_pool_t *pool);

/** @} */

/**
 * Like svn_fs_change_rev_prop(), but validate the name and value of the
 * property and invoke the @a repos's pre- and post-revprop-change hooks
 * around the change as specified by @a use_pre_revprop_change_hook and
 * @a use_post_revprop_change_hook (respectively).
 *
 * @a rev is the revision whose property to change, @a name is the
 * name of the property, and @a new_value is the new value of the
 * property.   @a author is the authenticated username of the person
 * changing the property value, or NULL if not available.
 *
 * If @a authz_read_func is non-NULL, then use it (with @a
 * authz_read_baton) to validate the changed-paths associated with @a
 * rev.  If the revision contains any unreadable changed paths, then
 * return SVN_ERR_AUTHZ_UNREADABLE.
 *
 * Validate @a name and @a new_value like the same way
 * svn_repos_fs_change_node_prop() does.
 *
 * Use @a pool for temporary allocations.
 *
 * @since New in 1.5.
 */
svn_error_t *
svn_repos_fs_change_rev_prop3(svn_repos_t *repos,
                              svn_revnum_t rev,
                              const char *author,
                              const char *name,
                              const svn_string_t *new_value,
                              svn_boolean_t
                              use_pre_revprop_change_hook,
                              svn_boolean_t
                              use_post_revprop_change_hook,
                              svn_repos_authz_func_t
                              authz_read_func,
                              void *authz_read_baton,
                              apr_pool_t *pool);

/**
 * Similar to svn_repos_fs_change_rev_prop3(), but with the @a
 * use_pre_revprop_change_hook and @a use_post_revprop_change_hook
 * always set to @c TRUE.
 *
 * @deprecated Provided for backward compatibility with the 1.4 API.
 */
SVN_DEPRECATED
svn_error_t *
svn_repos_fs_change_rev_prop2(svn_repos_t *repos,
                              svn_revnum_t rev,
                              const char *author,
                              const char *name,
                              const svn_string_t *new_value,
                              svn_repos_authz_func_t
                              authz_read_func,
                              void *authz_read_baton,
                              apr_pool_t *pool);

/**
 * Similar to svn_repos_fs_change_rev_prop2(), but with the
 * @a authz_read_func parameter always NULL.
 *
 * @deprecated Provided for backward compatibility with the 1.0 API.
 */
SVN_DEPRECATED
svn_error_t *
svn_repos_fs_change_rev_prop(svn_repos_t *repos,
                             svn_revnum_t rev,
                             const char *author,
                             const char *name,
                             const svn_string_t *new_value,
                             apr_pool_t *pool);



/**
 * Set @a *value_p to the value of the property named @a propname on
 * revision @a rev in the filesystem opened in @a repos.  If @a rev
 * has no property by that name, set @a *value_p to zero.  Allocate
 * the result in @a pool.
 *
 * If @a authz_read_func is non-NULL, then use it (with @a
 * authz_read_baton) to validate the changed-paths associated with @a
 * rev.  If the changed-paths are all unreadable, then set @a *value_p
 * to zero unconditionally.  If only some of the changed-paths are
 * unreadable, then allow 'svn:author' and 'svn:date' propvalues to be
 * fetched, but return 0 for any other property.
 *
 * @since New in 1.1.
 */
svn_error_t *
svn_repos_fs_revision_prop(svn_string_t **value_p,
                           svn_repos_t *repos,
                           svn_revnum_t rev,
                           const char *propname,
                           svn_repos_authz_func_t
                           authz_read_func,
                           void *authz_read_baton,
                           apr_pool_t *pool);


/**
 * Set @a *table_p to the entire property list of revision @a rev in
 * filesystem opened in @a repos, as a hash table allocated in @a
 * pool.  The table maps <tt>char *</tt> property names to
 * #svn_string_t * values; the names and values are allocated in @a
 * pool.
 *
 * If @a authz_read_func is non-NULL, then use it (with @a
 * authz_read_baton) to validate the changed-paths associated with @a
 * rev.  If the changed-paths are all unreadable, then return an empty
 * hash. If only some of the changed-paths are unreadable, then return
 * an empty hash, except for 'svn:author' and 'svn:date' properties
 * (assuming those properties exist).
 *
 * @since New in 1.1.
 */
svn_error_t *
svn_repos_fs_revision_proplist(apr_hash_t **table_p,
                               svn_repos_t *repos,
                               svn_revnum_t rev,
                               svn_repos_authz_func_t
                               authz_read_func,
                               void *authz_read_baton,
                               apr_pool_t *pool);



/* ---------------------------------------------------------------*/

/* Prop-changing wrappers for libsvn_fs routines. */

/* NOTE: svn_repos_fs_change_rev_prop() also exists, but is located
   above with the hook-related functions. */


/** Validating wrapper for svn_fs_change_node_prop() (which see for
 * argument descriptions).
 *
 * If @a name's kind is not #svn_prop_regular_kind, return
 * #SVN_ERR_REPOS_BAD_ARGS.  If @a name is an "svn:" property, validate its
 * @a value and return SVN_ERR_BAD_PROPERTY_VALUE if it is invalid for the
 * property.
 *
 * @note Currently, the only properties validated are the "svn:" properties
 * #SVN_PROP_REVISION_LOG and #SVN_PROP_REVISION_DATE. This may change
 * in future releases.
 */
svn_error_t *
svn_repos_fs_change_node_prop(svn_fs_root_t *root,
                              const char *path,
                              const char *name,
                              const svn_string_t *value,
                              apr_pool_t *pool);

/** Validating wrapper for svn_fs_change_txn_prop() (which see for
 * argument descriptions).  See svn_repos_fs_change_txn_props() for more
 * information.
 */
svn_error_t *
svn_repos_fs_change_txn_prop(svn_fs_txn_t *txn,
                             const char *name,
                             const svn_string_t *value,
                             apr_pool_t *pool);

/** Validating wrapper for svn_fs_change_txn_props() (which see for
 * argument descriptions).  Validate properties and their values the
 * same way svn_repos_fs_change_node_prop() does.
 *
 * @since New in 1.5.
 */
svn_error_t *
svn_repos_fs_change_txn_props(svn_fs_txn_t *txn,
                              apr_array_header_t *props,
                              apr_pool_t *pool);

/** Validating wrapper for svn_fs_change_txn_props() (which see for
 * argument descriptions).
 * 
 * @since New in 1.5.
 */
svn_error_t *svn_repos_fs_change_txn_props(svn_fs_txn_t *txn,
                                           apr_array_header_t *props,
                                           apr_pool_t *pool);

/** @} */

/* ---------------------------------------------------------------*/

/**
 * @defgroup svn_repos_inspection Data structures and editor things for
 * repository inspection.
 * @{
 *
 * As it turns out, the svn_repos_dir_delta2() interface can be
 * extremely useful for examining the repository, or more exactly,
 * changes to the repository.  svn_repos_dir_delta2() allows for
 * differences between two trees to be described using an editor.
 *
 * By using the editor obtained from svn_repos_node_editor() with
 * svn_repos_dir_delta2(), the description of how to transform one tree
 * into another can be used to build an in-memory linked-list tree,
 * which each node representing a repository node that was changed as a
 * result of having svn_repos_dir_delta2() drive that editor.
 */

/** A node in the repository. */
typedef struct svn_repos_node_t
{
  /** Node type (file, dir, etc.) */
  svn_node_kind_t kind;

  /** How this node entered the node tree: 'A'dd, 'D'elete, 'R'eplace */
  char action;

  /** Were there any textual mods? (files only) */
  svn_boolean_t text_mod;

  /** Where there any property mods? */
  svn_boolean_t prop_mod;

  /** The name of this node as it appears in its parent's entries list */
  const char *name;

  /** The filesystem revision where this was copied from (if any) */
  svn_revnum_t copyfrom_rev;

  /** The filesystem path where this was copied from (if any) */
  const char *copyfrom_path;

  /** Pointer to the next sibling of this node */
  struct svn_repos_node_t *sibling;

  /** Pointer to the first child of this node */
  struct svn_repos_node_t *child;

  /** Pointer to the parent of this node */
  struct svn_repos_node_t *parent;

} svn_repos_node_t;


/** Set @a *editor and @a *edit_baton to an editor that, when driven by
 * svn_repos_dir_delta2(), builds an <tt>svn_repos_node_t *</tt> tree
 * representing the delta from @a base_root to @a root in @a repos's
 * filesystem.
 *
 * Invoke svn_repos_node_from_baton() on @a edit_baton to obtain the root
 * node afterwards.
 *
 * Note that the delta includes "bubbled-up" directories; that is,
 * many of the directory nodes will have no prop_mods.
 *
 * Allocate the tree and its contents in @a node_pool; do all other
 * allocation in @a pool.
 */
svn_error_t *
svn_repos_node_editor(const svn_delta_editor_t **editor,
                      void **edit_baton,
                      svn_repos_t *repos,
                      svn_fs_root_t *base_root,
                      svn_fs_root_t *root,
                      apr_pool_t *node_pool,
                      apr_pool_t *pool);

/** Return the root node of the linked-list tree generated by driving
 * the editor created by svn_repos_node_editor() with
 * svn_repos_dir_delta2(), which is stored in @a edit_baton.  This is
 * only really useful if used *after* the editor drive is completed.
 */
svn_repos_node_t *
svn_repos_node_from_baton(void *edit_baton);

/** @} */

/* ---------------------------------------------------------------*/

/**
 * @defgroup svn_repos_dump_load Dumping and loading filesystem data
 * @{
 *
 * The filesystem 'dump' format contains nothing but the abstract
 * structure of the filesystem -- independent of any internal node-id
 * schema or database back-end.  All of the data in the dumpfile is
 * acquired by public function calls into svn_fs.h.  Similarly, the
 * parser which reads the dumpfile is able to reconstruct the
 * filesystem using only public svn_fs.h routines.
 *
 * Thus the dump/load feature's main purpose is for *migrating* data
 * from one svn filesystem to another -- presumably two filesystems
 * which have different internal implementations.
 *
 * If you simply want to backup your filesystem, you're probably
 * better off using the built-in facilities of the DB backend (using
 * Berkeley DB's hot-backup feature, for example.)
 *
 * For a description of the dumpfile format, see
 * /trunk/notes/fs_dumprestore.txt.
 */

/* The RFC822-style headers in our dumpfile format. */
#define SVN_REPOS_DUMPFILE_MAGIC_HEADER            "SVN-fs-dump-format-version"
#define SVN_REPOS_DUMPFILE_FORMAT_VERSION           3
#define SVN_REPOS_DUMPFILE_UUID                      "UUID"
#define SVN_REPOS_DUMPFILE_CONTENT_LENGTH            "Content-length"

#define SVN_REPOS_DUMPFILE_REVISION_NUMBER           "Revision-number"

#define SVN_REPOS_DUMPFILE_NODE_PATH                 "Node-path"
#define SVN_REPOS_DUMPFILE_NODE_KIND                 "Node-kind"
#define SVN_REPOS_DUMPFILE_NODE_ACTION               "Node-action"
#define SVN_REPOS_DUMPFILE_NODE_COPYFROM_PATH        "Node-copyfrom-path"
#define SVN_REPOS_DUMPFILE_NODE_COPYFROM_REV         "Node-copyfrom-rev"
#define SVN_REPOS_DUMPFILE_TEXT_COPY_SOURCE_MD5      "Text-copy-source-md5"
#define SVN_REPOS_DUMPFILE_TEXT_COPY_SOURCE_SHA1     "Text-copy-source-sha1"
#define SVN_REPOS_DUMPFILE_TEXT_COPY_SOURCE_CHECKSUM \
                                        SVN_REPOS_DUMPFILE_TEXT_COPY_SOURCE_MD5
#define SVN_REPOS_DUMPFILE_TEXT_CONTENT_MD5          "Text-content-md5"
#define SVN_REPOS_DUMPFILE_TEXT_CONTENT_SHA1         "Text-content-sha1"
#define SVN_REPOS_DUMPFILE_TEXT_CONTENT_CHECKSUM     \
                                        SVN_REPOS_DUMPFILE_TEXT_CONTENT_MD5

#define SVN_REPOS_DUMPFILE_PROP_CONTENT_LENGTH       "Prop-content-length"
#define SVN_REPOS_DUMPFILE_TEXT_CONTENT_LENGTH       "Text-content-length"

/** @since New in 1.1. */
#define SVN_REPOS_DUMPFILE_PROP_DELTA                "Prop-delta"
/** @since New in 1.1. */
#define SVN_REPOS_DUMPFILE_TEXT_DELTA                "Text-delta"
<<<<<<< HEAD
/* @since New in 1.5. */
#define SVN_REPOS_DUMPFILE_TEXT_DELTA_BASE_CHECKSUM  "Text-delta-base-md5"
=======
/** @since New in 1.5. */
#define SVN_REPOS_DUMPFILE_TEXT_DELTA_BASE_MD5       "Text-delta-base-md5"
/** @since New in 1.6. */
#define SVN_REPOS_DUMPFILE_TEXT_DELTA_BASE_SHA1      "Text-delta-base-sha1"
/** @since New in 1.6. */
#define SVN_REPOS_DUMPFILE_TEXT_DELTA_BASE_CHECKSUM  \
                                        SVN_REPOS_DUMPFILE_TEXT_DELTA_BASE_MD5
>>>>>>> 6215c21a

/** The different "actions" attached to nodes in the dumpfile. */
enum svn_node_action
{
  svn_node_action_change,
  svn_node_action_add,
  svn_node_action_delete,
  svn_node_action_replace
};

/** The different policies for processing the UUID in the dumpfile. */
enum svn_repos_load_uuid
{
  svn_repos_load_uuid_default,
  svn_repos_load_uuid_ignore,
  svn_repos_load_uuid_force
};


/**
 * Verify the contents of the file system in @a repos.
 *
 * If @a feedback_stream is not @c NULL, write feedback to it (lines of
 * the form "* Verified revision %ld\n").
 *
 * If @a start_rev is #SVN_INVALID_REVNUM, then start verifying at
 * revision 0.  If @a end_rev is #SVN_INVALID_REVNUM, then verify
 * through the @c HEAD revision.
 *
 * If @a cancel_func is not @c NULL, call it periodically with @a
 * cancel_baton as argument to see if the caller wishes to cancel the
 * verification.
 *
 * @since New in 1.5.
 */
svn_error_t *
svn_repos_verify_fs(svn_repos_t *repos,
                    svn_stream_t *feedback_stream,
                    svn_revnum_t start_rev,
                    svn_revnum_t end_rev,
                    svn_cancel_func_t cancel_func,
                    void *cancel_baton,
                    apr_pool_t *pool);


/**
 * Dump the contents of the filesystem within already-open @a repos into
 * writable @a dumpstream.  Begin at revision @a start_rev, and dump every
 * revision up through @a end_rev.  Use @a pool for all allocation.  If
 * non-@c NULL, send feedback to @a feedback_stream.  If @a dumpstream is
 * @c NULL, this is effectively a primitive verify.  It is not complete,
 * however; see svn_fs_verify instead.
 *
 * If @a start_rev is #SVN_INVALID_REVNUM, then start dumping at revision
 * 0.  If @a end_rev is #SVN_INVALID_REVNUM, then dump through the @c HEAD
 * revision.
 *
 * If @a incremental is @c TRUE, the first revision dumped will be a diff
 * against the previous revision (usually it looks like a full dump of
 * the tree).
 *
 * If @a use_deltas is @c TRUE, output only node properties which have
 * changed relative to the previous contents, and output text contents
 * as svndiff data against the previous contents.  Regardless of how
 * this flag is set, the first revision of a non-incremental dump will
 * be done with full plain text.  A dump with @a use_deltas set cannot
 * be loaded by Subversion 1.0.x.
 *
 * If @a cancel_func is not @c NULL, it is called periodically with
 * @a cancel_baton as argument to see if the client wishes to cancel
 * the dump.
 *
 * @since New in 1.1.
 */
svn_error_t *
svn_repos_dump_fs2(svn_repos_t *repos,
                   svn_stream_t *dumpstream,
                   svn_stream_t *feedback_stream,
                   svn_revnum_t start_rev,
                   svn_revnum_t end_rev,
                   svn_boolean_t incremental,
                   svn_boolean_t use_deltas,
                   svn_cancel_func_t cancel_func,
                   void *cancel_baton,
                   apr_pool_t *pool);


/**
 * Similar to svn_repos_dump_fs2(), but with the @a use_deltas
 * parameter always set to @c FALSE.
 *
 * @deprecated Provided for backward compatibility with the 1.0 API.
 */
SVN_DEPRECATED
svn_error_t *
svn_repos_dump_fs(svn_repos_t *repos,
                  svn_stream_t *dumpstream,
                  svn_stream_t *feedback_stream,
                  svn_revnum_t start_rev,
                  svn_revnum_t end_rev,
                  svn_boolean_t incremental,
                  svn_cancel_func_t cancel_func,
                  void *cancel_baton,
                  apr_pool_t *pool);


/**
 * Read and parse dumpfile-formatted @a dumpstream, reconstructing
 * filesystem revisions in already-open @a repos, handling uuids in
 * accordance with @a uuid_action.  If non-@c NULL, send feedback to
 * @a feedback_stream.  Use @a pool for all allocation.
 *
 * If the dumpstream contains copy history that is unavailable in the
 * repository, an error will be thrown.
 *
 * The repository's UUID will be updated iff
 *   the dumpstream contains a UUID and
 *   @a uuid_action is not equal to #svn_repos_load_uuid_ignore and
 *   either the repository contains no revisions or
 *          @a uuid_action is equal to #svn_repos_load_uuid_force.
 *
 * If the dumpstream contains no UUID, then @a uuid_action is
 * ignored and the repository UUID is not touched.
 *
 * If @a parent_dir is not NULL, then the parser will reparent all the
 * loaded nodes, from root to @a parent_dir.  The directory @a parent_dir
 * must be an existing directory in the repository.
 *
 * If @a use_pre_commit_hook is set, call the repository's pre-commit
 * hook before committing each loaded revision.
 *
 * If @a use_post_commit_hook is set, call the repository's
 * post-commit hook after committing each loaded revision.
 *
 * If @a cancel_func is not @c NULL, it is called periodically with
 * @a cancel_baton as argument to see if the client wishes to cancel
 * the load.
 *
 * @since New in 1.2.
 */
svn_error_t *
svn_repos_load_fs2(svn_repos_t *repos,
                   svn_stream_t *dumpstream,
                   svn_stream_t *feedback_stream,
                   enum svn_repos_load_uuid uuid_action,
                   const char *parent_dir,
                   svn_boolean_t use_pre_commit_hook,
                   svn_boolean_t use_post_commit_hook,
                   svn_cancel_func_t cancel_func,
                   void *cancel_baton,
                   apr_pool_t *pool);

/**
 * Similar to svn_repos_load_fs2(), but with @a use_pre_commit_hook and
 * @a use_post_commit_hook always @c FALSE.
 *
 * @deprecated Provided for backward compatibility with the 1.0 API.
 */
SVN_DEPRECATED
svn_error_t *
svn_repos_load_fs(svn_repos_t *repos,
                  svn_stream_t *dumpstream,
                  svn_stream_t *feedback_stream,
                  enum svn_repos_load_uuid uuid_action,
                  const char *parent_dir,
                  svn_cancel_func_t cancel_func,
                  void *cancel_baton,
                  apr_pool_t *pool);


/**
 * A vtable that is driven by svn_repos_parse_dumpstream2().
 *
 * @since New in 1.1.
 */
typedef struct svn_repos_parse_fns2_t
{
  /** The parser has discovered a new revision record within the
   * parsing session represented by @a parse_baton.  All the headers are
   * placed in @a headers (allocated in @a pool), which maps <tt>const
   * char *</tt> header-name ==> <tt>const char *</tt> header-value.
   * The @a revision_baton received back (also allocated in @a pool)
   * represents the revision.
   */
  svn_error_t *(*new_revision_record)(void **revision_baton,
                                      apr_hash_t *headers,
                                      void *parse_baton,
                                      apr_pool_t *pool);

  /** The parser has discovered a new uuid record within the parsing
   * session represented by @a parse_baton.  The uuid's value is
   * @a uuid, and it is allocated in @a pool.
   */
  svn_error_t *(*uuid_record)(const char *uuid,
                              void *parse_baton,
                              apr_pool_t *pool);

  /** The parser has discovered a new node record within the current
   * revision represented by @a revision_baton.  All the headers are
   * placed in @a headers (as with @c new_revision_record), allocated in
   * @a pool.  The @a node_baton received back is allocated in @a pool
   * and represents the node.
   */
  svn_error_t *(*new_node_record)(void **node_baton,
                                  apr_hash_t *headers,
                                  void *revision_baton,
                                  apr_pool_t *pool);

  /** For a given @a revision_baton, set a property @a name to @a value. */
  svn_error_t *(*set_revision_property)(void *revision_baton,
                                        const char *name,
                                        const svn_string_t *value);

  /** For a given @a node_baton, set a property @a name to @a value. */
  svn_error_t *(*set_node_property)(void *node_baton,
                                    const char *name,
                                    const svn_string_t *value);

  /** For a given @a node_baton, delete property @a name. */
  svn_error_t *(*delete_node_property)(void *node_baton, const char *name);

  /** For a given @a node_baton, remove all properties. */
  svn_error_t *(*remove_node_props)(void *node_baton);

  /** For a given @a node_baton, receive a writable @a stream capable of
   * receiving the node's fulltext.  After writing the fulltext, call
   * the stream's close() function.
   *
   * If a @c NULL is returned instead of a stream, the vtable is
   * indicating that no text is desired, and the parser will not
   * attempt to send it.
   */
  svn_error_t *(*set_fulltext)(svn_stream_t **stream,
                               void *node_baton);

  /** For a given @a node_baton, set @a handler and @a handler_baton
   * to a window handler and baton capable of receiving a delta
   * against the node's previous contents.  A NULL window will be
   * sent to the handler after all the windows are sent.
   *
   * If a @c NULL is returned instead of a handler, the vtable is
   * indicating that no delta is desired, and the parser will not
   * attempt to send it.
   */
  svn_error_t *(*apply_textdelta)(svn_txdelta_window_handler_t *handler,
                                  void **handler_baton,
                                  void *node_baton);

  /** The parser has reached the end of the current node represented by
   * @a node_baton, it can be freed.
   */
  svn_error_t *(*close_node)(void *node_baton);

  /** The parser has reached the end of the current revision
   * represented by @a revision_baton.  In other words, there are no more
   * changed nodes within the revision.  The baton can be freed.
   */
  svn_error_t *(*close_revision)(void *revision_baton);

} svn_repos_parse_fns2_t;

/** @deprecated Provided for backward compatibility with the 1.2 API. */
typedef svn_repos_parse_fns2_t svn_repos_parser_fns2_t;


/**
 * Read and parse dumpfile-formatted @a stream, calling callbacks in
 * @a parse_fns/@a parse_baton, and using @a pool for allocations.
 *
 * If @a cancel_func is not @c NULL, it is called periodically with
 * @a cancel_baton as argument to see if the client wishes to cancel
 * the dump.
 *
 * This parser has built-in knowledge of the dumpfile format, but only
 * in a general sense:
 *
 *    * it recognizes revision and node records by looking for either
 *      a REVISION_NUMBER or NODE_PATH headers.
 *
 *    * it recognizes the CONTENT-LENGTH headers, so it knows if and
 *      how to suck up the content body.
 *
 *    * it knows how to parse a content body into two parts:  props
 *      and text, and pass the pieces to the vtable.
 *
 * This is enough knowledge to make it easy on vtable implementors,
 * but still allow expansion of the format:  most headers are ignored.
 *
 * @since New in 1.1.
 */
svn_error_t *
svn_repos_parse_dumpstream2(svn_stream_t *stream,
                            const svn_repos_parse_fns2_t *parse_fns,
                            void *parse_baton,
                            svn_cancel_func_t cancel_func,
                            void *cancel_baton,
                            apr_pool_t *pool);


/**
 * Set @a *parser and @a *parse_baton to a vtable parser which commits new
 * revisions to the fs in @a repos.  The constructed parser will treat
 * UUID records in a manner consistent with @a uuid_action.  Use @a pool
 * to operate on the fs.
 *
 * If @a use_history is set, then the parser will require relative
 * 'copyfrom' history to exist in the repository when it encounters
 * nodes that are added-with-history.
 *
 * If @a parent_dir is not NULL, then the parser will reparent all the
 * loaded nodes, from root to @a parent_dir.  The directory @a parent_dir
 * must be an existing directory in the repository.
 *
 * Print all parsing feedback to @a outstream (if non-@c NULL).
 *
 *
 * @since New in 1.1.
 */
svn_error_t *
svn_repos_get_fs_build_parser2(const svn_repos_parse_fns2_t **parser,
                               void **parse_baton,
                               svn_repos_t *repos,
                               svn_boolean_t use_history,
                               enum svn_repos_load_uuid uuid_action,
                               svn_stream_t *outstream,
                               const char *parent_dir,
                               apr_pool_t *pool);


/**
 * A vtable that is driven by svn_repos_parse_dumpstream().
 * Similar to #svn_repos_parse_fns2_t except that it lacks
 * the delete_node_property and apply_textdelta callbacks.
 *
 * @deprecated Provided for backward compatibility with the 1.0 API.
 */
typedef struct svn_repos_parse_fns_t
{
  /** Same as #svn_repos_parse_fns2_t.new_revision_record. */
  svn_error_t *(*new_revision_record)(void **revision_baton,
                                      apr_hash_t *headers,
                                      void *parse_baton,
                                      apr_pool_t *pool);
  /** Same as #svn_repos_parse_fns2_t.uuid_record. */
  svn_error_t *(*uuid_record)(const char *uuid,
                              void *parse_baton,
                              apr_pool_t *pool);
  /** Same as #svn_repos_parse_fns2_t.new_node_record. */
  svn_error_t *(*new_node_record)(void **node_baton,
                                  apr_hash_t *headers,
                                  void *revision_baton,
                                  apr_pool_t *pool);
  /** Same as #svn_repos_parse_fns2_t.set_revision_property. */
  svn_error_t *(*set_revision_property)(void *revision_baton,
                                        const char *name,
                                        const svn_string_t *value);
  /** Same as #svn_repos_parse_fns2_t.set_node_property. */
  svn_error_t *(*set_node_property)(void *node_baton,
                                    const char *name,
                                    const svn_string_t *value);
  /** Same as #svn_repos_parse_fns2_t.remove_node_props. */
  svn_error_t *(*remove_node_props)(void *node_baton);
  /** Same as #svn_repos_parse_fns2_t.set_fulltext. */
  svn_error_t *(*set_fulltext)(svn_stream_t **stream,
                               void *node_baton);
  /** Same as #svn_repos_parse_fns2_t.close_node. */
  svn_error_t *(*close_node)(void *node_baton);
  /** Same as #svn_repos_parse_fns2_t.close_revision. */
  svn_error_t *(*close_revision)(void *revision_baton);
} svn_repos_parser_fns_t;


/**
 * Similar to svn_repos_parse_dumpstream2(), but uses the more limited
 * #svn_repos_parser_fns_t vtable type.
 *
 * @deprecated Provided for backward compatibility with the 1.0 API.
 */
SVN_DEPRECATED
svn_error_t *
svn_repos_parse_dumpstream(svn_stream_t *stream,
                           const svn_repos_parser_fns_t *parse_fns,
                           void *parse_baton,
                           svn_cancel_func_t cancel_func,
                           void *cancel_baton,
                           apr_pool_t *pool);


/**
 * Similar to svn_repos_get_fs_build_parser2(), but yields the more
 * limited svn_repos_parser_fns_t vtable type.
 *
 * @deprecated Provided for backward compatibility with the 1.0 API.
 */
SVN_DEPRECATED
svn_error_t *
svn_repos_get_fs_build_parser(const svn_repos_parser_fns_t **parser,
                              void **parse_baton,
                              svn_repos_t *repos,
                              svn_boolean_t use_history,
                              enum svn_repos_load_uuid uuid_action,
                              svn_stream_t *outstream,
                              const char *parent_dir,
                              apr_pool_t *pool);


/** @} */

/** A data type which stores the authz information.
 *
 * @since New in 1.3.
 */
typedef struct svn_authz_t svn_authz_t;

/** Read authz configuration data from @a file (a file or registry
 * path) into @a *authz_p, allocated in @a pool.
 *
 * If @a file is not a valid authz rule file, then return
 * SVN_AUTHZ_INVALID_CONFIG.  The contents of @a *authz_p is then
 * undefined.  If @a must_exist is TRUE, a missing authz file is also
 * an error.
 *
 * @since New in 1.3.
 */
svn_error_t *
svn_repos_authz_read(svn_authz_t **authz_p,
                     const char *file,
                     svn_boolean_t must_exist,
                     apr_pool_t *pool);

/**
 * Check whether @a user can access @a path in the repository @a
 * repos_name with the @a required_access.  @a authz lists the ACLs to
 * check against.  Set @a *access_granted to indicate if the requested
 * access is granted.
 *
 * If @a path is NULL, then check whether @a user has the @a
 * required_access anywhere in the repository.  Set @a *access_granted
 * to TRUE if at least one path is accessible with the @a
 * required_access.
 *
 * @since New in 1.3.
 */
svn_error_t *
svn_repos_authz_check_access(svn_authz_t *authz,
                             const char *repos_name,
                             const char *path,
                             const char *user,
                             svn_repos_authz_access_t required_access,
                             svn_boolean_t *access_granted,
                             apr_pool_t *pool);



/** Revision Access Levels
 *
 * Like most version control systems, access to versioned objects in
 * Subversion is determined on primarily path-based system.  Users either
 * do or don't have the ability to read a given path.
 *
 * However, unlike many version control systems where versioned objects
 * maintain their own distinct version information (revision numbers,
 * authors, log messages, change timestamps, etc.), Subversion binds
 * multiple paths changed as part of a single commit operation into a
 * set, calls the whole thing a revision, and hangs commit metadata
 * (author, date, log message, etc.) off of that revision.  So, commit
 * metadata is shared across all the paths changed as part of a given
 * commit operation.
 *
 * It is common (or, at least, we hope it is) for log messages to give
 * detailed information about changes made in the commit to which the log
 * message is attached.  Such information might include a mention of all
 * the files changed, what was changed in them, and so on.  But this
 * causes a problem when presenting information to readers who aren't
 * authorized to read every path in the repository.  Simply knowing that
 * a given path exists may be a security leak, even if the user can't see
 * the contents of the data located at that path.
 *
 * So Subversion does what it reasonably can to prevent the leak of this
 * information, and does so via a staged revision access policy.  A
 * reader can be said to have one of three levels of access to a given
 * revision's metadata, based solely on the reader's access rights to the
 * paths changed or copied in that revision:
 *
 *   'full access' -- Granted when the reader has access to all paths
 *      changed or copied in the revision, or when no paths were
 *      changed in the revision at all, this access level permits
 *      full visibility of all revision property names and values,
 *      and the full changed-paths information.
 *
 *   'no access' -- Granted when the reader does not have access to any
 *      paths changed or copied in the revision, this access level
 *      denies the reader access to all revision properties and all
 *      changed-paths information.
 *
 *   'partial access' -- Granted when the reader has access to at least
 *      one, but not all, of the paths changed or copied in the revision,
 *      this access level permits visibility of the svn:date and
 *      svn:author revision properties and only the paths of the
 *      changed-paths information to which the reader has access.
 *
 */


/** An enum defining levels of revision access.
 *
 * @since New in 1.5.
 */
typedef enum
{
  svn_repos_revision_access_none,
  svn_repos_revision_access_partial,
  svn_repos_revision_access_full
}
svn_repos_revision_access_level_t;


/**
 * Set @a access to the access level granted for @a revision in @a
 * repos, as determined by consulting the @a authz_read_func callback
 * function and its associated @a authz_read_baton.
 *
 * @a authz_read_func may be @c NULL, in which case @a access will be
 * set to #svn_repos_revision_access_full.
 *
 * @since New in 1.5.
 */
svn_error_t *
svn_repos_check_revision_access(svn_repos_revision_access_level_t *access_level,
                                svn_repos_t *repos,
                                svn_revnum_t revision,
                                svn_repos_authz_func_t authz_read_func,
                                void *authz_read_baton,
                                apr_pool_t *pool);



/** Capabilities **/

/**
 * Store in @a repos the client-reported capabilities @a capabilities,
 * which must be allocated in memory at least as long-lived as @a repos.
 *
 * The elements of @a capabilities are 'const char *', a subset of
 * the constants beginning with @c SVN_RA_CAPABILITY_.
 * @a capabilities is not copied, so changing it later will affect
 * what is remembered by @a repos.
 *
 * @note The capabilities are passed along to the start-commit hook;
 * see that hook's template for details.
 *
 * @note As of Subversion 1.5, there are no error conditions defined,
 * so this always returns SVN_NO_ERROR.  In future releases it may
 * return error, however, so callers should check.
 *
 * @since New in 1.5.
 */
svn_error_t *
svn_repos_remember_client_capabilities(svn_repos_t *repos,
                                       apr_array_header_t *capabilities);



#ifdef __cplusplus
}
#endif /* __cplusplus */

#endif /* SVN_REPOS_H */<|MERGE_RESOLUTION|>--- conflicted
+++ resolved
@@ -498,10 +498,7 @@
 svn_repos_post_obliterate_hook(svn_repos_t *repos,
                                apr_pool_t *pool);
 
-<<<<<<< HEAD
-=======
-
->>>>>>> 6215c21a
+
 /** @defgroup svn_repos_lock_hooks Paths to lock hooks
  * @{
  * @since New in 1.2. */
@@ -627,13 +624,8 @@
  * @a recurse flag, and sending FALSE for @a send_copyfrom_args.
  *
  * If @a recurse is TRUE, the editor driver will drive the editor with
-<<<<<<< HEAD
- * a depth of @c svn_depth_infinity; if FALSE, then with a depth of
- * @c svn_depth_files.
-=======
  * a depth of #svn_depth_infinity; if FALSE, then with a depth of
  * #svn_depth_files.
->>>>>>> 6215c21a
  *
  * @note @a username is ignored, and has been removed in a revised
  * version of this API.
@@ -669,17 +661,10 @@
  *
  * @a revision may be SVN_INVALID_REVNUM if (for example) @a path
  * represents a locally-added path with no revision number, or @a
-<<<<<<< HEAD
- * depth is @c svn_depth_exclude.  
- *
- * @a path may not be underneath a path on which svn_repos_set_path3()
- * was previously called with @c svn_depth_exclude in this report.
-=======
  * depth is #svn_depth_exclude.
  *
  * @a path may not be underneath a path on which svn_repos_set_path3()
  * was previously called with #svn_depth_exclude in this report.
->>>>>>> 6215c21a
  *
  * The first call of this in a given report usually passes an empty
  * @a path; this is used to set up the correct root revision for the editor
@@ -746,11 +731,7 @@
  * error.
  *
  * @a path may not be underneath a path on which svn_repos_set_path3()
-<<<<<<< HEAD
- * was previously called with @c svn_depth_exclude in this report.
-=======
  * was previously called with #svn_depth_exclude in this report.
->>>>>>> 6215c21a
  *
  * Note that while @a path is relative to the anchor/target used in the
  * creation of the @a report_baton, @a link_path is an absolute filesystem
@@ -812,11 +793,7 @@
  * record the non-existence of @a path in the current tree.
  *
  * @a path may not be underneath a path on which svn_repos_set_path3()
-<<<<<<< HEAD
- * was previously called with @c svn_depth_exclude in this report.
-=======
  * was previously called with #svn_depth_exclude in this report.
->>>>>>> 6215c21a
  *
  * (This allows the reporter's driver to describe missing pieces of a
  * working copy, so that 'svn up' can recreate them.)
@@ -946,13 +923,8 @@
 
 /**
  * Similar to svn_repos_dir_delta2(), but if @a recurse is TRUE, pass
-<<<<<<< HEAD
- * @c svn_depth_infinity for @a depth, and if @a recurse is FALSE,
- * pass @c svn_depth_files for @a depth.
-=======
  * #svn_depth_infinity for @a depth, and if @a recurse is FALSE,
  * pass #svn_depth_files for @a depth.
->>>>>>> 6215c21a
  *
  * @deprecated Provided for backward compatibility with the 1.4 API.
  */
@@ -1358,16 +1330,6 @@
  * (inclusive) for the line of history identified by the peg-object @a
  * path in @a peg_revision (and in @a repos).
  *
-<<<<<<< HEAD
- * @a end_rev may be @c SVN_INVALID_REVNUM to indicate that you want
- * to trace the history of the object to its origin.
- *
- * @a start_rev may be @c SVN_INVALID_REVNUM to indicate "the HEAD
- * revision".  Otherwise, @a start_rev must be younger than @a end_rev
- * (unless @a end_rev is @c SVN_INVALID_REVNUM).
- *
- * @a peg_revision may be @c SVN_INVALID_REVNUM to indicate "the HEAD
-=======
  * @a end_rev may be #SVN_INVALID_REVNUM to indicate that you want
  * to trace the history of the object to its origin.
  *
@@ -1376,24 +1338,15 @@
  * (unless @a end_rev is #SVN_INVALID_REVNUM).
  *
  * @a peg_revision may be #SVN_INVALID_REVNUM to indicate "the HEAD
->>>>>>> 6215c21a
  * revision", and must evaluate to be at least as young as @a start_rev.
  *
  * If optional @a authz_read_func is not @c NULL, then use it (and @a
  * authz_read_baton) to verify that the peg-object is readable.  If
-<<<<<<< HEAD
- * not, return @c SVN_ERR_AUTHZ_UNREADABLE.  Also use the @a
- * authz_read_func to check that every path reported in a location
- * segment is readable.  If an unreadable path is encountered, report
- * a final (possibly truncated) location segment (if any), stop
- * tracing history, and return @c SVN_NO_ERROR.
-=======
  * not, return #SVN_ERR_AUTHZ_UNREADABLE.  Also use the @a
  * authz_read_func to check that every path reported in a location
  * segment is readable.  If an unreadable path is encountered, report
  * a final (possibly truncated) location segment (if any), stop
  * tracing history, and return #SVN_NO_ERROR.
->>>>>>> 6215c21a
  *
  * @a pool is used for all allocations.
  *
@@ -2005,15 +1958,6 @@
                               apr_array_header_t *props,
                               apr_pool_t *pool);
 
-/** Validating wrapper for svn_fs_change_txn_props() (which see for
- * argument descriptions).
- * 
- * @since New in 1.5.
- */
-svn_error_t *svn_repos_fs_change_txn_props(svn_fs_txn_t *txn,
-                                           apr_array_header_t *props,
-                                           apr_pool_t *pool);
-
 /** @} */
 
 /* ---------------------------------------------------------------*/
@@ -2160,10 +2104,6 @@
 #define SVN_REPOS_DUMPFILE_PROP_DELTA                "Prop-delta"
 /** @since New in 1.1. */
 #define SVN_REPOS_DUMPFILE_TEXT_DELTA                "Text-delta"
-<<<<<<< HEAD
-/* @since New in 1.5. */
-#define SVN_REPOS_DUMPFILE_TEXT_DELTA_BASE_CHECKSUM  "Text-delta-base-md5"
-=======
 /** @since New in 1.5. */
 #define SVN_REPOS_DUMPFILE_TEXT_DELTA_BASE_MD5       "Text-delta-base-md5"
 /** @since New in 1.6. */
@@ -2171,7 +2111,6 @@
 /** @since New in 1.6. */
 #define SVN_REPOS_DUMPFILE_TEXT_DELTA_BASE_CHECKSUM  \
                                         SVN_REPOS_DUMPFILE_TEXT_DELTA_BASE_MD5
->>>>>>> 6215c21a
 
 /** The different "actions" attached to nodes in the dumpfile. */
 enum svn_node_action
