/**
 * @copyright
 * ====================================================================
 *    Licensed to the Apache Software Foundation (ASF) under one
 *    or more contributor license agreements.  See the NOTICE file
 *    distributed with this work for additional information
 *    regarding copyright ownership.  The ASF licenses this file
 *    to you under the Apache License, Version 2.0 (the
 *    "License"); you may not use this file except in compliance
 *    with the License.  You may obtain a copy of the License at
 *
 *      http://www.apache.org/licenses/LICENSE-2.0
 *
 *    Unless required by applicable law or agreed to in writing,
 *    software distributed under the License is distributed on an
 *    "AS IS" BASIS, WITHOUT WARRANTIES OR CONDITIONS OF ANY
 *    KIND, either express or implied.  See the License for the
 *    specific language governing permissions and limitations
 *    under the License.
 * ====================================================================
 * @endcopyright
 *
 * @file svn_repos.h
 * @brief Tools built on top of the filesystem.
 */

#ifndef SVN_REPOS_H
#define SVN_REPOS_H

#include <apr_pools.h>
#include <apr_hash.h>
#include <apr_tables.h>
#include <apr_time.h>

#include "svn_types.h"
#include "svn_string.h"
#include "svn_delta.h"
#include "svn_fs.h"
#include "svn_io.h"
#include "svn_mergeinfo.h"


#ifdef __cplusplus
extern "C" {
#endif /* __cplusplus */

/* ---------------------------------------------------------------*/

/**
 * Get libsvn_repos version information.
 *
 * @since New in 1.1.
 */
const svn_version_t *
svn_repos_version(void);


/* Some useful enums.  They need to be declared here for the notification
   system to pick them up. */
/** The different "actions" attached to nodes in the dumpfile. */
enum svn_node_action
{
  svn_node_action_change,
  svn_node_action_add,
  svn_node_action_delete,
  svn_node_action_replace
};

/** The different policies for processing the UUID in the dumpfile. */
enum svn_repos_load_uuid
{
  svn_repos_load_uuid_default,
  svn_repos_load_uuid_ignore,
  svn_repos_load_uuid_force
};


/** Path access values used by svn_repos_authz_func2_t's callers and
 * implementers).  These are designed to be numerically comparable.
 *
 * @since New in 1.Y.
 */
typedef enum
{
  /** No access. */
  svn_repos_access_none = 0,

  /** Path can be known to exist.  This access level is typically not 
      granted explicitly, but is inferred by virtue of the user
      havine this or a higher-level access on some child of the
      tested path.  */
  svn_repos_access_list,

  /** Path can be read (implies _list) . */
  svn_repos_access_read,

  /** Path can be altered (implies _list and _read). */
  svn_repos_access_readwrite

} svn_repos_access_t;


/** Callback type for checking authorization on repository paths.
 *
 * Set @a *allowed to TRUE iff the @a required access privileges are
 * granted for @a path to @a depth in @a root.
 *
 * As a special case, if @a path is @c NULL, interpret the query as a
 * global check for authorization of the operation type(s).  (For
 * example, "Is 'write' allowed for anything in the repository?")  In
 * such situations, @a root may be @c NULL, too.
 *
 * Currently, @a depth may only be @c svn_depth_empty or 
 * @c svn_depth_infinity.
 * 
 * @since New in 1.Y.
 */
typedef svn_error_t *(*svn_repos_access_func_t)(svn_boolean_t *allowed,
                                                svn_fs_root_t *root,
                                                const char *path,
                                                svn_repos_access_t required,
                                                svn_depth_t depth,
                                                void *baton,
                                                apr_pool_t *scratch_pool);


/** Similar to the #svn_repos_authz_func2_t() callback type, but
 * with some significant differences.  First, the queried access type
 * (read vs. write) is provided by context only for this function.
 * Secondly, the returned value is a simple boolean rather than a more
 * informative collection of bitflags.  (See #svn_repos_authz_callback_t()
 * for some related historical background, too.)
 *
 * @deprecated Provided for backward compatibility with the 1.X API.
 */
typedef svn_error_t *(*svn_repos_authz_func_t)(svn_boolean_t *allowed,
                                               svn_fs_root_t *root,
                                               const char *path,
                                               void *baton,
                                               apr_pool_t *pool);



/** An enum defining the kinds of access authz looks up.
 *
 * @since New in 1.3.
 * @deprecated Provided for backward compatibility with the 1.X API.
 */
typedef enum svn_repos_authz_access_t
{
  /** No access. */
  svn_authz_none = 0,

  /** Path can be read. */
  svn_authz_read = 1,

  /** Path can be altered. */
  svn_authz_write = 2,

  /** The other access credentials are recursive. */
  svn_authz_recursive = 4
} svn_repos_authz_access_t;


/** Callback type for checking authorization on paths produced by
 * the repository commit editor.
 *
 * Set @a *allowed to TRUE to indicate that the @a required access on
 * @a path in @a root is authorized, or set it to FALSE to indicate
 * unauthorized (presumable according to state stored in @a baton).
 *
 * If @a path is NULL, the callback should perform a global authz
 * lookup for the @a required access.  That is, the lookup should
 * check if the @a required access is granted for at least one path of
 * the repository, and set @a *allowed to TRUE if so.  @a root may
 * also be NULL if @a path is NULL.
 *
 * HISTORY: This callback is very similar to svn_repos_authz_func_t,
 * with the exception of the addition of the @a required parameter.
 * This is due to historical reasons: when authz was first implemented
 * for svn_repos_dir_delta(), it seemed there would need only checks
 * for read and write operations, hence the svn_repos_authz_func_t
 * callback prototype and usage scenario.  But it was then realized
 * that lookups due to copying needed to be recursive, and that
 * brute-force recursive lookups didn't square with the O(1)
 * performances a copy operation should have.  So a special way to ask
 * for a recursive lookup was introduced.  The commit editor needs
 * this capability to retain acceptable performance.  Instead of
 * revving the existing callback, causing unnecessary revving of
 * functions that don't actually need the extended functionality, this
 * second, more complete callback was introduced, for use by the
 * commit editor.  These two callbacks have since been unified into
 * svn_repos_authz_func2_t.
 *
 * @deprecated Provided for backward compatibility with the 1.X API.
 */
typedef svn_error_t *(*svn_repos_authz_callback_t)
  (svn_repos_authz_access_t required,
   svn_boolean_t *allowed,
   svn_fs_root_t *root,
   const char *path,
   void *baton,
   apr_pool_t *pool);

<<<<<<< HEAD
=======
/**
 * Similar to #svn_file_rev_handler_t, but without the @a
 * result_of_merge parameter.
 *
 * @deprecated Provided for backward compatibility with 1.4 API.
 * @since New in 1.1.
 */
typedef svn_error_t *(*svn_repos_file_rev_handler_t)
  (void *baton,
   const char *path,
   svn_revnum_t rev,
   apr_hash_t *rev_props,
   svn_txdelta_window_handler_t *delta_handler,
   void **delta_baton,
   apr_array_header_t *prop_diffs,
   apr_pool_t *pool);
>>>>>>> 4cf18c3e


/* Notification system. */

/** The type of action occurring.
 *
 * @since New in 1.7.
 */
typedef enum svn_repos_notify_action_t
{
  /** A warning message is waiting. */
  svn_repos_notify_warning = 0,

  /** A revision has finished being dumped. */
  svn_repos_notify_dump_rev_end,

  /** A revision has finished being verified. */
  svn_repos_notify_verify_rev_end,

  /** All revisions have finished being dumped. */
  svn_repos_notify_dump_end,

  /** All revisions have finished being verified. */
  svn_repos_notify_verify_end,

  /** packing of an FSFS shard has commenced */
  svn_repos_notify_pack_shard_start,

  /** packing of an FSFS shard is completed */
  svn_repos_notify_pack_shard_end,

  /** packing of the shard revprops has commenced */
  svn_repos_notify_pack_shard_start_revprop,

  /** packing of the shard revprops has completed */
  svn_repos_notify_pack_shard_end_revprop,

  /** A revision has begun loading */
  svn_repos_notify_load_txn_start,

  /** A revision has finished loading */
  svn_repos_notify_load_txn_committed,

  /** A node has begun loading */
  svn_repos_notify_load_node_start,

  /** A node has finished loading */
  svn_repos_notify_load_node_done,

  /** A copied node has been encountered */
  svn_repos_notify_load_copied_node,

  /** Mergeinfo has been normalized */
  svn_repos_notify_load_normalized_mergeinfo,

  /** The operation has acquired a mutex for the repo. */
  svn_repos_notify_mutex_acquired,

  /** Recover has started. */
  svn_repos_notify_recover_start,

  /** Upgrade has started. */
  svn_repos_notify_upgrade_start,

  /** A revision was skipped during loading. @since New in 1.8. */
  svn_repos_notify_load_skipped_rev

} svn_repos_notify_action_t;

/** The type of error occurring.
 *
 * @since New in 1.7.
 */
typedef enum svn_repos_notify_warning_t
{
  /** Referencing copy source data from a revision earlier than the
   * first revision dumped. */
  svn_repos_notify_warning_found_old_reference,

  /** An #SVN_PROP_MERGEINFO property's encoded mergeinfo references a
   * revision earlier than the first revision dumped. */
  svn_repos_notify_warning_found_old_mergeinfo,

  /** Found an invalid path in the filesystem.
   * @see svn_fs.h:"Directory entry names and directory paths" */
  /* ### TODO(doxygen): make that a proper doxygen link */
  /* See svn_fs__path_valid(). */
  svn_repos_notify_warning_invalid_fspath

} svn_repos_notify_warning_t;

/**
 * Structure used by #svn_repos_notify_func_t.
 *
 * The only field guaranteed to be populated is @c action.  Other fields are
 * dependent upon the @c action.  (See individual fields for more information.)
 *
 * @note Callers of notification functions should use
 * svn_repos_notify_create() to create structures of this type to allow for
 * future extensibility.
 *
 * @since New in 1.7.
 */
typedef struct svn_repos_notify_t
{
  /** Action that describes what happened in the repository. */
  svn_repos_notify_action_t action;

  /** For #svn_repos_notify_dump_rev_end and #svn_repos_notify_verify_rev_end,
   * the revision which just completed. */
  svn_revnum_t revision;

  /** For #svn_repos_notify_warning, the warning object. Must be cleared
      by the consumer of the notification. */
  const char *warning_str;
  svn_repos_notify_warning_t warning;

  /** For #svn_repos_notify_pack_shard_start,
      #svn_repos_notify_pack_shard_end,
      #svn_repos_notify_pack_shard_start_revprop, and
      #svn_repos_notify_pack_shard_end_revprop, the shard processed. */
  apr_int64_t shard;

  /** For #svn_repos_notify_load_node_done, the revision committed. */
  svn_revnum_t new_revision;

  /** For #svn_repos_notify_load_node_done, the source revision, if
      different from @a new_revision, otherwise #SVN_INVALID_REVNUM.
      For #svn_repos_notify_load_txn_start, the source revision. */
  svn_revnum_t old_revision;

  /** For #svn_repos_notify_load_node_start, the action being taken on the
      node. */
  enum svn_node_action node_action;

  /** For #svn_repos_notify_load_node_start, the path of the node. */
  const char *path;

  /* NOTE: Add new fields at the end to preserve binary compatibility.
     Also, if you add fields here, you have to update
     svn_repos_notify_create(). */
} svn_repos_notify_t;

/** Callback for providing notification from the repository.
 * Returns @c void.  Justification: success of an operation is not dependent
 * upon successful notification of that operation.
 *
 * @since New in 1.7. */
typedef void (*svn_repos_notify_func_t)(void *baton,
                                        const svn_repos_notify_t *notify,
                                        apr_pool_t *scratch_pool);

/**
 * Allocate an #svn_repos_notify_t structure in @a result_pool, initialize
 * and return it.
 *
 * @since New in 1.7.
 */
svn_repos_notify_t *
svn_repos_notify_create(svn_repos_notify_action_t action,
                        apr_pool_t *result_pool);


/** The repository object. */
typedef struct svn_repos_t svn_repos_t;

/* Opening and creating repositories. */


/** Find the root path of the repository that contains @a path.
 *
 * If a repository was found, the path to the root of the repository
 * is returned, else @c NULL. The pointer to the returned path may be
 * equal to @a path.
 */
const char *
svn_repos_find_root_path(const char *path,
                         apr_pool_t *pool);

/** Set @a *repos_p to a repository object for the repository at @a path.
 *
 * Allocate @a *repos_p in @a pool.
 *
 * Acquires a shared lock on the repository, and attaches a cleanup
 * function to @a pool to remove the lock.  If no lock can be acquired,
 * returns error, with undefined effect on @a *repos_p.  If an exclusive
 * lock is present, this blocks until it's gone.  @a fs_config will be
 * passed to the filesystem initialization function and may be @c NULL.
 *
 * @since New in 1.7.
 */
svn_error_t *
svn_repos_open2(svn_repos_t **repos_p,
                const char *path,
                apr_hash_t *fs_config,
                apr_pool_t *pool);

/** Similar to svn_repos_open2() with @a fs_config set to NULL.
 *
 * @deprecated Provided for backward compatibility with 1.6 API.
 */
SVN_DEPRECATED
svn_error_t *
svn_repos_open(svn_repos_t **repos_p,
               const char *path,
               apr_pool_t *pool);

/** Create a new Subversion repository at @a path, building the necessary
 * directory structure, creating the filesystem, and so on.
 * Return the repository object in @a *repos_p, allocated in @a pool.
 *
 * @a config is a client configuration hash of #svn_config_t * items
 * keyed on config category names, and may be NULL.
 *
 * @a fs_config is passed to the filesystem, and may be NULL.
 *
 * @a unused_1 and @a unused_2 are not used and should be NULL.
 */
svn_error_t *
svn_repos_create(svn_repos_t **repos_p,
                 const char *path,
                 const char *unused_1,
                 const char *unused_2,
                 apr_hash_t *config,
                 apr_hash_t *fs_config,
                 apr_pool_t *pool);

/**
 * Upgrade the Subversion repository (and its underlying versioned
 * filesystem) located in the directory @a path to the latest version
 * supported by this library.  If the requested upgrade is not
 * supported due to the current state of the repository or it
 * underlying filesystem, return #SVN_ERR_REPOS_UNSUPPORTED_UPGRADE
 * or #SVN_ERR_FS_UNSUPPORTED_UPGRADE (respectively) and make no
 * changes to the repository or filesystem.
 *
 * Acquires an exclusive lock on the repository, upgrades the
 * repository, and releases the lock.  If an exclusive lock can't be
 * acquired, returns error.
 *
 * If @a nonblocking is TRUE, an error of type EWOULDBLOCK is
 * returned if the lock is not immediately available.
 *
 * If @a start_callback is not NULL, it will be called with @a
 * start_callback_baton as argument before the upgrade starts, but
 * after the exclusive lock has been acquired.
 *
 * Use @a pool for necessary allocations.
 *
 * @note This functionality is provided as a convenience for
 * administrators wishing to make use of new Subversion functionality
 * without a potentially costly full repository dump/load.  As such,
 * the operation performs only the minimum amount of work needed to
 * accomplish this while maintaining the integrity of the repository.
 * It does *not* guarantee the most optimized repository state as a
 * dump and subsequent load would.
 *
 * @since New in 1.7.
 */
svn_error_t *
svn_repos_upgrade2(const char *path,
                   svn_boolean_t nonblocking,
                   svn_repos_notify_func_t notify_func,
                   void *notify_baton,
                   apr_pool_t *pool);

/**
 * Similar to svn_repos_upgrade2(), but with @a start_callback and baton,
 * rather than a notify_callback / baton
 *
 * @since New in 1.5.
 * @deprecated Provided for backward compatibility with the 1.6 API.
 */
SVN_DEPRECATED
svn_error_t *
svn_repos_upgrade(const char *path,
                  svn_boolean_t nonblocking,
                  svn_error_t *(*start_callback)(void *baton),
                  void *start_callback_baton,
                  apr_pool_t *pool);

/** Destroy the Subversion repository found at @a path, using @a pool for any
 * necessary allocations.
 */
svn_error_t *
svn_repos_delete(const char *path,
                 apr_pool_t *pool);

/**
 * Set @a *has to TRUE if @a repos has @a capability (one of the
 * capabilities beginning with @c "SVN_REPOS_CAPABILITY_"), else set
 * @a *has to FALSE.
 *
 * If @a capability isn't recognized, throw #SVN_ERR_UNKNOWN_CAPABILITY,
 * with the effect on @a *has undefined.
 *
 * Use @a pool for all allocation.
 *
 * @since New in 1.5.
 */
svn_error_t *
svn_repos_has_capability(svn_repos_t *repos,
                         svn_boolean_t *has,
                         const char *capability,
                         apr_pool_t *pool);

/**
 * The capability of doing the right thing with merge-tracking
 * information, both storing it and responding to queries about it.
 *
 * @since New in 1.5.
 */
#define SVN_REPOS_CAPABILITY_MERGEINFO "mergeinfo"
/*       *** PLEASE READ THIS IF YOU ADD A NEW CAPABILITY ***
 *
 * @c SVN_REPOS_CAPABILITY_foo strings should not include colons, to
 * be consistent with @c SVN_RA_CAPABILITY_foo strings, which forbid
 * colons for their own reasons.  While this RA limitation has no
 * direct impact on repository capabilities, there's no reason to be
 * gratuitously different either.
 */


/** Return the filesystem associated with repository object @a repos. */
svn_fs_t *
svn_repos_fs(svn_repos_t *repos);


/** Make a hot copy of the Subversion repository found at @a src_path
 * to @a dst_path.
 *
 * Copy a possibly live Subversion repository from @a src_path to
 * @a dst_path.  If @a clean_logs is @c TRUE, perform cleanup on the
 * source filesystem as part of the copy operation; currently, this
 * means deleting copied, unused logfiles for a Berkeley DB source
 * repository.
 *
 * If @a incremental is TRUE, make an effort to not re-copy information
 * already present in the destination. If incremental hotcopy is not
 * implemented by the filesystem backend, raise SVN_ERR_UNSUPPORTED_FEATURE.
 *
 * @since New in 1.8.
 */
svn_error_t *
svn_repos_hotcopy2(const char *src_path,
                   const char *dst_path,
                   svn_boolean_t clean_logs,
                   svn_boolean_t incremental,
                   svn_cancel_func_t cancel_func,
                   void *cancel_baton,
                   apr_pool_t *pool);

/**
 * Like svn_repos_hotcopy2(), but without the @a incremental parameter
 * and without cancellation support.
 *
 * @deprecated Provided for backward compatibility with the 1.6 API.
 */
SVN_DEPRECATED
svn_error_t *
svn_repos_hotcopy(const char *src_path,
                  const char *dst_path,
                  svn_boolean_t clean_logs,
                  apr_pool_t *pool);


/**
 * Possibly update the repository, @a repos, to use a more efficient
 * filesystem representation.  Use @a pool for allocations.
 *
 * @since New in 1.7.
 */
svn_error_t *
svn_repos_fs_pack2(svn_repos_t *repos,
                   svn_repos_notify_func_t notify_func,
                   void *notify_baton,
                   svn_cancel_func_t cancel_func,
                   void *cancel_baton,
                   apr_pool_t *pool);

/**
 * Similar to svn_repos_fs_pack2(), but with a #svn_fs_pack_notify_t instead
 * of a #svn_repos_notify_t.
 *
 * @since New in 1.6.
 * @deprecated Provided for backward compatibility with the 1.6 API.
 */
SVN_DEPRECATED
svn_error_t *
svn_repos_fs_pack(svn_repos_t *repos,
                  svn_fs_pack_notify_t notify_func,
                  void *notify_baton,
                  svn_cancel_func_t cancel_func,
                  void *cancel_baton,
                  apr_pool_t *pool);

/**
 * Run database recovery procedures on the repository at @a path,
 * returning the database to a consistent state.  Use @a pool for all
 * allocation.
 *
 * Acquires an exclusive lock on the repository, recovers the
 * database, and releases the lock.  If an exclusive lock can't be
 * acquired, returns error.
 *
 * If @a nonblocking is TRUE, an error of type EWOULDBLOCK is
 * returned if the lock is not immediately available.
 *
 * If @a notify_func is not NULL, it will be called with @a
 * notify_baton as argument before the recovery starts, but
 * after the exclusive lock has been acquired.
 *
 * If @a cancel_func is not @c NULL, it is called periodically with
 * @a cancel_baton as argument to see if the client wishes to cancel
 * the recovery.
 *
 * @note On some platforms the exclusive lock does not exclude other
 * threads in the same process so this function should only be called
 * by a single threaded process, or by a multi-threaded process when
 * no other threads are accessing the repository.
 *
 * @since New in 1.7.
 */
svn_error_t *
svn_repos_recover4(const char *path,
                   svn_boolean_t nonblocking,
                   svn_repos_notify_func_t notify_func,
                   void *notify_baton,
                   svn_cancel_func_t cancel_func,
                   void * cancel_baton,
                   apr_pool_t *pool);

/**
 * Similar to svn_repos_recover4(), but with @a start callback in place of
 * the notify_func / baton.
 *
 * @since New in 1.5.
 * @deprecated Provided for backward compatibility with the 1.6 API.
 */
SVN_DEPRECATED
svn_error_t *
svn_repos_recover3(const char *path,
                   svn_boolean_t nonblocking,
                   svn_error_t *(*start_callback)(void *baton),
                   void *start_callback_baton,
                   svn_cancel_func_t cancel_func,
                   void * cancel_baton,
                   apr_pool_t *pool);

/**
 * Similar to svn_repos_recover3(), but without cancellation support.
 *
 * @deprecated Provided for backward compatibility with the 1.4 API.
 */
SVN_DEPRECATED
svn_error_t *
svn_repos_recover2(const char *path,
                   svn_boolean_t nonblocking,
                   svn_error_t *(*start_callback)(void *baton),
                   void *start_callback_baton,
                   apr_pool_t *pool);

/**
 * Similar to svn_repos_recover2(), but with nonblocking set to FALSE, and
 * with no callbacks provided.
 *
 * @deprecated Provided for backward compatibility with the 1.0 API.
 */
SVN_DEPRECATED
svn_error_t *
svn_repos_recover(const char *path,
                  apr_pool_t *pool);

/** This function is a wrapper around svn_fs_berkeley_logfiles(),
 * returning log file paths relative to the root of the repository.
 *
 * @copydoc svn_fs_berkeley_logfiles()
 */
svn_error_t *
svn_repos_db_logfiles(apr_array_header_t **logfiles,
                      const char *path,
                      svn_boolean_t only_unused,
                      apr_pool_t *pool);



/* Repository Paths */

/** Return the top-level repository path allocated in @a pool. */
const char *
svn_repos_path(svn_repos_t *repos,
               apr_pool_t *pool);

/** Return the path to @a repos's filesystem directory, allocated in
 * @a pool.
 */
const char *
svn_repos_db_env(svn_repos_t *repos,
                 apr_pool_t *pool);

/** Return path to @a repos's config directory, allocated in @a pool. */
const char *
svn_repos_conf_dir(svn_repos_t *repos,
                   apr_pool_t *pool);

/** Return path to @a repos's svnserve.conf, allocated in @a pool. */
const char *
svn_repos_svnserve_conf(svn_repos_t *repos,
                        apr_pool_t *pool);

/** Return path to @a repos's lock directory, allocated in @a pool. */
const char *
svn_repos_lock_dir(svn_repos_t *repos,
                   apr_pool_t *pool);

/** Return path to @a repos's db lockfile, allocated in @a pool. */
const char *
svn_repos_db_lockfile(svn_repos_t *repos,
                      apr_pool_t *pool);

/** Return path to @a repos's db logs lockfile, allocated in @a pool. */
const char *
svn_repos_db_logs_lockfile(svn_repos_t *repos,
                           apr_pool_t *pool);

/** Return the path to @a repos's hook directory, allocated in @a pool. */
const char *
svn_repos_hook_dir(svn_repos_t *repos,
                   apr_pool_t *pool);

/** Return the path to @a repos's start-commit hook, allocated in @a pool. */
const char *
svn_repos_start_commit_hook(svn_repos_t *repos,
                            apr_pool_t *pool);

/** Return the path to @a repos's pre-commit hook, allocated in @a pool. */
const char *
svn_repos_pre_commit_hook(svn_repos_t *repos,
                          apr_pool_t *pool);

/** Return the path to @a repos's post-commit hook, allocated in @a pool. */
const char *
svn_repos_post_commit_hook(svn_repos_t *repos,
                           apr_pool_t *pool);

/** Return the path to @a repos's pre-revprop-change hook, allocated in
 * @a pool.
 */
const char *
svn_repos_pre_revprop_change_hook(svn_repos_t *repos,
                                  apr_pool_t *pool);

/** Return the path to @a repos's post-revprop-change hook, allocated in
 * @a pool.
 */
const char *
svn_repos_post_revprop_change_hook(svn_repos_t *repos,
                                   apr_pool_t *pool);

/** Return the path to @a repos's pre-obliterate hook, allocated in
 * @a pool.
 *
 * @since New in 1.7.
 */
const char *
svn_repos_pre_obliterate_hook(svn_repos_t *repos,
                              apr_pool_t *pool);

/** Return the path to @a repos's post-obliterate hook, allocated in
 * @a pool.
 *
 * @since New in 1.7.
 */
const char *
svn_repos_post_obliterate_hook(svn_repos_t *repos,
                               apr_pool_t *pool);


/** @defgroup svn_repos_lock_hooks Paths to lock hooks
 * @{
 * @since New in 1.2. */

/** Return the path to @a repos's pre-lock hook, allocated in @a pool. */
const char *
svn_repos_pre_lock_hook(svn_repos_t *repos,
                        apr_pool_t *pool);

/** Return the path to @a repos's post-lock hook, allocated in @a pool. */
const char *
svn_repos_post_lock_hook(svn_repos_t *repos,
                         apr_pool_t *pool);

/** Return the path to @a repos's pre-unlock hook, allocated in @a pool. */
const char *
svn_repos_pre_unlock_hook(svn_repos_t *repos,
                          apr_pool_t *pool);

/** Return the path to @a repos's post-unlock hook, allocated in @a pool. */
const char *
svn_repos_post_unlock_hook(svn_repos_t *repos,
                           apr_pool_t *pool);

/** Set the environment that @a repos's hooks will inherit to @a hooks_env,
 * a hash table where keys and values represent names and values of environment
 * variables. @a hooks_env must live at least as long as @a repos.
 *
 * If this function is not called, hooks will run in an empty environment.
 *
 * @since New in 1.8. */
void
svn_repos_hooks_setenv(svn_repos_t *repos,
                       apr_hash_t *hooks_env);

/** @} */

/* ---------------------------------------------------------------*/

/* Reporting the state of a working copy, for updates. */


/**
 * Construct and return a @a report_baton that will be passed to the
 * other functions in this section to describe the state of a pre-existing
 * tree (typically, a working copy).  When the report is finished,
 * @a editor/@a edit_baton will be driven in such a way as to transform the
 * existing tree to @a revnum and, if @a tgt_path is non-NULL, switch the
 * reported hierarchy to @a tgt_path.
 *
 * @a fs_base is the absolute path of the node in the filesystem at which
 * the comparison should be rooted.  @a target is a single path component,
 * used to limit the scope of the report to a single entry of @a fs_base,
 * or "" if all of @a fs_base itself is the main subject of the report.
 *
 * @a tgt_path and @a revnum is the fs path/revision pair that is the
 * "target" of the delta.  @a tgt_path should be provided only when
 * the source and target paths of the report differ.  That is, @a tgt_path
 * should *only* be specified when specifying that the resultant editor
 * drive be one that transforms the reported hierarchy into a pristine tree
 * of @a tgt_path at revision @a revnum.  A @c NULL value for @a tgt_path
 * will indicate that the editor should be driven in such a way as to
 * transform the reported hierarchy to revision @a revnum, preserving the
 * reported hierarchy.
 *
 * @a text_deltas instructs the driver of the @a editor to enable
 * the generation of text deltas.
 *
 * @a ignore_ancestry instructs the driver to ignore node ancestry
 * when determining how to transmit differences.
 *
 * @a send_copyfrom_args instructs the driver to send 'copyfrom'
 * arguments to the editor's add_file() and add_directory() methods,
 * whenever it deems feasible.
 *
<<<<<<< HEAD
 * Use @a authz_func and @a authz_baton (if not @c NULL) to avoid
 * sending data through @a editor/@a edit_baton which is not
=======
 * Use @a authz_read_func and @a authz_read_baton (if not @c NULL) to
 * avoid sending data through @a editor/@a edit_baton which is not
>>>>>>> 4cf18c3e
 * authorized for transmission.
 *
 * All allocation for the context and collected state will occur in
 * @a pool.
 *
 * @a depth is the requested depth of the editor drive.
 *
 * If @a depth is #svn_depth_unknown, the editor will affect only the
 * paths reported by the individual calls to svn_repos_set_path3() and
 * svn_repos_link_path3().
 *
 * For example, if the reported tree is the @c A subdir of the Greek Tree
 * (see Subversion's test suite), at depth #svn_depth_empty, but the
 * @c A/B subdir is reported at depth #svn_depth_infinity, then
 * repository-side changes to @c A/mu, or underneath @c A/C and @c
 * A/D, would not be reflected in the editor drive, but changes
 * underneath @c A/B would be.
 *
 * Additionally, the editor driver will call @c add_directory and
 * and @c add_file for directories with an appropriate depth.  For
 * example, a directory reported at #svn_depth_files will receive
 * file (but not directory) additions.  A directory at #svn_depth_empty
 * will receive neither.
 *
 * If @a depth is #svn_depth_files, #svn_depth_immediates or
 * #svn_depth_infinity and @a depth is greater than the reported depth
 * of the working copy, then the editor driver will emit editor
 * operations so as to upgrade the working copy to this depth.
 *
 * If @a depth is #svn_depth_empty, #svn_depth_files,
 * #svn_depth_immediates and @a depth is lower
 * than or equal to the depth of the working copy, then the editor
 * operations will affect only paths at or above @a depth.
 *
 * @since New in 1.Y.
 */
svn_error_t *
svn_repos_begin_report3(void **report_baton,
                        svn_revnum_t revnum,
                        svn_repos_t *repos,
                        const char *fs_base,
                        const char *target,
                        const char *tgt_path,
                        svn_boolean_t text_deltas,
                        svn_depth_t depth,
                        svn_boolean_t ignore_ancestry,
                        svn_boolean_t send_copyfrom_args,
                        const svn_delta_editor_t *editor,
                        void *edit_baton,
                        svn_repos_access_func_t access_func,
                        void *access_baton,
                        apr_pool_t *pool);

/** Similar to svn_repos_begin_report3, but uses a #svn_repos_access_func_t
 * callback/baton pair instead of an #svn_repos_authz_func_t one.
 *
 * @since New in 1.5.
 * @deprecated Provided for backward compatibility with the 1.X API.
 */
SVN_DEPRECATED
svn_error_t *
svn_repos_begin_report2(void **report_baton,
                        svn_revnum_t revnum,
                        svn_repos_t *repos,
                        const char *fs_base,
                        const char *target,
                        const char *tgt_path,
                        svn_boolean_t text_deltas,
                        svn_depth_t depth,
                        svn_boolean_t ignore_ancestry,
                        svn_boolean_t send_copyfrom_args,
                        const svn_delta_editor_t *editor,
                        void *edit_baton,
                        svn_repos_authz_func_t authz_read_func,
                        void *authz_read_baton,
                        apr_pool_t *pool);

/**
 * The same as svn_repos_begin_report2(), but taking a boolean
 * @a recurse flag, and sending FALSE for @a send_copyfrom_args.
 *
 * If @a recurse is TRUE, the editor driver will drive the editor with
 * a depth of #svn_depth_infinity; if FALSE, then with a depth of
 * #svn_depth_files.
 *
 * @note @a username is ignored, and has been removed in a revised
 * version of this API.
 *
 * @deprecated Provided for backward compatibility with the 1.4 API.
 */
SVN_DEPRECATED
svn_error_t *
svn_repos_begin_report(void **report_baton,
                       svn_revnum_t revnum,
                       const char *username,
                       svn_repos_t *repos,
                       const char *fs_base,
                       const char *target,
                       const char *tgt_path,
                       svn_boolean_t text_deltas,
                       svn_boolean_t recurse,
                       svn_boolean_t ignore_ancestry,
                       const svn_delta_editor_t *editor,
                       void *edit_baton,
                       svn_repos_authz_func_t authz_read_func,
                       void *authz_read_baton,
                       apr_pool_t *pool);


/**
 * Given a @a report_baton constructed by svn_repos_begin_report2(),
 * record the presence of @a path, at @a revision with depth @a depth,
 * in the current tree.
 *
 * @a path is relative to the anchor/target used in the creation of the
 * @a report_baton.
 *
 * @a revision may be SVN_INVALID_REVNUM if (for example) @a path
 * represents a locally-added path with no revision number, or @a
 * depth is #svn_depth_exclude.
 *
 * @a path may not be underneath a path on which svn_repos_set_path3()
 * was previously called with #svn_depth_exclude in this report.
 *
 * The first call of this in a given report usually passes an empty
 * @a path; this is used to set up the correct root revision for the editor
 * drive.
 *
 * A depth of #svn_depth_unknown is not allowed, and results in an
 * error.
 *
 * If @a start_empty is TRUE and @a path is a directory, then require the
 * caller to explicitly provide all the children of @a path - do not assume
 * that the tree also contains all the children of @a path at @a revision.
 * This is for 'low confidence' client reporting.
 *
 * If the caller has a lock token for @a path, then @a lock_token should
 * be set to that token.  Else, @a lock_token should be NULL.
 *
 * All temporary allocations are done in @a pool.
 *
 * @since New in 1.5.
 */
svn_error_t *
svn_repos_set_path3(void *report_baton,
                    const char *path,
                    svn_revnum_t revision,
                    svn_depth_t depth,
                    svn_boolean_t start_empty,
                    const char *lock_token,
                    apr_pool_t *pool);

/**
 * Similar to svn_repos_set_path3(), but with @a depth set to
 * #svn_depth_infinity.
 *
 * @deprecated Provided for backward compatibility with the 1.4 API.
 */
SVN_DEPRECATED
svn_error_t *
svn_repos_set_path2(void *report_baton,
                    const char *path,
                    svn_revnum_t revision,
                    svn_boolean_t start_empty,
                    const char *lock_token,
                    apr_pool_t *pool);

/**
 * Similar to svn_repos_set_path2(), but with @a lock_token set to @c NULL.
 *
 * @deprecated Provided for backward compatibility with the 1.1 API.
 */
SVN_DEPRECATED
svn_error_t *
svn_repos_set_path(void *report_baton,
                   const char *path,
                   svn_revnum_t revision,
                   svn_boolean_t start_empty,
                   apr_pool_t *pool);

/**
 * Given a @a report_baton constructed by svn_repos_begin_report2(),
 * record the presence of @a path in the current tree, containing the contents
 * of @a link_path at @a revision with depth @a depth.
 *
 * A depth of #svn_depth_unknown is not allowed, and results in an
 * error.
 *
 * @a path may not be underneath a path on which svn_repos_set_path3()
 * was previously called with #svn_depth_exclude in this report.
 *
 * Note that while @a path is relative to the anchor/target used in the
 * creation of the @a report_baton, @a link_path is an absolute filesystem
 * path!
 *
 * If @a start_empty is TRUE and @a path is a directory, then require the
 * caller to explicitly provide all the children of @a path - do not assume
 * that the tree also contains all the children of @a link_path at
 * @a revision.  This is for 'low confidence' client reporting.
 *
 * If the caller has a lock token for @a link_path, then @a lock_token
 * should be set to that token.  Else, @a lock_token should be NULL.
 *
 * All temporary allocations are done in @a pool.
 *
 * @since New in 1.5.
 */
svn_error_t *
svn_repos_link_path3(void *report_baton,
                     const char *path,
                     const char *link_path,
                     svn_revnum_t revision,
                     svn_depth_t depth,
                     svn_boolean_t start_empty,
                     const char *lock_token,
                     apr_pool_t *pool);

/**
 * Similar to svn_repos_link_path3(), but with @a depth set to
 * #svn_depth_infinity.
 *
 * @deprecated Provided for backward compatibility with the 1.4 API.
 */
SVN_DEPRECATED
svn_error_t *
svn_repos_link_path2(void *report_baton,
                     const char *path,
                     const char *link_path,
                     svn_revnum_t revision,
                     svn_boolean_t start_empty,
                     const char *lock_token,
                     apr_pool_t *pool);

/**
 * Similar to svn_repos_link_path2(), but with @a lock_token set to @c NULL.
 *
 * @deprecated Provided for backward compatibility with the 1.1 API.
 */
SVN_DEPRECATED
svn_error_t *
svn_repos_link_path(void *report_baton,
                    const char *path,
                    const char *link_path,
                    svn_revnum_t revision,
                    svn_boolean_t start_empty,
                    apr_pool_t *pool);

/** Given a @a report_baton constructed by svn_repos_begin_report2(),
 * record the non-existence of @a path in the current tree.
 *
 * @a path may not be underneath a path on which svn_repos_set_path3()
 * was previously called with #svn_depth_exclude in this report.
 *
 * (This allows the reporter's driver to describe missing pieces of a
 * working copy, so that 'svn up' can recreate them.)
 *
 * All temporary allocations are done in @a pool.
 */
svn_error_t *
svn_repos_delete_path(void *report_baton,
                      const char *path,
                      apr_pool_t *pool);

/** Given a @a report_baton constructed by svn_repos_begin_report2(),
 * finish the report and drive the editor as specified when the report
 * baton was constructed.
 *
 * If an error occurs during the driving of the editor, do NOT abort the
 * edit; that responsibility belongs to the caller of this function, if
 * it happens at all.
 *
 * After the call to this function, @a report_baton is no longer valid;
 * it should not be passed to any other reporting functions, including
 * svn_repos_abort_report(), even if this function returns an error.
 */
svn_error_t *
svn_repos_finish_report(void *report_baton,
                        apr_pool_t *pool);


/** Given a @a report_baton constructed by svn_repos_begin_report2(),
 * abort the report.  This function can be called anytime before
 * svn_repos_finish_report() is called.
 *
 * After the call to this function, @a report_baton is no longer valid;
 * it should not be passed to any other reporting functions.
 */
svn_error_t *
svn_repos_abort_report(void *report_baton,
                       apr_pool_t *pool);


/* ---------------------------------------------------------------*/

/* The magical dir_delta update routines. */

/** Use the provided @a editor and @a edit_baton to describe the changes
 * necessary for making a given node (and its descendants, if it is a
 * directory) under @a src_root look exactly like @a tgt_path under
 * @a tgt_root.  @a src_entry is the node to update.  If @a src_entry
 * is empty, then compute the difference between the entire tree
 * anchored at @a src_parent_dir under @a src_root and @a tgt_path
 * under @a tgt_root.  Else, describe the changes needed to update
 * only that entry in @a src_parent_dir.  Typically, callers of this
 * function will use a @a tgt_path that is the concatenation of @a
 * src_parent_dir and @a src_entry.
 *
 * @a src_root and @a tgt_root can both be either revision or transaction
 * roots.  If @a tgt_root is a revision, @a editor's set_target_revision()
 * will be called with the @a tgt_root's revision number, else it will
 * not be called at all.
 *
 * If @a authz_func is non-NULL, invoke it before any call to
 *
 *    @a editor->open_root
 *    @a editor->add_directory
 *    @a editor->open_directory
 *    @a editor->add_file
 *    @a editor->open_file
 *
 * passing @a tgt_root, the same path that would be passed to the
 * editor function in question, and @a authz_read_baton.  If the
 * @a *allowed parameter comes back TRUE, then proceed with the planned
 * editor call; else if FALSE, then invoke @a editor->absent_file or
 * @a editor->absent_directory as appropriate, except if the planned
 * editor call was open_root, throw SVN_ERR_AUTHZ_ROOT_UNREADABLE.
 *
 * If @a text_deltas is @c FALSE, send a single @c NULL txdelta window to
 * the window handler returned by @a editor->apply_textdelta().
 *
 * If @a depth is #svn_depth_empty, invoke @a editor calls only on
 * @a src_entry (or @a src_parent_dir, if @a src_entry is empty).
 * If @a depth is #svn_depth_files, also invoke the editor on file
 * children, if any; if #svn_depth_immediates, invoke it on
 * immediate subdirectories as well as files; if #svn_depth_infinity,
 * recurse fully.
 *
 * If @a entry_props is @c TRUE, accompany each opened/added entry with
 * propchange editor calls that relay special "entry props" (this
 * is typically used only for working copy updates).
 *
 * @a ignore_ancestry instructs the function to ignore node ancestry
 * when determining how to transmit differences.
 *
 * Before completing successfully, this function calls @a editor's
 * close_edit(), so the caller should expect its @a edit_baton to be
 * invalid after its use with this function.
 *
 * Do any allocation necessary for the delta computation in @a pool.
 * This function's maximum memory consumption is at most roughly
 * proportional to the greatest depth of the tree under @a tgt_root, not
 * the total size of the delta.
 *
<<<<<<< HEAD
 * ### This function is mostly superceded by the reporter
 * ### functionality (svn_repos_begin_report[N] and friends), but
 * ### allows the roots to be transaction roots rather than just
 * ### revision roots and offers the entry_props flag.  Almost all of
 * ### Subversion's own code uses the reporter logic, though.  Still,
 * ### there are some stray references to svn_repos_dir_delta[N] in
 * ### comments which should probably actually refer to the reporter.
 *
 * @since New in 1.Y.
 */
svn_error_t *
svn_repos_dir_delta3(svn_fs_root_t *src_root,
                     const char *src_parent_dir,
                     const char *src_entry,
                     svn_fs_root_t *tgt_root,
                     const char *tgt_path,
                     const svn_delta_editor_t *editor,
                     void *edit_baton,
                     svn_repos_access_func_t access_func,
                     void *access_baton,
                     svn_boolean_t text_deltas,
                     svn_depth_t depth,
                     svn_boolean_t entry_props,
                     svn_boolean_t ignore_ancestry,
                     apr_pool_t *pool);

/** Similar to svn_repos_dir_delta3, but uses a #svn_repos_access_func_t
 * callback/baton pair instead of an #svn_repos_authz_func_t one.
 *
 * @since New in 1.5.
 * @deprecated Provided for backward compatibility with the 1.X API.
=======
 * ### svn_repos_dir_delta2 is mostly superseded by the reporter
 * ### functionality (svn_repos_begin_report2 and friends).
 * ### svn_repos_dir_delta2 does allow the roots to be transaction
 * ### roots rather than just revision roots, and it has the
 * ### entry_props flag.  Almost all of Subversion's own code uses the
 * ### reporter instead; there are some stray references to the
 * ### svn_repos_dir_delta[2] in comments which should probably
 * ### actually refer to the reporter.
>>>>>>> 4cf18c3e
 */
SVN_DEPRECATED
svn_error_t *
svn_repos_dir_delta2(svn_fs_root_t *src_root,
                     const char *src_parent_dir,
                     const char *src_entry,
                     svn_fs_root_t *tgt_root,
                     const char *tgt_path,
                     const svn_delta_editor_t *editor,
                     void *edit_baton,
                     svn_repos_authz_func_t authz_read_func,
                     void *authz_read_baton,
                     svn_boolean_t text_deltas,
                     svn_depth_t depth,
                     svn_boolean_t entry_props,
                     svn_boolean_t ignore_ancestry,
                     apr_pool_t *pool);

/**
 * Similar to svn_repos_dir_delta2(), but if @a recurse is TRUE, pass
 * #svn_depth_infinity for @a depth, and if @a recurse is FALSE,
 * pass #svn_depth_files for @a depth.
 *
 * @deprecated Provided for backward compatibility with the 1.4 API.
 */
SVN_DEPRECATED
svn_error_t *
svn_repos_dir_delta(svn_fs_root_t *src_root,
                    const char *src_parent_dir,
                    const char *src_entry,
                    svn_fs_root_t *tgt_root,
                    const char *tgt_path,
                    const svn_delta_editor_t *editor,
                    void *edit_baton,
                    svn_repos_authz_func_t authz_read_func,
                    void *authz_read_baton,
                    svn_boolean_t text_deltas,
                    svn_boolean_t recurse,
                    svn_boolean_t entry_props,
                    svn_boolean_t ignore_ancestry,
                    apr_pool_t *pool);


/** Use the provided @a editor and @a edit_baton to describe the
 * skeletal changes made in a particular filesystem @a root
 * (revision or transaction).
 *
 * Changes will be limited to those within @a base_dir, and if
 * @a low_water_mark is set to something other than #SVN_INVALID_REVNUM
 * it is assumed that the client has no knowledge of revisions prior to
 * @a low_water_mark.  Together, these two arguments define the portion of
 * the tree that the client is assumed to have knowledge of, and thus any
 * copies of data from outside that part of the tree will be sent in their
 * entirety, not as simple copies or deltas against a previous version.
 *
 * The @a editor passed to this function should be aware of the fact
 * that, if @a send_deltas is FALSE, calls to its change_dir_prop(),
 * change_file_prop(), and apply_textdelta() functions will not
 * contain meaningful data, and merely serve as indications that
 * properties or textual contents were changed.
 *
 * If @a send_deltas is @c TRUE, the text and property deltas for changes
 * will be sent, otherwise NULL text deltas and empty prop changes will be
 * used.
 *
 * If @a authz_func is non-NULL, it will be used to determine if the
 * user has read access to the data being accessed.  Data that the user
 * cannot access will be skipped.
 *
 * @note This editor driver passes SVN_INVALID_REVNUM for all
 * revision parameters in the editor interface except the copyfrom
 * parameter of the add_file() and add_directory() editor functions.
 *
 * @since New in 1.Y.
 */
svn_error_t *
svn_repos_replay3(svn_fs_root_t *root,
                  const char *base_dir,
                  svn_revnum_t low_water_mark,
                  svn_boolean_t send_deltas,
                  const svn_delta_editor_t *editor,
                  void *edit_baton,
                  svn_repos_access_func_t access_func,
                  void *access_baton,
                  apr_pool_t *pool);

/** Similar to svn_repos_replay3, but uses a #svn_repos_access_func_t
 * callback/baton pair instead of an #svn_repos_authz_func_t one.
 *
 * @since New in 1.4.
 * @deprecated Provided for backward compatibility with the 1.X API.
 */
SVN_DEPRECATED
svn_error_t *
svn_repos_replay2(svn_fs_root_t *root,
                  const char *base_dir,
                  svn_revnum_t low_water_mark,
                  svn_boolean_t send_deltas,
                  const svn_delta_editor_t *editor,
                  void *edit_baton,
                  svn_repos_authz_func_t authz_read_func,
                  void *authz_read_baton,
                  apr_pool_t *pool);

/**
 * Similar to svn_repos_replay2(), but with @a base_dir set to @c "",
 * @a low_water_mark set to #SVN_INVALID_REVNUM, @a send_deltas
 * set to @c FALSE, and @a authz_read_func and @a authz_read_baton
 * set to @c NULL.
 *
 * @deprecated Provided for backward compatibility with the 1.3 API.
 */
SVN_DEPRECATED
svn_error_t *
svn_repos_replay(svn_fs_root_t *root,
                 const svn_delta_editor_t *editor,
                 void *edit_baton,
                 apr_pool_t *pool);

/* ---------------------------------------------------------------*/

/* Making commits. */

/**
 * Return an @a editor and @a edit_baton to commit changes to the
 * filesystem of @a repos, beginning at location 'rev:@a base_path',
 * where "rev" is the argument given to open_root().
 *
 * @a repos is a previously opened repository.  @a repos_url is the
 * decoded URL to the base of the repository, and is used to check
 * copyfrom paths.  @a txn is a filesystem transaction object to use
 * during the commit, or @c NULL to indicate that this function should
 * create (and fully manage) a new transaction.
 *
 * Store the contents of @a revprop_table, a hash mapping <tt>const
 * char *</tt> property names to #svn_string_t values, as properties
 * of the commit transaction, including author and log message if
 * present.
 *
 * @note #SVN_PROP_REVISION_DATE may be present in @a revprop_table, but
 * it will be overwritten when the transaction is committed.
 *
 * Iff @a authz_func is provided, check read/write authorizations
 * on paths accessed by editor operations.  An operation which fails
 * due to authz will return SVN_ERR_AUTHZ_UNREADABLE or
 * SVN_ERR_AUTHZ_UNWRITABLE.
 *
 * Calling @a (*editor)->close_edit completes the commit.
 *
 * If @a callback is non-NULL, then before @c close_edit returns (but
 * after the commit has succeeded) @c close_edit will invoke
 * @a callback with a filled-in #svn_commit_info_t *, @a callback_baton,
 * and @a pool or some subpool thereof as arguments.  If @a callback
 * returns an error, that error will be returned from @c close_edit,
 * otherwise if there was a post-commit hook failure, then that error
 * will be returned with code SVN_ERR_REPOS_POST_COMMIT_HOOK_FAILED.
 * (Note that prior to Subversion 1.6, @a callback cannot be NULL; if
 * you don't need a callback, pass a dummy function.)
 *
 * Calling @a (*editor)->abort_edit aborts the commit, and will also
 * abort the commit transaction unless @a txn was supplied (not @c
 * NULL).  Callers who supply their own transactions are responsible
 * for cleaning them up (either by committing them, or aborting them).
 *
 * @since New in 1.Y.
 */
svn_error_t *
svn_repos_get_commit_editor6(const svn_delta_editor_t **editor,
                             void **edit_baton,
                             svn_repos_t *repos,
                             svn_fs_txn_t *txn,
                             const char *repos_url,
                             const char *base_path,
                             apr_hash_t *revprop_table,
                             svn_commit_callback2_t callback,
                             void *callback_baton,
                             svn_repos_access_func_t access_func,
                             void *access_baton,
                             apr_pool_t *pool);

/** Similar to svn_repos_get_commit_editor6, but uses an @c
 * #svn_repos_access_func_t callback/baton pair instead of an 
 * #svn_repos_authz_func_t one.
 *
 * @since New in 1.5.
<<<<<<< HEAD
 * @deprecated Provided for backward compatibility with the 1.X API.
=======
 *
 * @note Yes, @a repos_url is a <em>decoded</em> URL.  We realize
 * that's sorta wonky.  Sorry about that.
>>>>>>> 4cf18c3e
 */
SVN_DEPRECATED
svn_error_t *
svn_repos_get_commit_editor5(const svn_delta_editor_t **editor,
                             void **edit_baton,
                             svn_repos_t *repos,
                             svn_fs_txn_t *txn,
                             const char *repos_url,
                             const char *base_path,
                             apr_hash_t *revprop_table,
                             svn_commit_callback2_t callback,
                             void *callback_baton,
                             svn_repos_authz_callback_t authz_callback,
                             void *authz_baton,
                             apr_pool_t *pool);

/**
 * Similar to svn_repos_get_commit_editor5(), but with @a revprop_table
 * set to a hash containing @a user and @a log_msg as the
 * #SVN_PROP_REVISION_AUTHOR and #SVN_PROP_REVISION_LOG properties,
 * respectively.  @a user and @a log_msg may both be @c NULL.
 *
 * @since New in 1.4.
 *
 * @deprecated Provided for backward compatibility with the 1.4 API.
 */
SVN_DEPRECATED
svn_error_t *
svn_repos_get_commit_editor4(const svn_delta_editor_t **editor,
                             void **edit_baton,
                             svn_repos_t *repos,
                             svn_fs_txn_t *txn,
                             const char *repos_url,
                             const char *base_path,
                             const char *user,
                             const char *log_msg,
                             svn_commit_callback2_t callback,
                             void *callback_baton,
                             svn_repos_authz_callback_t authz_callback,
                             void *authz_baton,
                             apr_pool_t *pool);

/**
 * Similar to svn_repos_get_commit_editor4(), but
 * uses the svn_commit_callback_t type.
 *
 * @since New in 1.3.
 *
 * @deprecated Provided for backward compatibility with the 1.3 API.
 */
SVN_DEPRECATED
svn_error_t *
svn_repos_get_commit_editor3(const svn_delta_editor_t **editor,
                             void **edit_baton,
                             svn_repos_t *repos,
                             svn_fs_txn_t *txn,
                             const char *repos_url,
                             const char *base_path,
                             const char *user,
                             const char *log_msg,
                             svn_commit_callback_t callback,
                             void *callback_baton,
                             svn_repos_authz_callback_t authz_callback,
                             void *authz_baton,
                             apr_pool_t *pool);

/**
 * Similar to svn_repos_get_commit_editor3(), but with @a
 * authz_callback and @a authz_baton set to @c NULL.
 *
 * @deprecated Provided for backward compatibility with the 1.2 API.
 */
SVN_DEPRECATED
svn_error_t *
svn_repos_get_commit_editor2(const svn_delta_editor_t **editor,
                             void **edit_baton,
                             svn_repos_t *repos,
                             svn_fs_txn_t *txn,
                             const char *repos_url,
                             const char *base_path,
                             const char *user,
                             const char *log_msg,
                             svn_commit_callback_t callback,
                             void *callback_baton,
                             apr_pool_t *pool);


/**
 * Similar to svn_repos_get_commit_editor2(), but with @a txn always
 * set to @c NULL.
 *
 * @deprecated Provided for backward compatibility with the 1.1 API.
 */
SVN_DEPRECATED
svn_error_t *
svn_repos_get_commit_editor(const svn_delta_editor_t **editor,
                            void **edit_baton,
                            svn_repos_t *repos,
                            const char *repos_url,
                            const char *base_path,
                            const char *user,
                            const char *log_msg,
                            svn_commit_callback_t callback,
                            void *callback_baton,
                            apr_pool_t *pool);

/* ---------------------------------------------------------------*/

/* Finding particular revisions. */

/** Set @a *revision to the revision number in @a repos's filesystem that was
 * youngest at time @a tm.
 */
svn_error_t *
svn_repos_dated_revision(svn_revnum_t *revision,
                         svn_repos_t *repos,
                         apr_time_t tm,
                         apr_pool_t *pool);


/** Given a @a root/@a path within some filesystem, return three pieces of
 * information allocated in @a pool:
 *
 *    - set @a *committed_rev to the revision in which the object was
 *      last modified.  (In fs parlance, this is the revision in which
 *      the particular node-rev-id was 'created'.)
 *
 *    - set @a *committed_date to the date of said revision, or @c NULL
 *      if not available.
 *
 *    - set @a *last_author to the author of said revision, or @c NULL
 *      if not available.
 */
svn_error_t *
svn_repos_get_committed_info(svn_revnum_t *committed_rev,
                             const char **committed_date,
                             const char **last_author,
                             svn_fs_root_t *root,
                             const char *path,
                             apr_pool_t *pool);


/**
 * Set @a *dirent to an #svn_dirent_t associated with @a path in @a
 * root.  If @a path does not exist in @a root, set @a *dirent to
 * NULL.  Use @a pool for memory allocation.
 *
 * @since New in 1.2.
 */
svn_error_t *
svn_repos_stat(svn_dirent_t **dirent,
               svn_fs_root_t *root,
               const char *path,
               apr_pool_t *pool);


/**
 * Given @a path which exists at revision @a start in @a fs, set
 * @a *deleted to the revision @a path was first deleted, within the
 * inclusive revision range bounded by @a start and @a end.  If @a path
 * does not exist at revision @a start or was not deleted within the
 * specified range, then set @a *deleted to SVN_INVALID_REVNUM.
 * Use @a pool for memory allocation.
 *
 * @since New in 1.5.
 */
svn_error_t *
svn_repos_deleted_rev(svn_fs_t *fs,
                      const char *path,
                      svn_revnum_t start,
                      svn_revnum_t end,
                      svn_revnum_t *deleted,
                      apr_pool_t *pool);


/** Callback type for use with svn_repos_history().  @a path and @a
 * revision represent interesting history locations in the lifetime
 * of the path passed to svn_repos_history().  @a baton is the same
 * baton given to svn_repos_history().  @a pool is provided for the
 * convenience of the implementor, who should not expect it to live
 * longer than a single callback call.
 *
 * Signal to callback driver to stop processing/invoking this callback
 * by returning the #SVN_ERR_CEASE_INVOCATION error code.
 *
 * @note SVN_ERR_CEASE_INVOCATION is new in 1.5.
 */
typedef svn_error_t *(*svn_repos_history_func_t)(void *baton,
                                                 const char *path,
                                                 svn_revnum_t revision,
                                                 apr_pool_t *pool);

/**
 * Call @a history_func (with @a history_baton) for each interesting
 * history location in the lifetime of @a path in @a fs, from the
 * youngest of @a end and @a start to the oldest.  Stop processing if
 * @a history_func returns #SVN_ERR_CEASE_INVOCATION.  Only cross
 * filesystem copy history if @a cross_copies is @c TRUE.  And do all
 * of this in @a pool.
 *
 * If @a authz_func is non-NULL, then use it (and @a authz_baton) to
 * verify that @a path in @a end is readable; if not, return
 * SVN_ERR_AUTHZ_UNREADABLE.  Also verify the readability of every
 * ancestral path/revision pair before pushing them at @a
 * history_func.  If a pair is deemed unreadable, then do not send
 * them; instead, immediately stop traversing history and return
 * SVN_NO_ERROR.
 *
 * @since New in 1.Y.
 *
 * @note SVN_ERR_CEASE_INVOCATION is new in 1.5.
 */
svn_error_t *
svn_repos_history3(svn_fs_t *fs,
                   const char *path,
                   svn_repos_history_func_t history_func,
                   void *history_baton,
                   svn_repos_access_func_t access_func,
                   void *access_baton,
                   svn_revnum_t start,
                   svn_revnum_t end,
                   svn_boolean_t cross_copies,
                   apr_pool_t *pool);

/** Similar to svn_repos_history3, but uses an
 * #svn_repos_access_func_t callback/baton pair instead of an 
 * #svn_repos_authz_func_t one.
 *
 * @since New in 1.1.
 * @deprecated Provided for backward compatibility with the 1.X API.
 */
SVN_DEPRECATED
svn_error_t *
svn_repos_history2(svn_fs_t *fs,
                   const char *path,
                   svn_repos_history_func_t history_func,
                   void *history_baton,
                   svn_repos_authz_func_t authz_read_func,
                   void *authz_read_baton,
                   svn_revnum_t start,
                   svn_revnum_t end,
                   svn_boolean_t cross_copies,
                   apr_pool_t *pool);

/**
 * Similar to svn_repos_history2(), but with @a authz_read_func
 * and @a authz_read_baton always set to NULL.
 *
 * @deprecated Provided for backward compatibility with the 1.0 API.
 */
SVN_DEPRECATED
svn_error_t *
svn_repos_history(svn_fs_t *fs,
                  const char *path,
                  svn_repos_history_func_t history_func,
                  void *history_baton,
                  svn_revnum_t start,
                  svn_revnum_t end,
                  svn_boolean_t cross_copies,
                  apr_pool_t *pool);


/**
 * Set @a *locations to be a mapping of the revisions to the paths of
 * the file @a fs_path present at the repository in revision
 * @a peg_revision, where the revisions are taken out of the array
 * @a location_revisions.
 *
 * @a location_revisions is an array of svn_revnum_t's and @a *locations
 * maps 'svn_revnum_t *' to 'const char *'.
 *
 * If optional @a authz_func is non-NULL, then use it (and @a
 * authz_baton) to verify that the peg-object is readable.  If not,
 * return SVN_ERR_AUTHZ_UNREADABLE.  Also use the @a authz_read_func
 * to check that every path returned in the hash is readable.  If an
 * unreadable path is encountered, stop tracing and return
 * SVN_NO_ERROR.
 *
 * @a pool is used for all allocations.
 *
 * @since New in 1.Y.
 */
svn_error_t *
svn_repos_trace_node_locations2(svn_fs_t *fs,
                                apr_hash_t **locations,
                                const char *fs_path,
                                svn_revnum_t peg_revision,
                                apr_array_header_t *location_revisions,
                                svn_repos_access_func_t access_func,
                                void *access_baton,
                                apr_pool_t *pool);

/** Similar to svn_repos_trace_node_locations2, but uses an
 * #svn_repos_access_func_t callback/baton pair instead of an 
 * #svn_repos_authz_func_t one.
 *
 * @since New in 1.1.
 * @deprecated Provided for backward compatibility with the 1.X API.
 */
SVN_DEPRECATED
svn_error_t *
svn_repos_trace_node_locations(svn_fs_t *fs,
                               apr_hash_t **locations,
                               const char *fs_path,
                               svn_revnum_t peg_revision,
                               const apr_array_header_t *location_revisions,
                               svn_repos_authz_func_t authz_read_func,
                               void *authz_read_baton,
                               apr_pool_t *pool);


/**
 * Call @a receiver and @a receiver_baton to report successive
 * location segments in revisions between @a start_rev and @a end_rev
 * (inclusive) for the line of history identified by the peg-object @a
 * path in @a peg_revision (and in @a repos).
 *
 * @a end_rev may be #SVN_INVALID_REVNUM to indicate that you want
 * to trace the history of the object to its origin.
 *
 * @a start_rev may be #SVN_INVALID_REVNUM to indicate "the HEAD
 * revision".  Otherwise, @a start_rev must be younger than @a end_rev
 * (unless @a end_rev is #SVN_INVALID_REVNUM).
 *
 * @a peg_revision may be #SVN_INVALID_REVNUM to indicate "the HEAD
 * revision", and must evaluate to be at least as young as @a start_rev.
 *
 * If optional @a authz_read_func is not @c NULL, then use it (and @a
 * authz_read_baton) to verify that the peg-object is readable.  If
 * not, return #SVN_ERR_AUTHZ_UNREADABLE.  Also use the @a
 * authz_read_func to check that every path reported in a location
 * segment is readable.  If an unreadable path is encountered, report
 * a final (possibly truncated) location segment (if any), stop
 * tracing history, and return #SVN_NO_ERROR.
 *
 * @a pool is used for all allocations.
 *
 * @since New in 1.Y.
 */
svn_error_t *
svn_repos_node_location_segments2(svn_repos_t *repos,
                                  const char *path,
                                  svn_revnum_t peg_revision,
                                  svn_revnum_t start_rev,
                                  svn_revnum_t end_rev,
                                  svn_location_segment_receiver_t receiver,
                                  void *receiver_baton,
                                  svn_repos_access_func_t access_func,
                                  void *access_baton,
                                  apr_pool_t *pool);

/** Similar to svn_repos_node_location_segments2, but uses an
 * #svn_repos_access_func_t callback/baton pair instead of an 
 * #svn_repos_authz_func_t one.
 *
 * @since New in 1.5.
 * @deprecated Provided for backward compatibility with the 1.X API.
 */
SVN_DEPRECATED
svn_error_t *
svn_repos_node_location_segments(svn_repos_t *repos,
                                 const char *path,
                                 svn_revnum_t peg_revision,
                                 svn_revnum_t start_rev,
                                 svn_revnum_t end_rev,
                                 svn_location_segment_receiver_t receiver,
                                 void *receiver_baton,
                                 svn_repos_authz_func_t authz_read_func,
                                 void *authz_read_baton,
                                 apr_pool_t *pool);


/* ### other queries we can do someday --

     * fetch the last revision created by <user>
         (once usernames become revision properties!)
     * fetch the last revision where <path> was modified

*/



/* ---------------------------------------------------------------*/

/* Retrieving log messages. */


/**
 * Invoke @a receiver with @a receiver_baton on each log message from
 * @a start to @a end in @a repos's filesystem.  @a start may be greater
 * or less than @a end; this just controls whether the log messages are
 * processed in descending or ascending revision number order.
 *
 * If @a start or @a end is #SVN_INVALID_REVNUM, it defaults to youngest.
 *
 * If @a paths is non-NULL and has one or more elements, then only show
 * revisions in which at least one of @a paths was changed (i.e., if
 * file, text or props changed; if dir, props or entries changed or any node
 * changed below it).  Each path is a <tt>const char *</tt> representing
 * an absolute path in the repository.  If @a paths is NULL or empty,
 * show all revisions regardless of what paths were changed in those
 * revisions.
 *
 * If @a limit is non-zero then only invoke @a receiver on the first
 * @a limit logs.
 *
 * If @a discover_changed_paths, then each call to @a receiver passes a
 * hash mapping paths committed in that revision to information about them
 * as the receiver's @a changed_paths argument.
 * Otherwise, each call to @a receiver passes NULL for @a changed_paths.
 *
 * If @a strict_node_history is set, copy history (if any exists) will
 * not be traversed while harvesting revision logs for each path.
 *
 * If @a include_merged_revisions is set, log information for revisions
 * which have been merged to @a paths will also be returned, unless these
 * revisions are already part of @a start to @a end in @a repos's
 * filesystem, as limited by @a paths. In the latter case those revisions
 * are skipped and @a receiver is not invoked.
 *
 * If @a revprops is NULL, retrieve all revision properties; else, retrieve
 * only the revision properties named by the (const char *) array elements
 * (i.e. retrieve none if the array is empty).
 *
 * If any invocation of @a receiver returns error, return that error
 * immediately and without wrapping it.
 *
 * If @a start or @a end is a non-existent revision, return the error
 * #SVN_ERR_FS_NO_SUCH_REVISION, without ever invoking @a receiver.
 *
 * If optional @a authz_func is non-NULL, then use this function
 * (along with optional @a authz_baton) to check the readability of
 * each changed-path in each revision about to be "pushed" at @a
 * receiver.  If a revision has some changed-paths readable and others
 * unreadable, unreadable paths are omitted from the changed_paths
 * field and only svn:author and svn:date will be available in the
 * revprops field.  If a revision has no changed-paths readable at
 * all, then all paths are omitted and no revprops are available.
 *
 * See also the documentation for #svn_log_entry_receiver_t.
 *
 * Use @a pool for temporary allocations.
 *
 * @since New in 1.Y.
 */
svn_error_t *
svn_repos_get_logs5(svn_repos_t *repos,
                    const apr_array_header_t *paths,
                    svn_revnum_t start,
                    svn_revnum_t end,
                    int limit,
                    svn_boolean_t discover_changed_paths,
                    svn_boolean_t strict_node_history,
                    svn_boolean_t include_merged_revisions,
                    const apr_array_header_t *revprops,
                    svn_repos_access_func_t access_func,
                    void *access_baton,
                    svn_log_entry_receiver_t receiver,
                    void *receiver_baton,
                    apr_pool_t *pool);

/** Similar to svn_repos_get_logs5, but uses an
 * #svn_repos_access_func_t callback/baton pair instead of an 
 * #svn_repos_authz_func_t one.
 *
 * @since New in 1.5.
 * @deprecated Provided for backward compatibility with the 1.X API.
 */
SVN_DEPRECATED
svn_error_t *
svn_repos_get_logs4(svn_repos_t *repos,
                    const apr_array_header_t *paths,
                    svn_revnum_t start,
                    svn_revnum_t end,
                    int limit,
                    svn_boolean_t discover_changed_paths,
                    svn_boolean_t strict_node_history,
                    svn_boolean_t include_merged_revisions,
                    const apr_array_header_t *revprops,
                    svn_repos_authz_func_t authz_read_func,
                    void *authz_read_baton,
                    svn_log_entry_receiver_t receiver,
                    void *receiver_baton,
                    apr_pool_t *pool);

/**
 * Same as svn_repos_get_logs4(), but with @a receiver being
 * #svn_log_message_receiver_t instead of #svn_log_entry_receiver_t.
 * Also, @a include_merged_revisions is set to @c FALSE and @a revprops is
 * svn:author, svn:date, and svn:log.  If @a paths is empty, nothing
 * is returned.
 *
 * @since New in 1.2.
 * @deprecated Provided for backward compatibility with the 1.4 API.
 */
SVN_DEPRECATED
svn_error_t *
svn_repos_get_logs3(svn_repos_t *repos,
                    const apr_array_header_t *paths,
                    svn_revnum_t start,
                    svn_revnum_t end,
                    int limit,
                    svn_boolean_t discover_changed_paths,
                    svn_boolean_t strict_node_history,
                    svn_repos_authz_func_t authz_read_func,
                    void *authz_read_baton,
                    svn_log_message_receiver_t receiver,
                    void *receiver_baton,
                    apr_pool_t *pool);


/**
 * Same as svn_repos_get_logs3(), but with @a limit always set to 0.
 *
 * @deprecated Provided for backward compatibility with the 1.1 API.
 */
SVN_DEPRECATED
svn_error_t *
svn_repos_get_logs2(svn_repos_t *repos,
                    const apr_array_header_t *paths,
                    svn_revnum_t start,
                    svn_revnum_t end,
                    svn_boolean_t discover_changed_paths,
                    svn_boolean_t strict_node_history,
                    svn_repos_authz_func_t authz_read_func,
                    void *authz_read_baton,
                    svn_log_message_receiver_t receiver,
                    void *receiver_baton,
                    apr_pool_t *pool);

/**
 * Same as svn_repos_get_logs2(), but with @a authz_read_func and
 * @a authz_read_baton always set to NULL.
 *
 * @deprecated Provided for backward compatibility with the 1.0 API.
 */
SVN_DEPRECATED
svn_error_t *
svn_repos_get_logs(svn_repos_t *repos,
                   const apr_array_header_t *paths,
                   svn_revnum_t start,
                   svn_revnum_t end,
                   svn_boolean_t discover_changed_paths,
                   svn_boolean_t strict_node_history,
                   svn_log_message_receiver_t receiver,
                   void *receiver_baton,
                   apr_pool_t *pool);



/* ---------------------------------------------------------------*/

/* Retrieving mergeinfo. */

/**
 * Fetch the mergeinfo for @a paths at @a revision in @a repos, and
 * set @a *catalog to a catalog of this mergeinfo.  @a *catalog will
 * never be @c NULL but may be empty.
 *
 * The paths in @a paths, and the keys of @a catalog, start with '/'.
 *
 * @a inherit indicates whether explicit, explicit or inherited, or
 * only inherited mergeinfo for @a paths is fetched.
 *
 * If @a revision is #SVN_INVALID_REVNUM, it defaults to youngest.
 *
 * If @a include_descendants is TRUE, then additionally return the
 * mergeinfo for any descendant of any element of @a paths which has
 * the #SVN_PROP_MERGEINFO property explicitly set on it.  (Note
 * that inheritance is only taken into account for the elements in @a
 * paths; descendants of the elements in @a paths which get their
 * mergeinfo via inheritance are not included in @a *catalog.)
 *
 * If optional @a authz_func is non-NULL, then use this function
 * (along with optional @a authz_baton) to check the readability of
 * each path which mergeinfo was requested for (from @a paths).
 * Silently omit unreadable paths from the request for mergeinfo.
 *
 * Use @a pool for all allocations.
 *
 * @since New in 1.Y.
 */
svn_error_t *
svn_repos_fs_get_mergeinfo2(svn_mergeinfo_catalog_t *catalog,
                            svn_repos_t *repos,
                            const apr_array_header_t *paths,
                            svn_revnum_t revision,
                            svn_mergeinfo_inheritance_t inherit,
                            svn_boolean_t include_descendants,
                            svn_repos_access_func_t access_func,
                            void *access_baton,
                            apr_pool_t *pool);

/** Similar to svn_repos_fs_get_mergeinfo2, but uses an
 * #svn_repos_access_func_t callback/baton pair instead of an 
 * #svn_repos_authz_func_t one.
 *
 * @since New in 1.5.
 * @deprecated Provided for backward compatibility with the 1.X API.
 */
SVN_DEPRECATED
svn_error_t *
svn_repos_fs_get_mergeinfo(svn_mergeinfo_catalog_t *catalog,
                           svn_repos_t *repos,
                           const apr_array_header_t *paths,
                           svn_revnum_t revision,
                           svn_mergeinfo_inheritance_t inherit,
                           svn_boolean_t include_descendants,
                           svn_repos_authz_func_t authz_read_func,
                           void *authz_read_baton,
                           apr_pool_t *pool);


/* ---------------------------------------------------------------*/

/* Retrieving multiple revisions of a file. */

/**
 * Similar to #svn_file_rev_handler_t, but without the @a
 * result_of_merge parameter.
 *
 * @deprecated Provided for backward compatibility with 1.4 API.
 * @since New in 1.1.
 */
typedef svn_error_t *(*svn_repos_file_rev_handler_t)
  (void *baton,
   const char *path,
   svn_revnum_t rev,
   apr_hash_t *rev_props,
   svn_txdelta_window_handler_t *delta_handler,
   void **delta_baton,
   apr_array_header_t *prop_diffs,
   apr_pool_t *pool);

/**
 * Retrieve a subset of the interesting revisions of a file @a path in
 * @a repos as seen in revision @a end.  Invoke @a handler with
 * @a handler_baton as its first argument for each such revision.
 * @a pool is used for all allocations.  See svn_fs_history_prev() for
 * a discussion of interesting revisions.
 *
 * If optional @a authz_read_func is non-NULL, then use this function
 * (along with optional @a authz_read_baton) to check the readability
 * of the rev-path in each interesting revision encountered.
 *
 * Revision discovery happens from @a end to @a start, and if an
 * unreadable revision is encountered before @a start is reached, then
 * revision discovery stops and only the revisions from @a end to the
 * oldest readable revision are returned (So it will appear that @a
 * path was added without history in the latter revision).
 *
 * If there is an interesting revision of the file that is less than or
 * equal to start, the iteration will start at that revision.  Else, the
 * iteration will start at the first revision of the file in the repository,
 * which has to be less than or equal to end.  Note that if the function
 * succeeds, @a handler will have been called at least once.
 *
 * In a series of calls, the file contents for the first interesting revision
 * will be provided as a text delta against the empty file.  In the following
 * calls, the delta will be against the contents for the previous call.
 *
 * If @a include_merged_revisions is TRUE, revisions which a included as a
 * result of a merge between @a start and @a end will be included.
 *
 * @since New in 1.Y.
 */
svn_error_t *
svn_repos_get_file_revs3(svn_repos_t *repos,
                         const char *path,
                         svn_revnum_t start,
                         svn_revnum_t end,
                         svn_boolean_t include_merged_revisions,
                         svn_repos_access_func_t access_func,
                         void *access_baton,
                         svn_file_rev_handler_t handler,
                         void *handler_baton,
                         apr_pool_t *pool);

/** Similar to svn_repos_get_file_revs3, but uses an
 * #svn_repos_access_func_t callback/baton pair instead of an 
 * #svn_repos_authz_func_t one.
 *
 * @since New in 1.5.
 * @deprecated Provided for backward compatibility with the 1.X API.
 */
SVN_DEPRECATED
svn_error_t *
svn_repos_get_file_revs2(svn_repos_t *repos,
                         const char *path,
                         svn_revnum_t start,
                         svn_revnum_t end,
                         svn_boolean_t include_merged_revisions,
                         svn_repos_authz_func_t authz_read_func,
                         void *authz_read_baton,
                         svn_file_rev_handler_t handler,
                         void *handler_baton,
                         apr_pool_t *pool);

/**
 * Similar to svn_repos_get_file_revs2(), with @a include_merged_revisions
 * set to FALSE.
 *
 * @deprecated Provided for backward compatibility with the 1.4 API.
 * @since New in 1.1.
 */
SVN_DEPRECATED
svn_error_t *
svn_repos_get_file_revs(svn_repos_t *repos,
                        const char *path,
                        svn_revnum_t start,
                        svn_revnum_t end,
                        svn_repos_authz_func_t authz_read_func,
                        void *authz_read_baton,
                        svn_repos_file_rev_handler_t handler,
                        void *handler_baton,
                        apr_pool_t *pool);


/* ---------------------------------------------------------------*/

/**
 * @defgroup svn_repos_hook_wrappers Hook-sensitive wrappers for libsvn_fs \
 * routines.
 * @{
 */

/** Like svn_fs_commit_txn(), but invoke the @a repos' pre- and
 * post-commit hooks around the commit.  Use @a pool for any necessary
 * allocations.
 *
 * If the pre-commit hook fails, do not attempt to commit the
 * transaction and throw the original error to the caller.
 *
 * A successful commit is indicated by a valid revision value in @a
 * *new_rev, not if svn_fs_commit_txn() returns an error, which can
 * occur during its post commit FS processing.  If the transaction was
 * not committed, then return the associated error and do not execute
 * the post-commit hook.
 *
 * If the commit succeeds the post-commit hook is executed.  If the
 * post-commit hook returns an error, always wrap it with
 * SVN_ERR_REPOS_POST_COMMIT_HOOK_FAILED; this allows the caller to
 * find the post-commit hook error in the returned error chain.  If
 * both svn_fs_commit_txn() and the post-commit hook return errors,
 * then svn_fs_commit_txn()'s error is the parent error and the
 * SVN_ERR_REPOS_POST_COMMIT_HOOK_FAILED wrapped error is the child
 * error.
 *
 * @a conflict_p, @a new_rev, and @a txn are as in svn_fs_commit_txn().
 */
svn_error_t *
svn_repos_fs_commit_txn(const char **conflict_p,
                        svn_repos_t *repos,
                        svn_revnum_t *new_rev,
                        svn_fs_txn_t *txn,
                        apr_pool_t *pool);

/** Like svn_fs_begin_txn(), but use @a revprop_table, a hash mapping
 * <tt>const char *</tt> property names to #svn_string_t values, to
 * set the properties on transaction @a *txn_p.  @a repos is the
 * repository object which contains the filesystem.  @a rev, @a
 * *txn_p, and @a pool are as in svn_fs_begin_txn().
 *
 * Before a txn is created, the repository's start-commit hooks are
 * run; if any of them fail, no txn is created, @a *txn_p is unaffected,
 * and #SVN_ERR_REPOS_HOOK_FAILURE is returned.
 *
 * @note @a revprop_table may contain an #SVN_PROP_REVISION_DATE property,
 * which will be set on the transaction, but that will be overwritten
 * when the transaction is committed.
 *
 * @since New in 1.5.
 */
svn_error_t *
svn_repos_fs_begin_txn_for_commit2(svn_fs_txn_t **txn_p,
                                   svn_repos_t *repos,
                                   svn_revnum_t rev,
                                   apr_hash_t *revprop_table,
                                   apr_pool_t *pool);


/**
 * Same as svn_repos_fs_begin_txn_for_commit2(), but with @a revprop_table
 * set to a hash containing @a author and @a log_msg as the
 * #SVN_PROP_REVISION_AUTHOR and #SVN_PROP_REVISION_LOG properties,
 * respectively.  @a author and @a log_msg may both be @c NULL.
 *
 * @deprecated Provided for backward compatibility with the 1.4 API.
 */
SVN_DEPRECATED
svn_error_t *
svn_repos_fs_begin_txn_for_commit(svn_fs_txn_t **txn_p,
                                  svn_repos_t *repos,
                                  svn_revnum_t rev,
                                  const char *author,
                                  const char *log_msg,
                                  apr_pool_t *pool);


/** Like svn_fs_begin_txn(), but use @a author to set the corresponding
 * property on transaction @a *txn_p.  @a repos is the repository object
 * which contains the filesystem.  @a rev, @a *txn_p, and @a pool are as in
 * svn_fs_begin_txn().
 *
 * ### Someday: before a txn is created, some kind of read-hook could
 *              be called here.
 *
 * @note This function was never fully implemented, nor used. Ignore it.
 * @deprecated Provided for backward compatibility with the 1.7 API.
 */
SVN_DEPRECATED
svn_error_t *
svn_repos_fs_begin_txn_for_update(svn_fs_txn_t **txn_p,
                                  svn_repos_t *repos,
                                  svn_revnum_t rev,
                                  const char *author,
                                  apr_pool_t *pool);


/** @} */

/** @defgroup svn_repos_fs_locks Repository lock wrappers
 * @{
 */

/** Like svn_fs_lock(), but invoke the @a repos's pre- and
 * post-lock hooks before and after the locking action.  Use @a pool
 * for any necessary allocations.
 *
 * If the pre-lock hook or svn_fs_lock() fails, throw the original
 * error to caller.  If an error occurs when running the post-lock
 * hook, return the original error wrapped with
 * SVN_ERR_REPOS_POST_LOCK_HOOK_FAILED.  If the caller sees this
 * error, it knows that the lock succeeded anyway.
 *
 * The pre-lock hook may cause a different token to be used for the
 * lock, instead of @a token; see the pre-lock-hook documentation for
 * more.
 *
 * @since New in 1.2.
 */
svn_error_t *
svn_repos_fs_lock(svn_lock_t **lock,
                  svn_repos_t *repos,
                  const char *path,
                  const char *token,
                  const char *comment,
                  svn_boolean_t is_dav_comment,
                  apr_time_t expiration_date,
                  svn_revnum_t current_rev,
                  svn_boolean_t steal_lock,
                  apr_pool_t *pool);


/** Like svn_fs_unlock(), but invoke the @a repos's pre- and
 * post-unlock hooks before and after the unlocking action.  Use @a
 * pool for any necessary allocations.
 *
 * If the pre-unlock hook or svn_fs_unlock() fails, throw the original
 * error to caller.  If an error occurs when running the post-unlock
 * hook, return the original error wrapped with
 * SVN_ERR_REPOS_POST_UNLOCK_HOOK_FAILED.  If the caller sees this
 * error, it knows that the unlock succeeded anyway.
 *
 * @since New in 1.2.
 */
svn_error_t *
svn_repos_fs_unlock(svn_repos_t *repos,
                    const char *path,
                    const char *token,
                    svn_boolean_t break_lock,
                    apr_pool_t *pool);



/** Look up all the locks in and under @a path in @a repos, setting @a
 * *locks to a hash which maps <tt>const char *</tt> paths to the
 * #svn_lock_t locks associated with those paths.  Use @a
<<<<<<< HEAD
 * authz_func and @a authz_baton to "screen" all returned
 * locks.  That is: do not return any locks on any paths that are
 * unreadable in HEAD, just silently omit them.
 *
 * @since New in 1.Y.
 */
svn_error_t *
svn_repos_fs_get_locks2(apr_hash_t **locks,
                        svn_repos_t *repos,
                        const char *path,
                        svn_repos_access_func_t access_func,
                        void *access_baton,
                        apr_pool_t *pool);

/** Similar to svn_repos_fs_get_locks2, but uses an
 * #svn_repos_access_func_t callback/baton pair instead of an 
 * #svn_repos_authz_func_t one.
 *
 * @since New in 1.2.
 * @deprecated Provided for backward compatibility with the 1.X API.
=======
 * authz_read_func and @a authz_read_baton to "screen" all returned
 * locks.  That is: do not return any locks on any paths that are
 * unreadable in HEAD, just silently omit them.
 *
 * @a depth limits the returned locks to those associated with paths
 * within the specified depth of @a path, and must be one of the
 * following values:  #svn_depth_empty, #svn_depth_files,
 * #svn_depth_immediates, or #svn_depth_infinity.
 *
 * @since New in 1.7.
>>>>>>> 4cf18c3e
 */
SVN_DEPRECATED
svn_error_t *
svn_repos_fs_get_locks2(apr_hash_t **locks,
                        svn_repos_t *repos,
                        const char *path,
                        svn_depth_t depth,
                        svn_repos_authz_func_t authz_read_func,
                        void *authz_read_baton,
                        apr_pool_t *pool);

/**
 * Similar to svn_repos_fs_get_locks2(), but with @a depth always
 * passed as svn_depth_infinity.
 *
 * @since New in 1.2.
 * @deprecated Provided for backward compatibility with the 1.6 API.
 */
SVN_DEPRECATED
svn_error_t *
svn_repos_fs_get_locks(apr_hash_t **locks,
                       svn_repos_t *repos,
                       const char *path,
                       svn_repos_authz_func_t authz_read_func,
                       void *authz_read_baton,
                       apr_pool_t *pool);

/** @} */

/**
 * Like svn_fs_change_rev_prop2(), but validate the name and value of the
 * property and invoke the @a repos's pre- and post-revprop-change hooks
 * around the change as specified by @a use_pre_revprop_change_hook and
 * @a use_post_revprop_change_hook (respectively).
 *
 * @a rev is the revision whose property to change, @a name is the
 * name of the property, and @a new_value is the new value of the
 * property.   If @a old_value_p is not @c NULL, then @a *old_value_p
 * is the expected current (preexisting) value of the property (or @c NULL
 * for "unset").  @a author is the authenticated username of the person
 * changing the property value, or NULL if not available.
 *
<<<<<<< HEAD
 * If @a authz_func is non-NULL, then use it (with @a authz_baton) to
 * validate the changed-paths associated with @a rev.  If the revision
 * contains any unreadable changed paths, then return
 * SVN_ERR_AUTHZ_UNREADABLE.
=======
 * If @a authz_read_func is non-NULL, then use it (with @a
 * authz_read_baton) to validate the changed-paths associated with @a
 * rev.  If the revision contains any unreadable changed paths, then
 * return #SVN_ERR_AUTHZ_UNREADABLE.
>>>>>>> 4cf18c3e
 *
 * Validate @a name and @a new_value like the same way
 * svn_repos_fs_change_node_prop() does.
 *
 * Use @a pool for temporary allocations.
 *
 * @since New in 1.7.
 */
svn_error_t *
svn_repos_fs_change_rev_prop4(svn_repos_t *repos,
                              svn_revnum_t rev,
                              const char *author,
                              const char *name,
                              const svn_string_t *const *old_value_p,
                              const svn_string_t *new_value,
                              svn_boolean_t
                              use_pre_revprop_change_hook,
                              svn_boolean_t
                              use_post_revprop_change_hook,
                              svn_repos_authz_func_t
                              authz_read_func,
                              void *authz_read_baton,
                              apr_pool_t *pool);

/**
 * Similar to svn_repos_fs_change_rev_prop4(), but with @a old_value_p always
 * set to @c NULL.  (In other words, it is similar to
 * svn_fs_change_rev_prop().)
 *
 * @deprecated Provided for backward compatibility with the 1.6 API.
 * @since New in 1.5.
 */
SVN_DEPRECATED
svn_error_t *
svn_repos_fs_change_rev_prop4(svn_repos_t *repos,
                              svn_revnum_t rev,
                              const char *author,
                              const char *name,
                              const svn_string_t *new_value,
                              svn_boolean_t use_pre_revprop_change_hook,
                              svn_boolean_t use_post_revprop_change_hook,
                              svn_repos_access_func_t access_func,
                              void *access_baton,
                              apr_pool_t *pool);

/** Similar to svn_repos_fs_change_rev_prop4, but uses an
 * #svn_repos_access_func_t callback/baton pair instead of an 
 * #svn_repos_authz_func_t one.
 *
 * @since New in 1.5.
 * @deprecated Provided for backward compatibility with the 1.X API.
 */
SVN_DEPRECATED
svn_error_t *
svn_repos_fs_change_rev_prop3(svn_repos_t *repos,
                              svn_revnum_t rev,
                              const char *author,
                              const char *name,
                              const svn_string_t *new_value,
                              svn_boolean_t use_pre_revprop_change_hook,
                              svn_boolean_t use_post_revprop_change_hook,
                              svn_repos_authz_func_t authz_read_func,
                              void *authz_read_baton,
                              apr_pool_t *pool);

/**
 * Similar to svn_repos_fs_change_rev_prop3(), but with the @a
 * use_pre_revprop_change_hook and @a use_post_revprop_change_hook
 * always set to @c TRUE.
 *
 * @deprecated Provided for backward compatibility with the 1.4 API.
 */
SVN_DEPRECATED
svn_error_t *
svn_repos_fs_change_rev_prop2(svn_repos_t *repos,
                              svn_revnum_t rev,
                              const char *author,
                              const char *name,
                              const svn_string_t *new_value,
                              svn_repos_authz_func_t
                              authz_read_func,
                              void *authz_read_baton,
                              apr_pool_t *pool);

/**
 * Similar to svn_repos_fs_change_rev_prop2(), but with the
 * @a authz_read_func parameter always NULL.
 *
 * @deprecated Provided for backward compatibility with the 1.0 API.
 */
SVN_DEPRECATED
svn_error_t *
svn_repos_fs_change_rev_prop(svn_repos_t *repos,
                             svn_revnum_t rev,
                             const char *author,
                             const char *name,
                             const svn_string_t *new_value,
                             apr_pool_t *pool);



/**
 * Set @a *value_p to the value of the property named @a propname on
 * revision @a rev in the filesystem opened in @a repos.  If @a rev
 * has no property by that name, set @a *value_p to zero.  Allocate
 * the result in @a pool.
 *
 * If @a authz_read_func is non-NULL, then use it (with @a
 * authz_read_baton) to validate the changed-paths associated with @a
 * rev.  If the changed-paths are all unreadable, then set @a *value_p
 * to zero unconditionally.  If only some of the changed-paths are
 * unreadable, then allow 'svn:author' and 'svn:date' propvalues to be
 * fetched, but return 0 for any other property.
 *
 * @since New in 1.Y.
 */
svn_error_t *
svn_repos_fs_revision_prop2(svn_string_t **value_p,
                            svn_repos_t *repos,
                            svn_revnum_t rev,
                            const char *propname,
                            svn_repos_access_func_t access_func,
                            void *access_baton,
                            apr_pool_t *pool);

/** Similar to svn_repos_fs_revision_prop2, but uses an
 * #svn_repos_access_func_t callback/baton pair instead of an 
 * #svn_repos_authz_func_t one.
 *
 * @since New in 1.1.
 * @deprecated Provided for backward compatibility with the 1.X API.
 */
SVN_DEPRECATED
svn_error_t *
svn_repos_fs_revision_prop(svn_string_t **value_p,
                           svn_repos_t *repos,
                           svn_revnum_t rev,
                           const char *propname,
                           svn_repos_authz_func_t authz_read_func,
                           void *authz_read_baton,
                           apr_pool_t *pool);


/**
 * Set @a *table_p to the entire property list of revision @a rev in
 * filesystem opened in @a repos, as a hash table allocated in @a
 * pool.  The table maps <tt>char *</tt> property names to
 * #svn_string_t * values; the names and values are allocated in @a
 * pool.
 *
 * If @a authz_func is non-NULL, then use it (with @a authz_baton) to
 * validate the changed-paths associated with @a rev.  If the
 * changed-paths are all unreadable, then return an empty hash. If
 * only some of the changed-paths are unreadable, then return an empty
 * hash, except for 'svn:author' and 'svn:date' properties (assuming
 * those properties exist).
 *
 * @since New in 1.Y.
 */
svn_error_t *
svn_repos_fs_revision_proplist2(apr_hash_t **table_p,
                                svn_repos_t *repos,
                                svn_revnum_t rev,
                                svn_repos_access_func_t access_func,
                                void *access_baton,
                                apr_pool_t *pool);

/** Similar to svn_repos_fs_revision_proplist2, but uses an
 * #svn_repos_access_func_t callback/baton pair instead of an 
 * #svn_repos_authz_func_t one.
 *
 * @since New in 1.1.
 * @deprecated Provided for backward compatibility with the 1.X API.
 */
SVN_DEPRECATED
svn_error_t *
svn_repos_fs_revision_proplist(apr_hash_t **table_p,
                               svn_repos_t *repos,
                               svn_revnum_t rev,
                               svn_repos_authz_func_t authz_read_func,
                               void *authz_read_baton,
                               apr_pool_t *pool);


/* ---------------------------------------------------------------*/

/* Prop-changing wrappers for libsvn_fs routines. */

/* NOTE: svn_repos_fs_change_rev_prop() also exists, but is located
   above with the hook-related functions. */


/** Validating wrapper for svn_fs_change_node_prop() (which see for
 * argument descriptions).
 *
 * If @a name's kind is not #svn_prop_regular_kind, return
 * #SVN_ERR_REPOS_BAD_ARGS.  If @a name is an "svn:" property, validate its
 * @a value and return SVN_ERR_BAD_PROPERTY_VALUE if it is invalid for the
 * property.
 *
 * @note Currently, the only properties validated are the "svn:" properties
 * #SVN_PROP_REVISION_LOG and #SVN_PROP_REVISION_DATE. This may change
 * in future releases.
 */
svn_error_t *
svn_repos_fs_change_node_prop(svn_fs_root_t *root,
                              const char *path,
                              const char *name,
                              const svn_string_t *value,
                              apr_pool_t *pool);

/** Validating wrapper for svn_fs_change_txn_prop() (which see for
 * argument descriptions).  See svn_repos_fs_change_txn_props() for more
 * information.
 */
svn_error_t *
svn_repos_fs_change_txn_prop(svn_fs_txn_t *txn,
                             const char *name,
                             const svn_string_t *value,
                             apr_pool_t *pool);

/** Validating wrapper for svn_fs_change_txn_props() (which see for
 * argument descriptions).  Validate properties and their values the
 * same way svn_repos_fs_change_node_prop() does.
 *
 * @since New in 1.5.
 */
svn_error_t *
svn_repos_fs_change_txn_props(svn_fs_txn_t *txn,
                              const apr_array_header_t *props,
                              apr_pool_t *pool);

/** @} */

/* ---------------------------------------------------------------*/

/**
 * @defgroup svn_repos_inspection Data structures and editor things for \
 * repository inspection.
 * @{
 *
 * As it turns out, the svn_repos_replay2(), svn_repos_dir_delta2() and
 * svn_repos_begin_report2() interfaces can be extremely useful for
 * examining the repository, or more exactly, changes to the repository.
 * These drivers allows for differences between two trees to be
 * described using an editor.
 *
 * By using the editor obtained from svn_repos_node_editor() with one of
 * the drivers mentioned above, the description of how to transform one
 * tree into another can be used to build an in-memory linked-list tree,
 * which each node representing a repository node that was changed.
 */

/** A node in the repository. */
typedef struct svn_repos_node_t
{
  /** Node type (file, dir, etc.) */
  svn_node_kind_t kind;

  /** How this node entered the node tree: 'A'dd, 'D'elete, 'R'eplace */
  char action;

  /** Were there any textual mods? (files only) */
  svn_boolean_t text_mod;

  /** Where there any property mods? */
  svn_boolean_t prop_mod;

  /** The name of this node as it appears in its parent's entries list */
  const char *name;

  /** The filesystem revision where this was copied from (if any) */
  svn_revnum_t copyfrom_rev;

  /** The filesystem path where this was copied from (if any) */
  const char *copyfrom_path;

  /** Pointer to the next sibling of this node */
  struct svn_repos_node_t *sibling;

  /** Pointer to the first child of this node */
  struct svn_repos_node_t *child;

  /** Pointer to the parent of this node */
  struct svn_repos_node_t *parent;

} svn_repos_node_t;


/** Set @a *editor and @a *edit_baton to an editor that, when driven by
 * a driver such as svn_repos_replay2(), builds an <tt>svn_repos_node_t *</tt>
 * tree representing the delta from @a base_root to @a root in @a
 * repos's filesystem.
 *
 * The editor can also be driven by svn_repos_dir_delta2() or
 * svn_repos_begin_report2(), but unless you have special needs,
 * svn_repos_replay2() is preferred.
 *
 * Invoke svn_repos_node_from_baton() on @a edit_baton to obtain the root
 * node afterwards.
 *
 * Note that the delta includes "bubbled-up" directories; that is,
 * many of the directory nodes will have no prop_mods.
 *
 * Allocate the tree and its contents in @a node_pool; do all other
 * allocation in @a pool.
 */
svn_error_t *
svn_repos_node_editor(const svn_delta_editor_t **editor,
                      void **edit_baton,
                      svn_repos_t *repos,
                      svn_fs_root_t *base_root,
                      svn_fs_root_t *root,
                      apr_pool_t *node_pool,
                      apr_pool_t *pool);

/** Return the root node of the linked-list tree generated by driving the
 * editor (associated with @a edit_baton) created by svn_repos_node_editor().
 * This is only really useful if used *after* the editor drive is completed.
 */
svn_repos_node_t *
svn_repos_node_from_baton(void *edit_baton);

/** @} */

/* ---------------------------------------------------------------*/

/**
 * @defgroup svn_repos_dump_load Dumping and loading filesystem data
 * @{
 *
 * The filesystem 'dump' format contains nothing but the abstract
 * structure of the filesystem -- independent of any internal node-id
 * schema or database back-end.  All of the data in the dumpfile is
 * acquired by public function calls into svn_fs.h.  Similarly, the
 * parser which reads the dumpfile is able to reconstruct the
 * filesystem using only public svn_fs.h routines.
 *
 * Thus the dump/load feature's main purpose is for *migrating* data
 * from one svn filesystem to another -- presumably two filesystems
 * which have different internal implementations.
 *
 * If you simply want to backup your filesystem, you're probably
 * better off using the built-in facilities of the DB backend (using
 * Berkeley DB's hot-backup feature, for example.)
 *
 * For a description of the dumpfile format, see
 * /trunk/notes/fs_dumprestore.txt.
 */

/* The RFC822-style headers in our dumpfile format. */
#define SVN_REPOS_DUMPFILE_MAGIC_HEADER            "SVN-fs-dump-format-version"
#define SVN_REPOS_DUMPFILE_FORMAT_VERSION           3
#define SVN_REPOS_DUMPFILE_FORMAT_VERSION_DELTAS    3
#define SVN_REPOS_DUMPFILE_UUID                      "UUID"
#define SVN_REPOS_DUMPFILE_CONTENT_LENGTH            "Content-length"

#define SVN_REPOS_DUMPFILE_REVISION_NUMBER           "Revision-number"

#define SVN_REPOS_DUMPFILE_NODE_PATH                 "Node-path"
#define SVN_REPOS_DUMPFILE_NODE_KIND                 "Node-kind"
#define SVN_REPOS_DUMPFILE_NODE_ACTION               "Node-action"
#define SVN_REPOS_DUMPFILE_NODE_COPYFROM_PATH        "Node-copyfrom-path"
#define SVN_REPOS_DUMPFILE_NODE_COPYFROM_REV         "Node-copyfrom-rev"
/** @since New in 1.6. */
#define SVN_REPOS_DUMPFILE_TEXT_COPY_SOURCE_MD5      "Text-copy-source-md5"
/** @since New in 1.6. */
#define SVN_REPOS_DUMPFILE_TEXT_COPY_SOURCE_SHA1     "Text-copy-source-sha1"
#define SVN_REPOS_DUMPFILE_TEXT_COPY_SOURCE_CHECKSUM \
                                        SVN_REPOS_DUMPFILE_TEXT_COPY_SOURCE_MD5
/** @since New in 1.6. */
#define SVN_REPOS_DUMPFILE_TEXT_CONTENT_MD5          "Text-content-md5"
/** @since New in 1.6. */
#define SVN_REPOS_DUMPFILE_TEXT_CONTENT_SHA1         "Text-content-sha1"
#define SVN_REPOS_DUMPFILE_TEXT_CONTENT_CHECKSUM     \
                                        SVN_REPOS_DUMPFILE_TEXT_CONTENT_MD5

#define SVN_REPOS_DUMPFILE_PROP_CONTENT_LENGTH       "Prop-content-length"
#define SVN_REPOS_DUMPFILE_TEXT_CONTENT_LENGTH       "Text-content-length"

/** @since New in 1.1. */
#define SVN_REPOS_DUMPFILE_PROP_DELTA                "Prop-delta"
/** @since New in 1.1. */
#define SVN_REPOS_DUMPFILE_TEXT_DELTA                "Text-delta"
/** @since New in 1.6. */
#define SVN_REPOS_DUMPFILE_TEXT_DELTA_BASE_MD5       "Text-delta-base-md5"
/** @since New in 1.6. */
#define SVN_REPOS_DUMPFILE_TEXT_DELTA_BASE_SHA1      "Text-delta-base-sha1"
/** @since New in 1.5. */
#define SVN_REPOS_DUMPFILE_TEXT_DELTA_BASE_CHECKSUM  \
                                        SVN_REPOS_DUMPFILE_TEXT_DELTA_BASE_MD5

/**
 * Verify the contents of the file system in @a repos.
 *
 * If @a feedback_stream is not @c NULL, write feedback to it (lines of
 * the form "* Verified revision %ld\n").
 *
 * If @a start_rev is #SVN_INVALID_REVNUM, then start verifying at
 * revision 0.  If @a end_rev is #SVN_INVALID_REVNUM, then verify
 * through the @c HEAD revision.
 *
 * For every verified revision call @a notify_func with @a rev set to
 * the verified revision and @a warning_text @c NULL. For warnings call @a
 * notify_func with @a warning_text set.
 *
 * If @a cancel_func is not @c NULL, call it periodically with @a
 * cancel_baton as argument to see if the caller wishes to cancel the
 * verification.
 *
 * @since New in 1.7.
 */
svn_error_t *
svn_repos_verify_fs2(svn_repos_t *repos,
                     svn_revnum_t start_rev,
                     svn_revnum_t end_rev,
                     svn_repos_notify_func_t notify_func,
                     void *notify_baton,
                     svn_cancel_func_t cancel,
                     void *cancel_baton,
                     apr_pool_t *scratch_pool);

/**
 * Similar to svn_repos_verify_fs2(), but with a feedback_stream instead of
 * handling feedback via the notify_func handler
 *
 * @since New in 1.5.
 * @deprecated Provided for backward compatibility with the 1.6 API.
 */
SVN_DEPRECATED
svn_error_t *
svn_repos_verify_fs(svn_repos_t *repos,
                    svn_stream_t *feedback_stream,
                    svn_revnum_t start_rev,
                    svn_revnum_t end_rev,
                    svn_cancel_func_t cancel_func,
                    void *cancel_baton,
                    apr_pool_t *pool);

/**
 * Dump the contents of the filesystem within already-open @a repos into
 * writable @a dumpstream.  Begin at revision @a start_rev, and dump every
 * revision up through @a end_rev.  Use @a pool for all allocation.  If
 * non-@c NULL, send feedback to @a feedback_stream.  If @a dumpstream is
 * @c NULL, this is effectively a primitive verify.  It is not complete,
 * however; svn_repos_verify_fs2() and svn_fs_verify().
 *
 * If @a start_rev is #SVN_INVALID_REVNUM, then start dumping at revision
 * 0.  If @a end_rev is #SVN_INVALID_REVNUM, then dump through the @c HEAD
 * revision.
 *
 * If @a incremental is @c TRUE, the first revision dumped will be a diff
 * against the previous revision (usually it looks like a full dump of
 * the tree).
 *
 * If @a use_deltas is @c TRUE, output only node properties which have
 * changed relative to the previous contents, and output text contents
 * as svndiff data against the previous contents.  Regardless of how
 * this flag is set, the first revision of a non-incremental dump will
 * be done with full plain text.  A dump with @a use_deltas set cannot
 * be loaded by Subversion 1.0.x.
 *
 * If @a notify_func is not @c NULL, then for every dumped revision call
 * @a notify_func with @a rev set to the dumped revision and @a warning_text
 * @c NULL. For warnings call @a notify_func with @a warning_text.
 *
 * If @a cancel_func is not @c NULL, it is called periodically with
 * @a cancel_baton as argument to see if the client wishes to cancel
 * the dump.
 *
 * @since New in 1.7.
 */
svn_error_t *
svn_repos_dump_fs3(svn_repos_t *repos,
                   svn_stream_t *dumpstream,
                   svn_revnum_t start_rev,
                   svn_revnum_t end_rev,
                   svn_boolean_t incremental,
                   svn_boolean_t use_deltas,
                   svn_repos_notify_func_t notify_func,
                   void *notify_baton,
                   svn_cancel_func_t cancel_func,
                   void *cancel_baton,
                   apr_pool_t *scratch_pool);

/**
 * Similar to svn_repos_dump_fs3(), but with a feedback_stream instead of
 * handling feedback via the notify_func handler
 *
 * @since New in 1.1.
 * @deprecated Provided for backward compatibility with the 1.6 API.
 */
SVN_DEPRECATED
svn_error_t *
svn_repos_dump_fs2(svn_repos_t *repos,
                   svn_stream_t *dumpstream,
                   svn_stream_t *feedback_stream,
                   svn_revnum_t start_rev,
                   svn_revnum_t end_rev,
                   svn_boolean_t incremental,
                   svn_boolean_t use_deltas,
                   svn_cancel_func_t cancel_func,
                   void *cancel_baton,
                   apr_pool_t *pool);

/**
 * Similar to svn_repos_dump_fs2(), but with the @a use_deltas
 * parameter always set to @c FALSE.
 *
 * @deprecated Provided for backward compatibility with the 1.0 API.
 */
SVN_DEPRECATED
svn_error_t *
svn_repos_dump_fs(svn_repos_t *repos,
                  svn_stream_t *dumpstream,
                  svn_stream_t *feedback_stream,
                  svn_revnum_t start_rev,
                  svn_revnum_t end_rev,
                  svn_boolean_t incremental,
                  svn_cancel_func_t cancel_func,
                  void *cancel_baton,
                  apr_pool_t *pool);


/**
 * Read and parse dumpfile-formatted @a dumpstream, reconstructing
 * filesystem revisions in already-open @a repos, handling uuids in
 * accordance with @a uuid_action.  Use @a pool for all allocation.
 *
 * If the dumpstream contains copy history that is unavailable in the
 * repository, an error will be thrown.
 *
 * The repository's UUID will be updated iff
 *   the dumpstream contains a UUID and
 *   @a uuid_action is not equal to #svn_repos_load_uuid_ignore and
 *   either the repository contains no revisions or
 *          @a uuid_action is equal to #svn_repos_load_uuid_force.
 *
 * If the dumpstream contains no UUID, then @a uuid_action is
 * ignored and the repository UUID is not touched.
 *
 * @a start_rev and @a end_rev act as filters, the lower and upper
 * (inclusive) range values of revisions in @a dumpstream which will
 * be loaded.  Either both of these values are #SVN_INVALID_REVNUM (in
 * which case no revision-based filtering occurs at all), or both are
 * valid revisions (where @a start_rev is older than or equivalent to
 * @a end_rev).
 *
 * If @a parent_dir is not NULL, then the parser will reparent all the
 * loaded nodes, from root to @a parent_dir.  The directory @a parent_dir
 * must be an existing directory in the repository.
 *
 * If @a use_pre_commit_hook is set, call the repository's pre-commit
 * hook before committing each loaded revision.
 *
 * If @a use_post_commit_hook is set, call the repository's
 * post-commit hook after committing each loaded revision.
 *
 * If @a validate_props is set, then validate Subversion revision and
 * node properties (those in the svn: namespace) against established
 * rules for those things.
 *
 * If non-NULL, use @a notify_func and @a notify_baton to send notification
 * of events to the caller.
 *
 * If @a cancel_func is not @c NULL, it is called periodically with
 * @a cancel_baton as argument to see if the client wishes to cancel
 * the load.
 *
 * @note If @a start_rev and @a end_rev are valid revisions, this
 * function presumes the revisions as numbered in @a dumpstream only
 * increase from the beginning of the stream to the end.  Gaps in the
 * number sequence are ignored, but upon finding a revision number
 * younger than the specified range, this function may stop loading
 * new revisions regardless of their number.
 *
 * @since New in 1.8.
 */
svn_error_t *
svn_repos_load_fs4(svn_repos_t *repos,
                   svn_stream_t *dumpstream,
                   svn_revnum_t start_rev,
                   svn_revnum_t end_rev,
                   enum svn_repos_load_uuid uuid_action,
                   const char *parent_dir,
                   svn_boolean_t use_pre_commit_hook,
                   svn_boolean_t use_post_commit_hook,
                   svn_boolean_t validate_props,
                   svn_repos_notify_func_t notify_func,
                   void *notify_baton,
                   svn_cancel_func_t cancel_func,
                   void *cancel_baton,
                   apr_pool_t *pool);

/** Similar to svn_repos_load_fs4(), but with @a start_rev and @a
 * end_rev always passed as #SVN_INVALID_REVNUM.
 *
 * @since New in 1.7.
 * @deprecated Provided for backward compatibility with the 1.7 API.
 */
SVN_DEPRECATED
svn_error_t *
svn_repos_load_fs3(svn_repos_t *repos,
                   svn_stream_t *dumpstream,
                   enum svn_repos_load_uuid uuid_action,
                   const char *parent_dir,
                   svn_boolean_t use_pre_commit_hook,
                   svn_boolean_t use_post_commit_hook,
                   svn_boolean_t validate_props,
                   svn_repos_notify_func_t notify_func,
                   void *notify_baton,
                   svn_cancel_func_t cancel_func,
                   void *cancel_baton,
                   apr_pool_t *pool);

/**
 * Similar to svn_repos_load_fs3(), but with @a feedback_stream in
 * place of the #svn_repos_notify_func_t and baton and with
 * @a validate_props always FALSE.
 *
 * @since New in 1.2.
 * @deprecated Provided for backward compatibility with the 1.6 API.
 */
SVN_DEPRECATED
svn_error_t *
svn_repos_load_fs2(svn_repos_t *repos,
                   svn_stream_t *dumpstream,
                   svn_stream_t *feedback_stream,
                   enum svn_repos_load_uuid uuid_action,
                   const char *parent_dir,
                   svn_boolean_t use_pre_commit_hook,
                   svn_boolean_t use_post_commit_hook,
                   svn_cancel_func_t cancel_func,
                   void *cancel_baton,
                   apr_pool_t *pool);

/**
 * Similar to svn_repos_load_fs2(), but with @a use_pre_commit_hook and
 * @a use_post_commit_hook always @c FALSE.
 *
 * @deprecated Provided for backward compatibility with the 1.1 API.
 */
SVN_DEPRECATED
svn_error_t *
svn_repos_load_fs(svn_repos_t *repos,
                  svn_stream_t *dumpstream,
                  svn_stream_t *feedback_stream,
                  enum svn_repos_load_uuid uuid_action,
                  const char *parent_dir,
                  svn_cancel_func_t cancel_func,
                  void *cancel_baton,
                  apr_pool_t *pool);


/**
 * A vtable that is driven by svn_repos_parse_dumpstream3().
 *
 * @since New in 1.8.
 */
typedef struct svn_repos_parse_fns3_t
{
  /** The parser has discovered a new "magic header" record within the
   * parsing session represented by @a parse_baton.  The dump-format
   * version number is @a version.
   */
  svn_error_t *(*magic_header_record)(int version,
                                      void *parse_baton,
                                      apr_pool_t *pool);

  /** The parser has discovered a new uuid record within the parsing
   * session represented by @a parse_baton.  The uuid's value is
   * @a uuid, and it is allocated in @a pool.
   */
  svn_error_t *(*uuid_record)(const char *uuid,
                              void *parse_baton,
                              apr_pool_t *pool);

  /** The parser has discovered a new revision record within the
   * parsing session represented by @a parse_baton.  All the headers are
   * placed in @a headers (allocated in @a pool), which maps <tt>const
   * char *</tt> header-name ==> <tt>const char *</tt> header-value.
   * The @a revision_baton received back (also allocated in @a pool)
   * represents the revision.
   */
  svn_error_t *(*new_revision_record)(void **revision_baton,
                                      apr_hash_t *headers,
                                      void *parse_baton,
                                      apr_pool_t *pool);

  /** The parser has discovered a new node record within the current
   * revision represented by @a revision_baton.  All the headers are
   * placed in @a headers (as with @c new_revision_record), allocated in
   * @a pool.  The @a node_baton received back is allocated in @a pool
   * and represents the node.
   */
  svn_error_t *(*new_node_record)(void **node_baton,
                                  apr_hash_t *headers,
                                  void *revision_baton,
                                  apr_pool_t *pool);

  /** For a given @a revision_baton, set a property @a name to @a value. */
  svn_error_t *(*set_revision_property)(void *revision_baton,
                                        const char *name,
                                        const svn_string_t *value);

  /** For a given @a node_baton, set a property @a name to @a value. */
  svn_error_t *(*set_node_property)(void *node_baton,
                                    const char *name,
                                    const svn_string_t *value);

  /** For a given @a node_baton, delete property @a name. */
  svn_error_t *(*delete_node_property)(void *node_baton, const char *name);

  /** For a given @a node_baton, remove all properties. */
  svn_error_t *(*remove_node_props)(void *node_baton);

  /** For a given @a node_baton, receive a writable @a stream capable of
   * receiving the node's fulltext.  After writing the fulltext, call
   * the stream's close() function.
   *
   * If a @c NULL is returned instead of a stream, the vtable is
   * indicating that no text is desired, and the parser will not
   * attempt to send it.
   */
  svn_error_t *(*set_fulltext)(svn_stream_t **stream,
                               void *node_baton);

  /** For a given @a node_baton, set @a handler and @a handler_baton
   * to a window handler and baton capable of receiving a delta
   * against the node's previous contents.  A NULL window will be
   * sent to the handler after all the windows are sent.
   *
   * If a @c NULL is returned instead of a handler, the vtable is
   * indicating that no delta is desired, and the parser will not
   * attempt to send it.
   */
  svn_error_t *(*apply_textdelta)(svn_txdelta_window_handler_t *handler,
                                  void **handler_baton,
                                  void *node_baton);

  /** The parser has reached the end of the current node represented by
   * @a node_baton, it can be freed.
   */
  svn_error_t *(*close_node)(void *node_baton);

  /** The parser has reached the end of the current revision
   * represented by @a revision_baton.  In other words, there are no more
   * changed nodes within the revision.  The baton can be freed.
   */
  svn_error_t *(*close_revision)(void *revision_baton);

} svn_repos_parse_fns3_t;


/**
 * Read and parse dumpfile-formatted @a stream, calling callbacks in
 * @a parse_fns/@a parse_baton, and using @a pool for allocations.
 *
 * If @a deltas_are_text is @c TRUE, handle text-deltas with the @a
 * set_fulltext callback.  This is useful when manipulating a dump
 * stream without loading it.  Otherwise handle text-deltas with the
 * @a apply_textdelta callback.
 *
 * If @a cancel_func is not @c NULL, it is called periodically with
 * @a cancel_baton as argument to see if the client wishes to cancel
 * the dump.
 *
 * This parser has built-in knowledge of the dumpfile format, but only
 * in a limited sense:
 *
 *    * it recognizes the "magic" format-version header.
 *
 *    * it recognizes the UUID header.
 *
 *    * it recognizes revision and node records by looking for either
 *      a REVISION_NUMBER or NODE_PATH headers.
 *
 *    * it recognizes the CONTENT-LENGTH headers, so it knows if and
 *      how to suck up the content body.
 *
 *    * it knows how to parse a content body into two parts:  props
 *      and text, and pass the pieces to the vtable.
 *
 * This is enough knowledge to make it easy on vtable implementors,
 * but still allow expansion of the format: most headers do not have
 * to be handled explicitly.
 *
 * @since New in 1.8.
 */
svn_error_t *
svn_repos_parse_dumpstream3(svn_stream_t *stream,
                            const svn_repos_parse_fns3_t *parse_fns,
                            void *parse_baton,
                            svn_boolean_t deltas_are_text,
                            svn_cancel_func_t cancel_func,
                            void *cancel_baton,
                            apr_pool_t *pool);


/**
 * Set @a *parser and @a *parse_baton to a vtable parser which commits new
 * revisions to the fs in @a repos.  The constructed parser will treat
 * UUID records in a manner consistent with @a uuid_action.  Use @a pool
 * to operate on the fs.
 *
 * @a start_rev and @a end_rev act as filters, the lower and upper
 * (inclusive) range values of revisions in @a dumpstream which will
 * be loaded.  Either both of these values are #SVN_INVALID_REVNUM (in
 * which case no revision-based filtering occurs at all), or both are
 * valid revisions (where @a start_rev is older than or equivalent to
 * @a end_rev).
 *
 * If @a use_history is set, then the parser will require relative
 * 'copyfrom' history to exist in the repository when it encounters
 * nodes that are added-with-history.
 *
 * If @a validate_props is set, then validate Subversion revision and
 * node properties (those in the svn: namespace) against established
 * rules for those things.
 *
 * If @a parent_dir is not NULL, then the parser will reparent all the
 * loaded nodes, from root to @a parent_dir.  The directory @a parent_dir
 * must be an existing directory in the repository.
 *
 * @note If @a start_rev and @a end_rev are valid revisions, this
 * function presumes the revisions as numbered in @a dumpstream only
 * increase from the beginning of the stream to the end.  Gaps in the
 * number sequence are ignored, but upon finding a revision number
 * younger than the specified range, this function may stop loading
 * new revisions regardless of their number.
 *
 * @since New in 1.8.
 */
svn_error_t *
svn_repos_get_fs_build_parser4(const svn_repos_parse_fns3_t **parser,
                               void **parse_baton,
                               svn_repos_t *repos,
                               svn_revnum_t start_rev,
                               svn_revnum_t end_rev,
                               svn_boolean_t use_history,
                               svn_boolean_t validate_props,
                               enum svn_repos_load_uuid uuid_action,
                               const char *parent_dir,
                               svn_repos_notify_func_t notify_func,
                               void *notify_baton,
                               apr_pool_t *pool);


/**
 * A vtable that is driven by svn_repos_parse_dumpstream2().
 * Similar to #svn_repos_parse_fns3_t except that it lacks
 * the delete_node_property and apply_textdelta callbacks.
 *
 * @deprecated Provided for backward compatibility with the 1.7 API.
 */
typedef struct svn_repos_parse_fns2_t
{
  /** Same as #svn_repos_parse_fns3_t.new_revision_record. */
  svn_error_t *(*new_revision_record)(void **revision_baton,
                                      apr_hash_t *headers,
                                      void *parse_baton,
                                      apr_pool_t *pool);
  /** Same as #svn_repos_parse_fns3_t.uuid_record. */
  svn_error_t *(*uuid_record)(const char *uuid,
                              void *parse_baton,
                              apr_pool_t *pool);
  /** Same as #svn_repos_parse_fns3_t.new_node_record. */
  svn_error_t *(*new_node_record)(void **node_baton,
                                  apr_hash_t *headers,
                                  void *revision_baton,
                                  apr_pool_t *pool);
  /** Same as #svn_repos_parse_fns3_t.set_revision_property. */
  svn_error_t *(*set_revision_property)(void *revision_baton,
                                        const char *name,
                                        const svn_string_t *value);
  /** Same as #svn_repos_parse_fns3_t.set_node_property. */
  svn_error_t *(*set_node_property)(void *node_baton,
                                    const char *name,
                                    const svn_string_t *value);
  /** Same as #svn_repos_parse_fns3_t.delete_node_property. */
  svn_error_t *(*delete_node_property)(void *node_baton,
                                       const char *name);
  /** Same as #svn_repos_parse_fns3_t.remove_node_props. */
  svn_error_t *(*remove_node_props)(void *node_baton);
  /** Same as #svn_repos_parse_fns3_t.set_fulltext. */
  svn_error_t *(*set_fulltext)(svn_stream_t **stream,
                               void *node_baton);
  /** Same as #svn_repos_parse_fns3_t.apply_textdelta. */
  svn_error_t *(*apply_textdelta)(svn_txdelta_window_handler_t *handler,
                                  void **handler_baton,
                                  void *node_baton);
  /** Same as #svn_repos_parse_fns3_t.close_node. */
  svn_error_t *(*close_node)(void *node_baton);
  /** Same as #svn_repos_parse_fns3_t.close_revision. */
  svn_error_t *(*close_revision)(void *revision_baton);
} svn_repos_parse_fns2_t;

/** @deprecated Provided for backward compatibility with the 1.7 API. */
typedef svn_repos_parse_fns2_t svn_repos_parser_fns2_t;


/**
 * A vtable that is driven by svn_repos_parse_dumpstream().
 * Similar to #svn_repos_parse_fns2_t except that it lacks
 * the delete_node_property and apply_textdelta callbacks.
 *
 * @deprecated Provided for backward compatibility with the 1.0 API.
 */
typedef struct svn_repos_parse_fns_t
{
  /** Same as #svn_repos_parse_fns2_t.new_revision_record. */
  svn_error_t *(*new_revision_record)(void **revision_baton,
                                      apr_hash_t *headers,
                                      void *parse_baton,
                                      apr_pool_t *pool);
  /** Same as #svn_repos_parse_fns2_t.uuid_record. */
  svn_error_t *(*uuid_record)(const char *uuid,
                              void *parse_baton,
                              apr_pool_t *pool);
  /** Same as #svn_repos_parse_fns2_t.new_node_record. */
  svn_error_t *(*new_node_record)(void **node_baton,
                                  apr_hash_t *headers,
                                  void *revision_baton,
                                  apr_pool_t *pool);
  /** Same as #svn_repos_parse_fns2_t.set_revision_property. */
  svn_error_t *(*set_revision_property)(void *revision_baton,
                                        const char *name,
                                        const svn_string_t *value);
  /** Same as #svn_repos_parse_fns2_t.set_node_property. */
  svn_error_t *(*set_node_property)(void *node_baton,
                                    const char *name,
                                    const svn_string_t *value);
  /** Same as #svn_repos_parse_fns2_t.remove_node_props. */
  svn_error_t *(*remove_node_props)(void *node_baton);
  /** Same as #svn_repos_parse_fns2_t.set_fulltext. */
  svn_error_t *(*set_fulltext)(svn_stream_t **stream,
                               void *node_baton);
  /** Same as #svn_repos_parse_fns2_t.close_node. */
  svn_error_t *(*close_node)(void *node_baton);
  /** Same as #svn_repos_parse_fns2_t.close_revision. */
  svn_error_t *(*close_revision)(void *revision_baton);
} svn_repos_parser_fns_t;


/**
 * Similar to svn_repos_parse_dumpstream3(), but uses the more limited
 * #svn_repos_parser_fns2_t vtable type.
 *
 * @deprecated Provided for backward compatibility with the 1.7 API.
 */
SVN_DEPRECATED
svn_error_t *
svn_repos_parse_dumpstream2(svn_stream_t *stream,
                            const svn_repos_parser_fns2_t *parse_fns,
                            void *parse_baton,
                            svn_cancel_func_t cancel_func,
                            void *cancel_baton,
                            apr_pool_t *pool);

/**
 * Similar to svn_repos_parse_dumpstream2(), but uses the more limited
 * #svn_repos_parser_fns_t vtable type.
 *
 * @deprecated Provided for backward compatibility with the 1.0 API.
 */
SVN_DEPRECATED
svn_error_t *
svn_repos_parse_dumpstream(svn_stream_t *stream,
                           const svn_repos_parser_fns_t *parse_fns,
                           void *parse_baton,
                           svn_cancel_func_t cancel_func,
                           void *cancel_baton,
                           apr_pool_t *pool);

/**
 * Similar to svn_repos_get_fs_build_parser4(), but with @a start_rev
 * and @a end_rev always passed as #SVN_INVALID_REVNUM, and yielding
 * the more limited svn_repos_parse_fns2_t.
 *
 * @since New in 1.7.
 * @deprecated Provided for backward compatibility with the 1.7 API.
 */
SVN_DEPRECATED
svn_error_t *
svn_repos_get_fs_build_parser3(const svn_repos_parse_fns2_t **parser,
                               void **parse_baton,
                               svn_repos_t *repos,
                               svn_boolean_t use_history,
                               svn_boolean_t validate_props,
                               enum svn_repos_load_uuid uuid_action,
                               const char *parent_dir,
                               svn_repos_notify_func_t notify_func,
                               void *notify_baton,
                               apr_pool_t *pool);

/**
 * Similar to svn_repos_get_fs_build_parser3(), but with @a outstream
 * in place if a #svn_repos_notify_func_t and baton and with
 * @a validate_props always FALSE.
 *
 * @since New in 1.1.
 * @deprecated Provided for backward compatibility with the 1.6 API.
 */
SVN_DEPRECATED
svn_error_t *
svn_repos_get_fs_build_parser2(const svn_repos_parse_fns2_t **parser,
                               void **parse_baton,
                               svn_repos_t *repos,
                               svn_boolean_t use_history,
                               enum svn_repos_load_uuid uuid_action,
                               svn_stream_t *outstream,
                               const char *parent_dir,
                               apr_pool_t *pool);

/**
 * Similar to svn_repos_get_fs_build_parser2(), but yields the more
 * limited svn_repos_parser_fns_t vtable type.
 *
 * @deprecated Provided for backward compatibility with the 1.0 API.
 */
SVN_DEPRECATED
svn_error_t *
svn_repos_get_fs_build_parser(const svn_repos_parser_fns_t **parser,
                              void **parse_baton,
                              svn_repos_t *repos,
                              svn_boolean_t use_history,
                              enum svn_repos_load_uuid uuid_action,
                              svn_stream_t *outstream,
                              const char *parent_dir,
                              apr_pool_t *pool);


/** @} */

/** A data type which stores the authz information.
 *
 * @since New in 1.3.
 */
typedef struct svn_authz_t svn_authz_t;

/** Read authz configuration data from @a file (a file or registry
 * path) into @a *authz_p, allocated in @a pool.
 *
 * If @a file is not a valid authz rule file, then return
 * SVN_AUTHZ_INVALID_CONFIG.  The contents of @a *authz_p is then
 * undefined.  If @a must_exist is TRUE, a missing authz file is also
 * an error.
 *
 * @since New in 1.3.
 */
svn_error_t *
svn_repos_authz_read(svn_authz_t **authz_p,
                     const char *file,
                     svn_boolean_t must_exist,
                     apr_pool_t *pool);


/**
 * Check whether @a user can access @a path (to @a depth) in the
 * repository @a repos_name with the @a required_access.  @a authz
 * lists the ACLs to check against.  Set @a *access_granted to
 * indicate if the requested access is granted.
 *
 * If @a path is NULL, then check whether @a user has the @a
 * required_access anywhere in the repository.  Set @a *access_granted
 * to TRUE if at least one path is accessible with the @a
 * required_access.
 *
<<<<<<< HEAD
 * @a depth may be only #svn_depth_empty or #svn_depth_infinity.  And
 * when @a required_access is #svn_repos_access_list, @a depth must be
 * #svn_depth_empty.
 *
 * @since New in 1.Y.
 */
svn_error_t *
svn_repos_authz_check_access2(svn_authz_t *authz,
                              const char *repos_name,
                              const char *path,
                              const char *user,
                              svn_repos_access_t required_access,
                              svn_depth_t depth,
                              svn_boolean_t *access_granted,
                              apr_pool_t *pool);

/**
 * Similar to svn_repos_authz_check_access2(), but with @a
 * required_access as an #svn_repos_authz_access_t instead of an
 * #svn_repos_access_t, and without @a depth.  This interface does not
 * support queries for "list" access.
=======
 * For compatibility with 1.6, and earlier, @a repos_name can be NULL
 * in which case it is equivalent to a @a repos_name of "".
 *
 * @note Presently, @a repos_name must byte-for-byte match the repos_name
 * specified in the authz file; it is treated as an opaque string, and not
 * as a dirent.
>>>>>>> 4cf18c3e
 *
 * @since New in 1.3.
 * @deprecated Provided for backward compatibility with the 1.X API.
 */
svn_error_t *
svn_repos_authz_check_access(svn_authz_t *authz,
                             const char *repos_name,
                             const char *path,
                             const char *user,
                             svn_repos_authz_access_t required_access,
                             svn_boolean_t *access_granted,
                             apr_pool_t *pool);



/** Revision Access Levels
 *
 * Like most version control systems, access to versioned objects in
 * Subversion is determined on primarily path-based system.  Users either
 * do or don't have the ability to read a given path.
 *
 * However, unlike many version control systems where versioned objects
 * maintain their own distinct version information (revision numbers,
 * authors, log messages, change timestamps, etc.), Subversion binds
 * multiple paths changed as part of a single commit operation into a
 * set, calls the whole thing a revision, and hangs commit metadata
 * (author, date, log message, etc.) off of that revision.  So, commit
 * metadata is shared across all the paths changed as part of a given
 * commit operation.
 *
 * It is common (or, at least, we hope it is) for log messages to give
 * detailed information about changes made in the commit to which the log
 * message is attached.  Such information might include a mention of all
 * the files changed, what was changed in them, and so on.  But this
 * causes a problem when presenting information to readers who aren't
 * authorized to read every path in the repository.  Simply knowing that
 * a given path exists may be a security leak, even if the user can't see
 * the contents of the data located at that path.
 *
 * So Subversion does what it reasonably can to prevent the leak of this
 * information, and does so via a staged revision access policy.  A
 * reader can be said to have one of three levels of access to a given
 * revision's metadata, based solely on the reader's access rights to the
 * paths changed or copied in that revision:
 *
 *   'full access' -- Granted when the reader has access to all paths
 *      changed or copied in the revision, or when no paths were
 *      changed in the revision at all, this access level permits
 *      full visibility of all revision property names and values,
 *      and the full changed-paths information.
 *
 *   'no access' -- Granted when the reader does not have access to any
 *      paths changed or copied in the revision, this access level
 *      denies the reader access to all revision properties and all
 *      changed-paths information.
 *
 *   'partial access' -- Granted when the reader has access to at least
 *      one, but not all, of the paths changed or copied in the revision,
 *      this access level permits visibility of the svn:date and
 *      svn:author revision properties and only the paths of the
 *      changed-paths information to which the reader has access.
 *
 */


/** An enum defining levels of revision access.
 *
 * @since New in 1.5.
 */
typedef enum svn_repos_revision_access_level_t
{
  svn_repos_revision_access_none,
  svn_repos_revision_access_partial,
  svn_repos_revision_access_full
}
svn_repos_revision_access_level_t;


/**
 * Set @a access to the access level granted for @a revision in @a
 * repos, as determined by consulting the @a authz_read_func callback
 * function and its associated @a authz_read_baton.
 *
 * @a authz_read_func may be @c NULL, in which case @a access will be
 * set to #svn_repos_revision_access_full.
<<<<<<< HEAD
 *
 * @since New in 1.Y.
 */
svn_error_t *
svn_repos_check_revision_access2(svn_repos_revision_access_level_t *access_level,
                                 svn_repos_t *repos,
                                 svn_revnum_t revision,
                                 svn_repos_access_func_t access_func,
                                 void *access_baton,
                                 apr_pool_t *pool);

/** Similar to svn_repos_check_revision_access2, but uses an
 * #svn_repos_access_func_t callback/baton pair instead of an 
 * #svn_repos_authz_func_t one.
=======
>>>>>>> 4cf18c3e
 *
 * @since New in 1.5.
 * @deprecated Provided for backward compatibility with the 1.X API.
 */
SVN_DEPRECATED
svn_error_t *
svn_repos_check_revision_access(svn_repos_revision_access_level_t *access_level,
                                svn_repos_t *repos,
                                svn_revnum_t revision,
                                svn_repos_authz_func_t authz_read_func,
                                void *authz_read_baton,
                                apr_pool_t *pool);



/** Capabilities **/

/**
 * Store in @a repos the client-reported capabilities @a capabilities,
 * which must be allocated in memory at least as long-lived as @a repos.
 *
 * The elements of @a capabilities are 'const char *', a subset of
 * the constants beginning with @c SVN_RA_CAPABILITY_.
 * @a capabilities is not copied, so changing it later will affect
 * what is remembered by @a repos.
 *
 * @note The capabilities are passed along to the start-commit hook;
 * see that hook's template for details.
 *
 * @note As of Subversion 1.5, there are no error conditions defined,
 * so this always returns SVN_NO_ERROR.  In future releases it may
 * return error, however, so callers should check.
 *
 * @since New in 1.5.
 */
svn_error_t *
svn_repos_remember_client_capabilities(svn_repos_t *repos,
                                       const apr_array_header_t *capabilities);



#ifdef __cplusplus
}
#endif /* __cplusplus */

#endif /* SVN_REPOS_H */<|MERGE_RESOLUTION|>--- conflicted
+++ resolved
@@ -76,63 +76,25 @@
 
  
-/** Path access values used by svn_repos_authz_func2_t's callers and
- * implementers).  These are designed to be numerically comparable.
- *
- * @since New in 1.Y.
- */
-typedef enum
-{
-  /** No access. */
-  svn_repos_access_none = 0,
-
-  /** Path can be known to exist.  This access level is typically not 
-      granted explicitly, but is inferred by virtue of the user
-      havine this or a higher-level access on some child of the
-      tested path.  */
-  svn_repos_access_list,
-
-  /** Path can be read (implies _list) . */
-  svn_repos_access_read,
-
-  /** Path can be altered (implies _list and _read). */
-  svn_repos_access_readwrite
-
-} svn_repos_access_t;
-
-
-/** Callback type for checking authorization on repository paths.
- *
- * Set @a *allowed to TRUE iff the @a required access privileges are
- * granted for @a path to @a depth in @a root.
- *
- * As a special case, if @a path is @c NULL, interpret the query as a
- * global check for authorization of the operation type(s).  (For
- * example, "Is 'write' allowed for anything in the repository?")  In
- * such situations, @a root may be @c NULL, too.
- *
- * Currently, @a depth may only be @c svn_depth_empty or 
- * @c svn_depth_infinity.
- * 
- * @since New in 1.Y.
- */
-typedef svn_error_t *(*svn_repos_access_func_t)(svn_boolean_t *allowed,
-                                                svn_fs_root_t *root,
-                                                const char *path,
-                                                svn_repos_access_t required,
-                                                svn_depth_t depth,
-                                                void *baton,
-                                                apr_pool_t *scratch_pool);
-
-
-/** Similar to the #svn_repos_authz_func2_t() callback type, but
- * with some significant differences.  First, the queried access type
- * (read vs. write) is provided by context only for this function.
- * Secondly, the returned value is a simple boolean rather than a more
- * informative collection of bitflags.  (See #svn_repos_authz_callback_t()
- * for some related historical background, too.)
- *
- * @deprecated Provided for backward compatibility with the 1.X API.
+/** Callback type for checking authorization on paths produced by (at
+ * least) svn_repos_dir_delta2().
+ *
+ * Set @a *allowed to TRUE to indicate that some operation is
+ * authorized for @a path in @a root, or set it to FALSE to indicate
+ * unauthorized (presumably according to state stored in @a baton).
+ *
+ * Do not assume @a pool has any lifetime beyond this call.
+ *
+ * The exact operation being authorized depends on the callback
+ * implementation.  For read authorization, for example, the caller
+ * would implement an instance that does read checking, and pass it as
+ * a parameter named [perhaps] 'authz_read_func'.  The receiver of
+ * that parameter might also take another parameter named
+ * 'authz_write_func', which although sharing this type, would be a
+ * different implementation.
+ *
+ * @note If someday we want more sophisticated authorization states
+ * than just yes/no, @a allowed can become an enum type.
  */
 typedef svn_error_t *(*svn_repos_authz_func_t)(svn_boolean_t *allowed,
                                                svn_fs_root_t *root,
@@ -141,12 +103,9 @@
                                                apr_pool_t *pool);
 
 
--
 /** An enum defining the kinds of access authz looks up.
  *
  * @since New in 1.3.
- * @deprecated Provided for backward compatibility with the 1.X API.
  */
 typedef enum svn_repos_authz_access_t
 {
@@ -177,24 +136,26 @@
  * the repository, and set @a *allowed to TRUE if so.  @a root may
  * also be NULL if @a path is NULL.
  *
- * HISTORY: This callback is very similar to svn_repos_authz_func_t,
- * with the exception of the addition of the @a required parameter.
+ * This callback is very similar to svn_repos_authz_func_t, with the
+ * exception of the addition of the @a required parameter.
  * This is due to historical reasons: when authz was first implemented
- * for svn_repos_dir_delta(), it seemed there would need only checks
+ * for svn_repos_dir_delta2(), it seemed there would need only checks
  * for read and write operations, hence the svn_repos_authz_func_t
  * callback prototype and usage scenario.  But it was then realized
  * that lookups due to copying needed to be recursive, and that
  * brute-force recursive lookups didn't square with the O(1)
- * performances a copy operation should have.  So a special way to ask
- * for a recursive lookup was introduced.  The commit editor needs
- * this capability to retain acceptable performance.  Instead of
- * revving the existing callback, causing unnecessary revving of
- * functions that don't actually need the extended functionality, this
- * second, more complete callback was introduced, for use by the
- * commit editor.  These two callbacks have since been unified into
- * svn_repos_authz_func2_t.
- *
- * @deprecated Provided for backward compatibility with the 1.X API.
+ * performances a copy operation should have.
+ *
+ * So a special way to ask for a recursive lookup was introduced.  The
+ * commit editor needs this capability to retain acceptable
+ * performance.  Instead of revving the existing callback, causing
+ * unnecessary revving of functions that don't actually need the
+ * extended functionality, this second, more complete callback was
+ * introduced, for use by the commit editor.
+ *
+ * Some day, it would be nice to reunite these two callbacks and do
+ * the necessary revving anyway, but for the time being, this dual
+ * callback mechanism will do.
  */
 typedef svn_error_t *(*svn_repos_authz_callback_t)
   (svn_repos_authz_access_t required,
@@ -204,8 +165,6 @@
    void *baton,
    apr_pool_t *pool);
 
-<<<<<<< HEAD
-=======
 /**
  * Similar to #svn_file_rev_handler_t, but without the @a
  * result_of_merge parameter.
@@ -222,7 +181,6 @@
    void **delta_baton,
    apr_array_header_t *prop_diffs,
    apr_pool_t *pool);
->>>>>>> 4cf18c3e
 
  
@@ -784,24 +742,6 @@
 const char *
 svn_repos_post_revprop_change_hook(svn_repos_t *repos,
                                    apr_pool_t *pool);
-
-/** Return the path to @a repos's pre-obliterate hook, allocated in
- * @a pool.
- *
- * @since New in 1.7.
- */
-const char *
-svn_repos_pre_obliterate_hook(svn_repos_t *repos,
-                              apr_pool_t *pool);
-
-/** Return the path to @a repos's post-obliterate hook, allocated in
- * @a pool.
- *
- * @since New in 1.7.
- */
-const char *
-svn_repos_post_obliterate_hook(svn_repos_t *repos,
-                               apr_pool_t *pool);
 
 
 /** @defgroup svn_repos_lock_hooks Paths to lock hooks
@@ -880,13 +820,8 @@
  * arguments to the editor's add_file() and add_directory() methods,
  * whenever it deems feasible.
  *
-<<<<<<< HEAD
- * Use @a authz_func and @a authz_baton (if not @c NULL) to avoid
- * sending data through @a editor/@a edit_baton which is not
-=======
  * Use @a authz_read_func and @a authz_read_baton (if not @c NULL) to
  * avoid sending data through @a editor/@a edit_baton which is not
->>>>>>> 4cf18c3e
  * authorized for transmission.
  *
  * All allocation for the context and collected state will occur in
@@ -921,32 +856,8 @@
  * than or equal to the depth of the working copy, then the editor
  * operations will affect only paths at or above @a depth.
  *
- * @since New in 1.Y.
- */
-svn_error_t *
-svn_repos_begin_report3(void **report_baton,
-                        svn_revnum_t revnum,
-                        svn_repos_t *repos,
-                        const char *fs_base,
-                        const char *target,
-                        const char *tgt_path,
-                        svn_boolean_t text_deltas,
-                        svn_depth_t depth,
-                        svn_boolean_t ignore_ancestry,
-                        svn_boolean_t send_copyfrom_args,
-                        const svn_delta_editor_t *editor,
-                        void *edit_baton,
-                        svn_repos_access_func_t access_func,
-                        void *access_baton,
-                        apr_pool_t *pool);
-
-/** Similar to svn_repos_begin_report3, but uses a #svn_repos_access_func_t
- * callback/baton pair instead of an #svn_repos_authz_func_t one.
- *
  * @since New in 1.5.
- * @deprecated Provided for backward compatibility with the 1.X API.
- */
-SVN_DEPRECATED
+ */
 svn_error_t *
 svn_repos_begin_report2(void **report_baton,
                         svn_revnum_t revnum,
@@ -1200,7 +1111,7 @@
  * will be called with the @a tgt_root's revision number, else it will
  * not be called at all.
  *
- * If @a authz_func is non-NULL, invoke it before any call to
+ * If @a authz_read_func is non-NULL, invoke it before any call to
  *
  *    @a editor->open_root
  *    @a editor->add_directory
@@ -1241,39 +1152,6 @@
  * proportional to the greatest depth of the tree under @a tgt_root, not
  * the total size of the delta.
  *
-<<<<<<< HEAD
- * ### This function is mostly superceded by the reporter
- * ### functionality (svn_repos_begin_report[N] and friends), but
- * ### allows the roots to be transaction roots rather than just
- * ### revision roots and offers the entry_props flag.  Almost all of
- * ### Subversion's own code uses the reporter logic, though.  Still,
- * ### there are some stray references to svn_repos_dir_delta[N] in
- * ### comments which should probably actually refer to the reporter.
- *
- * @since New in 1.Y.
- */
-svn_error_t *
-svn_repos_dir_delta3(svn_fs_root_t *src_root,
-                     const char *src_parent_dir,
-                     const char *src_entry,
-                     svn_fs_root_t *tgt_root,
-                     const char *tgt_path,
-                     const svn_delta_editor_t *editor,
-                     void *edit_baton,
-                     svn_repos_access_func_t access_func,
-                     void *access_baton,
-                     svn_boolean_t text_deltas,
-                     svn_depth_t depth,
-                     svn_boolean_t entry_props,
-                     svn_boolean_t ignore_ancestry,
-                     apr_pool_t *pool);
-
-/** Similar to svn_repos_dir_delta3, but uses a #svn_repos_access_func_t
- * callback/baton pair instead of an #svn_repos_authz_func_t one.
- *
- * @since New in 1.5.
- * @deprecated Provided for backward compatibility with the 1.X API.
-=======
  * ### svn_repos_dir_delta2 is mostly superseded by the reporter
  * ### functionality (svn_repos_begin_report2 and friends).
  * ### svn_repos_dir_delta2 does allow the roots to be transaction
@@ -1282,9 +1160,7 @@
  * ### reporter instead; there are some stray references to the
  * ### svn_repos_dir_delta[2] in comments which should probably
  * ### actually refer to the reporter.
->>>>>>> 4cf18c3e
- */
-SVN_DEPRECATED
+ */
 svn_error_t *
 svn_repos_dir_delta2(svn_fs_root_t *src_root,
                      const char *src_parent_dir,
@@ -1348,7 +1224,7 @@
  * will be sent, otherwise NULL text deltas and empty prop changes will be
  * used.
  *
- * If @a authz_func is non-NULL, it will be used to determine if the
+ * If @a authz_read_func is non-NULL, it will be used to determine if the
  * user has read access to the data being accessed.  Data that the user
  * cannot access will be skipped.
  *
@@ -1356,26 +1232,8 @@
  * revision parameters in the editor interface except the copyfrom
  * parameter of the add_file() and add_directory() editor functions.
  *
- * @since New in 1.Y.
- */
-svn_error_t *
-svn_repos_replay3(svn_fs_root_t *root,
-                  const char *base_dir,
-                  svn_revnum_t low_water_mark,
-                  svn_boolean_t send_deltas,
-                  const svn_delta_editor_t *editor,
-                  void *edit_baton,
-                  svn_repos_access_func_t access_func,
-                  void *access_baton,
-                  apr_pool_t *pool);
-
-/** Similar to svn_repos_replay3, but uses a #svn_repos_access_func_t
- * callback/baton pair instead of an #svn_repos_authz_func_t one.
- *
  * @since New in 1.4.
- * @deprecated Provided for backward compatibility with the 1.X API.
- */
-SVN_DEPRECATED
+ */
 svn_error_t *
 svn_repos_replay2(svn_fs_root_t *root,
                   const char *base_dir,
@@ -1426,7 +1284,7 @@
  * @note #SVN_PROP_REVISION_DATE may be present in @a revprop_table, but
  * it will be overwritten when the transaction is committed.
  *
- * Iff @a authz_func is provided, check read/write authorizations
+ * Iff @a authz_callback is provided, check read/write authorizations
  * on paths accessed by editor operations.  An operation which fails
  * due to authz will return SVN_ERR_AUTHZ_UNREADABLE or
  * SVN_ERR_AUTHZ_UNWRITABLE.
@@ -1448,36 +1306,11 @@
  * NULL).  Callers who supply their own transactions are responsible
  * for cleaning them up (either by committing them, or aborting them).
  *
- * @since New in 1.Y.
- */
-svn_error_t *
-svn_repos_get_commit_editor6(const svn_delta_editor_t **editor,
-                             void **edit_baton,
-                             svn_repos_t *repos,
-                             svn_fs_txn_t *txn,
-                             const char *repos_url,
-                             const char *base_path,
-                             apr_hash_t *revprop_table,
-                             svn_commit_callback2_t callback,
-                             void *callback_baton,
-                             svn_repos_access_func_t access_func,
-                             void *access_baton,
-                             apr_pool_t *pool);
-
-/** Similar to svn_repos_get_commit_editor6, but uses an @c
- * #svn_repos_access_func_t callback/baton pair instead of an 
- * #svn_repos_authz_func_t one.
- *
  * @since New in 1.5.
-<<<<<<< HEAD
- * @deprecated Provided for backward compatibility with the 1.X API.
-=======
  *
  * @note Yes, @a repos_url is a <em>decoded</em> URL.  We realize
  * that's sorta wonky.  Sorry about that.
->>>>>>> 4cf18c3e
- */
-SVN_DEPRECATED
+ */
 svn_error_t *
 svn_repos_get_commit_editor5(const svn_delta_editor_t **editor,
                              void **edit_baton,
@@ -1677,38 +1510,18 @@
  * filesystem copy history if @a cross_copies is @c TRUE.  And do all
  * of this in @a pool.
  *
- * If @a authz_func is non-NULL, then use it (and @a authz_baton) to
- * verify that @a path in @a end is readable; if not, return
- * SVN_ERR_AUTHZ_UNREADABLE.  Also verify the readability of every
- * ancestral path/revision pair before pushing them at @a
+ * If @a authz_read_func is non-NULL, then use it (and @a
+ * authz_read_baton) to verify that @a path in @a end is readable; if
+ * not, return SVN_ERR_AUTHZ_UNREADABLE.  Also verify the readability
+ * of every ancestral path/revision pair before pushing them at @a
  * history_func.  If a pair is deemed unreadable, then do not send
  * them; instead, immediately stop traversing history and return
  * SVN_NO_ERROR.
  *
- * @since New in 1.Y.
+ * @since New in 1.1.
  *
  * @note SVN_ERR_CEASE_INVOCATION is new in 1.5.
  */
-svn_error_t *
-svn_repos_history3(svn_fs_t *fs,
-                   const char *path,
-                   svn_repos_history_func_t history_func,
-                   void *history_baton,
-                   svn_repos_access_func_t access_func,
-                   void *access_baton,
-                   svn_revnum_t start,
-                   svn_revnum_t end,
-                   svn_boolean_t cross_copies,
-                   apr_pool_t *pool);
-
-/** Similar to svn_repos_history3, but uses an
- * #svn_repos_access_func_t callback/baton pair instead of an 
- * #svn_repos_authz_func_t one.
- *
- * @since New in 1.1.
- * @deprecated Provided for backward compatibility with the 1.X API.
- */
-SVN_DEPRECATED
 svn_error_t *
 svn_repos_history2(svn_fs_t *fs,
                    const char *path,
@@ -1748,8 +1561,8 @@
  * @a location_revisions is an array of svn_revnum_t's and @a *locations
  * maps 'svn_revnum_t *' to 'const char *'.
  *
- * If optional @a authz_func is non-NULL, then use it (and @a
- * authz_baton) to verify that the peg-object is readable.  If not,
+ * If optional @a authz_read_func is non-NULL, then use it (and @a
+ * authz_read_baton) to verify that the peg-object is readable.  If not,
  * return SVN_ERR_AUTHZ_UNREADABLE.  Also use the @a authz_read_func
  * to check that every path returned in the hash is readable.  If an
  * unreadable path is encountered, stop tracing and return
@@ -1757,26 +1570,8 @@
  *
  * @a pool is used for all allocations.
  *
- * @since New in 1.Y.
- */
-svn_error_t *
-svn_repos_trace_node_locations2(svn_fs_t *fs,
-                                apr_hash_t **locations,
-                                const char *fs_path,
-                                svn_revnum_t peg_revision,
-                                apr_array_header_t *location_revisions,
-                                svn_repos_access_func_t access_func,
-                                void *access_baton,
-                                apr_pool_t *pool);
-
-/** Similar to svn_repos_trace_node_locations2, but uses an
- * #svn_repos_access_func_t callback/baton pair instead of an 
- * #svn_repos_authz_func_t one.
- *
  * @since New in 1.1.
- * @deprecated Provided for backward compatibility with the 1.X API.
- */
-SVN_DEPRECATED
+ */
 svn_error_t *
 svn_repos_trace_node_locations(svn_fs_t *fs,
                                apr_hash_t **locations,
@@ -1814,28 +1609,8 @@
  *
  * @a pool is used for all allocations.
  *
- * @since New in 1.Y.
- */
-svn_error_t *
-svn_repos_node_location_segments2(svn_repos_t *repos,
-                                  const char *path,
-                                  svn_revnum_t peg_revision,
-                                  svn_revnum_t start_rev,
-                                  svn_revnum_t end_rev,
-                                  svn_location_segment_receiver_t receiver,
-                                  void *receiver_baton,
-                                  svn_repos_access_func_t access_func,
-                                  void *access_baton,
-                                  apr_pool_t *pool);
-
-/** Similar to svn_repos_node_location_segments2, but uses an
- * #svn_repos_access_func_t callback/baton pair instead of an 
- * #svn_repos_authz_func_t one.
- *
  * @since New in 1.5.
- * @deprecated Provided for backward compatibility with the 1.X API.
- */
-SVN_DEPRECATED
+ */
 svn_error_t *
 svn_repos_node_location_segments(svn_repos_t *repos,
                                  const char *path,
@@ -1908,45 +1683,22 @@
  * If @a start or @a end is a non-existent revision, return the error
  * #SVN_ERR_FS_NO_SUCH_REVISION, without ever invoking @a receiver.
  *
- * If optional @a authz_func is non-NULL, then use this function
- * (along with optional @a authz_baton) to check the readability of
- * each changed-path in each revision about to be "pushed" at @a
- * receiver.  If a revision has some changed-paths readable and others
- * unreadable, unreadable paths are omitted from the changed_paths
- * field and only svn:author and svn:date will be available in the
- * revprops field.  If a revision has no changed-paths readable at
- * all, then all paths are omitted and no revprops are available.
+ * If optional @a authz_read_func is non-NULL, then use this function
+ * (along with optional @a authz_read_baton) to check the readability
+ * of each changed-path in each revision about to be "pushed" at
+ * @a receiver.  If a revision has some changed-paths readable and
+ * others unreadable, unreadable paths are omitted from the
+ * changed_paths field and only svn:author and svn:date will be
+ * available in the revprops field.  If a revision has no
+ * changed-paths readable at all, then all paths are omitted and no
+ * revprops are available.
  *
  * See also the documentation for #svn_log_entry_receiver_t.
  *
  * Use @a pool for temporary allocations.
  *
- * @since New in 1.Y.
- */
-svn_error_t *
-svn_repos_get_logs5(svn_repos_t *repos,
-                    const apr_array_header_t *paths,
-                    svn_revnum_t start,
-                    svn_revnum_t end,
-                    int limit,
-                    svn_boolean_t discover_changed_paths,
-                    svn_boolean_t strict_node_history,
-                    svn_boolean_t include_merged_revisions,
-                    const apr_array_header_t *revprops,
-                    svn_repos_access_func_t access_func,
-                    void *access_baton,
-                    svn_log_entry_receiver_t receiver,
-                    void *receiver_baton,
-                    apr_pool_t *pool);
-
-/** Similar to svn_repos_get_logs5, but uses an
- * #svn_repos_access_func_t callback/baton pair instead of an 
- * #svn_repos_authz_func_t one.
- *
  * @since New in 1.5.
- * @deprecated Provided for backward compatibility with the 1.X API.
- */
-SVN_DEPRECATED
+ */
 svn_error_t *
 svn_repos_get_logs4(svn_repos_t *repos,
                     const apr_array_header_t *paths,
@@ -2052,34 +1804,15 @@
  * paths; descendants of the elements in @a paths which get their
  * mergeinfo via inheritance are not included in @a *catalog.)
  *
- * If optional @a authz_func is non-NULL, then use this function
- * (along with optional @a authz_baton) to check the readability of
- * each path which mergeinfo was requested for (from @a paths).
+ * If optional @a authz_read_func is non-NULL, then use this function
+ * (along with optional @a authz_read_baton) to check the readability
+ * of each path which mergeinfo was requested for (from @a paths).
  * Silently omit unreadable paths from the request for mergeinfo.
  *
  * Use @a pool for all allocations.
  *
- * @since New in 1.Y.
- */
-svn_error_t *
-svn_repos_fs_get_mergeinfo2(svn_mergeinfo_catalog_t *catalog,
-                            svn_repos_t *repos,
-                            const apr_array_header_t *paths,
-                            svn_revnum_t revision,
-                            svn_mergeinfo_inheritance_t inherit,
-                            svn_boolean_t include_descendants,
-                            svn_repos_access_func_t access_func,
-                            void *access_baton,
-                            apr_pool_t *pool);
-
-/** Similar to svn_repos_fs_get_mergeinfo2, but uses an
- * #svn_repos_access_func_t callback/baton pair instead of an 
- * #svn_repos_authz_func_t one.
- *
  * @since New in 1.5.
- * @deprecated Provided for backward compatibility with the 1.X API.
- */
-SVN_DEPRECATED
+ */
 svn_error_t *
 svn_repos_fs_get_mergeinfo(svn_mergeinfo_catalog_t *catalog,
                            svn_repos_t *repos,
@@ -2098,23 +1831,6 @@
 /* Retrieving multiple revisions of a file. */
 
 /**
- * Similar to #svn_file_rev_handler_t, but without the @a
- * result_of_merge parameter.
- *
- * @deprecated Provided for backward compatibility with 1.4 API.
- * @since New in 1.1.
- */
-typedef svn_error_t *(*svn_repos_file_rev_handler_t)
-  (void *baton,
-   const char *path,
-   svn_revnum_t rev,
-   apr_hash_t *rev_props,
-   svn_txdelta_window_handler_t *delta_handler,
-   void **delta_baton,
-   apr_array_header_t *prop_diffs,
-   apr_pool_t *pool);
-
-/**
  * Retrieve a subset of the interesting revisions of a file @a path in
  * @a repos as seen in revision @a end.  Invoke @a handler with
  * @a handler_baton as its first argument for each such revision.
@@ -2144,28 +1860,8 @@
  * If @a include_merged_revisions is TRUE, revisions which a included as a
  * result of a merge between @a start and @a end will be included.
  *
- * @since New in 1.Y.
- */
-svn_error_t *
-svn_repos_get_file_revs3(svn_repos_t *repos,
-                         const char *path,
-                         svn_revnum_t start,
-                         svn_revnum_t end,
-                         svn_boolean_t include_merged_revisions,
-                         svn_repos_access_func_t access_func,
-                         void *access_baton,
-                         svn_file_rev_handler_t handler,
-                         void *handler_baton,
-                         apr_pool_t *pool);
-
-/** Similar to svn_repos_get_file_revs3, but uses an
- * #svn_repos_access_func_t callback/baton pair instead of an 
- * #svn_repos_authz_func_t one.
- *
  * @since New in 1.5.
- * @deprecated Provided for backward compatibility with the 1.X API.
- */
-SVN_DEPRECATED
+ */
 svn_error_t *
 svn_repos_get_file_revs2(svn_repos_t *repos,
                          const char *path,
@@ -2359,28 +2055,6 @@
 /** Look up all the locks in and under @a path in @a repos, setting @a
  * *locks to a hash which maps <tt>const char *</tt> paths to the
  * #svn_lock_t locks associated with those paths.  Use @a
-<<<<<<< HEAD
- * authz_func and @a authz_baton to "screen" all returned
- * locks.  That is: do not return any locks on any paths that are
- * unreadable in HEAD, just silently omit them.
- *
- * @since New in 1.Y.
- */
-svn_error_t *
-svn_repos_fs_get_locks2(apr_hash_t **locks,
-                        svn_repos_t *repos,
-                        const char *path,
-                        svn_repos_access_func_t access_func,
-                        void *access_baton,
-                        apr_pool_t *pool);
-
-/** Similar to svn_repos_fs_get_locks2, but uses an
- * #svn_repos_access_func_t callback/baton pair instead of an 
- * #svn_repos_authz_func_t one.
- *
- * @since New in 1.2.
- * @deprecated Provided for backward compatibility with the 1.X API.
-=======
  * authz_read_func and @a authz_read_baton to "screen" all returned
  * locks.  That is: do not return any locks on any paths that are
  * unreadable in HEAD, just silently omit them.
@@ -2391,9 +2065,7 @@
  * #svn_depth_immediates, or #svn_depth_infinity.
  *
  * @since New in 1.7.
->>>>>>> 4cf18c3e
- */
-SVN_DEPRECATED
+ */
 svn_error_t *
 svn_repos_fs_get_locks2(apr_hash_t **locks,
                         svn_repos_t *repos,
@@ -2434,17 +2106,10 @@
  * for "unset").  @a author is the authenticated username of the person
  * changing the property value, or NULL if not available.
  *
-<<<<<<< HEAD
- * If @a authz_func is non-NULL, then use it (with @a authz_baton) to
- * validate the changed-paths associated with @a rev.  If the revision
- * contains any unreadable changed paths, then return
- * SVN_ERR_AUTHZ_UNREADABLE.
-=======
  * If @a authz_read_func is non-NULL, then use it (with @a
  * authz_read_baton) to validate the changed-paths associated with @a
  * rev.  If the revision contains any unreadable changed paths, then
  * return #SVN_ERR_AUTHZ_UNREADABLE.
->>>>>>> 4cf18c3e
  *
  * Validate @a name and @a new_value like the same way
  * svn_repos_fs_change_node_prop() does.
@@ -2479,34 +2144,17 @@
  */
 SVN_DEPRECATED
 svn_error_t *
-svn_repos_fs_change_rev_prop4(svn_repos_t *repos,
-                              svn_revnum_t rev,
-                              const char *author,
-                              const char *name,
-                              const svn_string_t *new_value,
-                              svn_boolean_t use_pre_revprop_change_hook,
-                              svn_boolean_t use_post_revprop_change_hook,
-                              svn_repos_access_func_t access_func,
-                              void *access_baton,
-                              apr_pool_t *pool);
-
-/** Similar to svn_repos_fs_change_rev_prop4, but uses an
- * #svn_repos_access_func_t callback/baton pair instead of an 
- * #svn_repos_authz_func_t one.
- *
- * @since New in 1.5.
- * @deprecated Provided for backward compatibility with the 1.X API.
- */
-SVN_DEPRECATED
-svn_error_t *
 svn_repos_fs_change_rev_prop3(svn_repos_t *repos,
                               svn_revnum_t rev,
                               const char *author,
                               const char *name,
                               const svn_string_t *new_value,
-                              svn_boolean_t use_pre_revprop_change_hook,
-                              svn_boolean_t use_post_revprop_change_hook,
-                              svn_repos_authz_func_t authz_read_func,
+                              svn_boolean_t
+                              use_pre_revprop_change_hook,
+                              svn_boolean_t
+                              use_post_revprop_change_hook,
+                              svn_repos_authz_func_t
+                              authz_read_func,
                               void *authz_read_baton,
                               apr_pool_t *pool);
 
@@ -2559,31 +2207,15 @@
  * unreadable, then allow 'svn:author' and 'svn:date' propvalues to be
  * fetched, but return 0 for any other property.
  *
- * @since New in 1.Y.
- */
-svn_error_t *
-svn_repos_fs_revision_prop2(svn_string_t **value_p,
-                            svn_repos_t *repos,
-                            svn_revnum_t rev,
-                            const char *propname,
-                            svn_repos_access_func_t access_func,
-                            void *access_baton,
-                            apr_pool_t *pool);
-
-/** Similar to svn_repos_fs_revision_prop2, but uses an
- * #svn_repos_access_func_t callback/baton pair instead of an 
- * #svn_repos_authz_func_t one.
- *
  * @since New in 1.1.
- * @deprecated Provided for backward compatibility with the 1.X API.
- */
-SVN_DEPRECATED
+ */
 svn_error_t *
 svn_repos_fs_revision_prop(svn_string_t **value_p,
                            svn_repos_t *repos,
                            svn_revnum_t rev,
                            const char *propname,
-                           svn_repos_authz_func_t authz_read_func,
+                           svn_repos_authz_func_t
+                           authz_read_func,
                            void *authz_read_baton,
                            apr_pool_t *pool);
 
@@ -2595,38 +2227,24 @@
  * #svn_string_t * values; the names and values are allocated in @a
  * pool.
  *
- * If @a authz_func is non-NULL, then use it (with @a authz_baton) to
- * validate the changed-paths associated with @a rev.  If the
- * changed-paths are all unreadable, then return an empty hash. If
- * only some of the changed-paths are unreadable, then return an empty
- * hash, except for 'svn:author' and 'svn:date' properties (assuming
- * those properties exist).
- *
- * @since New in 1.Y.
- */
-svn_error_t *
-svn_repos_fs_revision_proplist2(apr_hash_t **table_p,
-                                svn_repos_t *repos,
-                                svn_revnum_t rev,
-                                svn_repos_access_func_t access_func,
-                                void *access_baton,
-                                apr_pool_t *pool);
-
-/** Similar to svn_repos_fs_revision_proplist2, but uses an
- * #svn_repos_access_func_t callback/baton pair instead of an 
- * #svn_repos_authz_func_t one.
+ * If @a authz_read_func is non-NULL, then use it (with @a
+ * authz_read_baton) to validate the changed-paths associated with @a
+ * rev.  If the changed-paths are all unreadable, then return an empty
+ * hash. If only some of the changed-paths are unreadable, then return
+ * an empty hash, except for 'svn:author' and 'svn:date' properties
+ * (assuming those properties exist).
  *
  * @since New in 1.1.
- * @deprecated Provided for backward compatibility with the 1.X API.
- */
-SVN_DEPRECATED
+ */
 svn_error_t *
 svn_repos_fs_revision_proplist(apr_hash_t **table_p,
                                svn_repos_t *repos,
                                svn_revnum_t rev,
-                               svn_repos_authz_func_t authz_read_func,
+                               svn_repos_authz_func_t
+                               authz_read_func,
                                void *authz_read_baton,
                                apr_pool_t *pool);
+
 
 
 /* ---------------------------------------------------------------*/
@@ -3504,51 +3122,25 @@
                      svn_boolean_t must_exist,
                      apr_pool_t *pool);
 
-
-/**
- * Check whether @a user can access @a path (to @a depth) in the
- * repository @a repos_name with the @a required_access.  @a authz
- * lists the ACLs to check against.  Set @a *access_granted to
- * indicate if the requested access is granted.
+/**
+ * Check whether @a user can access @a path in the repository @a
+ * repos_name with the @a required_access.  @a authz lists the ACLs to
+ * check against.  Set @a *access_granted to indicate if the requested
+ * access is granted.
  *
  * If @a path is NULL, then check whether @a user has the @a
  * required_access anywhere in the repository.  Set @a *access_granted
  * to TRUE if at least one path is accessible with the @a
  * required_access.
  *
-<<<<<<< HEAD
- * @a depth may be only #svn_depth_empty or #svn_depth_infinity.  And
- * when @a required_access is #svn_repos_access_list, @a depth must be
- * #svn_depth_empty.
- *
- * @since New in 1.Y.
- */
-svn_error_t *
-svn_repos_authz_check_access2(svn_authz_t *authz,
-                              const char *repos_name,
-                              const char *path,
-                              const char *user,
-                              svn_repos_access_t required_access,
-                              svn_depth_t depth,
-                              svn_boolean_t *access_granted,
-                              apr_pool_t *pool);
-
-/**
- * Similar to svn_repos_authz_check_access2(), but with @a
- * required_access as an #svn_repos_authz_access_t instead of an
- * #svn_repos_access_t, and without @a depth.  This interface does not
- * support queries for "list" access.
-=======
  * For compatibility with 1.6, and earlier, @a repos_name can be NULL
  * in which case it is equivalent to a @a repos_name of "".
  *
  * @note Presently, @a repos_name must byte-for-byte match the repos_name
  * specified in the authz file; it is treated as an opaque string, and not
  * as a dirent.
->>>>>>> 4cf18c3e
  *
  * @since New in 1.3.
- * @deprecated Provided for backward compatibility with the 1.X API.
  */
 svn_error_t *
 svn_repos_authz_check_access(svn_authz_t *authz,
@@ -3632,28 +3224,9 @@
  *
  * @a authz_read_func may be @c NULL, in which case @a access will be
  * set to #svn_repos_revision_access_full.
-<<<<<<< HEAD
- *
- * @since New in 1.Y.
- */
-svn_error_t *
-svn_repos_check_revision_access2(svn_repos_revision_access_level_t *access_level,
-                                 svn_repos_t *repos,
-                                 svn_revnum_t revision,
-                                 svn_repos_access_func_t access_func,
-                                 void *access_baton,
-                                 apr_pool_t *pool);
-
-/** Similar to svn_repos_check_revision_access2, but uses an
- * #svn_repos_access_func_t callback/baton pair instead of an 
- * #svn_repos_authz_func_t one.
-=======
->>>>>>> 4cf18c3e
  *
  * @since New in 1.5.
- * @deprecated Provided for backward compatibility with the 1.X API.
- */
-SVN_DEPRECATED
+ */
 svn_error_t *
 svn_repos_check_revision_access(svn_repos_revision_access_level_t *access_level,
                                 svn_repos_t *repos,
