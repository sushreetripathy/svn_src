/**
 * @copyright
 * ====================================================================
 *    Licensed to the Subversion Corporation (SVN Corp.) under one
 *    or more contributor license agreements.  See the NOTICE file
 *    distributed with this work for additional information
 *    regarding copyright ownership.  The SVN Corp. licenses this file
 *    to you under the Apache License, Version 2.0 (the
 *    "License"); you may not use this file except in compliance
 *    with the License.  You may obtain a copy of the License at
 *
 *      http://www.apache.org/licenses/LICENSE-2.0
 *
 *    Unless required by applicable law or agreed to in writing,
 *    software distributed under the License is distributed on an
 *    "AS IS" BASIS, WITHOUT WARRANTIES OR CONDITIONS OF ANY
 *    KIND, either express or implied.  See the License for the
 *    specific language governing permissions and limitations
 *    under the License.
 * ====================================================================
 * @endcopyright
 *
 * @file svn_types.h
 * @brief Subversion's data types
 */

#ifndef SVN_TYPES_H
#define SVN_TYPES_H

/* ### this should go away, but it causes too much breakage right now */
#include <stdlib.h>

#include <apr.h>         /* for apr_size_t, apr_int64_t, ... */
#include <apr_errno.h>   /* for apr_status_t */
#include <apr_pools.h>   /* for apr_pool_t */
#include <apr_hash.h>    /* for apr_hash_t */
#include <apr_tables.h>  /* for apr_array_push() */
#include <apr_time.h>    /* for apr_time_t */
#include <apr_strings.h> /* for apr_atoi64() */

#ifdef __cplusplus
extern "C" {
#endif /* __cplusplus */



/** Macro used to mark deprecated functions.
 *
 * @since New in 1.6.
 */
#ifndef SVN_DEPRECATED
#if !defined(SWIGPERL) && !defined(SWIGPYTHON) && !defined(SWIGRUBY)
#if defined(__GNUC__) && (__GNUC__ >= 4 || (__GNUC__==3 && __GNUC_MINOR__>=1))
#define SVN_DEPRECATED __attribute__((deprecated))
#elif defined(_MSC_VER) && _MSC_VER >= 1300
#define SVN_DEPRECATED __declspec(deprecated)
#else
#define SVN_DEPRECATED
#endif
#else
#define SVN_DEPRECATED
#endif
#endif



/** Subversion error object.
 *
 * Defined here, rather than in svn_error.h, to avoid a recursive @#include
 * situation.
 */
typedef struct svn_error_t
{
  /** APR error value, possibly SVN_ custom err */
  apr_status_t apr_err;

  /** details from producer of error */
  const char *message;

  /** ptr to the error we "wrap" */
  struct svn_error_t *child;

  /** The pool holding this error and any child errors it wraps */
  apr_pool_t *pool;

  /** Source file where the error originated.  Only used iff @c SVN_DEBUG. */
  const char *file;

  /** Source line where the error originated.  Only used iff @c SVN_DEBUG. */
  long line;

} svn_error_t;



/** @defgroup APR_ARRAY_compat_macros APR Array Compatibility Helper Macros
 * These macros are provided by APR itself from version 1.3.
 * Definitions are provided here for when using older versions of APR.
 * @{
 */

/** index into an apr_array_header_t */
#ifndef APR_ARRAY_IDX
#define APR_ARRAY_IDX(ary,i,type) (((type *)(ary)->elts)[i])
#endif

/** easier array-pushing syntax */
#ifndef APR_ARRAY_PUSH
#define APR_ARRAY_PUSH(ary,type) (*((type *)apr_array_push(ary)))
#endif

/** @} */

/** @defgroup apr_hash_utilities APR Hash Table Helpers
 * These functions enable the caller to dereference an APR hash table index
 * without type casts or temporary variables.
 * @{
 */

/** Return the key of the hash table entry indexed by @a hi. */
const void *
svn_apr_hash_index_key(const apr_hash_index_t *hi);

/** Return the key length of the hash table entry indexed by @a hi. */
apr_ssize_t
svn_apr_hash_index_klen(const apr_hash_index_t *hi);

/** Return the value of the hash table entry indexed by @a hi. */
void *
svn_apr_hash_index_val(const apr_hash_index_t *hi);

/** @} */

/** The various types of nodes in the Subversion filesystem. */
typedef enum
{
  /** absent */
  svn_node_none,

  /** regular file */
  svn_node_file,

  /** directory */
  svn_node_dir,

  /** something's here, but we don't know what */
  svn_node_unknown
} svn_node_kind_t;

/** Return a constant string expressing @a kind as an English word, e.g.,
 * "file", "dir", etc.  The string is not localized, as it may be used for
 * client<->server communications.  If the kind is not recognized, return
 * "unknown".
 *
 * @since New in 1.6.
 */
const char *
svn_node_kind_to_word(svn_node_kind_t kind);

/** Return the appropriate node_kind for @a word.  @a word is as
 * returned from svn_node_kind_to_word().  If @a word does not
 * represent a recognized kind or is @c NULL, return #svn_node_unknown.
 *
 * @since New in 1.6.
 */
svn_node_kind_t
svn_node_kind_from_word(const char *word);

/** Generic three-state property to represent an unknown value for values that
 * are just like booleans. @since New in 1.7. */
typedef enum
{
  svn_tristate_unknown = 0,
  svn_tristate_false,
  svn_tristate_true
} svn_tristate_t;

/** Return a constant string "true", "false" or NULL representing the value of
 * @a tristate.
 *
 * @since New in 1.7.
 */
const char *
svn_tristate_to_word(svn_tristate_t tristate);

/** Return the appropriate tristate for @a word. If @a word is "true", returns
 * #svn_tristate_true; if @a word is "false", returns #svn_tristate_false,
 * for all other values (including NULL) returns #svn_tristate_unknown.
 *
 * @since New in 1.7.
 */
svn_tristate_t
svn_tristate_from_word(const char * word);


/** About Special Files in Subversion
 *
 * Subversion denotes files that cannot be portably created or
 * modified as "special" files (svn_node_special).  It stores these
 * files in the repository as a plain text file with the svn:special
 * property set.  The file contents contain: a platform-specific type
 * string, a space character, then any information necessary to create
 * the file on a supported platform.  For example, if a symbolic link
 * were being represented, the repository file would have the
 * following contents:
 *
 * "link /path/to/link/target"
 *
 * Where 'link' is the identifier string showing that this special
 * file should be a symbolic link and '/path/to/link/target' is the
 * destination of the symbolic link.
 *
 * Special files are stored in the text-base exactly as they are
 * stored in the repository.  The platform specific files are created
 * in the working copy at EOL/keyword translation time using
 * svn_subst_copy_and_translate2().  If the current platform does not
 * support a specific special file type, the file is copied into the
 * working copy as it is seen in the repository.  Because of this,
 * users of other platforms can still view and modify the special
 * files, even if they do not have their unique properties.
 *
 * New types of special files can be added by:
 *  1. Implementing a platform-dependent routine to create a uniquely
 *     named special file and one to read the special file in
 *     libsvn_subr/io.c.
 *  2. Creating a new textual name similar to
 *     SVN_SUBST__SPECIAL_LINK_STR in libsvn_subr/subst.c.
 *  3. Handling the translation/detranslation case for the new type in
 *     create_special_file and detranslate_special_file, using the
 *     routines from 1.
 */

/** A revision number. */
typedef long int svn_revnum_t;

/** Valid revision numbers begin at 0 */
#define SVN_IS_VALID_REVNUM(n) ((n) >= 0)

/** The 'official' invalid revision num */
#define SVN_INVALID_REVNUM ((svn_revnum_t) -1)

/** Not really invalid...just unimportant -- one day, this can be its
 * own unique value, for now, just make it the same as
 * #SVN_INVALID_REVNUM.
 */
#define SVN_IGNORED_REVNUM ((svn_revnum_t) -1)

/** Convert NULL-terminated C string @a str to a revision number. */
#define SVN_STR_TO_REV(str) ((svn_revnum_t) atol(str))

/**
 * Parse NULL-terminated C string @a str as a revision number and
 * store its value in @a rev.  If @a endptr is non-NULL, then the
 * address of the first non-numeric character in @a str is stored in
 * it.  If there are no digits in @a str, then @a endptr is set (if
 * non-NULL), and the error #SVN_ERR_REVNUM_PARSE_FAILURE error is
 * returned.  Negative numbers parsed from @a str are considered
 * invalid, and result in the same error.
 *
 * @since New in 1.5.
 */
svn_error_t *
svn_revnum_parse(svn_revnum_t *rev,
                 const char *str,
                 const char **endptr);

/** Originally intended to be used in printf()-style functions to format
 * revision numbers.  Deprecated due to incompatibilities with language
 * translation tools (e.g. gettext).
 *
 * New code should use a bare "%ld" format specifier for formatting revision
 * numbers.
 *
 * @deprecated Provided for backward compatibility with the 1.0 API.
 */
#define SVN_REVNUM_T_FMT "ld"


/** The size of a file in the Subversion FS. */
typedef apr_int64_t svn_filesize_t;

/** The 'official' invalid file size constant. */
#define SVN_INVALID_FILESIZE ((svn_filesize_t) -1)

/** In printf()-style functions, format file sizes using this. */
#define SVN_FILESIZE_T_FMT APR_INT64_T_FMT

#ifndef DOXYGEN_SHOULD_SKIP_THIS
/* Parse a base-10 numeric string into a 64-bit unsigned numeric value. */
/* NOTE: Private. For use by Subversion's own code only. See issue #1644. */
/* FIXME: APR should supply a function to do this, such as "apr_atoui64". */
#define svn__atoui64(X) ((apr_uint64_t) apr_atoi64(X))
#endif


/** YABT:  Yet Another Boolean Type */
typedef int svn_boolean_t;

#ifndef TRUE
/** uhh... true */
#define TRUE 1
#endif /* TRUE */

#ifndef FALSE
/** uhh... false */
#define FALSE 0
#endif /* FALSE */


/** An enum to indicate whether recursion is needed. */
enum svn_recurse_kind
{
  svn_nonrecursive = 1,
  svn_recursive
};

/** The concept of depth for directories.
 *
 * @note This is similar to, but not exactly the same as, the WebDAV
 * and LDAP concepts of depth.
 *
 * @since New in 1.5.
 */
typedef enum
{
  /* The order of these depths is important: the higher the number,
     the deeper it descends.  This allows us to compare two depths
     numerically to decide which should govern. */

  /** Depth undetermined or ignored.  In some contexts, this means the
      client should choose an appropriate default depth.  The server
      will generally treat it as #svn_depth_infinity. */
  svn_depth_unknown    = -2,

<<<<<<< HEAD
  /* Exclude (i.e., don't descend into) directory D. */
  /* NOTE: In Subversion 1.5, svn_depth_exclude is *not* supported
     anywhere in the client-side (libsvn_wc/libsvn_client/etc) code;
     it is only supported as an argument to set_path functions in the
     ra and repos reporters.  (This will enable future versions of
     Subversion to run updates, etc, against 1.5 servers with proper
     svn_depth_exclude behavior, once we get a chance to implement
     client-side support for svn_depth_exclude.)
=======
  /** Exclude (i.e., don't descend into) directory D.
      @note In Subversion 1.5, svn_depth_exclude is *not* supported
      anywhere in the client-side (libsvn_wc/libsvn_client/etc) code;
      it is only supported as an argument to set_path functions in the
      ra and repos reporters.  (This will enable future versions of
      Subversion to run updates, etc, against 1.5 servers with proper
      svn_depth_exclude behavior, once we get a chance to implement
      client-side support for svn_depth_exclude.)
>>>>>>> 6215c21a
  */
  svn_depth_exclude    = -1,

  /** Just the named directory D, no entries.  Updates will not pull in
      any files or subdirectories not already present. */
  svn_depth_empty      =  0,

  /** D + its file children, but not subdirs.  Updates will pull in any
      files not already present, but not subdirectories. */
  svn_depth_files      =  1,

  /** D + immediate children (D and its entries).  Updates will pull in
      any files or subdirectories not already present; those
      subdirectories' this_dir entries will have depth-empty. */
  svn_depth_immediates =  2,

<<<<<<< HEAD
  /* D + all descendants (full recursion from D).  Updates will pull
     in any files or subdirectories not already present; those
     subdirectories' this_dir entries will have depth-infinity.
     Equivalent to the pre-1.5 default update behavior. */
=======
  /** D + all descendants (full recursion from D).  Updates will pull
      in any files or subdirectories not already present; those
      subdirectories' this_dir entries will have depth-infinity.
      Equivalent to the pre-1.5 default update behavior. */
>>>>>>> 6215c21a
  svn_depth_infinity   =  3

} svn_depth_t;


/** Return a constant string expressing @a depth as an English word,
 * e.g., "infinity", "immediates", etc.  The string is not localized,
 * as it may be used for client<->server communications.
 *
 * @since New in 1.5.
 */
const char *
svn_depth_to_word(svn_depth_t depth);


/** Return the appropriate depth for @a depth_str.  @a word is as
 * returned from svn_depth_to_word().  If @a depth_str does not
 * represent a recognized depth, return #svn_depth_unknown.
 *
 * @since New in 1.5.
 */
svn_depth_t
svn_depth_from_word(const char *word);


<<<<<<< HEAD
/* Return @c svn_depth_infinity if boolean @a recurse is TRUE, else
 * return @c svn_depth_files.
=======
/* Return #svn_depth_infinity if boolean @a recurse is TRUE, else
 * return #svn_depth_files.
>>>>>>> 6215c21a
 *
 * @note New code should never need to use this, it is called only
 * from pre-depth APIs, for compatibility.
 *
 * @since New in 1.5.
 */
#define SVN_DEPTH_INFINITY_OR_FILES(recurse) \
  ((recurse) ? svn_depth_infinity : svn_depth_files)


<<<<<<< HEAD
/* Return @c svn_depth_infinity if boolean @a recurse is TRUE, else
 * return @c svn_depth_immediates.
=======
/* Return #svn_depth_infinity if boolean @a recurse is TRUE, else
 * return #svn_depth_immediates.
>>>>>>> 6215c21a
 *
 * @note New code should never need to use this, it is called only
 * from pre-depth APIs, for compatibility.
 *
 * @since New in 1.5.
 */
#define SVN_DEPTH_INFINITY_OR_IMMEDIATES(recurse) \
  ((recurse) ? svn_depth_infinity : svn_depth_immediates)


<<<<<<< HEAD
/* Return @c svn_depth_infinity if boolean @a recurse is TRUE, else
 * return @c svn_depth_empty.
=======
/* Return #svn_depth_infinity if boolean @a recurse is TRUE, else
 * return #svn_depth_empty.
>>>>>>> 6215c21a
 *
 * @note New code should never need to use this, it is called only
 * from pre-depth APIs, for compatibility.
 *
 * @since New in 1.5.
 */
#define SVN_DEPTH_INFINITY_OR_EMPTY(recurse) \
  ((recurse) ? svn_depth_infinity : svn_depth_empty)


/* Return a recursion boolean based on @a depth.
 *
 * Although much code has been converted to use depth, some code still
 * takes a recurse boolean.  In most cases, it makes sense to treat
 * unknown or infinite depth as recursive, and any other depth as
 * non-recursive (which in turn usually translates to #svn_depth_files).
 */
#define SVN_DEPTH_IS_RECURSIVE(depth)                              \
  (((depth) == svn_depth_infinity || (depth) == svn_depth_unknown) \
   ? TRUE : FALSE)


/**
 * It is sometimes convenient to indicate which parts of an #svn_dirent_t
 * object you are actually interested in, so that calculating and sending
 * the data corresponding to the other fields can be avoided.  These values
 * can be used for that purpose.
 *
 * @defgroup svn_dirent_fields Dirent fields
 * @{
 */

/** An indication that you are interested in the @c kind field */
#define SVN_DIRENT_KIND        0x00001

/** An indication that you are interested in the @c size field */
#define SVN_DIRENT_SIZE        0x00002

/** An indication that you are interested in the @c has_props field */
#define SVN_DIRENT_HAS_PROPS   0x00004

/** An indication that you are interested in the @c created_rev field */
#define SVN_DIRENT_CREATED_REV 0x00008

/** An indication that you are interested in the @c time field */
#define SVN_DIRENT_TIME        0x00010

/** An indication that you are interested in the @c last_author field */
#define SVN_DIRENT_LAST_AUTHOR 0x00020

/** A combination of all the dirent fields */
#define SVN_DIRENT_ALL ~((apr_uint32_t ) 0)

/** @} */

/** A general subversion directory entry. */
typedef struct svn_dirent_t
{
  /** node kind */
  svn_node_kind_t kind;

  /** length of file text, or 0 for directories */
  svn_filesize_t size;

  /** does the node have props? */
  svn_boolean_t has_props;

  /** last rev in which this node changed */
  svn_revnum_t created_rev;

  /** time of created_rev (mod-time) */
  apr_time_t time;

  /** author of created_rev */
  const char *last_author;

  /* IMPORTANT: If you extend this struct, check svn_dirent_dup(). */
} svn_dirent_t;


/** Return a deep copy of @a dirent, allocated in @a pool.
 *
 * @since New in 1.4.
 */
svn_dirent_t *
svn_dirent_dup(const svn_dirent_t *dirent,
               apr_pool_t *pool);



/** Keyword substitution.
 *
 * All the keywords Subversion recognizes.
 *
 * Note that there is a better, more general proposal out there, which
 * would take care of both internationalization issues and custom
 * keywords (e.g., $NetBSD$).  See
 *
 * @verbatim
      http://subversion.tigris.org/servlets/ReadMsg?list=dev&msgNo=8921
      =====
      From: "Jonathan M. Manning" <jmanning@alisa-jon.net>
      To: dev@subversion.tigris.org
      Date: Fri, 14 Dec 2001 11:56:54 -0500
      Message-ID: <87970000.1008349014@bdldevel.bl.bdx.com>
      Subject: Re: keywords @endverbatim
 *
 * and Eric Gillespie's support of same:
 *
 * @verbatim
      http://subversion.tigris.org/servlets/ReadMsg?list=dev&msgNo=8757
      =====
      From: "Eric Gillespie, Jr." <epg@pretzelnet.org>
      To: dev@subversion.tigris.org
      Date: Wed, 12 Dec 2001 09:48:42 -0500
      Message-ID: <87k7vsebp1.fsf@vger.pretzelnet.org>
      Subject: Re: Customizable Keywords @endverbatim
 *
 * However, it is considerably more complex than the scheme below.
 * For now we're going with simplicity, hopefully the more general
 * solution can be done post-1.0.
 *
 * @defgroup svn_types_keywords Keyword definitions
 * @{
 */

/** The maximum size of an expanded or un-expanded keyword. */
#define SVN_KEYWORD_MAX_LEN    255

/** The most recent revision in which this file was changed. */
#define SVN_KEYWORD_REVISION_LONG    "LastChangedRevision"

/** Short version of LastChangedRevision */
#define SVN_KEYWORD_REVISION_SHORT   "Rev"

/** Medium version of LastChangedRevision, matching the one CVS uses.
 * @since New in 1.1. */
#define SVN_KEYWORD_REVISION_MEDIUM  "Revision"

/** The most recent date (repository time) when this file was changed. */
#define SVN_KEYWORD_DATE_LONG        "LastChangedDate"

/** Short version of LastChangedDate */
#define SVN_KEYWORD_DATE_SHORT       "Date"

/** Who most recently committed to this file. */
#define SVN_KEYWORD_AUTHOR_LONG      "LastChangedBy"

/** Short version of LastChangedBy */
#define SVN_KEYWORD_AUTHOR_SHORT     "Author"

/** The URL for the head revision of this file. */
#define SVN_KEYWORD_URL_LONG         "HeadURL"

/** Short version of HeadURL */
#define SVN_KEYWORD_URL_SHORT        "URL"

/** A compressed combination of the other four keywords. */
#define SVN_KEYWORD_ID               "Id"

/** A full combination of the first four keywords.
 * @since New in 1.6. */
#define SVN_KEYWORD_HEADER           "Header"

/** @} */


/** All information about a commit.
 *
 * @note Objects of this type should always be created using the
 * svn_create_commit_info() function.
 *
 * @since New in 1.3.
 */
typedef struct svn_commit_info_t
{
  /** just-committed revision. */
  svn_revnum_t revision;

  /** server-side date of the commit. */
  const char *date;

  /** author of the commit. */
  const char *author;

  /** error message from post-commit hook, or NULL. */
  const char *post_commit_err;

} svn_commit_info_t;


/**
 * Allocate an object of type #svn_commit_info_t in @a pool and
 * return it.
 *
 * The @c revision field of the new struct is set to #SVN_INVALID_REVNUM.
 * All other fields are initialized to @c NULL.
 *
 * @note Any object of the type #svn_commit_info_t should
 * be created using this function.
 * This is to provide for extending the svn_commit_info_t in
 * the future.
 *
 * @since New in 1.3.
 */
svn_commit_info_t *
svn_create_commit_info(apr_pool_t *pool);


/**
 * Return a deep copy @a src_commit_info allocated in @a pool.
 *
 * @since New in 1.4.
 */
svn_commit_info_t *
svn_commit_info_dup(const svn_commit_info_t *src_commit_info,
                    apr_pool_t *pool);


/**
 * A structure to represent a path that changed for a log entry.
 *
 * @note To allow for extending the #svn_log_changed_path2_t structure in
 * future releases, always use svn_log_changed_path2_create() to allocate
 * the structure.
 *
 * @since New in 1.6.
 */
typedef struct svn_log_changed_path2_t
{
  /** 'A'dd, 'D'elete, 'R'eplace, 'M'odify */
  char action;

  /** Source path of copy (if any). */
  const char *copyfrom_path;

  /** Source revision of copy (if any). */
  svn_revnum_t copyfrom_rev;

  /** The type of the node, may be svn_node_unknown. */
  svn_node_kind_t node_kind;

  /** Is the text modified, may be svn_tristate_unknown.
   * @since New in 1.7. */
  svn_tristate_t text_modified;

  /** Are properties modified, may be svn_tristate_unknown.
   * @since New in 1.7. */
  svn_tristate_t props_modified;

  /* NOTE: Add new fields at the end to preserve binary compatibility.
     Also, if you add fields here, you have to update
     svn_log_changed_path2_dup(). */
} svn_log_changed_path2_t;

/**
 * Returns an #svn_log_changed_path2_t, allocated in @a pool with all fields
 * initialized to NULL, None or empty values.
 *
 * @note To allow for extending the #svn_log_changed_path2_t structure in
 * future releases, this function should always be used to allocate the
 * structure.
 *
 * @since New in 1.6.
 */
svn_log_changed_path2_t *
svn_log_changed_path2_create(apr_pool_t *pool);

/**
 * Return a deep copy of @a changed_path, allocated in @a pool.
 *
 * @since New in 1.6.
 */
svn_log_changed_path2_t *
svn_log_changed_path2_dup(const svn_log_changed_path2_t *changed_path,
                          apr_pool_t *pool);

/**
 * A structure to represent a path that changed for a log entry.  Same as
 * #svn_log_changed_path2_t, but without the node kind.
 *
 * @deprecated Provided for backward compatibility with the 1.5 API.
 */
typedef struct svn_log_changed_path_t
{
  /** 'A'dd, 'D'elete, 'R'eplace, 'M'odify */
  char action;

  /** Source path of copy (if any). */
  const char *copyfrom_path;

  /** Source revision of copy (if any). */
  svn_revnum_t copyfrom_rev;

} svn_log_changed_path_t;


/**
 * Return a deep copy of @a changed_path, allocated in @a pool.
 *
 * @since New in 1.3.
 * @deprecated Provided for backward compatibility with the 1.5 API.
 */
SVN_DEPRECATED
svn_log_changed_path_t *
svn_log_changed_path_dup(const svn_log_changed_path_t *changed_path,
                         apr_pool_t *pool);

/**
 * A structure to represent all the information about a particular log entry.
 *
 * @note To allow for extending the #svn_log_entry_t structure in future
 * releases, always use svn_log_entry_create() to allocate the structure.
 *
 * @since New in 1.5.
 */
typedef struct svn_log_entry_t
{
  /** A hash containing as keys every path committed in @a revision; the
   * values are (#svn_log_changed_path_t *) stuctures.
   *
   * The subversion core libraries will always set this field to the same
   * value as changed_paths2 for compatibity reasons.
   *
   * @deprecated Provided for backward compatibility with the 1.5 API.
   */
  apr_hash_t *changed_paths;

  /** The revision of the commit. */
  svn_revnum_t revision;

  /** The hash of requested revision properties, which may be NULL if it
   * would contain no revprops. */
  apr_hash_t *revprops;

  /**
   * Whether or not this message has children.
   *
   * When a log operation requests additional merge information, extra log
   * entries may be returned as a result of this entry.  The new entries, are
   * considered children of the original entry, and will follow it.  When
   * the HAS_CHILDREN flag is set, the receiver should increment its stack
   * depth, and wait until an entry is provided with SVN_INVALID_REVNUM which
   * indicates the end of the children.
   *
   * For log operations which do not request additional merge information, the
   * HAS_CHILDREN flag is always FALSE.
   *
   * For more information see:
   * http://subversion.tigris.org/merge-tracking/design.html#commutative-reporting
   */
  svn_boolean_t has_children;

  /** A hash containing as keys every path committed in @a revision; the
   * values are (#svn_log_changed_path2_t *) stuctures.
   *
   * If this value is not @c NULL, it MUST have the same value as
   * changed_paths or svn_log_entry_dup() will not create an identical copy.
   *
   * The subversion core libraries will always set this field to the same
   * value as changed_paths for compatibity with users assuming an older
   * version.
   *
   * @since New in 1.6.
   */
  apr_hash_t *changed_paths2;

  /**
   * Whether @a revision should be interpreted as non-inheritable in the
   * same sense of #svn_merge_range_t.
   *
   * @since New in 1.7.
   */
  svn_boolean_t non_inheritable;

  /* NOTE: Add new fields at the end to preserve binary compatibility.
     Also, if you add fields here, you have to update
     svn_log_entry_dup(). */
} svn_log_entry_t;

/**
<<<<<<< HEAD
 * Returns an @c svn_log_entry_t, allocated in @a pool with all fields
=======
 * Returns an #svn_log_entry_t, allocated in @a pool with all fields
>>>>>>> 6215c21a
 * initialized to NULL values.
 *
 * @note To allow for extending the #svn_log_entry_t structure in future
 * releases, this function should always be used to allocate the structure.
 *
 * @since New in 1.5.
 */
svn_log_entry_t *
svn_log_entry_create(apr_pool_t *pool);

/** Return a deep copy of @a log_entry, allocated in @a pool.
 *
 * The resulting svn_log_entry_t has @c changed_paths set to the same
 * value as @c changed_path2. @c changed_paths will be @c NULL if
 * @c changed_paths2 was @c NULL.
 *
 * @since New in 1.6.
 */
svn_log_entry_t *
svn_log_entry_dup(const svn_log_entry_t *log_entry, apr_pool_t *pool);

/** The callback invoked by log message loopers, such as
 * #svn_ra_plugin_t.get_log() and svn_repos_get_logs().
 *
 * This function is invoked once on each log message, in the order
 * determined by the caller (see above-mentioned functions).
 *
 * @a baton is what you think it is, and @a log_entry contains relevent
 * information for the log message.  Any of @a log_entry->author,
 * @a log_entry->date, or @a log_entry->message may be @c NULL.
 *
 * If @a log_entry->date is neither NULL nor the empty string, it was
 * generated by svn_time_to_cstring() and can be converted to
 * @c apr_time_t with svn_time_from_cstring().
 *
 * If @a log_entry->changed_paths is non-@c NULL, then it contains as keys
 * every path committed in @a log_entry->revision; the values are
 * (#svn_log_changed_path_t *) structures.
 *
 * If @a log_entry->has_children is @c TRUE, the message will be followed
 * immediately by any number of merged revisions (child messages), which are
 * terminated by an invocation with SVN_INVALID_REVNUM.  This usage may
 * be recursive.
 *
 * Use @a pool for temporary allocation.  If the caller is iterating
 * over log messages, invoking this receiver on each, we recommend the
 * standard pool loop recipe: create a subpool, pass it as @a pool to
 * each call, clear it after each iteration, destroy it after the loop
 * is done.  (For allocation that must last beyond the lifetime of a
 * given receiver call, use a pool in @a baton.)
 *
 * @since New in 1.5.
 */

typedef svn_error_t *(*svn_log_entry_receiver_t)(
  void *baton,
  svn_log_entry_t *log_entry,
  apr_pool_t *pool);

/**
 * Similar to #svn_log_entry_receiver_t, except this uses separate
 * parameters for each part of the log entry.
 *
 * @deprecated Provided for backward compatibility with the 1.4 API.
 */
typedef svn_error_t *(*svn_log_message_receiver_t)(
  void *baton,
  apr_hash_t *changed_paths,
  svn_revnum_t revision,
  const char *author,
  const char *date,  /* use svn_time_from_cstring() if need apr_time_t */
  const char *message,
  apr_pool_t *pool);


/** Callback function type for commits.
 *
 * When a commit succeeds, an instance of this is invoked with the
 * @a commit_info, along with the @a baton closure.
 * @a pool can be used for temporary allocations.
 *
 * @since New in 1.4.
 */
typedef svn_error_t *(*svn_commit_callback2_t)(
  const svn_commit_info_t *commit_info,
  void *baton,
  apr_pool_t *pool);

/** Same as #svn_commit_callback2_t, but uses individual
 * data elements instead of the #svn_commit_info_t structure
 *
 * @deprecated Provided for backward compatibility with the 1.3 API.
 */
<<<<<<< HEAD
typedef svn_error_t *(*svn_commit_callback_t)
  (svn_revnum_t new_revision,
   const char *date,
   const char *author,
   void *baton);
=======
typedef svn_error_t *(*svn_commit_callback_t)(
  svn_revnum_t new_revision,
  const char *date,
  const char *author,
  void *baton);
>>>>>>> 6215c21a


/** A buffer size that may be used when processing a stream of data.
 *
 * @note We don't use this constant any longer, since it is considered to be
 * unnecessarily large.
 *
 * @deprecated Provided for backwards compatibility with the 1.3 API.
 */
#define SVN_STREAM_CHUNK_SIZE 102400

#ifndef DOXYGEN_SHOULD_SKIP_THIS
/*
 * The maximum amount we (ideally) hold in memory at a time when
 * processing a stream of data.
 *
 * For example, when copying data from one stream to another, do it in
 * blocks of this size.
 *
 * NOTE: This is an internal macro, put here for convenience.
 * No public API may depend on the particular value of this macro.
 */
#define SVN__STREAM_CHUNK_SIZE 16384
#endif

/** The maximum amount we can ever hold in memory. */
/* FIXME: Should this be the same as SVN_STREAM_CHUNK_SIZE? */
#define SVN_MAX_OBJECT_SIZE (((apr_size_t) -1) / 2)



/* ### Note: despite being about mime-TYPES, these probably don't
 * ### belong in svn_types.h.  However, no other header is more
 * ### appropriate, and didn't feel like creating svn_validate.h for
 * ### so little.
 */

/** Validate @a mime_type.
 *
 * If @a mime_type does not contain a "/", or ends with non-alphanumeric
 * data, return #SVN_ERR_BAD_MIME_TYPE, else return success.
 *
 * Use @a pool only to find error allocation.
 *
 * Goal: to match both "foo/bar" and "foo/bar; charset=blah", without
 * being too strict about it, but to disallow mime types that have
 * quotes, newlines, or other garbage on the end, such as might be
 * unsafe in an HTTP header.
 */
svn_error_t *
svn_mime_type_validate(const char *mime_type,
                       apr_pool_t *pool);


/** Return FALSE iff @a mime_type is a textual type.
 *
 * All mime types that start with "text/" are textual, plus some special
 * cases (for example, "image/x-xbitmap").
 */
svn_boolean_t
svn_mime_type_is_binary(const char *mime_type);



/** A user defined callback that subversion will call with a user defined
 * baton to see if the current operation should be continued.  If the operation
 * should continue, the function should return #SVN_NO_ERROR, if not, it
 * should return #SVN_ERR_CANCELLED.
 */
typedef svn_error_t *(*svn_cancel_func_t)(void *cancel_baton);



/**
 * A lock object, for client & server to share.
 *
 * A lock represents the exclusive right to add, delete, or modify a
 * path.  A lock is created in a repository, wholly controlled by the
 * repository.  A "lock-token" is the lock's UUID, and can be used to
 * learn more about a lock's fields, and or/make use of the lock.
 * Because a lock is immutable, a client is free to not only cache the
 * lock-token, but the lock's fields too, for convenience.
 *
 * Note that the 'is_dav_comment' field is wholly ignored by every
 * library except for mod_dav_svn.  The field isn't even marshalled
 * over the network to the client.  Assuming lock structures are
 * created with apr_pcalloc(), a default value of 0 is universally safe.
 *
 * @note in the current implementation, only files are lockable.
 *
 * @since New in 1.2.
 */
typedef struct svn_lock_t
{
  const char *path;              /**< the path this lock applies to */
  const char *token;             /**< unique URI representing lock */
  const char *owner;             /**< the username which owns the lock */
  const char *comment;           /**< (optional) description of lock  */
  svn_boolean_t is_dav_comment;  /**< was comment made by generic DAV client? */
  apr_time_t creation_date;      /**< when lock was made */
  apr_time_t expiration_date;    /**< (optional) when lock will expire;
                                      If value is 0, lock will never expire. */
} svn_lock_t;

/**
<<<<<<< HEAD
 * Returns an @c svn_lock_t, allocated in @a pool with all fields initialized
=======
 * Returns an #svn_lock_t, allocated in @a pool with all fields initialized
>>>>>>> 6215c21a
 * to NULL values.
 *
 * @note To allow for extending the #svn_lock_t structure in the future
 * releases, this function should always be used to allocate the structure.
 *
 * @since New in 1.2.
 */
svn_lock_t *
svn_lock_create(apr_pool_t *pool);

/**
 * Return a deep copy of @a lock, allocated in @a pool.
 *
 * @since New in 1.2.
 */
svn_lock_t *
svn_lock_dup(const svn_lock_t *lock, apr_pool_t *pool);

/**
 * Return a formatted Universal Unique IDentifier (UUID) string.
 *
 * @since New in 1.4.
 */
const char *
svn_uuid_generate(apr_pool_t *pool);

/**
<<<<<<< HEAD
 * Merge info representing a merge of a range of revisions.
=======
 * Mergeinfo representing a merge of a range of revisions.
>>>>>>> 6215c21a
 *
 * @since New in 1.5
 */
typedef struct svn_merge_range_t
{
<<<<<<< HEAD
  /* If the 'start' field is less than the 'end' field then 'start' is
   * exclusive and 'end' inclusive of the range described.  If 'start'
   * is greater than 'end' then the opposite is true.  If 'start'
=======
  /**
   * If the 'start' field is less than the 'end' field then 'start' is
   * exclusive and 'end' inclusive of the range described.  This is termed
   * a forward merge range.  If 'start' is greater than 'end' then the
   * opposite is true.  This is termed a reverse merge range.  If 'start'
>>>>>>> 6215c21a
   * equals 'end' the meaning of the range is not defined.
   */
  svn_revnum_t start;
  svn_revnum_t end;

<<<<<<< HEAD
  /* Whether this merge range should be inherited by treewise
     descendants of the path to which the range applies. */
=======
  /**
   * Whether this merge range should be inherited by treewise
   * descendants of the path to which the range applies. */
>>>>>>> 6215c21a
  svn_boolean_t inheritable;
} svn_merge_range_t;

/**
 * Return a copy of @a range, allocated in @a pool.
<<<<<<< HEAD
=======
 *
 * @since New in 1.5.
 */
svn_merge_range_t *
svn_merge_range_dup(const svn_merge_range_t *range, apr_pool_t *pool);

/**
 * Returns true if the changeset committed in revision @a rev is one
 * of the changesets in the range @a range.
>>>>>>> 6215c21a
 *
 * @since New in 1.5.
 */
svn_boolean_t
svn_merge_range_contains_rev(const svn_merge_range_t *range, svn_revnum_t rev);



/** @defgroup node_location_seg_reporting Node location segment reporting.
 *  @{ */

/**
 * A representation of a segment of a object's version history with an
 * emphasis on the object's location in the repository as of various
 * revisions.
 *
 * @since New in 1.5.
 */
typedef struct svn_location_segment_t
{
<<<<<<< HEAD
  /** Explicit mergeinfo only. */
  svn_mergeinfo_explicit,

  /** Explicit mergeinfo, or if that doesn't exist, the inherited
      mergeinfo from a target's nearest (path-wise, not history-wise)
      ancestor. */ 
  svn_mergeinfo_inherited,

  /** Mergeinfo on target's nearest (path-wise, not history-wise)
      ancestor, regardless of whether target has explict mergeinfo. */
  svn_mergeinfo_nearest_ancestor
} svn_mergeinfo_inheritance_t;



/** @defgroup node_location_seg_reporting Node location segment reporting.
 *  @{ */

/**
 * A representation of a segment of a object's version history with an
 * emphasis on the object's location in the repository as of various
 * revisions.
 *
 * @since New in 1.5.
 */
typedef struct svn_location_segment_t
{
  /* The beginning (oldest) and ending (youngest) revisions for this
     segment. */
  svn_revnum_t range_start;
  svn_revnum_t range_end;

  /* The absolute (sans leading slash) path for this segment.  May be
     NULL to indicate gaps in an object's history.  */
  const char *path;

} svn_location_segment_t;


/**
 * A callback invoked by generators of @c svn_location_segment_t
 * objects, used to report information about a versioned object's
 * history in terms of its location in the repository filesystem over
 * time.
 */
typedef svn_error_t *(*svn_location_segment_receiver_t)
  (svn_location_segment_t *segment,
   void *baton,
   apr_pool_t *pool);


/**
 * Return a deep copy of @a segment, allocated in @a pool.
 *
 * @since New in 1.5.
 */
svn_location_segment_t *
svn_location_segment_dup(svn_location_segment_t *segment,
                         apr_pool_t *pool);

/** @} */


/** Return a constant string expressing @a inherit as an English word,
 * i.e., "explicit" (default), "inherited", or "nearest_ancestor".
 * The string is not localized, as it may be used for client<->server
 * communications.
=======
  /** The beginning (oldest) and ending (youngest) revisions for this
      segment. */
  svn_revnum_t range_start;
  svn_revnum_t range_end;

  /** The absolute (sans leading slash) path for this segment.  May be
      NULL to indicate gaps in an object's history.  */
  const char *path;

} svn_location_segment_t;


/**
 * A callback invoked by generators of #svn_location_segment_t
 * objects, used to report information about a versioned object's
 * history in terms of its location in the repository filesystem over
 * time.
 */
typedef svn_error_t *(*svn_location_segment_receiver_t)(
  svn_location_segment_t *segment,
  void *baton,
  apr_pool_t *pool);


/**
 * Return a deep copy of @a segment, allocated in @a pool.
>>>>>>> 6215c21a
 *
 * @since New in 1.5.
 */
svn_location_segment_t *
svn_location_segment_dup(const svn_location_segment_t *segment,
                         apr_pool_t *pool);

/** A line number, such as in a file or a stream.
 *
 * @since New in 1.7.
 */
typedef unsigned long svn_linenum_t;

/* The maximum value of an svn_linenum_t.
 *
 * @since New in 1.7.
 */
#define SVN_LINENUM_MAX_VALUE ULONG_MAX

/** @} */


#ifdef __cplusplus
}
#endif /* __cplusplus */


/*
 * Everybody and their brother needs to deal with svn_error_t, the error
 * codes, and whatever else. While they *should* go and include svn_error.h
 * in order to do that... bah. Let's just help everybody out and include
 * that header whenever somebody grabs svn_types.h.
 *
 * Note that we do this at the END of this header so that its contents
 * are available to svn_error.h (our guards will prevent the circular
 * include). We also need to do the include *outside* of the cplusplus
 * guard.
 */
#include "svn_error.h"


/*
 * Subversion developers may want to use some additional debugging facilities
 * while working on the code. We'll pull that in here, so individual source
 * files don't have to include this header manually.
 */
#ifdef SVN_DEBUG
#include "private/svn_debug.h"
#endif


#endif /* SVN_TYPES_H */<|MERGE_RESOLUTION|>--- conflicted
+++ resolved
@@ -337,16 +337,6 @@
       will generally treat it as #svn_depth_infinity. */
   svn_depth_unknown    = -2,
 
-<<<<<<< HEAD
-  /* Exclude (i.e., don't descend into) directory D. */
-  /* NOTE: In Subversion 1.5, svn_depth_exclude is *not* supported
-     anywhere in the client-side (libsvn_wc/libsvn_client/etc) code;
-     it is only supported as an argument to set_path functions in the
-     ra and repos reporters.  (This will enable future versions of
-     Subversion to run updates, etc, against 1.5 servers with proper
-     svn_depth_exclude behavior, once we get a chance to implement
-     client-side support for svn_depth_exclude.)
-=======
   /** Exclude (i.e., don't descend into) directory D.
       @note In Subversion 1.5, svn_depth_exclude is *not* supported
       anywhere in the client-side (libsvn_wc/libsvn_client/etc) code;
@@ -355,7 +345,6 @@
       Subversion to run updates, etc, against 1.5 servers with proper
       svn_depth_exclude behavior, once we get a chance to implement
       client-side support for svn_depth_exclude.)
->>>>>>> 6215c21a
   */
   svn_depth_exclude    = -1,
 
@@ -372,17 +361,10 @@
       subdirectories' this_dir entries will have depth-empty. */
   svn_depth_immediates =  2,
 
-<<<<<<< HEAD
-  /* D + all descendants (full recursion from D).  Updates will pull
-     in any files or subdirectories not already present; those
-     subdirectories' this_dir entries will have depth-infinity.
-     Equivalent to the pre-1.5 default update behavior. */
-=======
   /** D + all descendants (full recursion from D).  Updates will pull
       in any files or subdirectories not already present; those
       subdirectories' this_dir entries will have depth-infinity.
       Equivalent to the pre-1.5 default update behavior. */
->>>>>>> 6215c21a
   svn_depth_infinity   =  3
 
 } svn_depth_t;
@@ -408,13 +390,8 @@
 svn_depth_from_word(const char *word);
 
 
-<<<<<<< HEAD
-/* Return @c svn_depth_infinity if boolean @a recurse is TRUE, else
- * return @c svn_depth_files.
-=======
 /* Return #svn_depth_infinity if boolean @a recurse is TRUE, else
  * return #svn_depth_files.
->>>>>>> 6215c21a
  *
  * @note New code should never need to use this, it is called only
  * from pre-depth APIs, for compatibility.
@@ -425,13 +402,8 @@
   ((recurse) ? svn_depth_infinity : svn_depth_files)
 
 
-<<<<<<< HEAD
-/* Return @c svn_depth_infinity if boolean @a recurse is TRUE, else
- * return @c svn_depth_immediates.
-=======
 /* Return #svn_depth_infinity if boolean @a recurse is TRUE, else
  * return #svn_depth_immediates.
->>>>>>> 6215c21a
  *
  * @note New code should never need to use this, it is called only
  * from pre-depth APIs, for compatibility.
@@ -442,13 +414,8 @@
   ((recurse) ? svn_depth_infinity : svn_depth_immediates)
 
 
-<<<<<<< HEAD
-/* Return @c svn_depth_infinity if boolean @a recurse is TRUE, else
- * return @c svn_depth_empty.
-=======
 /* Return #svn_depth_infinity if boolean @a recurse is TRUE, else
  * return #svn_depth_empty.
->>>>>>> 6215c21a
  *
  * @note New code should never need to use this, it is called only
  * from pre-depth APIs, for compatibility.
@@ -835,11 +802,7 @@
 } svn_log_entry_t;
 
 /**
-<<<<<<< HEAD
- * Returns an @c svn_log_entry_t, allocated in @a pool with all fields
-=======
  * Returns an #svn_log_entry_t, allocated in @a pool with all fields
->>>>>>> 6215c21a
  * initialized to NULL values.
  *
  * @note To allow for extending the #svn_log_entry_t structure in future
@@ -934,19 +897,11 @@
  *
  * @deprecated Provided for backward compatibility with the 1.3 API.
  */
-<<<<<<< HEAD
-typedef svn_error_t *(*svn_commit_callback_t)
-  (svn_revnum_t new_revision,
-   const char *date,
-   const char *author,
-   void *baton);
-=======
 typedef svn_error_t *(*svn_commit_callback_t)(
   svn_revnum_t new_revision,
   const char *date,
   const char *author,
   void *baton);
->>>>>>> 6215c21a
 
  
@@ -1056,11 +1011,7 @@
 } svn_lock_t;
 
 /**
-<<<<<<< HEAD
- * Returns an @c svn_lock_t, allocated in @a pool with all fields initialized
-=======
  * Returns an #svn_lock_t, allocated in @a pool with all fields initialized
->>>>>>> 6215c21a
  * to NULL values.
  *
  * @note To allow for extending the #svn_lock_t structure in the future
@@ -1088,47 +1039,30 @@
 svn_uuid_generate(apr_pool_t *pool);
 
 /**
-<<<<<<< HEAD
- * Merge info representing a merge of a range of revisions.
-=======
  * Mergeinfo representing a merge of a range of revisions.
->>>>>>> 6215c21a
  *
  * @since New in 1.5
  */
 typedef struct svn_merge_range_t
 {
-<<<<<<< HEAD
-  /* If the 'start' field is less than the 'end' field then 'start' is
-   * exclusive and 'end' inclusive of the range described.  If 'start'
-   * is greater than 'end' then the opposite is true.  If 'start'
-=======
   /**
    * If the 'start' field is less than the 'end' field then 'start' is
    * exclusive and 'end' inclusive of the range described.  This is termed
    * a forward merge range.  If 'start' is greater than 'end' then the
    * opposite is true.  This is termed a reverse merge range.  If 'start'
->>>>>>> 6215c21a
    * equals 'end' the meaning of the range is not defined.
    */
   svn_revnum_t start;
   svn_revnum_t end;
 
-<<<<<<< HEAD
-  /* Whether this merge range should be inherited by treewise
-     descendants of the path to which the range applies. */
-=======
   /**
    * Whether this merge range should be inherited by treewise
    * descendants of the path to which the range applies. */
->>>>>>> 6215c21a
   svn_boolean_t inheritable;
 } svn_merge_range_t;
 
 /**
  * Return a copy of @a range, allocated in @a pool.
-<<<<<<< HEAD
-=======
  *
  * @since New in 1.5.
  */
@@ -1138,7 +1072,6 @@
 /**
  * Returns true if the changeset committed in revision @a rev is one
  * of the changesets in the range @a range.
->>>>>>> 6215c21a
  *
  * @since New in 1.5.
  */
@@ -1160,77 +1093,6 @@
  */
 typedef struct svn_location_segment_t
 {
-<<<<<<< HEAD
-  /** Explicit mergeinfo only. */
-  svn_mergeinfo_explicit,
-
-  /** Explicit mergeinfo, or if that doesn't exist, the inherited
-      mergeinfo from a target's nearest (path-wise, not history-wise)
-      ancestor. */ 
-  svn_mergeinfo_inherited,
-
-  /** Mergeinfo on target's nearest (path-wise, not history-wise)
-      ancestor, regardless of whether target has explict mergeinfo. */
-  svn_mergeinfo_nearest_ancestor
-} svn_mergeinfo_inheritance_t;
-
-
--
-/** @defgroup node_location_seg_reporting Node location segment reporting.
- *  @{ */
-
-/**
- * A representation of a segment of a object's version history with an
- * emphasis on the object's location in the repository as of various
- * revisions.
- *
- * @since New in 1.5.
- */
-typedef struct svn_location_segment_t
-{
-  /* The beginning (oldest) and ending (youngest) revisions for this
-     segment. */
-  svn_revnum_t range_start;
-  svn_revnum_t range_end;
-
-  /* The absolute (sans leading slash) path for this segment.  May be
-     NULL to indicate gaps in an object's history.  */
-  const char *path;
-
-} svn_location_segment_t;
-
-
-/**
- * A callback invoked by generators of @c svn_location_segment_t
- * objects, used to report information about a versioned object's
- * history in terms of its location in the repository filesystem over
- * time.
- */
-typedef svn_error_t *(*svn_location_segment_receiver_t)
-  (svn_location_segment_t *segment,
-   void *baton,
-   apr_pool_t *pool);
-
-
-/**
- * Return a deep copy of @a segment, allocated in @a pool.
- *
- * @since New in 1.5.
- */
-svn_location_segment_t *
-svn_location_segment_dup(svn_location_segment_t *segment,
-                         apr_pool_t *pool);
-
-/** @} */
-
--
-/** Return a constant string expressing @a inherit as an English word,
- * i.e., "explicit" (default), "inherited", or "nearest_ancestor".
- * The string is not localized, as it may be used for client<->server
- * communications.
-=======
   /** The beginning (oldest) and ending (youngest) revisions for this
       segment. */
   svn_revnum_t range_start;
@@ -1257,7 +1119,6 @@
 
 /**
  * Return a deep copy of @a segment, allocated in @a pool.
->>>>>>> 6215c21a
  *
  * @since New in 1.5.
  */
