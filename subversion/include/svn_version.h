<<<<<<< HEAD
/**
 * @copyright
 * ====================================================================
 * Copyright (c) 2000-2003 CollabNet.  All rights reserved.
 *
 * This software is licensed as described in the file COPYING, which
 * you should have received as part of this distribution.  The terms
 * are also available at http://subversion.tigris.org/license-1.html.
 * If newer versions of this license are posted there, you may use a
 * newer version instead, at your option.
 *
 * This software consists of voluntary contributions made by many
 * individuals.  For exact contribution history, see the revision
 * history and logs, available at http://subversion.tigris.org/.
 * ====================================================================
 * @endcopyright
 *
 * @file svn_version.h
 * @brief Version information.
 */

#ifndef SVN_VERSION_H
#define SVN_VERSION_H

/* Hack to prevent the resource compiler from including
   apr_general.h.  It doesn't resolve the include paths
   correctly and blows up without this.
 */
#ifndef APR_STRINGIFY
#include <apr_general.h>
#endif

#ifdef __cplusplus
extern "C" {
#endif /* __cplusplus */


/* Symbols that define the version number.
   XXX FIXME: Modify before each snapshot, milestone or release. */

/* Version numbers: <major>.<minor>.<micro> */

/** Major version number.
 *
 * Modify when incompatible changes are made to published interfaces.
 */
#define SVN_VER_MAJOR      0

/** Minor version number.
 *
 * Modify when new functionality is added or new interfaces are
 * defined, but all changes are backward compatible.
 */
#define SVN_VER_MINOR      16

/** Patch number.
 *
 * Modify for every released patch.
 */
#define SVN_VER_MICRO      1

/** Library version number.
 *
 * Modify whenever there's an incompatible change in the library ABI.
 */
#define SVN_VER_LIBRARY    1


/** Version tag: a string describing the version.
 *
 * This tag remains "dev build" in the repository so that we can always
 * see from "svn --version" that the software has been built from the
 * repository rather than a "blessed" distribution.
 *
 * During the distribution process, we automatically replace this text
 * with something like "r1504".
 */
#define SVN_VER_TAG        "dev build"



/* Version strings composed from the above definitions. */


/** Version number */
#define SVN_VER_NUMBER   APR_STRINGIFY(SVN_VER_MAJOR) \
                         "." APR_STRINGIFY(SVN_VER_MINOR) \
                         "." APR_STRINGIFY(SVN_VER_MICRO)

/** Complete version string */
#define SVN_VERSION      SVN_VER_NUMBER " (" SVN_VER_TAG ")"


#ifdef __cplusplus
}
#endif /* __cplusplus */

#endif /* SVN_VERSION_H */
=======
/**
 * @copyright
 * ====================================================================
 * Copyright (c) 2000-2003 CollabNet.  All rights reserved.
 *
 * This software is licensed as described in the file COPYING, which
 * you should have received as part of this distribution.  The terms
 * are also available at http://subversion.tigris.org/license-1.html.
 * If newer versions of this license are posted there, you may use a
 * newer version instead, at your option.
 *
 * This software consists of voluntary contributions made by many
 * individuals.  For exact contribution history, see the revision
 * history and logs, available at http://subversion.tigris.org/.
 * ====================================================================
 * @endcopyright
 *
 * @file svn_version.h
 * @brief Version information.
 */

#ifndef SVN_VERSION_H
#define SVN_VERSION_H

/* Hack to prevent the resource compiler from including
   apr_general.h.  It doesn't resolve the include paths
   correctly and blows up without this.
 */
#ifndef APR_STRINGIFY
#include <apr_general.h>
#endif

#ifdef __cplusplus
extern "C" {
#endif /* __cplusplus */


/* Symbols that define the version number.
   XXX FIXME: Modify before each snapshot, milestone or release. */

/* Version numbers: <major>.<minor>.<micro> */

/** Major version number.
 *
 * Modify when incompatible changes are made to published interfaces.
 */
#define SVN_VER_MAJOR      0

/** Minor version number.
 *
 * Modify when new functionality is added or new interfaces are
 * defined, but all changes are backward compatible.
 */
#define SVN_VER_MINOR      17

/** Patch number.
 *
 * Modify for every released patch.
 */
#define SVN_VER_MICRO      1

/** Library version number.
 *
 * Modify whenever there's an incompatible change in the library ABI.
 */
#define SVN_VER_LIBRARY    1


/** Version tag: a string describing the version.
 *
 * This tag remains "dev build" in the repository so that we can always
 * see from "svn --version" that the software has been built from the
 * repository rather than a "blessed" distribution.
 *
 * During the distribution process, we automatically replace this text
 * with something like "r1504".
 */
#define SVN_VER_TAG        "dev build"


/** Number tag: a string indicating whether this is a released version.
 *
 * This tag is used to generate a version number string to identify
 * the client and server in HTTP requests, for example. It must not
 * contain any spaces. This value remains "+" in the
 * repository. During the distribution process, we automatically
 * replace it with "" to indicate a baselined version.
 */
#define SVN_VER_NUMTAG     "+"



/* Version strings composed from the above definitions. */

/** Version number */
#define SVN_VER_NUM        APR_STRINGIFY(SVN_VER_MAJOR) \
                           "." APR_STRINGIFY(SVN_VER_MINOR) \
                           "." APR_STRINGIFY(SVN_VER_MICRO)

/** Version number with tag (contains no whitespace) */
#define SVN_VER_NUMBER     SVN_VER_NUM SVN_VER_NUMTAG

/** Complete version string */
#define SVN_VERSION        SVN_VER_NUM " (" SVN_VER_TAG ")"


#ifdef __cplusplus
}
#endif /* __cplusplus */

#endif /* SVN_VERSION_H */
>>>>>>> 2b3bfb48
<|MERGE_RESOLUTION|>--- conflicted
+++ resolved
@@ -1,105 +1,3 @@
-<<<<<<< HEAD
-/**
- * @copyright
- * ====================================================================
- * Copyright (c) 2000-2003 CollabNet.  All rights reserved.
- *
- * This software is licensed as described in the file COPYING, which
- * you should have received as part of this distribution.  The terms
- * are also available at http://subversion.tigris.org/license-1.html.
- * If newer versions of this license are posted there, you may use a
- * newer version instead, at your option.
- *
- * This software consists of voluntary contributions made by many
- * individuals.  For exact contribution history, see the revision
- * history and logs, available at http://subversion.tigris.org/.
- * ====================================================================
- * @endcopyright
- *
- * @file svn_version.h
- * @brief Version information.
- */
-
-#ifndef SVN_VERSION_H
-#define SVN_VERSION_H
-
-/* Hack to prevent the resource compiler from including
-   apr_general.h.  It doesn't resolve the include paths
-   correctly and blows up without this.
- */
-#ifndef APR_STRINGIFY
-#include <apr_general.h>
-#endif
-
-#ifdef __cplusplus
-extern "C" {
-#endif /* __cplusplus */
-
--
-/* Symbols that define the version number.
-   XXX FIXME: Modify before each snapshot, milestone or release. */
-
-/* Version numbers: <major>.<minor>.<micro> */
-
-/** Major version number.
- *
- * Modify when incompatible changes are made to published interfaces.
- */
-#define SVN_VER_MAJOR      0
-
-/** Minor version number.
- *
- * Modify when new functionality is added or new interfaces are
- * defined, but all changes are backward compatible.
- */
-#define SVN_VER_MINOR      16
-
-/** Patch number.
- *
- * Modify for every released patch.
- */
-#define SVN_VER_MICRO      1
-
-/** Library version number.
- *
- * Modify whenever there's an incompatible change in the library ABI.
- */
-#define SVN_VER_LIBRARY    1
-
-
-/** Version tag: a string describing the version.
- *
- * This tag remains "dev build" in the repository so that we can always
- * see from "svn --version" that the software has been built from the
- * repository rather than a "blessed" distribution.
- *
- * During the distribution process, we automatically replace this text
- * with something like "r1504".
- */
-#define SVN_VER_TAG        "dev build"
-
-
--
-/* Version strings composed from the above definitions. */
-
-
-/** Version number */
-#define SVN_VER_NUMBER   APR_STRINGIFY(SVN_VER_MAJOR) \
-                         "." APR_STRINGIFY(SVN_VER_MINOR) \
-                         "." APR_STRINGIFY(SVN_VER_MICRO)
-
-/** Complete version string */
-#define SVN_VERSION      SVN_VER_NUMBER " (" SVN_VER_TAG ")"
-
-
-#ifdef __cplusplus
-}
-#endif /* __cplusplus */
-
-#endif /* SVN_VERSION_H */
-=======
 /**
  * @copyright
  * ====================================================================
@@ -212,5 +110,4 @@
 }
 #endif /* __cplusplus */
 
-#endif /* SVN_VERSION_H */
->>>>>>> 2b3bfb48
+#endif /* SVN_VERSION_H */