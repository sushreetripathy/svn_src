<<<<<<< HEAD
/**
 * @copyright
 * ====================================================================
 * Copyright (c) 2000-2003 CollabNet.  All rights reserved.
 *
 * This software is licensed as described in the file COPYING, which
 * you should have received as part of this distribution.  The terms
 * are also available at http://subversion.tigris.org/license-1.html.
 * If newer versions of this license are posted there, you may use a
 * newer version instead, at your option.
 *
 * This software consists of voluntary contributions made by many
 * individuals.  For exact contribution history, see the revision
 * history and logs, available at http://subversion.tigris.org/.
 * ====================================================================
 * @endcopyright
 *
 * @file svn_xml.h
 * @brief xml code shared by various Subversion libraries.
 */



#ifndef SVN_XML_H
#define SVN_XML_H

#include <apr.h>
#include <apr_pools.h>
#include <apr_hash.h>

#ifdef SVN_HAVE_OLD_EXPAT
#include "xmlparse.h"
#else
#include "expat.h"
#endif

#include "svn_error.h"
#include "svn_delta.h"
#include "svn_string.h"

#ifdef __cplusplus
extern "C" {
#endif /* __cplusplus */

/** The namespace all Subversion XML uses. */
#define SVN_XML_NAMESPACE "svn:"

/** Used as style argument to @c svn_xml_make_open_tag() and friends. */
enum svn_xml_open_tag_style {
  /** <tag ...> */
  svn_xml_normal = 1,

  /** <tag ...>, no cosmetic newline */
  svn_xml_protect_pcdata,

  /** <tag .../>  */
  svn_xml_self_closing
};


/** Create or append in @a *outstr an xml-escaped version of @a string.
 *
 * Create or append in @a *outstr an xml-escaped version of @a string,
 * suitable for output as character data or as an attribute value.
 * If @a *outstr is @c NULL, store a new stringbuf, else append to the
 * existing stringbuf there.
 */
void svn_xml_escape_stringbuf (svn_stringbuf_t **outstr,
                               const svn_stringbuf_t *string,
                               apr_pool_t *pool);

/** Same as @c svn_xml_escape_stringbuf, but @a string is an @c svn_string_t.
 */
void svn_xml_escape_string (svn_stringbuf_t **outstr,
                            const svn_string_t *string,
                            apr_pool_t *pool);

/** Same as @c svn_xml_escape_stringbuf, but @a string is a null-terminated
 * C string.
 */
void svn_xml_escape_cstring (svn_stringbuf_t **outstr,
                             const char *string,
                             apr_pool_t *pool);


/** Create or append in @a *outstr the unescaped version of the
 * xml-escaped string @a string.
 *
 * Create or append in @a *outstr the unescaped version of the
 * xml-escaped string @a string.  If @a *outstr is @c NULL, store 
 * a new stringbuf, else append to the existing stringbuf there.
 *
 * NOTE:  This function recognizes only the following XML escapes:
 *
 *    - \&amp;    - \&
 *    - \&apos;   - '
 *    - \&gt;     - \>
 *    - \&lt;     - \<
 *    - \&quot;   - "
 */
void svn_xml_unescape_stringbuf (svn_stringbuf_t **outstr,
                                 const svn_stringbuf_t *string,
                                 apr_pool_t *pool);

/** Same as @c svn_xml_unescape_stringbuf', but @a string is an 
 * @c svn_string_t.
 */
void svn_xml_unescape_string (svn_stringbuf_t **outstr,
                              const svn_string_t *string,
                              apr_pool_t *pool);

/** Same as @c svn_xml_unescape_stringbuf, but @a string is a
 * null-terminated C string.
 */
void svn_xml_unescape_cstring (svn_stringbuf_t **outstr,
                               const char *string,
                               apr_pool_t *pool);



/*---------------------------------------------------------------*/

/* Generalized Subversion XML Parsing */

/** A generalized Subversion XML parser object */
typedef struct svn_xml_parser_t
{
  /** the expat parser */
  XML_Parser parser;

  /** if non-@c NULL, an error happened while parsing */
  svn_error_t *error;

  /** where this object is allocated, so we can free it easily */
  apr_pool_t *pool;

} svn_xml_parser_t;


/** Create a general Subversion XML parser */
svn_xml_parser_t *svn_xml_make_parser (void *userData,
                                       XML_StartElementHandler  start_handler,
                                       XML_EndElementHandler    end_handler,
                                       XML_CharacterDataHandler data_handler,
                                       apr_pool_t *pool);


/** Free a general Subversion XML parser */
void svn_xml_free_parser (svn_xml_parser_t *svn_parser);


/** Push @a len bytes of xml data in @a buf at @a svn_parser.  
 *
 * Push @a len bytes of xml data in @a buf at @a svn_parser.  
 *
 * If this is the final push, @a is_final must be set.  
 *
 * An error will be returned if there was a syntax problem in the XML,
 * or if any of the callbacks set an error using
 * @c svn_xml_signal_bailout().  
 *
 * If an error is returned, the @c svn_xml_parser_t will have been freed
 * automatically, so the caller should not call @c svn_xml_free_parser().
 */ 
svn_error_t *svn_xml_parse (svn_xml_parser_t *parser,
                            const char *buf,
                            apr_size_t len,
                            svn_boolean_t is_final);



/** The way to officially bail out of xml parsing.
 *
 * The way to officially bail out of xml parsing:
 * Store @a error in @a svn_parser and set all expat callbacks to @c NULL.
 */
void svn_xml_signal_bailout (svn_error_t *error,
                             svn_xml_parser_t *svn_parser);





/*** Helpers for dealing with the data Expat gives us. ***/

/** Return the value associated with @a name in expat attribute array @a atts,
 * else return @c NULL.
 *
 * Return the value associated with @a name in expat attribute array @a atts,
 * else return @c NULL.  (There could never be a @c NULL attribute value in
 * the XML, although the empty string is possible.)
 * 
 * @a atts is an array of c-strings: even-numbered indexes are names,
 * odd-numbers hold values.  If all is right, it should end on an
 * even-numbered index pointing to @c NULL.
 */
const char *svn_xml_get_attr_value (const char *name, const char **atts);



/* Converting between Expat attribute lists and APR hash tables. */


/** Create an attribute hash from @c va_list @a ap. 
 *
 * Create an attribute hash from @c va_list @a ap. 
 * The contents of @a ap are alternating <tt>char *</tt> keys and 
 * <tt>char *</tt> vals, terminated by a final @c NULL falling on an 
 * odd index (zero-based).
 */
apr_hash_t *svn_xml_ap_to_hash (va_list ap, apr_pool_t *pool);

/** Create a hash that corresponds to Expat xml attribute list @a atts.
 *
 * Create a hash that corresponds to Expat xml attribute list @a atts.
 * The hash's keys and values are <tt>char *</tt>'s.
 *
 * @a atts may be null, in which case you just get an empty hash back
 * (this makes life more convenient for some callers).
 */
apr_hash_t *svn_xml_make_att_hash (const char **atts, apr_pool_t *pool);


/** Like @c svn_xml_make_att_hash(), but takes a hash and preserves any
 * key/value pairs already in it.
 */
void svn_xml_hash_atts_preserving (const char **atts,
                                   apr_hash_t *ht,
                                   apr_pool_t *pool);

/** Like @c svn_xml_make_att_hash(), but takes a hash and overwrites
 * key/value pairs already in it that also appear in @a atts.
 */
void svn_xml_hash_atts_overlaying (const char **atts,
                                   apr_hash_t *ht,
                                   apr_pool_t *pool);



/* Printing XML */

/** Create an XML header and return it in @a *str.
 *
 * Fully-formed XML documents should start out with a header,
 * something like 
 *         \<?xml version="1.0" encoding="utf-8"?\>
 * 
 * This function returns such a header.  @a *str must either be @c NULL, in
 * which case a new string is created, or it must point to an existing
 * string to be appended to.
 */
void svn_xml_make_header (svn_stringbuf_t **str, apr_pool_t *pool);


/** Store a new xml tag @a tagname in @a *str.
 *
 * Store a new xml tag @a tagname in @a *str.
 *
 * If @a str is @c NULL, allocate @a *str in @a pool; else append the new 
 * tag to @a *str, allocating in @a str's pool
 *
 * Take the tag's attributes from varargs, a null-terminated list of
 * alternating <tt>char *</tt> key and <tt>char *</tt> val.  Do xml-escaping 
 * on each val.
 *
 * @a style is one of the enumerated styles in @c svn_xml_open_tag_style.
 */
void svn_xml_make_open_tag (svn_stringbuf_t **str,
			    apr_pool_t *pool,
			    enum svn_xml_open_tag_style style,
			    const char *tagname,
			    ...);


/** Like @c svn_xml_make_open_tag, but takes a @c va_list instead of being
 * variadic.
 */
void svn_xml_make_open_tag_v (svn_stringbuf_t **str,
			      apr_pool_t *pool,
			      enum svn_xml_open_tag_style style,
			      const char *tagname,
			      va_list ap);


/** Like @c svn_xml_make_tag, but takes a hash table of attributes 
 * (<tt>char *</tt> keys mapping to <tt>char *</tt> values).
 *
 * Like @c svn_xml_make_tag, but takes a hash table of attributes 
 * (<tt>char *</tt> keys mapping to <tt>char *</tt> values).
 *
 * You might ask, why not just provide @c svn_xml_make_tag_atts()?
 *
 * The reason is that a hash table is the most natural interface to an
 * attribute list; the fact that Expat uses <tt>char **</tt> atts instead is
 * certainly a defensible implementation decision, but since we'd have
 * to have special code to support such lists throughout Subversion
 * anyway, we might as well write that code for the natural interface
 * (hashes) and then convert in the few cases where conversion is
 * needed.  Someday it might even be nice to change expat-lite to work
 * with apr hashes.
 *
 * See conversion functions @c svn_xml_make_att_hash() and
 * @c svn_xml_make_att_hash_overlaying().  Callers should use those to
 * convert Expat attr lists into hashes when necessary.
 */
void svn_xml_make_open_tag_hash (svn_stringbuf_t **str,
				 apr_pool_t *pool,
				 enum svn_xml_open_tag_style style,
				 const char *tagname,
				 apr_hash_t *attributes);


/** Makes a close tag. */
void svn_xml_make_close_tag (svn_stringbuf_t **str,
			     apr_pool_t *pool,
			     const char *tagname);



#ifdef __cplusplus
}
#endif /* __cplusplus */

#endif /* SVN_XML_H */
=======
/**
 * @copyright
 * ====================================================================
 * Copyright (c) 2000-2003 CollabNet.  All rights reserved.
 *
 * This software is licensed as described in the file COPYING, which
 * you should have received as part of this distribution.  The terms
 * are also available at http://subversion.tigris.org/license-1.html.
 * If newer versions of this license are posted there, you may use a
 * newer version instead, at your option.
 *
 * This software consists of voluntary contributions made by many
 * individuals.  For exact contribution history, see the revision
 * history and logs, available at http://subversion.tigris.org/.
 * ====================================================================
 * @endcopyright
 *
 * @file svn_xml.h
 * @brief xml code shared by various Subversion libraries.
 */



#ifndef SVN_XML_H
#define SVN_XML_H

#include <apr.h>
#include <apr_pools.h>
#include <apr_hash.h>

#ifdef SVN_HAVE_OLD_EXPAT
#include "xmlparse.h"
#else
#include "expat.h"
#endif

#include "svn_error.h"
#include "svn_delta.h"
#include "svn_string.h"

#ifdef __cplusplus
extern "C" {
#endif /* __cplusplus */

/** The namespace all Subversion XML uses. */
#define SVN_XML_NAMESPACE "svn:"

/** Used as style argument to @c svn_xml_make_open_tag() and friends. */
enum svn_xml_open_tag_style {
  /** <tag ...> */
  svn_xml_normal = 1,

  /** <tag ...>, no cosmetic newline */
  svn_xml_protect_pcdata,

  /** <tag .../>  */
  svn_xml_self_closing
};


/** Create or append in @a *outstr an xml-escaped version of @a string.
 *
 * Create or append in @a *outstr an xml-escaped version of @a string,
 * suitable for output as character data or as an attribute value.
 * If @a *outstr is @c NULL, store a new stringbuf, else append to the
 * existing stringbuf there.
 */
void svn_xml_escape_stringbuf (svn_stringbuf_t **outstr,
                               const svn_stringbuf_t *string,
                               apr_pool_t *pool);

/** Same as @c svn_xml_escape_stringbuf, but @a string is an @c svn_string_t.
 */
void svn_xml_escape_string (svn_stringbuf_t **outstr,
                            const svn_string_t *string,
                            apr_pool_t *pool);

/** Same as @c svn_xml_escape_stringbuf, but @a string is a null-terminated
 * C string.
 */
void svn_xml_escape_cstring (svn_stringbuf_t **outstr,
                             const char *string,
                             apr_pool_t *pool);


/** Create or append in @a *outstr the unescaped version of the
 * xml-escaped string @a string.
 *
 * Create or append in @a *outstr the unescaped version of the
 * xml-escaped string @a string.  If @a *outstr is @c NULL, store 
 * a new stringbuf, else append to the existing stringbuf there.
 *
 * NOTE:  This function recognizes only the following XML escapes:
 *
 *    - \&amp;    - \&
 *    - \&apos;   - '
 *    - \&gt;     - \>
 *    - \&lt;     - \<
 *    - \&quot;   - "
 */
void svn_xml_unescape_stringbuf (svn_stringbuf_t **outstr,
                                 const svn_stringbuf_t *string,
                                 apr_pool_t *pool);

/** Same as @c svn_xml_unescape_stringbuf', but @a string is an 
 * @c svn_string_t.
 */
void svn_xml_unescape_string (svn_stringbuf_t **outstr,
                              const svn_string_t *string,
                              apr_pool_t *pool);

/** Same as @c svn_xml_unescape_stringbuf, but @a string is a
 * null-terminated C string.
 */
void svn_xml_unescape_cstring (svn_stringbuf_t **outstr,
                               const char *string,
                               apr_pool_t *pool);



/*---------------------------------------------------------------*/

/* Generalized Subversion XML Parsing */

/** A generalized Subversion XML parser object */
typedef struct svn_xml_parser_t
{
  /** the expat parser */
  XML_Parser parser;

  /** if non-@c NULL, an error happened while parsing */
  svn_error_t *error;

  /** where this object is allocated, so we can free it easily */
  apr_pool_t *pool;

} svn_xml_parser_t;


/** Create a general Subversion XML parser */
svn_xml_parser_t *svn_xml_make_parser (void *userData,
                                       XML_StartElementHandler  start_handler,
                                       XML_EndElementHandler    end_handler,
                                       XML_CharacterDataHandler data_handler,
                                       apr_pool_t *pool);


/** Free a general Subversion XML parser */
void svn_xml_free_parser (svn_xml_parser_t *svn_parser);


/** Push @a len bytes of xml data in @a buf at @a svn_parser.  
 *
 * Push @a len bytes of xml data in @a buf at @a svn_parser.  
 *
 * If this is the final push, @a is_final must be set.  
 *
 * An error will be returned if there was a syntax problem in the XML,
 * or if any of the callbacks set an error using
 * @c svn_xml_signal_bailout().  
 *
 * If an error is returned, the @c svn_xml_parser_t will have been freed
 * automatically, so the caller should not call @c svn_xml_free_parser().
 */ 
svn_error_t *svn_xml_parse (svn_xml_parser_t *parser,
                            const char *buf,
                            apr_size_t len,
                            svn_boolean_t is_final);



/** The way to officially bail out of xml parsing.
 *
 * The way to officially bail out of xml parsing:
 * Store @a error in @a svn_parser and set all expat callbacks to @c NULL.
 */
void svn_xml_signal_bailout (svn_error_t *error,
                             svn_xml_parser_t *svn_parser);





/*** Helpers for dealing with the data Expat gives us. ***/

/** Return the value associated with @a name in expat attribute array @a atts,
 * else return @c NULL.
 *
 * Return the value associated with @a name in expat attribute array @a atts,
 * else return @c NULL.  (There could never be a @c NULL attribute value in
 * the XML, although the empty string is possible.)
 * 
 * @a atts is an array of c-strings: even-numbered indexes are names,
 * odd-numbers hold values.  If all is right, it should end on an
 * even-numbered index pointing to @c NULL.
 */
const char *svn_xml_get_attr_value (const char *name, const char **atts);



/* Converting between Expat attribute lists and APR hash tables. */


/** Create an attribute hash from @c va_list @a ap. 
 *
 * Create an attribute hash from @c va_list @a ap. 
 * The contents of @a ap are alternating <tt>char *</tt> keys and 
 * <tt>char *</tt> vals, terminated by a final @c NULL falling on an 
 * odd index (zero-based).
 */
apr_hash_t *svn_xml_ap_to_hash (va_list ap, apr_pool_t *pool);

/** Create a hash that corresponds to Expat xml attribute list @a atts.
 *
 * Create a hash that corresponds to Expat xml attribute list @a atts.
 * The hash's keys and values are <tt>char *</tt>'s.
 *
 * @a atts may be null, in which case you just get an empty hash back
 * (this makes life more convenient for some callers).
 */
apr_hash_t *svn_xml_make_att_hash (const char **atts, apr_pool_t *pool);


/** Like @c svn_xml_make_att_hash(), but takes a hash and preserves any
 * key/value pairs already in it.
 */
void svn_xml_hash_atts_preserving (const char **atts,
                                   apr_hash_t *ht,
                                   apr_pool_t *pool);

/** Like @c svn_xml_make_att_hash(), but takes a hash and overwrites
 * key/value pairs already in it that also appear in @a atts.
 */
void svn_xml_hash_atts_overlaying (const char **atts,
                                   apr_hash_t *ht,
                                   apr_pool_t *pool);



/* Printing XML */

/** Create an XML header and return it in @a *str.
 *
 * Fully-formed XML documents should start out with a header,
 * something like 
 *         \<?xml version="1.0" encoding="utf-8"?\>
 * 
 * This function returns such a header.  @a *str must either be @c NULL, in
 * which case a new string is created, or it must point to an existing
 * string to be appended to.
 */
void svn_xml_make_header (svn_stringbuf_t **str, apr_pool_t *pool);


/** Store a new xml tag @a tagname in @a *str.
 *
 * Store a new xml tag @a tagname in @a *str.
 *
 * If @a str is @c NULL, allocate @a *str in @a pool; else append the new 
 * tag to @a *str, allocating in @a str's pool
 *
 * Take the tag's attributes from varargs, a null-terminated list of
 * alternating <tt>char *</tt> key and <tt>char *</tt> val.  Do xml-escaping 
 * on each val.
 *
 * @a style is one of the enumerated styles in @c svn_xml_open_tag_style.
 */
void svn_xml_make_open_tag (svn_stringbuf_t **str,
			    apr_pool_t *pool,
			    enum svn_xml_open_tag_style style,
			    const char *tagname,
			    ...);


/** Like @c svn_xml_make_open_tag, but takes a @c va_list instead of being
 * variadic.
 */
void svn_xml_make_open_tag_v (svn_stringbuf_t **str,
			      apr_pool_t *pool,
			      enum svn_xml_open_tag_style style,
			      const char *tagname,
			      va_list ap);


/** Like @c svn_xml_make_tag, but takes a hash table of attributes 
 * (<tt>char *</tt> keys mapping to <tt>char *</tt> values).
 *
 * Like @c svn_xml_make_tag, but takes a hash table of attributes 
 * (<tt>char *</tt> keys mapping to <tt>char *</tt> values).
 *
 * You might ask, why not just provide @c svn_xml_make_tag_atts()?
 *
 * The reason is that a hash table is the most natural interface to an
 * attribute list; the fact that Expat uses <tt>char **</tt> atts instead is
 * certainly a defensible implementation decision, but since we'd have
 * to have special code to support such lists throughout Subversion
 * anyway, we might as well write that code for the natural interface
 * (hashes) and then convert in the few cases where conversion is
 * needed.  Someday it might even be nice to change expat-lite to work
 * with apr hashes.
 *
 * See conversion functions @c svn_xml_make_att_hash() and
 * @c svn_xml_make_att_hash_overlaying().  Callers should use those to
 * convert Expat attr lists into hashes when necessary.
 */
void svn_xml_make_open_tag_hash (svn_stringbuf_t **str,
				 apr_pool_t *pool,
				 enum svn_xml_open_tag_style style,
				 const char *tagname,
				 apr_hash_t *attributes);


/** Makes a close tag. */
void svn_xml_make_close_tag (svn_stringbuf_t **str,
			     apr_pool_t *pool,
			     const char *tagname);



#ifdef __cplusplus
}
#endif /* __cplusplus */

#endif /* SVN_XML_H */
>>>>>>> 2b3bfb48
<|MERGE_RESOLUTION|>--- conflicted
+++ resolved
@@ -1,4 +1,3 @@
-<<<<<<< HEAD
 /**
  * @copyright
  * ====================================================================
@@ -327,335 +326,4 @@
 }
 #endif /* __cplusplus */
 
-#endif /* SVN_XML_H */
-=======
-/**
- * @copyright
- * ====================================================================
- * Copyright (c) 2000-2003 CollabNet.  All rights reserved.
- *
- * This software is licensed as described in the file COPYING, which
- * you should have received as part of this distribution.  The terms
- * are also available at http://subversion.tigris.org/license-1.html.
- * If newer versions of this license are posted there, you may use a
- * newer version instead, at your option.
- *
- * This software consists of voluntary contributions made by many
- * individuals.  For exact contribution history, see the revision
- * history and logs, available at http://subversion.tigris.org/.
- * ====================================================================
- * @endcopyright
- *
- * @file svn_xml.h
- * @brief xml code shared by various Subversion libraries.
- */
-
-
--
-#ifndef SVN_XML_H
-#define SVN_XML_H
-
-#include <apr.h>
-#include <apr_pools.h>
-#include <apr_hash.h>
-
-#ifdef SVN_HAVE_OLD_EXPAT
-#include "xmlparse.h"
-#else
-#include "expat.h"
-#endif
-
-#include "svn_error.h"
-#include "svn_delta.h"
-#include "svn_string.h"
-
-#ifdef __cplusplus
-extern "C" {
-#endif /* __cplusplus */
-
-/** The namespace all Subversion XML uses. */
-#define SVN_XML_NAMESPACE "svn:"
-
-/** Used as style argument to @c svn_xml_make_open_tag() and friends. */
-enum svn_xml_open_tag_style {
-  /** <tag ...> */
-  svn_xml_normal = 1,
-
-  /** <tag ...>, no cosmetic newline */
-  svn_xml_protect_pcdata,
-
-  /** <tag .../>  */
-  svn_xml_self_closing
-};
-
-
-/** Create or append in @a *outstr an xml-escaped version of @a string.
- *
- * Create or append in @a *outstr an xml-escaped version of @a string,
- * suitable for output as character data or as an attribute value.
- * If @a *outstr is @c NULL, store a new stringbuf, else append to the
- * existing stringbuf there.
- */
-void svn_xml_escape_stringbuf (svn_stringbuf_t **outstr,
-                               const svn_stringbuf_t *string,
-                               apr_pool_t *pool);
-
-/** Same as @c svn_xml_escape_stringbuf, but @a string is an @c svn_string_t.
- */
-void svn_xml_escape_string (svn_stringbuf_t **outstr,
-                            const svn_string_t *string,
-                            apr_pool_t *pool);
-
-/** Same as @c svn_xml_escape_stringbuf, but @a string is a null-terminated
- * C string.
- */
-void svn_xml_escape_cstring (svn_stringbuf_t **outstr,
-                             const char *string,
-                             apr_pool_t *pool);
-
-
-/** Create or append in @a *outstr the unescaped version of the
- * xml-escaped string @a string.
- *
- * Create or append in @a *outstr the unescaped version of the
- * xml-escaped string @a string.  If @a *outstr is @c NULL, store 
- * a new stringbuf, else append to the existing stringbuf there.
- *
- * NOTE:  This function recognizes only the following XML escapes:
- *
- *    - \&amp;    - \&
- *    - \&apos;   - '
- *    - \&gt;     - \>
- *    - \&lt;     - \<
- *    - \&quot;   - "
- */
-void svn_xml_unescape_stringbuf (svn_stringbuf_t **outstr,
-                                 const svn_stringbuf_t *string,
-                                 apr_pool_t *pool);
-
-/** Same as @c svn_xml_unescape_stringbuf', but @a string is an 
- * @c svn_string_t.
- */
-void svn_xml_unescape_string (svn_stringbuf_t **outstr,
-                              const svn_string_t *string,
-                              apr_pool_t *pool);
-
-/** Same as @c svn_xml_unescape_stringbuf, but @a string is a
- * null-terminated C string.
- */
-void svn_xml_unescape_cstring (svn_stringbuf_t **outstr,
-                               const char *string,
-                               apr_pool_t *pool);
-
-
-
-/*---------------------------------------------------------------*/
--
-/* Generalized Subversion XML Parsing */
-
-/** A generalized Subversion XML parser object */
-typedef struct svn_xml_parser_t
-{
-  /** the expat parser */
-  XML_Parser parser;
-
-  /** if non-@c NULL, an error happened while parsing */
-  svn_error_t *error;
-
-  /** where this object is allocated, so we can free it easily */
-  apr_pool_t *pool;
-
-} svn_xml_parser_t;
-
-
-/** Create a general Subversion XML parser */
-svn_xml_parser_t *svn_xml_make_parser (void *userData,
-                                       XML_StartElementHandler  start_handler,
-                                       XML_EndElementHandler    end_handler,
-                                       XML_CharacterDataHandler data_handler,
-                                       apr_pool_t *pool);
-
-
-/** Free a general Subversion XML parser */
-void svn_xml_free_parser (svn_xml_parser_t *svn_parser);
-
-
-/** Push @a len bytes of xml data in @a buf at @a svn_parser.  
- *
- * Push @a len bytes of xml data in @a buf at @a svn_parser.  
- *
- * If this is the final push, @a is_final must be set.  
- *
- * An error will be returned if there was a syntax problem in the XML,
- * or if any of the callbacks set an error using
- * @c svn_xml_signal_bailout().  
- *
- * If an error is returned, the @c svn_xml_parser_t will have been freed
- * automatically, so the caller should not call @c svn_xml_free_parser().
- */ 
-svn_error_t *svn_xml_parse (svn_xml_parser_t *parser,
-                            const char *buf,
-                            apr_size_t len,
-                            svn_boolean_t is_final);
-
-
-
-/** The way to officially bail out of xml parsing.
- *
- * The way to officially bail out of xml parsing:
- * Store @a error in @a svn_parser and set all expat callbacks to @c NULL.
- */
-void svn_xml_signal_bailout (svn_error_t *error,
-                             svn_xml_parser_t *svn_parser);
-
-
-
-
--
-/*** Helpers for dealing with the data Expat gives us. ***/
-
-/** Return the value associated with @a name in expat attribute array @a atts,
- * else return @c NULL.
- *
- * Return the value associated with @a name in expat attribute array @a atts,
- * else return @c NULL.  (There could never be a @c NULL attribute value in
- * the XML, although the empty string is possible.)
- * 
- * @a atts is an array of c-strings: even-numbered indexes are names,
- * odd-numbers hold values.  If all is right, it should end on an
- * even-numbered index pointing to @c NULL.
- */
-const char *svn_xml_get_attr_value (const char *name, const char **atts);
-
-
--
-/* Converting between Expat attribute lists and APR hash tables. */
-
-
-/** Create an attribute hash from @c va_list @a ap. 
- *
- * Create an attribute hash from @c va_list @a ap. 
- * The contents of @a ap are alternating <tt>char *</tt> keys and 
- * <tt>char *</tt> vals, terminated by a final @c NULL falling on an 
- * odd index (zero-based).
- */
-apr_hash_t *svn_xml_ap_to_hash (va_list ap, apr_pool_t *pool);
-
-/** Create a hash that corresponds to Expat xml attribute list @a atts.
- *
- * Create a hash that corresponds to Expat xml attribute list @a atts.
- * The hash's keys and values are <tt>char *</tt>'s.
- *
- * @a atts may be null, in which case you just get an empty hash back
- * (this makes life more convenient for some callers).
- */
-apr_hash_t *svn_xml_make_att_hash (const char **atts, apr_pool_t *pool);
-
-
-/** Like @c svn_xml_make_att_hash(), but takes a hash and preserves any
- * key/value pairs already in it.
- */
-void svn_xml_hash_atts_preserving (const char **atts,
-                                   apr_hash_t *ht,
-                                   apr_pool_t *pool);
-
-/** Like @c svn_xml_make_att_hash(), but takes a hash and overwrites
- * key/value pairs already in it that also appear in @a atts.
- */
-void svn_xml_hash_atts_overlaying (const char **atts,
-                                   apr_hash_t *ht,
-                                   apr_pool_t *pool);
-
-
--
-/* Printing XML */
-
-/** Create an XML header and return it in @a *str.
- *
- * Fully-formed XML documents should start out with a header,
- * something like 
- *         \<?xml version="1.0" encoding="utf-8"?\>
- * 
- * This function returns such a header.  @a *str must either be @c NULL, in
- * which case a new string is created, or it must point to an existing
- * string to be appended to.
- */
-void svn_xml_make_header (svn_stringbuf_t **str, apr_pool_t *pool);
-
-
-/** Store a new xml tag @a tagname in @a *str.
- *
- * Store a new xml tag @a tagname in @a *str.
- *
- * If @a str is @c NULL, allocate @a *str in @a pool; else append the new 
- * tag to @a *str, allocating in @a str's pool
- *
- * Take the tag's attributes from varargs, a null-terminated list of
- * alternating <tt>char *</tt> key and <tt>char *</tt> val.  Do xml-escaping 
- * on each val.
- *
- * @a style is one of the enumerated styles in @c svn_xml_open_tag_style.
- */
-void svn_xml_make_open_tag (svn_stringbuf_t **str,
-			    apr_pool_t *pool,
-			    enum svn_xml_open_tag_style style,
-			    const char *tagname,
-			    ...);
-
-
-/** Like @c svn_xml_make_open_tag, but takes a @c va_list instead of being
- * variadic.
- */
-void svn_xml_make_open_tag_v (svn_stringbuf_t **str,
-			      apr_pool_t *pool,
-			      enum svn_xml_open_tag_style style,
-			      const char *tagname,
-			      va_list ap);
-
-
-/** Like @c svn_xml_make_tag, but takes a hash table of attributes 
- * (<tt>char *</tt> keys mapping to <tt>char *</tt> values).
- *
- * Like @c svn_xml_make_tag, but takes a hash table of attributes 
- * (<tt>char *</tt> keys mapping to <tt>char *</tt> values).
- *
- * You might ask, why not just provide @c svn_xml_make_tag_atts()?
- *
- * The reason is that a hash table is the most natural interface to an
- * attribute list; the fact that Expat uses <tt>char **</tt> atts instead is
- * certainly a defensible implementation decision, but since we'd have
- * to have special code to support such lists throughout Subversion
- * anyway, we might as well write that code for the natural interface
- * (hashes) and then convert in the few cases where conversion is
- * needed.  Someday it might even be nice to change expat-lite to work
- * with apr hashes.
- *
- * See conversion functions @c svn_xml_make_att_hash() and
- * @c svn_xml_make_att_hash_overlaying().  Callers should use those to
- * convert Expat attr lists into hashes when necessary.
- */
-void svn_xml_make_open_tag_hash (svn_stringbuf_t **str,
-				 apr_pool_t *pool,
-				 enum svn_xml_open_tag_style style,
-				 const char *tagname,
-				 apr_hash_t *attributes);
-
-
-/** Makes a close tag. */
-void svn_xml_make_close_tag (svn_stringbuf_t **str,
-			     apr_pool_t *pool,
-			     const char *tagname);
-
-
-
-#ifdef __cplusplus
-}
-#endif /* __cplusplus */
-
-#endif /* SVN_XML_H */
->>>>>>> 2b3bfb48
+#endif /* SVN_XML_H */