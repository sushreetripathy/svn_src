--- conflicted
+++ resolved
@@ -467,11 +467,7 @@
           if (depth == svn_depth_immediates)
             depth_below_here = svn_depth_empty;
 
-<<<<<<< HEAD
-          SVN_ERR(add_dir_recursive(fullpath, dir_access, depth_below_here,
-=======
           SVN_ERR(add_dir_recursive(abspath, depth_below_here,
->>>>>>> 6215c21a
                                     force, no_ignore, ctx, subpool));
         }
       else if (this_entry.filetype != APR_UNKFILE
@@ -628,22 +624,7 @@
                                       TRUE, 0, ctx->cancel_func,
                                       ctx->cancel_baton, pool));
 
-<<<<<<< HEAD
-svn_error_t *
-svn_client_add3(const char *path,
-                svn_boolean_t recursive,
-                svn_boolean_t force,
-                svn_boolean_t no_ignore,
-                svn_client_ctx_t *ctx,
-                apr_pool_t *pool)
-{
-  return svn_client_add4(path, SVN_DEPTH_INFINITY_OR_FILES(recursive),
-                         force, no_ignore, FALSE, ctx,
-                         pool);
-}
-=======
   SVN_ERR(svn_dirent_get_absolute(&local_abspath, path, pool));
->>>>>>> 6215c21a
 
   err = add(local_abspath, depth, force, no_ignore, ctx, pool);
 
