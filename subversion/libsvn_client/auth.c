<<<<<<< HEAD
/*
 * auth.c:  routines that drive "authenticator" objects received from RA.
 *
 * ====================================================================
 * Copyright (c) 2000-2003 CollabNet.  All rights reserved.
 *
 * This software is licensed as described in the file COPYING, which
 * you should have received as part of this distribution.  The terms
 * are also available at http://subversion.tigris.org/license-1.html.
 * If newer versions of this license are posted there, you may use a
 * newer version instead, at your option.
 *
 * This software consists of voluntary contributions made by many
 * individuals.  For exact contribution history, see the revision
 * history and logs, available at http://subversion.tigris.org/.
 * ====================================================================
 */

/* ==================================================================== */



/*** Includes. ***/

#define APR_WANT_STRFUNC
#include <apr_want.h>
#include <apr_strings.h>
#include <apr_pools.h>
#include "svn_client.h"
#include "svn_ra.h"
#include "svn_wc.h"
#include "svn_error.h"
#include "svn_io.h"
#include "svn_path.h"
#include "svn_utf.h"
#include "svn_config.h"
#include "client.h"


/*-----------------------------------------------------------------------*/


svn_error_t *
svn_client__dir_if_wc (const char **dir_p,
                       const char *dir,
                       apr_pool_t *pool)
{
  int wc_format;
  
  SVN_ERR (svn_wc_check_wc (dir, &wc_format, pool));
  
  if (wc_format == 0)
    *dir_p = NULL;
  else
    *dir_p = dir;

  return SVN_NO_ERROR;
}


svn_error_t *
svn_client__default_auth_dir (const char **auth_dir_p,
                              const char *path,
                              apr_pool_t *pool)
{
  svn_node_kind_t kind;

  SVN_ERR (svn_io_check_path (path, &kind, pool));
  if (kind == svn_node_dir)
    {
      SVN_ERR (svn_client__dir_if_wc (auth_dir_p, path, pool));

      /* Handle unversioned dir in a versioned parent. */
      if (! *auth_dir_p)
        goto try_parent;
    }
  else if ((kind == svn_node_file) || (kind == svn_node_none))
    {
    try_parent:
      svn_path_split (path, auth_dir_p, NULL, pool);
      SVN_ERR (svn_client__dir_if_wc (auth_dir_p, *auth_dir_p, pool));
    }
  else
    {
      return svn_error_createf
        (SVN_ERR_NODE_UNKNOWN_KIND, NULL,
         "unknown node kind for `%s'", path);
    }
  
  return SVN_NO_ERROR;
}



/** Callback routines that RA libraries use to pull or store auth info. **/


/* Set *USERNAME to the username to use for authentication.  
 * BATON is of type `svn_client__callback_baton_t'.
 *
 * If FORCE_PROMPT is true, then prompt the user unless
 * BATON->auth_baton->prompt_callback is null.  Otherwise, try to
 * obtain the information from the working copy, otherwise prompt (but
 * again, don't prompt if BATON->auth_baton->prompt_callback is null.)
 *
 * Allocate *USERNAME in POOL.
 */
static svn_error_t *
get_username (char **username,
              void *baton,
              svn_boolean_t force_prompt,
              apr_pool_t *pool)
{
  svn_stringbuf_t *uname;
  svn_client__callback_baton_t *cb = baton;
  svn_client_auth_baton_t *ab = cb->auth_baton;

  if (force_prompt && ab->prompt_callback)
    {
      char *prompt = apr_psprintf (pool, "username: ");
      SVN_ERR (ab->prompt_callback (username, prompt,
                                    FALSE, /* screen echo ok */
                                    ab->prompt_baton, pool));
      
      ab->got_new_auth_info = TRUE;

      /* Store a copy of the username in the auth_baton too. */
      ab->username = apr_pstrdup (pool, *username);

      return SVN_NO_ERROR;
    }
  else if (ab->username)
    {
      /* The auth_baton already has the value, probably from argv[]. */
      *username = apr_pstrdup (pool, ab->username);
      ab->got_new_auth_info = TRUE;
    }

  /* Else, try to get it from file cached in working copy. */
  else  
    {
      /* If there is a base_dir, and we don't have any problems
         getting the cached username from it, that's the result we'll
         go with.  */
      if ((cb->base_dir)
          && (! svn_wc_get_auth_file (cb->base_dir, 
                                      SVN_CLIENT_AUTH_USERNAME,
                                      &uname, pool)))
        *username = uname->data;

      else
        {
          /* No file cache?  Then just use the process owner. */
          char *un;
          apr_uid_t uid;
          apr_gid_t gid;
          apr_status_t status;
          
          status = apr_current_userid (&uid, &gid, pool);
          if (status)
            return 
              svn_error_create(status, NULL,
                               "Error getting UID of process.");
          
          status = apr_get_username (&un, uid, pool);
          if (status)
            return svn_error_create(status, NULL,
                                    "Error in UID->username.");

          /* ### Be nice to avoid this cast... */
          SVN_ERR (svn_utf_cstring_to_utf8 ((const char **)username,
                                            un, NULL, pool));
        }

      /* Store a copy of the username in the auth_baton too. */
      ab->username = apr_pstrdup (pool, *username);
    }

  return SVN_NO_ERROR;
}


/* Set *PASSWORD to the authentication password for USERNAME.
 * BATON is of type `svn_client__callback_baton_t'.
 *
 * If FORCE_PROMPT is true, then prompt the user unless
 * BATON->auth_baton->prompt_callback is null.  Otherwise, try to
 * obtain the information from the working copy, otherwise prompt (but
 * again, don't prompt if BATON->auth_baton->prompt_callback is null.)
 *
 * Allocate *PASSWORD in POOL.
 */
static svn_error_t *
get_password (char **password,
              char *username,
              void *baton,
              svn_boolean_t force_prompt,
              apr_pool_t *pool)
{
  svn_stringbuf_t *pword;
  char *prompt;
  svn_client__callback_baton_t *cb = baton;
  svn_client_auth_baton_t *ab = cb->auth_baton;

  if (strlen(username) > 0)
    prompt = apr_psprintf (pool, "%s's password: ", username);
  else
    prompt = apr_psprintf (pool, "password: ");
  
  if (force_prompt && ab->prompt_callback)
    {
      SVN_ERR (ab->prompt_callback (password, prompt,
                                    TRUE, /* don't echo to the screen */
                                    ab->prompt_baton, pool));
      
      ab->got_new_auth_info = TRUE;

      /* Store a copy of the password in the auth_baton too. */
      ab->password = apr_pstrdup (pool, *password);

      return SVN_NO_ERROR;
    }
  else if (ab->password)
    {
      /* The auth_baton already has the value, probably from argv[]. */
      *password = apr_pstrdup (pool, ab->password);
      ab->got_new_auth_info = TRUE;
    }

  /* Else, try to get it from file cached in working copy. */
  else  
    {
      /* If there is a base_dir, and we don't have any problems
         getting the cached password from it, that's the result we'll
         go with.  */
      if ((cb->base_dir)
          && (! svn_wc_get_auth_file (cb->base_dir, 
                                      SVN_CLIENT_AUTH_PASSWORD,
                                      &pword, pool)))
        *password = pword->data;
      
      else if (ab->prompt_callback)
        {
          /* No file cache?  Then prompt the user. */
          SVN_ERR (ab->prompt_callback (password, prompt,
                                        TRUE, /* don't echo to the screen */
                                        ab->prompt_baton, pool));

          ab->got_new_auth_info = TRUE;
        }
      else
        *password = apr_pstrdup (pool, "");
      
      /* Store a copy of the password in the auth_baton too. */
      ab->password = *password;
    }
  
  return SVN_NO_ERROR;
}



/* This matches the get_user_and_pass() prototype in
   `svn_ra_simple_password_authenticator_t'. */
static svn_error_t *
get_user_and_pass (char **username,
                   char **password,
                   void *baton,
                   svn_boolean_t force_prompt,
                   apr_pool_t *pool)
{
  SVN_ERR (get_username (username, baton, force_prompt, pool));
  SVN_ERR (get_password (password, *username, baton, force_prompt, pool));

  return SVN_NO_ERROR;
}



static svn_error_t *
store_auth_info (const char *filename,
                 const char *data,
                 svn_client__callback_baton_t *cb)
{
  svn_wc_adm_access_t *adm_access;
  svn_error_t *err;
  int wc_format;

  /* Repository queries (at the moment HEAD to number, but in future date
     to number and maybe others) prior to a checkout will attempt to store
     auth info before the working copy exists.  */
  err = svn_wc_check_wc (cb->base_dir, &wc_format, cb->pool);
  if (err || ! wc_format)
    {
      if (err && err->apr_err == APR_ENOENT)
        {
          svn_error_clear (err);
          err = SVN_NO_ERROR;
        }
      return err;
    }

  /* ### Fragile!  For a checkout we have no access baton before the checkout
     starts, so base_access is NULL.  However checkout closes its batons
     before storing auth info so we can open a new baton here.  We don't
     need a write-lock because storing auth data doesn't use log files. */

  if (! cb->base_access)
    SVN_ERR (svn_wc_adm_open (&adm_access, NULL, cb->base_dir, FALSE, TRUE,
                              cb->pool));
  else
    adm_access = cb->base_access;

  /* Do a recursive store. */
  SVN_ERR (svn_wc_set_auth_file (adm_access, TRUE, filename, 
                                 svn_stringbuf_create (data, cb->pool),
                                 cb->pool));

  if (! cb->base_access)
    SVN_ERR (svn_wc_adm_close (adm_access));

  return SVN_NO_ERROR;
}


static svn_error_t *
maybe_store_username (const char *username, void *baton)
{
  svn_client__callback_baton_t *cb = baton;
  
  if (cb->auth_baton->store_auth_info)
    return store_auth_info (SVN_CLIENT_AUTH_USERNAME, username, cb);
  else
    return SVN_NO_ERROR;
}


static svn_error_t *
maybe_store_password (const char *password, void *baton)
{
  svn_client__callback_baton_t *cb = baton;
      
  if (cb->auth_baton->store_auth_info)
    {
      /* There's a separate config option for preventing passwords
         from being stored, so check it. */
      struct svn_config_t *cfg;
      const char *val;

      SVN_ERR (svn_config_read_config (&cfg, cb->pool));
      svn_config_get (cfg, &val, "auth", "store-password", "yes");
      
      /* ### Oh, are we really case-sensitive? */
      if (strcmp (val, "yes") == 0)
        return store_auth_info (SVN_CLIENT_AUTH_PASSWORD, password, cb);
    }

  return SVN_NO_ERROR;
}


/* This matches the store_user_and_pass() prototype in
   `svn_ra_simple_password_authenticator_t'. */
static svn_error_t *
store_user_and_pass (void *baton)
{
  svn_client__callback_baton_t *cb = baton;
  
  if (cb->auth_baton->username)
    SVN_ERR (maybe_store_username (cb->auth_baton->username, cb));

  if (cb->auth_baton->password)
    SVN_ERR (maybe_store_password (cb->auth_baton->password, cb));
  
  return SVN_NO_ERROR;
}


svn_error_t * svn_client__get_authenticator (void **authenticator,
                                             void **auth_baton,
                                             enum svn_ra_auth_method method,
                                             void *callback_baton,
                                             apr_pool_t *pool)
{
  svn_client__callback_baton_t *cb = callback_baton;

  /* At the moment, the callback_baton *is* the baton needed by the
     authenticator objects.  This may change. */
  *auth_baton = callback_baton;

  /* Return a specific authenticator vtable. */
  switch (method)
    {
    case svn_ra_auth_username:
      {
        svn_ra_username_authenticator_t *ua = apr_pcalloc (pool, sizeof(*ua));

        ua->get_username = get_username;
        if (cb->do_store)
          ua->store_username = maybe_store_username;
        else
          ua->store_username = NULL;

        *authenticator = ua;
        break;
      }

    case svn_ra_auth_simple_password:
      {
        svn_ra_simple_password_authenticator_t *ua 
          = apr_pcalloc (pool, sizeof(*ua));

        ua->get_user_and_pass = get_user_and_pass;
        if (cb->do_store)
          ua->store_user_and_pass = store_user_and_pass;
        else
          ua->store_user_and_pass = NULL;

        *authenticator = ua;
        break;
      }

    default:
      {
        return svn_error_create (SVN_ERR_RA_UNKNOWN_AUTH, NULL, "Unknown authenticator requested.");
      }
    }
  
  return SVN_NO_ERROR;
}
=======
/*
 * auth.c:  routines that drive "authenticator" objects received from RA.
 *
 * ====================================================================
 * Copyright (c) 2000-2003 CollabNet.  All rights reserved.
 *
 * This software is licensed as described in the file COPYING, which
 * you should have received as part of this distribution.  The terms
 * are also available at http://subversion.tigris.org/license-1.html.
 * If newer versions of this license are posted there, you may use a
 * newer version instead, at your option.
 *
 * This software consists of voluntary contributions made by many
 * individuals.  For exact contribution history, see the revision
 * history and logs, available at http://subversion.tigris.org/.
 * ====================================================================
 */

/* ==================================================================== */



/*** Includes. ***/

#define APR_WANT_STRFUNC
#include <apr_want.h>
#include <apr_strings.h>
#include <apr_pools.h>
#include "svn_client.h"
#include "svn_ra.h"
#include "svn_wc.h"
#include "svn_error.h"
#include "svn_io.h"
#include "svn_path.h"
#include "svn_utf.h"
#include "svn_config.h"
#include "client.h"


/*-----------------------------------------------------------------------*/


svn_error_t *
svn_client__dir_if_wc (const char **dir_p,
                       const char *dir,
                       apr_pool_t *pool)
{
  int wc_format;
  
  SVN_ERR (svn_wc_check_wc (dir, &wc_format, pool));
  
  if (wc_format == 0)
    *dir_p = NULL;
  else
    *dir_p = dir;

  return SVN_NO_ERROR;
}


svn_error_t *
svn_client__default_auth_dir (const char **auth_dir_p,
                              const char *path,
                              apr_pool_t *pool)
{
  svn_node_kind_t kind;

  SVN_ERR (svn_io_check_path (path, &kind, pool));
  if (kind == svn_node_dir)
    {
      SVN_ERR (svn_client__dir_if_wc (auth_dir_p, path, pool));

      /* Handle unversioned dir in a versioned parent. */
      if (! *auth_dir_p)
        goto try_parent;
    }
  else if ((kind == svn_node_file) || (kind == svn_node_none))
    {
    try_parent:
      svn_path_split (path, auth_dir_p, NULL, pool);
      SVN_ERR (svn_client__dir_if_wc (auth_dir_p, *auth_dir_p, pool));
    }
  else
    {
      return svn_error_createf
        (SVN_ERR_NODE_UNKNOWN_KIND, NULL,
         "unknown node kind for `%s'", path);
    }
  
  return SVN_NO_ERROR;
}



/** Callback routines that RA libraries use to pull or store auth info. **/


/* Set *USERNAME to the username to use for authentication.  
 * BATON is of type `svn_client__callback_baton_t'.
 *
 * If FORCE_PROMPT is true, then prompt the user unless
 * BATON->auth_baton->prompt_callback is null.  Otherwise, try to
 * obtain the information from the working copy, otherwise prompt (but
 * again, don't prompt if BATON->auth_baton->prompt_callback is null.)
 *
 * Allocate *USERNAME in POOL.
 */
static svn_error_t *
get_username (char **username,
              void *baton,
              svn_boolean_t force_prompt,
              apr_pool_t *pool)
{
  svn_stringbuf_t *uname;
  svn_client__callback_baton_t *cb = baton;
  svn_client_auth_baton_t *ab = cb->auth_baton;

  if (force_prompt && ab->prompt_callback)
    {
      char *prompt = apr_psprintf (pool, "username: ");
      SVN_ERR (ab->prompt_callback (username, prompt,
                                    FALSE, /* screen echo ok */
                                    ab->prompt_baton, pool));
      
      ab->got_new_auth_info = TRUE;

      /* Store a copy of the username in the auth_baton too. */
      ab->username = apr_pstrdup (pool, *username);

      return SVN_NO_ERROR;
    }
  else if (ab->username)
    {
      /* The auth_baton already has the value, probably from argv[]. */
      *username = apr_pstrdup (pool, ab->username);
      ab->got_new_auth_info = TRUE;
    }

  /* Else, try to get it from file cached in working copy. */
  else  
    {
      /* If there is a base_dir, and we don't have any problems
         getting the cached username from it, that's the result we'll
         go with.  */
      if ((cb->base_dir)
          && (! svn_wc_get_auth_file (cb->base_dir, 
                                      SVN_CLIENT_AUTH_USERNAME,
                                      &uname, pool)))
        *username = uname->data;

      else
        {
          /* No file cache?  Then just use the process owner. */
          char *un;
          apr_uid_t uid;
          apr_gid_t gid;
          apr_status_t status;
          
          status = apr_current_userid (&uid, &gid, pool);
          if (status)
            return 
              svn_error_create(status, NULL,
                               "Error getting UID of process.");
          
          status = apr_get_username (&un, uid, pool);
          if (status)
            return svn_error_create(status, NULL,
                                    "Error in UID->username.");

          /* ### Be nice to avoid this cast... */
          SVN_ERR (svn_utf_cstring_to_utf8 ((const char **)username,
                                            un, NULL, pool));
        }

      /* Store a copy of the username in the auth_baton too. */
      ab->username = apr_pstrdup (pool, *username);
    }

  return SVN_NO_ERROR;
}


/* Set *PASSWORD to the authentication password for USERNAME.
 * BATON is of type `svn_client__callback_baton_t'.
 *
 * If FORCE_PROMPT is true, then prompt the user unless
 * BATON->auth_baton->prompt_callback is null.  Otherwise, try to
 * obtain the information from the working copy, otherwise prompt (but
 * again, don't prompt if BATON->auth_baton->prompt_callback is null.)
 *
 * Allocate *PASSWORD in POOL.
 */
static svn_error_t *
get_password (char **password,
              char *username,
              void *baton,
              svn_boolean_t force_prompt,
              apr_pool_t *pool)
{
  svn_stringbuf_t *pword;
  char *prompt;
  svn_client__callback_baton_t *cb = baton;
  svn_client_auth_baton_t *ab = cb->auth_baton;

  if (strlen(username) > 0)
    prompt = apr_psprintf (pool, "%s's password: ", username);
  else
    prompt = apr_psprintf (pool, "password: ");
  
  if (force_prompt && ab->prompt_callback)
    {
      SVN_ERR (ab->prompt_callback (password, prompt,
                                    TRUE, /* don't echo to the screen */
                                    ab->prompt_baton, pool));
      
      ab->got_new_auth_info = TRUE;

      /* Store a copy of the password in the auth_baton too. */
      ab->password = apr_pstrdup (pool, *password);

      return SVN_NO_ERROR;
    }
  else if (ab->password)
    {
      /* The auth_baton already has the value, probably from argv[]. */
      *password = apr_pstrdup (pool, ab->password);
      ab->got_new_auth_info = TRUE;
    }

  /* Else, try to get it from file cached in working copy. */
  else  
    {
      /* If there is a base_dir, and we don't have any problems
         getting the cached password from it, that's the result we'll
         go with.  */
      if ((cb->base_dir)
          && (! svn_wc_get_auth_file (cb->base_dir, 
                                      SVN_CLIENT_AUTH_PASSWORD,
                                      &pword, pool)))
        *password = pword->data;
      
      else if (ab->prompt_callback)
        {
          /* No file cache?  Then prompt the user. */
          SVN_ERR (ab->prompt_callback (password, prompt,
                                        TRUE, /* don't echo to the screen */
                                        ab->prompt_baton, pool));

          ab->got_new_auth_info = TRUE;
        }
      else
        *password = apr_pstrdup (pool, "");
      
      /* Store a copy of the password in the auth_baton too. */
      ab->password = *password;
    }
  
  return SVN_NO_ERROR;
}



/* This matches the get_user_and_pass() prototype in
   `svn_ra_simple_password_authenticator_t'. */
static svn_error_t *
get_user_and_pass (char **username,
                   char **password,
                   void *baton,
                   svn_boolean_t force_prompt,
                   apr_pool_t *pool)
{
  SVN_ERR (get_username (username, baton, force_prompt, pool));
  SVN_ERR (get_password (password, *username, baton, force_prompt, pool));

  return SVN_NO_ERROR;
}



static svn_error_t *
store_auth_info (const char *filename,
                 const char *data,
                 svn_client__callback_baton_t *cb)
{
  svn_wc_adm_access_t *adm_access;
  svn_error_t *err;
  int wc_format;

  /* Repository queries (at the moment HEAD to number, but in future date
     to number and maybe others) prior to a checkout will attempt to store
     auth info before the working copy exists.  */
  err = svn_wc_check_wc (cb->base_dir, &wc_format, cb->pool);
  if (err || ! wc_format)
    {
      if (err && err->apr_err == APR_ENOENT)
        {
          svn_error_clear (err);
          err = SVN_NO_ERROR;
        }
      return err;
    }

  /* ### Fragile!  For a checkout we have no access baton before the checkout
     starts, so base_access is NULL.  However checkout closes its batons
     before storing auth info so we can open a new baton here.  We don't
     need a write-lock because storing auth data doesn't use log files. */

  if (! cb->base_access)
    SVN_ERR (svn_wc_adm_open (&adm_access, NULL, cb->base_dir, FALSE, TRUE,
                              cb->pool));
  else
    adm_access = cb->base_access;

  /* Do a recursive store. */
  SVN_ERR (svn_wc_set_auth_file (adm_access, TRUE, filename, 
                                 svn_stringbuf_create (data, cb->pool),
                                 cb->pool));

  if (! cb->base_access)
    SVN_ERR (svn_wc_adm_close (adm_access));

  return SVN_NO_ERROR;
}


static svn_error_t *
maybe_store_username (const char *username, void *baton)
{
  svn_client__callback_baton_t *cb = baton;
  
  if (cb->auth_baton->store_auth_info)
    return store_auth_info (SVN_CLIENT_AUTH_USERNAME, username, cb);
  else
    return SVN_NO_ERROR;
}


static svn_error_t *
maybe_store_password (const char *password, void *baton)
{
  svn_client__callback_baton_t *cb = baton;
      
  if (cb->auth_baton->store_auth_info)
    {
      /* There's a separate config option for preventing passwords
         from being stored, so check it. */
      struct svn_config_t *cfg;
      const char *val;

      SVN_ERR (svn_config_read_config (&cfg, cb->pool));
      svn_config_get (cfg, &val, "auth", "store-password", "yes");
      
      /* ### Oh, are we really case-sensitive? */
      if (strcmp (val, "yes") == 0)
        return store_auth_info (SVN_CLIENT_AUTH_PASSWORD, password, cb);
    }

  return SVN_NO_ERROR;
}


/* This matches the store_user_and_pass() prototype in
   `svn_ra_simple_password_authenticator_t'. */
static svn_error_t *
store_user_and_pass (void *baton)
{
  svn_client__callback_baton_t *cb = baton;
  
  if (cb->auth_baton->username)
    SVN_ERR (maybe_store_username (cb->auth_baton->username, cb));

  if (cb->auth_baton->password)
    SVN_ERR (maybe_store_password (cb->auth_baton->password, cb));
  
  return SVN_NO_ERROR;
}


svn_error_t * svn_client__get_authenticator (void **authenticator,
                                             void **auth_baton,
                                             enum svn_ra_auth_method method,
                                             void *callback_baton,
                                             apr_pool_t *pool)
{
  svn_client__callback_baton_t *cb = callback_baton;

  /* At the moment, the callback_baton *is* the baton needed by the
     authenticator objects.  This may change. */
  *auth_baton = callback_baton;

  /* Return a specific authenticator vtable. */
  switch (method)
    {
    case svn_ra_auth_username:
      {
        svn_ra_username_authenticator_t *ua = apr_pcalloc (pool, sizeof(*ua));

        ua->get_username = get_username;
        if (cb->do_store)
          ua->store_username = maybe_store_username;
        else
          ua->store_username = NULL;

        *authenticator = ua;
        break;
      }

    case svn_ra_auth_simple_password:
      {
        svn_ra_simple_password_authenticator_t *ua 
          = apr_pcalloc (pool, sizeof(*ua));

        ua->get_user_and_pass = get_user_and_pass;
        if (cb->do_store)
          ua->store_user_and_pass = store_user_and_pass;
        else
          ua->store_user_and_pass = NULL;

        *authenticator = ua;
        break;
      }

    default:
      {
        return svn_error_create (SVN_ERR_RA_UNKNOWN_AUTH, NULL, "Unknown authenticator requested.");
      }
    }
  
  return SVN_NO_ERROR;
}
>>>>>>> 2b3bfb48
<|MERGE_RESOLUTION|>--- conflicted
+++ resolved
@@ -1,4 +1,3 @@
-<<<<<<< HEAD
 /*
  * auth.c:  routines that drive "authenticator" objects received from RA.
  *
@@ -431,439 +430,4 @@
     }
   
   return SVN_NO_ERROR;
-}
-=======
-/*
- * auth.c:  routines that drive "authenticator" objects received from RA.
- *
- * ====================================================================
- * Copyright (c) 2000-2003 CollabNet.  All rights reserved.
- *
- * This software is licensed as described in the file COPYING, which
- * you should have received as part of this distribution.  The terms
- * are also available at http://subversion.tigris.org/license-1.html.
- * If newer versions of this license are posted there, you may use a
- * newer version instead, at your option.
- *
- * This software consists of voluntary contributions made by many
- * individuals.  For exact contribution history, see the revision
- * history and logs, available at http://subversion.tigris.org/.
- * ====================================================================
- */
-
-/* ==================================================================== */
-
-
--
-/*** Includes. ***/
-
-#define APR_WANT_STRFUNC
-#include <apr_want.h>
-#include <apr_strings.h>
-#include <apr_pools.h>
-#include "svn_client.h"
-#include "svn_ra.h"
-#include "svn_wc.h"
-#include "svn_error.h"
-#include "svn_io.h"
-#include "svn_path.h"
-#include "svn_utf.h"
-#include "svn_config.h"
-#include "client.h"
-
-
-/*-----------------------------------------------------------------------*/
--
-
-svn_error_t *
-svn_client__dir_if_wc (const char **dir_p,
-                       const char *dir,
-                       apr_pool_t *pool)
-{
-  int wc_format;
-  
-  SVN_ERR (svn_wc_check_wc (dir, &wc_format, pool));
-  
-  if (wc_format == 0)
-    *dir_p = NULL;
-  else
-    *dir_p = dir;
-
-  return SVN_NO_ERROR;
-}
-
-
-svn_error_t *
-svn_client__default_auth_dir (const char **auth_dir_p,
-                              const char *path,
-                              apr_pool_t *pool)
-{
-  svn_node_kind_t kind;
-
-  SVN_ERR (svn_io_check_path (path, &kind, pool));
-  if (kind == svn_node_dir)
-    {
-      SVN_ERR (svn_client__dir_if_wc (auth_dir_p, path, pool));
-
-      /* Handle unversioned dir in a versioned parent. */
-      if (! *auth_dir_p)
-        goto try_parent;
-    }
-  else if ((kind == svn_node_file) || (kind == svn_node_none))
-    {
-    try_parent:
-      svn_path_split (path, auth_dir_p, NULL, pool);
-      SVN_ERR (svn_client__dir_if_wc (auth_dir_p, *auth_dir_p, pool));
-    }
-  else
-    {
-      return svn_error_createf
-        (SVN_ERR_NODE_UNKNOWN_KIND, NULL,
-         "unknown node kind for `%s'", path);
-    }
-  
-  return SVN_NO_ERROR;
-}
-
-
--
-/** Callback routines that RA libraries use to pull or store auth info. **/
-
-
-/* Set *USERNAME to the username to use for authentication.  
- * BATON is of type `svn_client__callback_baton_t'.
- *
- * If FORCE_PROMPT is true, then prompt the user unless
- * BATON->auth_baton->prompt_callback is null.  Otherwise, try to
- * obtain the information from the working copy, otherwise prompt (but
- * again, don't prompt if BATON->auth_baton->prompt_callback is null.)
- *
- * Allocate *USERNAME in POOL.
- */
-static svn_error_t *
-get_username (char **username,
-              void *baton,
-              svn_boolean_t force_prompt,
-              apr_pool_t *pool)
-{
-  svn_stringbuf_t *uname;
-  svn_client__callback_baton_t *cb = baton;
-  svn_client_auth_baton_t *ab = cb->auth_baton;
-
-  if (force_prompt && ab->prompt_callback)
-    {
-      char *prompt = apr_psprintf (pool, "username: ");
-      SVN_ERR (ab->prompt_callback (username, prompt,
-                                    FALSE, /* screen echo ok */
-                                    ab->prompt_baton, pool));
-      
-      ab->got_new_auth_info = TRUE;
-
-      /* Store a copy of the username in the auth_baton too. */
-      ab->username = apr_pstrdup (pool, *username);
-
-      return SVN_NO_ERROR;
-    }
-  else if (ab->username)
-    {
-      /* The auth_baton already has the value, probably from argv[]. */
-      *username = apr_pstrdup (pool, ab->username);
-      ab->got_new_auth_info = TRUE;
-    }
-
-  /* Else, try to get it from file cached in working copy. */
-  else  
-    {
-      /* If there is a base_dir, and we don't have any problems
-         getting the cached username from it, that's the result we'll
-         go with.  */
-      if ((cb->base_dir)
-          && (! svn_wc_get_auth_file (cb->base_dir, 
-                                      SVN_CLIENT_AUTH_USERNAME,
-                                      &uname, pool)))
-        *username = uname->data;
-
-      else
-        {
-          /* No file cache?  Then just use the process owner. */
-          char *un;
-          apr_uid_t uid;
-          apr_gid_t gid;
-          apr_status_t status;
-          
-          status = apr_current_userid (&uid, &gid, pool);
-          if (status)
-            return 
-              svn_error_create(status, NULL,
-                               "Error getting UID of process.");
-          
-          status = apr_get_username (&un, uid, pool);
-          if (status)
-            return svn_error_create(status, NULL,
-                                    "Error in UID->username.");
-
-          /* ### Be nice to avoid this cast... */
-          SVN_ERR (svn_utf_cstring_to_utf8 ((const char **)username,
-                                            un, NULL, pool));
-        }
-
-      /* Store a copy of the username in the auth_baton too. */
-      ab->username = apr_pstrdup (pool, *username);
-    }
-
-  return SVN_NO_ERROR;
-}
-
-
-/* Set *PASSWORD to the authentication password for USERNAME.
- * BATON is of type `svn_client__callback_baton_t'.
- *
- * If FORCE_PROMPT is true, then prompt the user unless
- * BATON->auth_baton->prompt_callback is null.  Otherwise, try to
- * obtain the information from the working copy, otherwise prompt (but
- * again, don't prompt if BATON->auth_baton->prompt_callback is null.)
- *
- * Allocate *PASSWORD in POOL.
- */
-static svn_error_t *
-get_password (char **password,
-              char *username,
-              void *baton,
-              svn_boolean_t force_prompt,
-              apr_pool_t *pool)
-{
-  svn_stringbuf_t *pword;
-  char *prompt;
-  svn_client__callback_baton_t *cb = baton;
-  svn_client_auth_baton_t *ab = cb->auth_baton;
-
-  if (strlen(username) > 0)
-    prompt = apr_psprintf (pool, "%s's password: ", username);
-  else
-    prompt = apr_psprintf (pool, "password: ");
-  
-  if (force_prompt && ab->prompt_callback)
-    {
-      SVN_ERR (ab->prompt_callback (password, prompt,
-                                    TRUE, /* don't echo to the screen */
-                                    ab->prompt_baton, pool));
-      
-      ab->got_new_auth_info = TRUE;
-
-      /* Store a copy of the password in the auth_baton too. */
-      ab->password = apr_pstrdup (pool, *password);
-
-      return SVN_NO_ERROR;
-    }
-  else if (ab->password)
-    {
-      /* The auth_baton already has the value, probably from argv[]. */
-      *password = apr_pstrdup (pool, ab->password);
-      ab->got_new_auth_info = TRUE;
-    }
-
-  /* Else, try to get it from file cached in working copy. */
-  else  
-    {
-      /* If there is a base_dir, and we don't have any problems
-         getting the cached password from it, that's the result we'll
-         go with.  */
-      if ((cb->base_dir)
-          && (! svn_wc_get_auth_file (cb->base_dir, 
-                                      SVN_CLIENT_AUTH_PASSWORD,
-                                      &pword, pool)))
-        *password = pword->data;
-      
-      else if (ab->prompt_callback)
-        {
-          /* No file cache?  Then prompt the user. */
-          SVN_ERR (ab->prompt_callback (password, prompt,
-                                        TRUE, /* don't echo to the screen */
-                                        ab->prompt_baton, pool));
-
-          ab->got_new_auth_info = TRUE;
-        }
-      else
-        *password = apr_pstrdup (pool, "");
-      
-      /* Store a copy of the password in the auth_baton too. */
-      ab->password = *password;
-    }
-  
-  return SVN_NO_ERROR;
-}
-
-
-
-/* This matches the get_user_and_pass() prototype in
-   `svn_ra_simple_password_authenticator_t'. */
-static svn_error_t *
-get_user_and_pass (char **username,
-                   char **password,
-                   void *baton,
-                   svn_boolean_t force_prompt,
-                   apr_pool_t *pool)
-{
-  SVN_ERR (get_username (username, baton, force_prompt, pool));
-  SVN_ERR (get_password (password, *username, baton, force_prompt, pool));
-
-  return SVN_NO_ERROR;
-}
-
-
-
-static svn_error_t *
-store_auth_info (const char *filename,
-                 const char *data,
-                 svn_client__callback_baton_t *cb)
-{
-  svn_wc_adm_access_t *adm_access;
-  svn_error_t *err;
-  int wc_format;
-
-  /* Repository queries (at the moment HEAD to number, but in future date
-     to number and maybe others) prior to a checkout will attempt to store
-     auth info before the working copy exists.  */
-  err = svn_wc_check_wc (cb->base_dir, &wc_format, cb->pool);
-  if (err || ! wc_format)
-    {
-      if (err && err->apr_err == APR_ENOENT)
-        {
-          svn_error_clear (err);
-          err = SVN_NO_ERROR;
-        }
-      return err;
-    }
-
-  /* ### Fragile!  For a checkout we have no access baton before the checkout
-     starts, so base_access is NULL.  However checkout closes its batons
-     before storing auth info so we can open a new baton here.  We don't
-     need a write-lock because storing auth data doesn't use log files. */
-
-  if (! cb->base_access)
-    SVN_ERR (svn_wc_adm_open (&adm_access, NULL, cb->base_dir, FALSE, TRUE,
-                              cb->pool));
-  else
-    adm_access = cb->base_access;
-
-  /* Do a recursive store. */
-  SVN_ERR (svn_wc_set_auth_file (adm_access, TRUE, filename, 
-                                 svn_stringbuf_create (data, cb->pool),
-                                 cb->pool));
-
-  if (! cb->base_access)
-    SVN_ERR (svn_wc_adm_close (adm_access));
-
-  return SVN_NO_ERROR;
-}
-
-
-static svn_error_t *
-maybe_store_username (const char *username, void *baton)
-{
-  svn_client__callback_baton_t *cb = baton;
-  
-  if (cb->auth_baton->store_auth_info)
-    return store_auth_info (SVN_CLIENT_AUTH_USERNAME, username, cb);
-  else
-    return SVN_NO_ERROR;
-}
-
-
-static svn_error_t *
-maybe_store_password (const char *password, void *baton)
-{
-  svn_client__callback_baton_t *cb = baton;
-      
-  if (cb->auth_baton->store_auth_info)
-    {
-      /* There's a separate config option for preventing passwords
-         from being stored, so check it. */
-      struct svn_config_t *cfg;
-      const char *val;
-
-      SVN_ERR (svn_config_read_config (&cfg, cb->pool));
-      svn_config_get (cfg, &val, "auth", "store-password", "yes");
-      
-      /* ### Oh, are we really case-sensitive? */
-      if (strcmp (val, "yes") == 0)
-        return store_auth_info (SVN_CLIENT_AUTH_PASSWORD, password, cb);
-    }
-
-  return SVN_NO_ERROR;
-}
-
-
-/* This matches the store_user_and_pass() prototype in
-   `svn_ra_simple_password_authenticator_t'. */
-static svn_error_t *
-store_user_and_pass (void *baton)
-{
-  svn_client__callback_baton_t *cb = baton;
-  
-  if (cb->auth_baton->username)
-    SVN_ERR (maybe_store_username (cb->auth_baton->username, cb));
-
-  if (cb->auth_baton->password)
-    SVN_ERR (maybe_store_password (cb->auth_baton->password, cb));
-  
-  return SVN_NO_ERROR;
-}
-
-
-svn_error_t * svn_client__get_authenticator (void **authenticator,
-                                             void **auth_baton,
-                                             enum svn_ra_auth_method method,
-                                             void *callback_baton,
-                                             apr_pool_t *pool)
-{
-  svn_client__callback_baton_t *cb = callback_baton;
-
-  /* At the moment, the callback_baton *is* the baton needed by the
-     authenticator objects.  This may change. */
-  *auth_baton = callback_baton;
-
-  /* Return a specific authenticator vtable. */
-  switch (method)
-    {
-    case svn_ra_auth_username:
-      {
-        svn_ra_username_authenticator_t *ua = apr_pcalloc (pool, sizeof(*ua));
-
-        ua->get_username = get_username;
-        if (cb->do_store)
-          ua->store_username = maybe_store_username;
-        else
-          ua->store_username = NULL;
-
-        *authenticator = ua;
-        break;
-      }
-
-    case svn_ra_auth_simple_password:
-      {
-        svn_ra_simple_password_authenticator_t *ua 
-          = apr_pcalloc (pool, sizeof(*ua));
-
-        ua->get_user_and_pass = get_user_and_pass;
-        if (cb->do_store)
-          ua->store_user_and_pass = store_user_and_pass;
-        else
-          ua->store_user_and_pass = NULL;
-
-        *authenticator = ua;
-        break;
-      }
-
-    default:
-      {
-        return svn_error_create (SVN_ERR_RA_UNKNOWN_AUTH, NULL, "Unknown authenticator requested.");
-      }
-    }
-  
-  return SVN_NO_ERROR;
-}
->>>>>>> 2b3bfb48
+}