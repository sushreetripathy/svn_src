/*
 * changelist.c:  implementation of the 'changelist' command
 *
 * ====================================================================
 *    Licensed to the Apache Software Foundation (ASF) under one
 *    or more contributor license agreements.  See the NOTICE file
 *    distributed with this work for additional information
 *    regarding copyright ownership.  The ASF licenses this file
 *    to you under the Apache License, Version 2.0 (the
 *    "License"); you may not use this file except in compliance
 *    with the License.  You may obtain a copy of the License at
 *
 *      http://www.apache.org/licenses/LICENSE-2.0
 *
 *    Unless required by applicable law or agreed to in writing,
 *    software distributed under the License is distributed on an
 *    "AS IS" BASIS, WITHOUT WARRANTIES OR CONDITIONS OF ANY
 *    KIND, either express or implied.  See the License for the
 *    specific language governing permissions and limitations
 *    under the License.
 * ====================================================================
 */

/* ==================================================================== */



/*** Includes. ***/

#include "svn_client.h"
#include "svn_wc.h"
#include "svn_pools.h"
#include "svn_dirent_uri.h"
#include "svn_path.h"
#include "svn_hash.h"

#include "client.h"
#include "private/svn_wc_private.h"
#include "svn_private_config.h"


<<<<<<< HEAD
/* Entry-walker callback for svn_client_add_to_changelist() and
   svn_client_remove_from_changelist() below. */
struct set_cl_fn_baton
{
  const char *changelist; /* NULL if removing changelists */
  apr_hash_t *changelist_hash;
  svn_client_ctx_t *ctx;
  apr_pool_t *pool;
};


/* This function -- which implements the 'found_entry' vtable member
   of svn_wc__node_walk_callbacks_t -- associates LOCAL_ABSPATH
   with a new changelist (passed along in BATON->changelist), so long
   as LOCAL_ABSPATH is deemed a valid target of that association.  */
static svn_error_t *
set_node_changelist(const char *local_abspath,
                    void *baton,
                    apr_pool_t *pool)
{
  struct set_cl_fn_baton *b = (struct set_cl_fn_baton *)baton;
  svn_node_kind_t kind;

  /* See if this entry passes our changelist filtering. */
  if (! svn_wc__changelist_match(b->ctx->wc_ctx, local_abspath,
                                 b->changelist_hash, pool))
    return SVN_NO_ERROR;

  SVN_ERR(svn_wc__node_get_kind(&kind, b->ctx->wc_ctx, local_abspath,
                                FALSE, pool));

  /* We only care about files right now. */
  if (kind != svn_node_file)
    {
      if (b->ctx->notify_func2)
        b->ctx->notify_func2(b->ctx->notify_baton2,
                             svn_wc_create_notify(local_abspath,
                                                  svn_wc_notify_skip,
                                                  pool),
                             pool);
      return SVN_NO_ERROR;
    }

  return svn_wc_set_changelist2(b->ctx->wc_ctx, local_abspath, b->changelist,
                                b->ctx->cancel_func, b->ctx->cancel_baton,
                                b->ctx->notify_func2, b->ctx->notify_baton2,
                                pool);
}
=======
>>>>>>> 4cf18c3e


svn_error_t *
svn_client_add_to_changelist(const apr_array_header_t *paths,
                             const char *changelist,
                             svn_depth_t depth,
                             const apr_array_header_t *changelists,
                             svn_client_ctx_t *ctx,
                             apr_pool_t *pool)
{
  apr_pool_t *iterpool = svn_pool_create(pool);
  int i;

  if (changelist[0] == '\0')
    return svn_error_create(SVN_ERR_BAD_CHANGELIST_NAME, NULL,
                            _("Target changelist name must not be empty"));

  for (i = 0; i < paths->nelts; i++)
    {
      const char *path = APR_ARRAY_IDX(paths, i, const char *);

      if (svn_path_is_url(path))
        return svn_error_createf(SVN_ERR_ILLEGAL_TARGET, NULL,
                                 _("'%s' is not a local path"), path);
    }

  for (i = 0; i < paths->nelts; i++)
    {
      const char *path = APR_ARRAY_IDX(paths, i, const char *);
      const char *local_abspath;

      svn_pool_clear(iterpool);
      SVN_ERR(svn_dirent_get_absolute(&local_abspath, path, iterpool));

<<<<<<< HEAD
      snb.changelist = changelist;
      snb.changelist_hash = changelist_hash;
      snb.ctx = ctx;
      snb.pool = iterpool;
      SVN_ERR(svn_wc__node_walk_children(ctx->wc_ctx, local_abspath, FALSE,
                                         set_node_changelist, &snb,
                                         depth,
                                         ctx->cancel_func, ctx->cancel_baton,
                                         iterpool));
=======
      SVN_ERR(svn_wc_set_changelist2(ctx->wc_ctx, local_abspath, changelist,
                                     depth, changelists,
                                     ctx->cancel_func, ctx->cancel_baton,
                                     ctx->notify_func2, ctx->notify_baton2,
                                     iterpool));
>>>>>>> 4cf18c3e
    }

  svn_pool_destroy(iterpool);
  return SVN_NO_ERROR;
}


svn_error_t *
svn_client_remove_from_changelists(const apr_array_header_t *paths,
                                   svn_depth_t depth,
                                   const apr_array_header_t *changelists,
                                   svn_client_ctx_t *ctx,
                                   apr_pool_t *pool)
{
  apr_pool_t *iterpool = svn_pool_create(pool);
  int i;

  for (i = 0; i < paths->nelts; i++)
    {
      const char *path = APR_ARRAY_IDX(paths, i, const char *);

      if (svn_path_is_url(path))
        return svn_error_createf(SVN_ERR_ILLEGAL_TARGET, NULL,
                                 _("'%s' is not a local path"), path);
    }

  for (i = 0; i < paths->nelts; i++)
    {
      const char *path = APR_ARRAY_IDX(paths, i, const char *);
      const char *local_abspath;

      svn_pool_clear(iterpool);
      SVN_ERR(svn_dirent_get_absolute(&local_abspath, path, iterpool));

<<<<<<< HEAD
      snb.changelist = NULL;
      snb.changelist_hash = changelist_hash;
      snb.ctx = ctx;
      snb.pool = iterpool;
      SVN_ERR(svn_wc__node_walk_children(ctx->wc_ctx, local_abspath, FALSE,
                                         set_node_changelist, &snb,
                                         depth,
                                         ctx->cancel_func, ctx->cancel_baton,
                                         iterpool));
=======
      SVN_ERR(svn_wc_set_changelist2(ctx->wc_ctx, local_abspath, NULL,
                                     depth, changelists,
                                     ctx->cancel_func, ctx->cancel_baton,
                                     ctx->notify_func2, ctx->notify_baton2,
                                     iterpool));
>>>>>>> 4cf18c3e
    }

  svn_pool_destroy(iterpool);
  return SVN_NO_ERROR;
}


<<<<<<< HEAD

/* Entry-walker callback for svn_client_get_changelist() below. */
struct get_cl_fn_baton
{
  svn_changelist_receiver_t callback_func;
  void *callback_baton;
  apr_hash_t *changelists;
  svn_wc_context_t *wc_ctx;
  apr_pool_t *pool;
};


static svn_error_t *
get_node_changelist(const char *local_abspath,
                    void *baton,
                    apr_pool_t *pool)
{
  struct get_cl_fn_baton *b = (struct get_cl_fn_baton *)baton;
  svn_node_kind_t kind;
  const char *changelist;

  SVN_ERR(svn_wc__node_get_kind(&kind, b->wc_ctx, local_abspath, FALSE, pool));
  SVN_ERR(svn_wc__node_get_changelist(&changelist, b->wc_ctx,
                                      local_abspath, pool, pool));

  /* If the the changelist matches one that we're looking for (or we
     aren't looking for any in particular)... */
  if (svn_wc__changelist_match(b->wc_ctx, local_abspath,
                               b->changelists, pool)
      && ((kind == svn_node_file)
          || (kind == svn_node_dir)))
    {

      /* ...then call the callback function. */
      SVN_ERR(b->callback_func(b->callback_baton, local_abspath,
                               changelist, pool));
    }

  return SVN_NO_ERROR;
}


=======
>>>>>>> 4cf18c3e
svn_error_t *
svn_client_get_changelists(const char *path,
                           const apr_array_header_t *changelists,
                           svn_depth_t depth,
                           svn_changelist_receiver_t callback_func,
                           void *callback_baton,
                           svn_client_ctx_t *ctx,
                           apr_pool_t *pool)
{
  const char *local_abspath;

  SVN_ERR(svn_dirent_get_absolute(&local_abspath, path, pool));

<<<<<<< HEAD
  gnb.callback_func = callback_func;
  gnb.callback_baton = callback_baton;
  gnb.wc_ctx = ctx->wc_ctx;
  gnb.pool = pool;
  if (changelists)
    SVN_ERR(svn_hash_from_cstring_keys(&(gnb.changelists), changelists, pool));
  else
    gnb.changelists = NULL;

  return svn_error_return(
    svn_wc__node_walk_children(ctx->wc_ctx, local_abspath, FALSE,
                               get_node_changelist, &gnb, depth,
                               ctx->cancel_func, ctx->cancel_baton, pool));
=======
  SVN_ERR(svn_wc_get_changelists(ctx->wc_ctx, local_abspath, depth, changelists,
                                 callback_func, callback_baton,
                                 ctx->cancel_func, ctx->cancel_baton, pool));
  return SVN_NO_ERROR;
>>>>>>> 4cf18c3e
}<|MERGE_RESOLUTION|>--- conflicted
+++ resolved
@@ -41,57 +41,6 @@
 
  
-<<<<<<< HEAD
-/* Entry-walker callback for svn_client_add_to_changelist() and
-   svn_client_remove_from_changelist() below. */
-struct set_cl_fn_baton
-{
-  const char *changelist; /* NULL if removing changelists */
-  apr_hash_t *changelist_hash;
-  svn_client_ctx_t *ctx;
-  apr_pool_t *pool;
-};
-
-
-/* This function -- which implements the 'found_entry' vtable member
-   of svn_wc__node_walk_callbacks_t -- associates LOCAL_ABSPATH
-   with a new changelist (passed along in BATON->changelist), so long
-   as LOCAL_ABSPATH is deemed a valid target of that association.  */
-static svn_error_t *
-set_node_changelist(const char *local_abspath,
-                    void *baton,
-                    apr_pool_t *pool)
-{
-  struct set_cl_fn_baton *b = (struct set_cl_fn_baton *)baton;
-  svn_node_kind_t kind;
-
-  /* See if this entry passes our changelist filtering. */
-  if (! svn_wc__changelist_match(b->ctx->wc_ctx, local_abspath,
-                                 b->changelist_hash, pool))
-    return SVN_NO_ERROR;
-
-  SVN_ERR(svn_wc__node_get_kind(&kind, b->ctx->wc_ctx, local_abspath,
-                                FALSE, pool));
-
-  /* We only care about files right now. */
-  if (kind != svn_node_file)
-    {
-      if (b->ctx->notify_func2)
-        b->ctx->notify_func2(b->ctx->notify_baton2,
-                             svn_wc_create_notify(local_abspath,
-                                                  svn_wc_notify_skip,
-                                                  pool),
-                             pool);
-      return SVN_NO_ERROR;
-    }
-
-  return svn_wc_set_changelist2(b->ctx->wc_ctx, local_abspath, b->changelist,
-                                b->ctx->cancel_func, b->ctx->cancel_baton,
-                                b->ctx->notify_func2, b->ctx->notify_baton2,
-                                pool);
-}
-=======
->>>>>>> 4cf18c3e
 
 
 svn_error_t *
@@ -126,23 +75,11 @@
       svn_pool_clear(iterpool);
       SVN_ERR(svn_dirent_get_absolute(&local_abspath, path, iterpool));
 
-<<<<<<< HEAD
-      snb.changelist = changelist;
-      snb.changelist_hash = changelist_hash;
-      snb.ctx = ctx;
-      snb.pool = iterpool;
-      SVN_ERR(svn_wc__node_walk_children(ctx->wc_ctx, local_abspath, FALSE,
-                                         set_node_changelist, &snb,
-                                         depth,
-                                         ctx->cancel_func, ctx->cancel_baton,
-                                         iterpool));
-=======
       SVN_ERR(svn_wc_set_changelist2(ctx->wc_ctx, local_abspath, changelist,
                                      depth, changelists,
                                      ctx->cancel_func, ctx->cancel_baton,
                                      ctx->notify_func2, ctx->notify_baton2,
                                      iterpool));
->>>>>>> 4cf18c3e
     }
 
   svn_pool_destroy(iterpool);
@@ -177,23 +114,11 @@
       svn_pool_clear(iterpool);
       SVN_ERR(svn_dirent_get_absolute(&local_abspath, path, iterpool));
 
-<<<<<<< HEAD
-      snb.changelist = NULL;
-      snb.changelist_hash = changelist_hash;
-      snb.ctx = ctx;
-      snb.pool = iterpool;
-      SVN_ERR(svn_wc__node_walk_children(ctx->wc_ctx, local_abspath, FALSE,
-                                         set_node_changelist, &snb,
-                                         depth,
-                                         ctx->cancel_func, ctx->cancel_baton,
-                                         iterpool));
-=======
       SVN_ERR(svn_wc_set_changelist2(ctx->wc_ctx, local_abspath, NULL,
                                      depth, changelists,
                                      ctx->cancel_func, ctx->cancel_baton,
                                      ctx->notify_func2, ctx->notify_baton2,
                                      iterpool));
->>>>>>> 4cf18c3e
     }
 
   svn_pool_destroy(iterpool);
@@ -201,52 +126,6 @@
 }
 
 
-<<<<<<< HEAD
--
-/* Entry-walker callback for svn_client_get_changelist() below. */
-struct get_cl_fn_baton
-{
-  svn_changelist_receiver_t callback_func;
-  void *callback_baton;
-  apr_hash_t *changelists;
-  svn_wc_context_t *wc_ctx;
-  apr_pool_t *pool;
-};
-
-
-static svn_error_t *
-get_node_changelist(const char *local_abspath,
-                    void *baton,
-                    apr_pool_t *pool)
-{
-  struct get_cl_fn_baton *b = (struct get_cl_fn_baton *)baton;
-  svn_node_kind_t kind;
-  const char *changelist;
-
-  SVN_ERR(svn_wc__node_get_kind(&kind, b->wc_ctx, local_abspath, FALSE, pool));
-  SVN_ERR(svn_wc__node_get_changelist(&changelist, b->wc_ctx,
-                                      local_abspath, pool, pool));
-
-  /* If the the changelist matches one that we're looking for (or we
-     aren't looking for any in particular)... */
-  if (svn_wc__changelist_match(b->wc_ctx, local_abspath,
-                               b->changelists, pool)
-      && ((kind == svn_node_file)
-          || (kind == svn_node_dir)))
-    {
-
-      /* ...then call the callback function. */
-      SVN_ERR(b->callback_func(b->callback_baton, local_abspath,
-                               changelist, pool));
-    }
-
-  return SVN_NO_ERROR;
-}
-
-
-=======
->>>>>>> 4cf18c3e
 svn_error_t *
 svn_client_get_changelists(const char *path,
                            const apr_array_header_t *changelists,
@@ -260,24 +139,8 @@
 
   SVN_ERR(svn_dirent_get_absolute(&local_abspath, path, pool));
 
-<<<<<<< HEAD
-  gnb.callback_func = callback_func;
-  gnb.callback_baton = callback_baton;
-  gnb.wc_ctx = ctx->wc_ctx;
-  gnb.pool = pool;
-  if (changelists)
-    SVN_ERR(svn_hash_from_cstring_keys(&(gnb.changelists), changelists, pool));
-  else
-    gnb.changelists = NULL;
-
-  return svn_error_return(
-    svn_wc__node_walk_children(ctx->wc_ctx, local_abspath, FALSE,
-                               get_node_changelist, &gnb, depth,
-                               ctx->cancel_func, ctx->cancel_baton, pool));
-=======
   SVN_ERR(svn_wc_get_changelists(ctx->wc_ctx, local_abspath, depth, changelists,
                                  callback_func, callback_baton,
                                  ctx->cancel_func, ctx->cancel_baton, pool));
   return SVN_NO_ERROR;
->>>>>>> 4cf18c3e
 }