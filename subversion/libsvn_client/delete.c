/*
 * delete.c:  wrappers around wc delete functionality.
 *
 * ====================================================================
 *    Licensed to the Apache Software Foundation (ASF) under one
 *    or more contributor license agreements.  See the NOTICE file
 *    distributed with this work for additional information
 *    regarding copyright ownership.  The ASF licenses this file
 *    to you under the Apache License, Version 2.0 (the
 *    "License"); you may not use this file except in compliance
 *    with the License.  You may obtain a copy of the License at
 *
 *      http://www.apache.org/licenses/LICENSE-2.0
 *
 *    Unless required by applicable law or agreed to in writing,
 *    software distributed under the License is distributed on an
 *    "AS IS" BASIS, WITHOUT WARRANTIES OR CONDITIONS OF ANY
 *    KIND, either express or implied.  See the License for the
 *    specific language governing permissions and limitations
 *    under the License.
 * ====================================================================
 */

/* ==================================================================== */



/*** Includes. ***/

#include <apr_file_io.h>
#include "svn_types.h"
#include "svn_pools.h"
#include "svn_wc.h"
#include "svn_client.h"
#include "svn_error.h"
#include "svn_dirent_uri.h"
#include "svn_path.h"
#include "client.h"

#include "private/svn_client_private.h"
#include "private/svn_wc_private.h"
#include "private/svn_ra_private.h"

#include "svn_private_config.h"


/*** Code. ***/


/* An svn_wc_status_func4_t callback function for finding
   status structures which are not safely deletable. */
static svn_error_t *
find_undeletables(void *baton,
                  const char *path,
                  const svn_wc_status3_t *status,
                  apr_pool_t *pool)
{
  /* Check for error-ful states. */
  if (status->node_status == svn_wc_status_obstructed)
    return svn_error_createf(SVN_ERR_NODE_UNEXPECTED_KIND, NULL,
                             _("'%s' is in the way of the resource "
                               "actually under version control"),
                             svn_dirent_local_style(path, pool));
  else if (! status->versioned)
    return svn_error_createf(SVN_ERR_UNVERSIONED_RESOURCE, NULL,
                             _("'%s' is not under version control"),
                             svn_dirent_local_style(path, pool));

  else if ((status->node_status != svn_wc_status_normal
            && status->node_status != svn_wc_status_deleted
            && status->node_status != svn_wc_status_missing)
           ||
           (status->prop_status != svn_wc_status_none
            && status->prop_status != svn_wc_status_normal))
    return svn_error_createf(SVN_ERR_CLIENT_MODIFIED, NULL,
                             _("'%s' has local modifications -- commit or "
                               "revert them first"),
                             svn_dirent_local_style(path, pool));

  return SVN_NO_ERROR;
}

/* Verify that the path can be deleted without losing stuff,
   i.e. ensure that there are no modified or unversioned resources
   under PATH.  This is similar to checking the output of the status
   command.  CTX is used for the client's config options.  POOL is
   used for all temporary allocations. */
static svn_error_t *
can_delete_node(const char *local_abspath,
                svn_client_ctx_t *ctx,
                apr_pool_t *scratch_pool)
{
<<<<<<< HEAD
  svn_opt_revision_t revision;
  const svn_wc_entry_t *entry;
  const char* local_abspath;

  revision.kind = svn_opt_revision_unspecified;
=======
  svn_node_kind_t external_kind;
  const char *defining_abspath;
  apr_array_header_t *ignores;

  /* A file external should not be deleted since the file external is
     implemented as a switched file and it would delete the file the
     file external is switched to, which is not the behavior the user
     would probably want. */
  SVN_ERR(svn_wc__read_external_info(&external_kind, &defining_abspath, NULL,
                                     NULL, NULL,
                                     ctx->wc_ctx, local_abspath,
                                     local_abspath, TRUE,
                                     scratch_pool, scratch_pool));

  if (external_kind != svn_node_none)
    return svn_error_createf(SVN_ERR_WC_CANNOT_DELETE_FILE_EXTERNAL, NULL,
                             _("Cannot remove the external at '%s'; "
                               "please edit or delete the svn:externals "
                               "property on '%s'"),
                             svn_dirent_local_style(local_abspath,
                                                    scratch_pool),
                             svn_dirent_local_style(defining_abspath,
                                                    scratch_pool));

>>>>>>> 4cf18c3e

  SVN_ERR(svn_dirent_get_absolute(&local_abspath, path, pool));

  /* A file external should not be deleted since the file external is
     implemented as a switched file and it would delete the file the
     file external is switched to, which is not the behavior the user
     would probably want. */
  SVN_ERR(svn_wc__maybe_get_entry(&entry, ctx->wc_ctx, local_abspath,
                                  svn_node_unknown, FALSE, FALSE, pool, pool));

  if (entry != NULL && entry->file_external_path)
    return svn_error_createf(SVN_ERR_WC_CANNOT_DELETE_FILE_EXTERNAL, NULL,
                             _("Cannot remove the file external at '%s'; "
                               "please propedit or propdel the svn:externals "
                               "description that created it"),
                             svn_dirent_local_style(local_abspath, pool));


  /* Use an infinite-depth status check to see if there's anything in
     or under PATH which would make it unsafe for deletion.  The
     status callback function find_undeletables() makes the
     determination, returning an error if it finds anything that shouldn't
     be deleted. */
<<<<<<< HEAD
  return svn_error_return(svn_client_status5(NULL, path, &revision,
                                             find_undeletables, NULL,
                                             svn_depth_infinity, FALSE,
                                             FALSE, FALSE, FALSE,
                                             NULL, ctx, pool));
=======

  SVN_ERR(svn_wc_get_default_ignores(&ignores, ctx->config, scratch_pool));

  return svn_error_trace(svn_wc_walk_status(ctx->wc_ctx,
                                            local_abspath,
                                            svn_depth_infinity,
                                            FALSE /* get_all */,
                                            FALSE /* no_ignore */,
                                            FALSE /* ignore_text_mod */,
                                            ignores,
                                            find_undeletables, NULL,
                                            ctx->cancel_func,
                                            ctx->cancel_baton,
                                            scratch_pool));
>>>>>>> 4cf18c3e
}


static svn_error_t *
path_driver_cb_func(void **dir_baton,
                    void *parent_baton,
                    void *callback_baton,
                    const char *path,
                    apr_pool_t *pool)
{
  const svn_delta_editor_t *editor = callback_baton;
  *dir_baton = NULL;
  return editor->delete_entry(path, SVN_INVALID_REVNUM, parent_baton, pool);
}

static svn_error_t *
single_repos_delete(svn_ra_session_t *ra_session,
                    const char *repos_root,
                    const apr_array_header_t *relpaths,
                    const apr_hash_t *revprop_table,
                    svn_commit_callback2_t commit_callback,
                    void *commit_baton,
                    svn_client_ctx_t *ctx,
                    apr_pool_t *pool)
{
  const svn_delta_editor_t *editor;
  apr_hash_t *commit_revprops;
  void *edit_baton;
  const char *log_msg;
  int i;
<<<<<<< HEAD
  apr_pool_t *subpool = svn_pool_create(pool);

  /* Condense our list of deletion targets. */
  SVN_ERR(svn_uri_condense_targets(&common, &targets, paths, TRUE,
                                   pool, pool));
  if (! targets->nelts)
    {
      const char *bname;
      svn_uri_split(common, &common, &bname, pool);
      APR_ARRAY_PUSH(targets, const char *) = bname;
    }
=======
  svn_error_t *err;
>>>>>>> 4cf18c3e

  /* Create new commit items and add them to the array. */
  if (SVN_CLIENT__HAS_LOG_MSG_FUNC(ctx))
    {
      svn_client_commit_item3_t *item;
      const char *tmp_file;
      apr_array_header_t *commit_items
        = apr_array_make(pool, relpaths->nelts, sizeof(item));

      for (i = 0; i < relpaths->nelts; i++)
        {
          const char *relpath = APR_ARRAY_IDX(relpaths, i, const char *);

          item = svn_client_commit_item3_create(pool);
<<<<<<< HEAD
          item->url = svn_uri_join(common, path, pool);
=======
          item->url = svn_path_url_add_component2(repos_root, relpath, pool);
>>>>>>> 4cf18c3e
          item->state_flags = SVN_CLIENT_COMMIT_ITEM_DELETE;
          APR_ARRAY_PUSH(commit_items, svn_client_commit_item3_t *) = item;
        }
      SVN_ERR(svn_client__get_log_msg(&log_msg, &tmp_file, commit_items,
                                      ctx, pool));
      if (! log_msg)
        return SVN_NO_ERROR;
    }
  else
    log_msg = "";

  SVN_ERR(svn_client__ensure_revprop_table(&commit_revprops, revprop_table,
                                           log_msg, ctx, pool));

  /* Fetch RA commit editor */
  SVN_ERR(svn_ra__register_editor_shim_callbacks(ra_session,
                        svn_client__get_shim_callbacks(ctx->wc_ctx,
                                                       NULL, pool)));
  SVN_ERR(svn_ra_get_commit_editor3(ra_session, &editor, &edit_baton,
                                    commit_revprops,
                                    commit_callback,
                                    commit_baton,
                                    NULL, TRUE, /* No lock tokens */
                                    pool));

  /* Call the path-based editor driver. */
  err = svn_delta_path_driver(editor, edit_baton, SVN_INVALID_REVNUM,
                              relpaths, path_driver_cb_func,
                              (void *)editor, pool);

  if (err)
    {
      return svn_error_trace(
               svn_error_compose_create(err,
                                        editor->abort_edit(edit_baton, pool)));
    }

  /* Close the edit. */
  return svn_error_trace(editor->close_edit(edit_baton, pool));
}

static svn_error_t *
delete_urls_multi_repos(const apr_array_header_t *uris,
                        const apr_hash_t *revprop_table,
                        svn_commit_callback2_t commit_callback,
                        void *commit_baton,
                        svn_client_ctx_t *ctx,
                        apr_pool_t *pool)
{
  apr_hash_t *sessions = apr_hash_make(pool);
  apr_hash_t *relpaths = apr_hash_make(pool);
  apr_hash_index_t *hi;
  int i;

  /* Create a hash of repos_root -> ra_session maps and repos_root -> relpaths
     maps, used to group the various targets. */
  for (i = 0; i < uris->nelts; i++)
    {
      const char *uri = APR_ARRAY_IDX(uris, i, const char *);
      svn_ra_session_t *ra_session = NULL;
      const char *repos_root = NULL;
      const char *repos_relpath = NULL;
      apr_array_header_t *relpaths_list;
      svn_node_kind_t kind;

      for (hi = apr_hash_first(pool, sessions); hi; hi = apr_hash_next(hi))
        {
          repos_root = svn__apr_hash_index_key(hi);
          repos_relpath = svn_uri_skip_ancestor(repos_root, uri, pool);

          if (repos_relpath)
            {
              /* Great!  We've found another uri underneath this session,
                 store it and move on. */
              ra_session = svn__apr_hash_index_val(hi);
              relpaths_list = apr_hash_get(relpaths, repos_root,
                                           APR_HASH_KEY_STRING);

              APR_ARRAY_PUSH(relpaths_list, const char *) = repos_relpath;
              break;
            }
        }

      if (!ra_session)
        {
          /* If we haven't found a session yet, we need to open one up.
             Note that we don't have a local directory, nor a place
             to put temp files. */
          SVN_ERR(svn_client__open_ra_session_internal(&ra_session, NULL, uri,
                                                       NULL, NULL, FALSE,
                                                       TRUE, ctx, pool));
          SVN_ERR(svn_ra_get_repos_root2(ra_session, &repos_root, pool));
          SVN_ERR(svn_ra_reparent(ra_session, repos_root, pool));

          apr_hash_set(sessions, repos_root, APR_HASH_KEY_STRING, ra_session);
          repos_relpath = svn_uri_skip_ancestor(repos_root, uri, pool);

          relpaths_list = apr_array_make(pool, 1, sizeof(const char *));
          apr_hash_set(relpaths, repos_root, APR_HASH_KEY_STRING,
                       relpaths_list);
          APR_ARRAY_PUSH(relpaths_list, const char *) = repos_relpath;
        }

      /* Check we identified a non-root relpath.  Return an RA error
         code for 1.6 compatibility. */
      if (!repos_relpath || !*repos_relpath)
        return svn_error_createf(SVN_ERR_RA_ILLEGAL_URL, NULL,
                                 "URL '%s' not within a repository", uri);

      /* Now, test to see if the thing actually exists. */
      SVN_ERR(svn_ra_check_path(ra_session, repos_relpath, SVN_INVALID_REVNUM,
                                &kind, pool));
      if (kind == svn_node_none)
        return svn_error_createf(SVN_ERR_FS_NOT_FOUND, NULL,
                                 "URL '%s' does not exist", uri);
    }

  /* At this point, we should have two hashs:
      SESSIONS maps repos_roots to ra_sessions.
      RELPATHS maps repos_roots to a list of decoded relpaths for that root.

     Now we iterate over the collection of sessions and do a commit for each
     one with the collected relpaths. */
  for (hi = apr_hash_first(pool, sessions); hi; hi = apr_hash_next(hi))
    {
      const char *repos_root = svn__apr_hash_index_key(hi);
      svn_ra_session_t *ra_session = svn__apr_hash_index_val(hi);
      const apr_array_header_t *relpaths_list =
        apr_hash_get(relpaths, repos_root, APR_HASH_KEY_STRING);

      SVN_ERR(single_repos_delete(ra_session, repos_root, relpaths_list,
                                  revprop_table, commit_callback,
                                  commit_baton, ctx, pool));
    }

  return SVN_NO_ERROR;
}

svn_error_t *
svn_client__wc_delete(const char *path,
                      svn_boolean_t force,
                      svn_boolean_t dry_run,
                      svn_boolean_t keep_local,
                      svn_wc_notify_func2_t notify_func,
                      void *notify_baton,
                      svn_client_ctx_t *ctx,
                      apr_pool_t *pool)
{
  const char *local_abspath;

  SVN_ERR(svn_dirent_get_absolute(&local_abspath, path, pool));

  if (!force && !keep_local)
    /* Verify that there are no "awkward" files */
<<<<<<< HEAD
    SVN_ERR(svn_client__can_delete(local_abspath, ctx, pool));

  if (!dry_run)
    /* Mark the entry for commit deletion and perform wc deletion */
    return svn_error_return(svn_wc_delete4(ctx->wc_ctx, local_abspath,
                                           keep_local, TRUE,
                                           ctx->cancel_func, ctx->cancel_baton,
                                           notify_func, notify_baton, pool));
=======
    SVN_ERR(can_delete_node(local_abspath, ctx, pool));

  if (!dry_run)
    /* Mark the entry for commit deletion and perform wc deletion */
    return svn_error_trace(svn_wc_delete4(ctx->wc_ctx, local_abspath,
                                          keep_local, TRUE,
                                          ctx->cancel_func, ctx->cancel_baton,
                                          notify_func, notify_baton, pool));
>>>>>>> 4cf18c3e

  return SVN_NO_ERROR;
}

svn_error_t *
svn_client__wc_delete_many(const apr_array_header_t *targets,
                           svn_boolean_t force,
                           svn_boolean_t dry_run,
                           svn_boolean_t keep_local,
                           svn_wc_notify_func2_t notify_func,
                           void *notify_baton,
                           svn_client_ctx_t *ctx,
                           apr_pool_t *pool)
{
  int i;
  apr_array_header_t *abs_targets;

  abs_targets = apr_array_make(pool, targets->nelts, sizeof(const char *));
  for (i = 0; i < targets->nelts; i++)
    {
      const char *path = APR_ARRAY_IDX(targets, i, const char *);
      const char *local_abspath;

      SVN_ERR(svn_dirent_get_absolute(&local_abspath, path, pool));
      APR_ARRAY_PUSH(abs_targets, const char *) = local_abspath;

      if (!force && !keep_local)
        /* Verify that there are no "awkward" files */
        SVN_ERR(can_delete_node(local_abspath, ctx, pool));
    }

  if (!dry_run)
    /* Mark the entry for commit deletion and perform wc deletion */
    return svn_error_trace(svn_wc__delete_many(ctx->wc_ctx, abs_targets,
                                               keep_local, TRUE,
                                               ctx->cancel_func,
                                               ctx->cancel_baton,
                                               notify_func, notify_baton,
                                               pool));

  return SVN_NO_ERROR;
}

svn_error_t *
svn_client_delete4(const apr_array_header_t *paths,
                   svn_boolean_t force,
                   svn_boolean_t keep_local,
                   const apr_hash_t *revprop_table,
                   svn_commit_callback2_t commit_callback,
                   void *commit_baton,
                   svn_client_ctx_t *ctx,
                   apr_pool_t *pool)
{
  svn_boolean_t is_url;

  if (! paths->nelts)
    return SVN_NO_ERROR;

  SVN_ERR(svn_client__assert_homogeneous_target_type(paths));
  is_url = svn_path_is_url(APR_ARRAY_IDX(paths, 0, const char *));

  if (is_url)
    {
      SVN_ERR(delete_urls_multi_repos(paths, revprop_table, commit_callback,
                                      commit_baton, ctx, pool));
    }
  else
    {
      const char *local_abspath;
      apr_hash_t *wcroots;
      apr_hash_index_t *hi;
      int i;
      int j;
      apr_pool_t *iterpool;
      svn_boolean_t is_new_target;

      /* Build a map of wcroots and targets within them. */
      wcroots = apr_hash_make(pool);
      iterpool = svn_pool_create(pool);
      for (i = 0; i < paths->nelts; i++)
        {
          const char *wcroot_abspath;
          apr_array_header_t *targets;

          svn_pool_clear(iterpool);

          /* See if the user wants us to stop. */
          if (ctx->cancel_func)
            SVN_ERR(ctx->cancel_func(ctx->cancel_baton));

<<<<<<< HEAD
          /* Let the working copy library handle the PATH. */
          SVN_ERR(svn_wc__adm_open_in_context(&adm_access, ctx->wc_ctx,
                                              parent_path, TRUE, -1,
                                              ctx->cancel_func,
                                              ctx->cancel_baton, subpool));
          SVN_ERR(svn_client__wc_delete(path, force,
                                        FALSE, keep_local,
                                        ctx->notify_func2,
                                        ctx->notify_baton2,
                                        ctx, subpool));
          SVN_ERR(svn_wc_adm_close2(adm_access, subpool));
=======
          SVN_ERR(svn_dirent_get_absolute(&local_abspath,
                                          APR_ARRAY_IDX(paths, i,
                                                        const char *),
                                          pool));
          SVN_ERR(svn_wc__get_wc_root(&wcroot_abspath, ctx->wc_ctx,
                                      local_abspath, pool, iterpool));
          targets = apr_hash_get(wcroots, wcroot_abspath,
                                 APR_HASH_KEY_STRING);
          if (targets == NULL)
            {
              targets = apr_array_make(pool, 1, sizeof(const char *));
              apr_hash_set(wcroots, wcroot_abspath, APR_HASH_KEY_STRING,
                           targets);
             }

          /* Make sure targets are unique. */
          is_new_target = TRUE;
          for (j = 0; j < targets->nelts; j++)
            {
              if (strcmp(APR_ARRAY_IDX(targets, j, const char *),
                         local_abspath) == 0)
                {
                  is_new_target = FALSE;
                  break;
                }
            }

          if (is_new_target)
            APR_ARRAY_PUSH(targets, const char *) = local_abspath;
        }

      /* Delete the targets from each working copy in turn. */
      for (hi = apr_hash_first(pool, wcroots); hi; hi = apr_hash_next(hi))
        {
          const char *root_abspath;
          const apr_array_header_t *targets = svn__apr_hash_index_val(hi);

          svn_pool_clear(iterpool);

          SVN_ERR(svn_dirent_condense_targets(&root_abspath, NULL, targets,
                                              FALSE, iterpool, iterpool));

          SVN_WC__CALL_WITH_WRITE_LOCK(
            svn_client__wc_delete_many(targets, force, FALSE, keep_local,
                                       ctx->notify_func2, ctx->notify_baton2,
                                       ctx, iterpool),
            ctx->wc_ctx, root_abspath, TRUE /* lock_anchor */,
            iterpool);
>>>>>>> 4cf18c3e
        }
      svn_pool_destroy(iterpool);
    }

  return SVN_NO_ERROR;
}<|MERGE_RESOLUTION|>--- conflicted
+++ resolved
@@ -92,13 +92,6 @@
                 svn_client_ctx_t *ctx,
                 apr_pool_t *scratch_pool)
 {
-<<<<<<< HEAD
-  svn_opt_revision_t revision;
-  const svn_wc_entry_t *entry;
-  const char* local_abspath;
-
-  revision.kind = svn_opt_revision_unspecified;
-=======
   svn_node_kind_t external_kind;
   const char *defining_abspath;
   apr_array_header_t *ignores;
@@ -123,37 +116,12 @@
                              svn_dirent_local_style(defining_abspath,
                                                     scratch_pool));
 
->>>>>>> 4cf18c3e
-
-  SVN_ERR(svn_dirent_get_absolute(&local_abspath, path, pool));
-
-  /* A file external should not be deleted since the file external is
-     implemented as a switched file and it would delete the file the
-     file external is switched to, which is not the behavior the user
-     would probably want. */
-  SVN_ERR(svn_wc__maybe_get_entry(&entry, ctx->wc_ctx, local_abspath,
-                                  svn_node_unknown, FALSE, FALSE, pool, pool));
-
-  if (entry != NULL && entry->file_external_path)
-    return svn_error_createf(SVN_ERR_WC_CANNOT_DELETE_FILE_EXTERNAL, NULL,
-                             _("Cannot remove the file external at '%s'; "
-                               "please propedit or propdel the svn:externals "
-                               "description that created it"),
-                             svn_dirent_local_style(local_abspath, pool));
-
 
   /* Use an infinite-depth status check to see if there's anything in
      or under PATH which would make it unsafe for deletion.  The
      status callback function find_undeletables() makes the
      determination, returning an error if it finds anything that shouldn't
      be deleted. */
-<<<<<<< HEAD
-  return svn_error_return(svn_client_status5(NULL, path, &revision,
-                                             find_undeletables, NULL,
-                                             svn_depth_infinity, FALSE,
-                                             FALSE, FALSE, FALSE,
-                                             NULL, ctx, pool));
-=======
 
   SVN_ERR(svn_wc_get_default_ignores(&ignores, ctx->config, scratch_pool));
 
@@ -168,7 +136,6 @@
                                             ctx->cancel_func,
                                             ctx->cancel_baton,
                                             scratch_pool));
->>>>>>> 4cf18c3e
 }
 
 
@@ -199,21 +166,7 @@
   void *edit_baton;
   const char *log_msg;
   int i;
-<<<<<<< HEAD
-  apr_pool_t *subpool = svn_pool_create(pool);
-
-  /* Condense our list of deletion targets. */
-  SVN_ERR(svn_uri_condense_targets(&common, &targets, paths, TRUE,
-                                   pool, pool));
-  if (! targets->nelts)
-    {
-      const char *bname;
-      svn_uri_split(common, &common, &bname, pool);
-      APR_ARRAY_PUSH(targets, const char *) = bname;
-    }
-=======
   svn_error_t *err;
->>>>>>> 4cf18c3e
 
   /* Create new commit items and add them to the array. */
   if (SVN_CLIENT__HAS_LOG_MSG_FUNC(ctx))
@@ -228,11 +181,7 @@
           const char *relpath = APR_ARRAY_IDX(relpaths, i, const char *);
 
           item = svn_client_commit_item3_create(pool);
-<<<<<<< HEAD
-          item->url = svn_uri_join(common, path, pool);
-=======
           item->url = svn_path_url_add_component2(repos_root, relpath, pool);
->>>>>>> 4cf18c3e
           item->state_flags = SVN_CLIENT_COMMIT_ITEM_DELETE;
           APR_ARRAY_PUSH(commit_items, svn_client_commit_item3_t *) = item;
         }
@@ -387,16 +336,6 @@
 
   if (!force && !keep_local)
     /* Verify that there are no "awkward" files */
-<<<<<<< HEAD
-    SVN_ERR(svn_client__can_delete(local_abspath, ctx, pool));
-
-  if (!dry_run)
-    /* Mark the entry for commit deletion and perform wc deletion */
-    return svn_error_return(svn_wc_delete4(ctx->wc_ctx, local_abspath,
-                                           keep_local, TRUE,
-                                           ctx->cancel_func, ctx->cancel_baton,
-                                           notify_func, notify_baton, pool));
-=======
     SVN_ERR(can_delete_node(local_abspath, ctx, pool));
 
   if (!dry_run)
@@ -405,7 +344,6 @@
                                           keep_local, TRUE,
                                           ctx->cancel_func, ctx->cancel_baton,
                                           notify_func, notify_baton, pool));
->>>>>>> 4cf18c3e
 
   return SVN_NO_ERROR;
 }
@@ -496,19 +434,6 @@
           if (ctx->cancel_func)
             SVN_ERR(ctx->cancel_func(ctx->cancel_baton));
 
-<<<<<<< HEAD
-          /* Let the working copy library handle the PATH. */
-          SVN_ERR(svn_wc__adm_open_in_context(&adm_access, ctx->wc_ctx,
-                                              parent_path, TRUE, -1,
-                                              ctx->cancel_func,
-                                              ctx->cancel_baton, subpool));
-          SVN_ERR(svn_client__wc_delete(path, force,
-                                        FALSE, keep_local,
-                                        ctx->notify_func2,
-                                        ctx->notify_baton2,
-                                        ctx, subpool));
-          SVN_ERR(svn_wc_adm_close2(adm_access, subpool));
-=======
           SVN_ERR(svn_dirent_get_absolute(&local_abspath,
                                           APR_ARRAY_IDX(paths, i,
                                                         const char *),
@@ -557,7 +482,6 @@
                                        ctx, iterpool),
             ctx->wc_ctx, root_abspath, TRUE /* lock_anchor */,
             iterpool);
->>>>>>> 4cf18c3e
         }
       svn_pool_destroy(iterpool);
     }
