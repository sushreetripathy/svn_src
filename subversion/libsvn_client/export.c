/*
 * export.c:  export a tree.
 *
 * ====================================================================
 *    Licensed to the Apache Software Foundation (ASF) under one
 *    or more contributor license agreements.  See the NOTICE file
 *    distributed with this work for additional information
 *    regarding copyright ownership.  The ASF licenses this file
 *    to you under the Apache License, Version 2.0 (the
 *    "License"); you may not use this file except in compliance
 *    with the License.  You may obtain a copy of the License at
 *
 *      http://www.apache.org/licenses/LICENSE-2.0
 *
 *    Unless required by applicable law or agreed to in writing,
 *    software distributed under the License is distributed on an
 *    "AS IS" BASIS, WITHOUT WARRANTIES OR CONDITIONS OF ANY
 *    KIND, either express or implied.  See the License for the
 *    specific language governing permissions and limitations
 *    under the License.
 * ====================================================================
 */

/* ==================================================================== */



/*** Includes. ***/

#include <apr_file_io.h>
#include <apr_md5.h>
#include "svn_types.h"
#include "svn_client.h"
#include "svn_string.h"
#include "svn_error.h"
#include "svn_dirent_uri.h"
#include "svn_path.h"
#include "svn_pools.h"
#include "svn_subst.h"
#include "svn_time.h"
#include "svn_props.h"
#include "client.h"

#include "svn_private_config.h"
#include "private/svn_subr_private.h"
#include "private/svn_wc_private.h"


/*** Code. ***/

/* Add EXTERNALS_PROP_VAL for the export destination path PATH to
   TRAVERSAL_INFO.  */
static svn_error_t *
add_externals(apr_hash_t *externals,
              const char *path,
              const svn_string_t *externals_prop_val)
{
  apr_pool_t *pool = apr_hash_pool_get(externals);
  const char *local_abspath;

  if (! externals_prop_val)
    return SVN_NO_ERROR;

  SVN_ERR(svn_dirent_get_absolute(&local_abspath, path, pool));

  apr_hash_set(externals, local_abspath, APR_HASH_KEY_STRING,
               apr_pstrmemdup(pool, externals_prop_val->data,
                              externals_prop_val->len));

  return SVN_NO_ERROR;
}

/* Helper function that gets the eol style and optionally overrides the
   EOL marker for files marked as native with the EOL marker matching
   the string specified in requested_value which is of the same format
   as the svn:eol-style property values. */
static svn_error_t *
get_eol_style(svn_subst_eol_style_t *style,
              const char **eol,
              const char *value,
              const char *requested_value)
{
  svn_subst_eol_style_from_value(style, eol, value);
  if (requested_value && *style == svn_subst_eol_style_native)
    {
      svn_subst_eol_style_t requested_style;
      const char *requested_eol;

      svn_subst_eol_style_from_value(&requested_style, &requested_eol,
                                     requested_value);

      if (requested_style == svn_subst_eol_style_fixed)
        *eol = requested_eol;
      else
        return svn_error_createf(SVN_ERR_IO_UNKNOWN_EOL, NULL,
                                 _("'%s' is not a valid EOL value"),
                                 requested_value);
    }
  return SVN_NO_ERROR;
}

/* If *APPENDABLE_DIRENT_P represents an existing directory, then append
 * to it the basename of BASENAME_OF and return the result in
 * *APPENDABLE_DIRENT_P.  The kind of BASENAME_OF is either dirent or uri,
 * as given by IS_URI.
 */
static svn_error_t *
append_basename_if_dir(const char **appendable_dirent_p,
                       const char *basename_of,
                       svn_boolean_t is_uri,
                       apr_pool_t *pool)
{
  svn_node_kind_t local_kind;
  SVN_ERR(svn_io_check_resolved_path(*appendable_dirent_p, &local_kind, pool));
  if (local_kind == svn_node_dir)
    {
      const char *base_name;

      if (is_uri)
        base_name = svn_uri_basename(basename_of, pool);
      else
        base_name = svn_dirent_basename(basename_of, NULL);

      *appendable_dirent_p = svn_dirent_join(*appendable_dirent_p,
                                             base_name, pool);
    }

  return SVN_NO_ERROR;
}

/* Make an unversioned copy of the versioned file at FROM_ABSPATH.  Copy it
 * to the destination path TO_ABSPATH.
 *
 * If REVISION is svn_opt_revision_working, copy the working version,
 * otherwise copy the base version.
 *
 * Expand the file's keywords according to the source file's 'svn:keywords'
 * property, if present.  If copying a locally modified working version,
 * append 'M' to the revision number and use '(local)' for the author.
 *
 * Translate the file's line endings according to the source file's
 * 'svn:eol-style' property, if present.  If NATIVE_EOL is not NULL, use it
 * in place of the native EOL style.  Throw an error if the source file has
 * inconsistent line endings and EOL translation is attempted.
 *
 * Set the destination file's modification time to the source file's
 * modification time if copying the working version and the working version
 * is locally modified; otherwise set it to the versioned file's last
 * changed time.
 *
 * Set the destination file's 'executable' flag according to the source
 * file's 'svn:executable' property.
 */

/* baton for export_node */
struct export_info_baton
{
  const char *to_path;
  const svn_opt_revision_t *revision;
  svn_boolean_t ignore_keywords;
  svn_boolean_t overwrite;
  svn_wc_context_t *wc_ctx;
  const char *native_eol;
  svn_wc_notify_func2_t notify_func;
  void *notify_baton;
  const char *origin_abspath;
  svn_boolean_t exported;
};

/* Export a file or directory. Implements svn_wc_status_func4_t */
static svn_error_t *
export_node(void *baton,
            const char *local_abspath,
            const svn_wc_status3_t *status,
            apr_pool_t *scratch_pool)
{
  struct export_info_baton *eib = baton;
  svn_wc_context_t *wc_ctx = eib->wc_ctx;
  apr_hash_t *kw = NULL;
  svn_subst_eol_style_t style;
  apr_hash_t *props;
  svn_string_t *eol_style, *keywords, *executable, *special;
  const char *eol = NULL;
  svn_boolean_t local_mod = FALSE;
  apr_time_t tm;
  svn_stream_t *source;
  svn_stream_t *dst_stream;
  const char *dst_tmp;
  svn_error_t *err;
  
  const char *to_abspath = svn_dirent_join(
                                eib->to_path,
                                svn_dirent_skip_ancestor(eib->origin_abspath,
                                                         local_abspath),
                                scratch_pool);

  eib->exported = TRUE;

  /* Don't export 'deleted' files and directories unless it's a
     revision other than WORKING.  These files and directories
     don't really exist in WORKING. */
  if (eib->revision->kind == svn_opt_revision_working
      && status->node_status == svn_wc_status_deleted)
    return SVN_NO_ERROR;

  if (status->kind == svn_node_dir)
    {
      apr_fileperms_t perm = APR_OS_DEFAULT;

      /* Try to make the new directory.  If this fails because the
         directory already exists, check our FORCE flag to see if we
         care. */

      /* Keep the source directory's permissions if applicable.
         Skip retrieving the umask on windows. Apr does not implement setting
         filesystem privileges on Windows.
         Retrieving the file permissions with APR_FINFO_PROT | APR_FINFO_OWNER
         is documented to be 'incredibly expensive' */
#ifndef WIN32
      if (eib->revision->kind == svn_opt_revision_working)
        {
          apr_finfo_t finfo;
          SVN_ERR(svn_io_stat(&finfo, local_abspath, APR_FINFO_PROT,
                              scratch_pool));
          perm = finfo.protection;
        }
#endif
      err = svn_io_dir_make(to_abspath, perm, scratch_pool);
      if (err)
        {
          if (! APR_STATUS_IS_EEXIST(err->apr_err))
            return svn_error_trace(err);
          if (! eib->overwrite)
            SVN_ERR_W(err, _("Destination directory exists, and will not be "
                             "overwritten unless forced"));
          else
            svn_error_clear(err);
        }

      if (eib->notify_func
          && (strcmp(eib->origin_abspath, local_abspath) != 0))
        {
          svn_wc_notify_t *notify =
              svn_wc_create_notify(to_abspath,
                                   svn_wc_notify_update_add, scratch_pool);

          notify->kind = svn_node_dir;
          (eib->notify_func)(eib->notify_baton, notify, scratch_pool);
        }

      return SVN_NO_ERROR;
    }
  else if (status->kind != svn_node_file)
    {
      if (strcmp(eib->origin_abspath, local_abspath) != 0)
        return SVN_NO_ERROR;

      return svn_error_createf(SVN_ERR_WC_PATH_NOT_FOUND, NULL,
                               _("The node '%s' was not found."),
                               svn_dirent_local_style(local_abspath,
                                                      scratch_pool));
    }

  if (status->file_external)
    return SVN_NO_ERROR;

  /* Produce overwrite errors for the export root */
  if (strcmp(local_abspath, eib->origin_abspath) == 0)
    {
<<<<<<< HEAD
      SVN_ERR(svn_wc_get_pristine_contents2(&source, wc_ctx, from_abspath,
                                            scratch_pool, scratch_pool));
      SVN_ERR(svn_wc_get_prop_diffs2(NULL, &props, wc_ctx, from_abspath,
                                     scratch_pool, scratch_pool));
=======
      svn_node_kind_t to_kind;

      SVN_ERR(svn_io_check_path(to_abspath, &to_kind, scratch_pool));

      if ((to_kind == svn_node_file || to_kind == svn_node_unknown)
          && !eib->overwrite)
        return svn_error_createf(SVN_ERR_ILLEGAL_TARGET, NULL,
                                 _("Destination file '%s' exists, and "
                                   "will not be overwritten unless forced"),
                                 svn_dirent_local_style(to_abspath,
                                                        scratch_pool));
      else if (to_kind == svn_node_dir)
        return svn_error_createf(SVN_ERR_ILLEGAL_TARGET, NULL,
                                 _("Destination '%s' exists. Cannot "
                                   "overwrite directory with non-directory"),
                                 svn_dirent_local_style(to_abspath,
                                                        scratch_pool));
    }

  if (eib->revision->kind != svn_opt_revision_working)
    {
      /* Only export 'added' files when the revision is WORKING. This is not
         WORKING, so skip the 'added' files, since they didn't exist
         in the BASE revision and don't have an associated text-base.

         'replaced' files are technically the same as 'added' files.
         ### TODO: Handle replaced nodes properly.
         ###       svn_opt_revision_base refers to the "new"
         ###       base of the node. That means, if a node is locally
         ###       replaced, export skips this node, as if it was locally
         ###       added, because svn_opt_revision_base refers to the base
         ###       of the added node, not to the node that was deleted.
         ###       In contrast, when the node is copied-here or moved-here,
         ###       the copy/move source's content will be exported.
         ###       It is currently not possible to export the revert-base
         ###       when a node is locally replaced. We need a new
         ###       svn_opt_revision_ enum value for proper distinction
         ###       between revert-base and commit-base.

         Copied-/moved-here nodes have a base, so export both added and
         replaced files when they involve a copy-/move-here.

         We get all this for free from evaluating SOURCE == NULL:
       */
      SVN_ERR(svn_wc_get_pristine_contents2(&source, wc_ctx, local_abspath,
                                            scratch_pool, scratch_pool));
      if (source == NULL)
        return SVN_NO_ERROR;

      SVN_ERR(svn_wc_get_pristine_props(&props, wc_ctx, local_abspath,
                                        scratch_pool, scratch_pool));
>>>>>>> 4cf18c3e
    }
  else
    {
      /* ### hmm. this isn't always a specialfile. this will simply open
         ### the file readonly if it is a regular file. */
      SVN_ERR(svn_subst_read_specialfile(&source, local_abspath, scratch_pool,
                                         scratch_pool));

      SVN_ERR(svn_wc_prop_list2(&props, wc_ctx, local_abspath, scratch_pool,
                                scratch_pool));
      if (status->node_status != svn_wc_status_normal)
        local_mod = TRUE;
    }

  /* We can early-exit if we're creating a special file. */
  special = apr_hash_get(props, SVN_PROP_SPECIAL,
                         APR_HASH_KEY_STRING);
  if (special != NULL)
    {
      /* Create the destination as a special file, and copy the source
         details into the destination stream. */
      /* ### And forget the notification */
      SVN_ERR(svn_subst_create_specialfile(&dst_stream, to_abspath,
                                           scratch_pool, scratch_pool));
      return svn_error_trace(
        svn_stream_copy3(source, dst_stream, NULL, NULL, scratch_pool));
    }


  eol_style = apr_hash_get(props, SVN_PROP_EOL_STYLE,
                           APR_HASH_KEY_STRING);
  keywords = apr_hash_get(props, SVN_PROP_KEYWORDS,
                          APR_HASH_KEY_STRING);
  executable = apr_hash_get(props, SVN_PROP_EXECUTABLE,
                            APR_HASH_KEY_STRING);

  if (eol_style)
    SVN_ERR(get_eol_style(&style, &eol, eol_style->data, eib->native_eol));

  if (local_mod)
    {
      /* Use the modified time from the working copy of
         the file */
      SVN_ERR(svn_io_file_affected_time(&tm, local_abspath, scratch_pool));
    }
  else
    {
<<<<<<< HEAD
      SVN_ERR(svn_wc__node_get_changed_info(NULL, &tm, NULL, wc_ctx,
                                            from_abspath, scratch_pool,
                                            scratch_pool));
=======
      tm = status->changed_date;
>>>>>>> 4cf18c3e
    }

  if (keywords)
    {
<<<<<<< HEAD
      svn_revnum_t changed_rev;
      const char *suffix;
      const char *author;

      SVN_ERR(svn_wc__node_get_changed_info(&changed_rev, NULL, &author,
                                            wc_ctx, from_abspath, scratch_pool,
                                            scratch_pool));

=======
      svn_revnum_t changed_rev = status->changed_rev;
      const char *suffix;
      const char *url = svn_path_url_add_component2(status->repos_root_url,
                                                    status->repos_relpath,
                                                    scratch_pool);
      const char *author = status->changed_author;
>>>>>>> 4cf18c3e
      if (local_mod)
        {
          /* For locally modified files, we'll append an 'M'
             to the revision number, and set the author to
             "(local)" since we can't always determine the
             current user's username */
          suffix = "M";
          author = _("(local)");
        }
      else
        {
          suffix = "";
        }

      SVN_ERR(svn_subst_build_keywords2
              (&kw, keywords->data,
               apr_psprintf(scratch_pool, "%ld%s", changed_rev, suffix),
<<<<<<< HEAD
               entry->url, tm, author, scratch_pool));
=======
               url, tm, author, scratch_pool));
>>>>>>> 4cf18c3e
    }

  /* For atomicity, we translate to a tmp file and then rename the tmp file
     over the real destination. */
  SVN_ERR(svn_stream_open_unique(&dst_stream, &dst_tmp,
                                 svn_dirent_dirname(to_abspath, scratch_pool),
                                 svn_io_file_del_none, scratch_pool,
                                 scratch_pool));

  /* If some translation is needed, then wrap the output stream (this is
     more efficient than wrapping the input). */
  if (eol || (kw && (apr_hash_count(kw) > 0)))
    dst_stream = svn_subst_stream_translated(dst_stream,
                                             eol,
                                             FALSE /* repair */,
                                             kw,
                                             ! eib->ignore_keywords /* expand */,
                                             scratch_pool);

  /* ###: use cancel func/baton in place of NULL/NULL below. */
  err = svn_stream_copy3(source, dst_stream, NULL, NULL, scratch_pool);

  if (!err && executable)
    err = svn_io_set_file_executable(dst_tmp, TRUE, FALSE, scratch_pool);

  if (!err)
    err = svn_io_set_file_affected_time(tm, dst_tmp, scratch_pool);

  if (err)
    return svn_error_compose_create(err, svn_io_remove_file2(dst_tmp, FALSE,
                                                             scratch_pool));

  /* Now that dst_tmp contains the translated data, do the atomic rename. */
  SVN_ERR(svn_io_file_rename(dst_tmp, to_abspath, scratch_pool));

  if (eib->notify_func)
    {
<<<<<<< HEAD
      /* Try to make the new directory.  If this fails because the
         directory already exists, check our FORCE flag to see if we
         care. */

      /* Skip retrieving the umask on windows. Apr does not implement setting
         filesystem privileges on Windows.
         Retrieving the file permissions with APR_FINFO_PROT | APR_FINFO_OWNER
         is documented to be 'incredibly expensive' */
#ifdef WIN32
      err = svn_io_dir_make(to, APR_OS_DEFAULT, pool);
#else
      apr_finfo_t finfo;
      SVN_ERR(svn_io_stat(&finfo, from, APR_FINFO_PROT, pool));
      err = svn_io_dir_make(to, finfo.protection, pool);
#endif
      if (err)
        {
          if (! APR_STATUS_IS_EEXIST(err->apr_err))
            return svn_error_return(err);
          if (! force)
            SVN_ERR_W(err, _("Destination directory exists, and will not be "
                             "overwritten unless forced"));
          else
            svn_error_clear(err);
        }

      SVN_ERR(svn_wc__node_get_children(&children, ctx->wc_ctx, from_abspath,
                                        FALSE, pool, pool));

      iterpool = svn_pool_create(pool);
      for (j = 0; j < children->nelts; j++)
        {
          const char *child_abspath = APR_ARRAY_IDX(children, j, const char *);
          const char *child_basename;
          svn_node_kind_t child_kind;

          svn_pool_clear(iterpool);
          child_basename = svn_dirent_basename(child_abspath, iterpool);

          if (ctx->cancel_func)
            SVN_ERR(ctx->cancel_func(ctx->cancel_baton));

          /* ### We could also invoke ctx->notify_func somewhere in
             ### here... Is it called for, though?  Not sure. */

          SVN_ERR(svn_wc__node_get_kind(&child_kind, ctx->wc_ctx,
                                        child_abspath, FALSE, iterpool));

          if (child_kind == svn_node_dir)
            {
              if (depth == svn_depth_infinity)
                {
                  const char *new_from = svn_dirent_join(from, child_basename,
                                                       iterpool);
                  const char *new_to = svn_dirent_join(to, child_basename,
                                                     iterpool);

                  SVN_ERR(copy_versioned_files(new_from, new_to,
                                               revision, force,
                                               ignore_externals, depth,
                                               native_eol, ctx, iterpool));
                }
            }
          else if (child_kind == svn_node_file)
            {
              const char *new_from_abspath;
              const char *new_to_abspath;

              SVN_ERR(svn_dirent_get_absolute(&new_from_abspath,
                                              svn_dirent_join(from,
                                                              child_basename,
                                                              iterpool),
                                              iterpool));
              SVN_ERR(svn_dirent_get_absolute(&new_to_abspath,
                                              svn_dirent_join(to,
                                                              child_basename,
                                                              iterpool),
                                              iterpool));

              SVN_ERR(copy_one_versioned_file(new_from_abspath, new_to_abspath,
                                              ctx->wc_ctx, revision,
                                              native_eol, iterpool));
            }
        }

      /* Handle externals. */
      if (! ignore_externals && depth == svn_depth_infinity
          && entry->depth == svn_depth_infinity)
        {
          apr_array_header_t *ext_items;
          const svn_string_t *prop_val;

          SVN_ERR(svn_wc_prop_get2(&prop_val, ctx->wc_ctx, from_abspath,
                                   SVN_PROP_EXTERNALS, pool, pool));
          if (prop_val != NULL)
            {
              int i;

              SVN_ERR(svn_wc_parse_externals_description3(&ext_items, from,
                                                          prop_val->data,
                                                          FALSE, pool));
              for (i = 0; i < ext_items->nelts; ++i)
                {
                  svn_wc_external_item2_t *ext_item;
                  const char *new_from, *new_to;

                  svn_pool_clear(iterpool);

                  ext_item = APR_ARRAY_IDX(ext_items, i,
                                           svn_wc_external_item2_t *);
                  new_from = svn_dirent_join(from, ext_item->target_dir,
                                             iterpool);
                  new_to = svn_dirent_join(to, ext_item->target_dir, iterpool);

                   /* The target dir might have parents that don't exist.
                      Guarantee the path upto the last component. */
                  if (!svn_dirent_is_root(ext_item->target_dir,
                                          strlen(ext_item->target_dir)))
                    {
                      const char *parent = svn_dirent_dirname(new_to, iterpool);
                      SVN_ERR(svn_io_make_dir_recursively(parent, iterpool));
                    }

                  SVN_ERR(copy_versioned_files(new_from, new_to,
                                               revision, force, FALSE,
                                               svn_depth_infinity, native_eol,
                                               ctx, iterpool));
                }
            }
        }

      svn_pool_destroy(iterpool);
    }
  else if (from_kind == svn_node_file)
    {
      SVN_ERR(copy_one_versioned_file(from_abspath, to_abspath, ctx->wc_ctx,
                                      revision, native_eol, pool));
=======
      svn_wc_notify_t *notify = svn_wc_create_notify(to_abspath,
                                      svn_wc_notify_update_add, scratch_pool);
      notify->kind = svn_node_file;
      (eib->notify_func)(eib->notify_baton, notify, scratch_pool);
>>>>>>> 4cf18c3e
    }

  return SVN_NO_ERROR;
}

/* Abstraction of open_root.
 *
 * Create PATH if it does not exist and is not obstructed, and invoke
 * NOTIFY_FUNC with NOTIFY_BATON on PATH.
 *
 * If PATH exists but is a file, then error with SVN_ERR_WC_NOT_WORKING_COPY.
 *
 * If PATH is a already a directory, then error with
 * SVN_ERR_WC_OBSTRUCTED_UPDATE, unless FORCE, in which case just
 * export into PATH with no error.
 */
static svn_error_t *
open_root_internal(const char *path,
                   svn_boolean_t force,
                   svn_wc_notify_func2_t notify_func,
                   void *notify_baton,
                   apr_pool_t *pool)
{
  svn_node_kind_t kind;

  SVN_ERR(svn_io_check_path(path, &kind, pool));
  if (kind == svn_node_none)
    SVN_ERR(svn_io_make_dir_recursively(path, pool));
  else if (kind == svn_node_file)
    return svn_error_createf(SVN_ERR_WC_NOT_WORKING_COPY, NULL,
                             _("'%s' exists and is not a directory"),
                             svn_dirent_local_style(path, pool));
  else if ((kind != svn_node_dir) || (! force))
    return svn_error_createf(SVN_ERR_WC_OBSTRUCTED_UPDATE, NULL,
                             _("'%s' already exists"),
                             svn_dirent_local_style(path, pool));

  if (notify_func)
    {
      svn_wc_notify_t *notify = svn_wc_create_notify(path,
                                                     svn_wc_notify_update_add,
                                                     pool);
      notify->kind = svn_node_dir;
      (*notify_func)(notify_baton, notify, pool);
    }

  return SVN_NO_ERROR;
}


/* ---------------------------------------------------------------------- */


/*** A dedicated 'export' editor, which does no .svn/ accounting.  ***/


struct edit_baton
{
  const char *root_path;
  const char *root_url;
  svn_boolean_t force;
  svn_revnum_t *target_revision;
  apr_hash_t *externals;
  const char *native_eol;
  svn_boolean_t ignore_keywords;

  svn_cancel_func_t cancel_func;
  void *cancel_baton;
  svn_wc_notify_func2_t notify_func;
  void *notify_baton;
};


struct dir_baton
{
  struct edit_baton *edit_baton;
  const char *path;
};


struct file_baton
{
  struct edit_baton *edit_baton;

  const char *path;
  const char *tmppath;

  /* We need to keep this around so we can explicitly close it in close_file,
     thus flushing its output to disk so we can copy and translate it. */
  svn_stream_t *tmp_stream;

  /* The MD5 digest of the file's fulltext.  This is all zeros until
     the last textdelta window handler call returns. */
  unsigned char text_digest[APR_MD5_DIGESTSIZE];

  /* The three svn: properties we might actually care about. */
  const svn_string_t *eol_style_val;
  const svn_string_t *keywords_val;
  const svn_string_t *executable_val;
  svn_boolean_t special;

  /* Any keyword vals to be substituted */
  const char *revision;
  const char *url;
  const char *author;
  apr_time_t date;

  /* Pool associated with this baton. */
  apr_pool_t *pool;
};


struct handler_baton
{
  svn_txdelta_window_handler_t apply_handler;
  void *apply_baton;
  apr_pool_t *pool;
  const char *tmppath;
};


static svn_error_t *
set_target_revision(void *edit_baton,
                    svn_revnum_t target_revision,
                    apr_pool_t *pool)
{
  struct edit_baton *eb = edit_baton;

  /* Stashing a target_revision in the baton */
  *(eb->target_revision) = target_revision;
  return SVN_NO_ERROR;
}



/* Just ensure that the main export directory exists. */
static svn_error_t *
open_root(void *edit_baton,
          svn_revnum_t base_revision,
          apr_pool_t *pool,
          void **root_baton)
{
  struct edit_baton *eb = edit_baton;
  struct dir_baton *db = apr_pcalloc(pool, sizeof(*db));

  SVN_ERR(open_root_internal(eb->root_path, eb->force,
                             eb->notify_func, eb->notify_baton, pool));

  /* Build our dir baton. */
  db->path = eb->root_path;
  db->edit_baton = eb;
  *root_baton = db;

  return SVN_NO_ERROR;
}


/* Ensure the directory exists, and send feedback. */
static svn_error_t *
add_directory(const char *path,
              void *parent_baton,
              const char *copyfrom_path,
              svn_revnum_t copyfrom_revision,
              apr_pool_t *pool,
              void **baton)
{
  struct dir_baton *pb = parent_baton;
  struct dir_baton *db = apr_pcalloc(pool, sizeof(*db));
  struct edit_baton *eb = pb->edit_baton;
  const char *full_path = svn_dirent_join(eb->root_path, path, pool);
  svn_node_kind_t kind;

  SVN_ERR(svn_io_check_path(full_path, &kind, pool));
  if (kind == svn_node_none)
    SVN_ERR(svn_io_dir_make(full_path, APR_OS_DEFAULT, pool));
  else if (kind == svn_node_file)
    return svn_error_createf(SVN_ERR_WC_NOT_WORKING_COPY, NULL,
                             _("'%s' exists and is not a directory"),
                             svn_dirent_local_style(full_path, pool));
  else if (! (kind == svn_node_dir && eb->force))
    return svn_error_createf(SVN_ERR_WC_OBSTRUCTED_UPDATE, NULL,
                             _("'%s' already exists"),
                             svn_dirent_local_style(full_path, pool));

  if (eb->notify_func)
    {
      svn_wc_notify_t *notify = svn_wc_create_notify(full_path,
                                                     svn_wc_notify_update_add,
                                                     pool);
      notify->kind = svn_node_dir;
      (*eb->notify_func)(eb->notify_baton, notify, pool);
    }

  /* Build our dir baton. */
  db->path = full_path;
  db->edit_baton = eb;
  *baton = db;

  return SVN_NO_ERROR;
}


/* Build a file baton. */
static svn_error_t *
add_file(const char *path,
         void *parent_baton,
         const char *copyfrom_path,
         svn_revnum_t copyfrom_revision,
         apr_pool_t *pool,
         void **baton)
{
  struct dir_baton *pb = parent_baton;
  struct edit_baton *eb = pb->edit_baton;
  struct file_baton *fb = apr_pcalloc(pool, sizeof(*fb));
  const char *full_path = svn_dirent_join(eb->root_path, path, pool);
<<<<<<< HEAD
  const char *full_url = svn_uri_join(eb->root_url, path, pool);
=======

  /* PATH is not canonicalized, i.e. it may still contain spaces etc.
   * but EB->root_url is. */
  const char *full_url = svn_path_url_add_component2(eb->root_url,
                                                     path,
                                                     pool);
>>>>>>> 4cf18c3e

  fb->edit_baton = eb;
  fb->path = full_path;
  fb->url = full_url;
  fb->pool = pool;

  *baton = fb;
  return SVN_NO_ERROR;
}


static svn_error_t *
window_handler(svn_txdelta_window_t *window, void *baton)
{
  struct handler_baton *hb = baton;
  svn_error_t *err;

  err = hb->apply_handler(window, hb->apply_baton);
  if (err)
    {
      /* We failed to apply the patch; clean up the temporary file.  */
      svn_error_clear(svn_io_remove_file2(hb->tmppath, TRUE, hb->pool));
    }

  return svn_error_trace(err);
}



/* Write incoming data into the tmpfile stream */
static svn_error_t *
apply_textdelta(void *file_baton,
                const char *base_checksum,
                apr_pool_t *pool,
                svn_txdelta_window_handler_t *handler,
                void **handler_baton)
{
  struct file_baton *fb = file_baton;
  struct handler_baton *hb = apr_palloc(pool, sizeof(*hb));

  /* Create a temporary file in the same directory as the file. We're going
     to rename the thing into place when we're done. */
  SVN_ERR(svn_stream_open_unique(&fb->tmp_stream, &fb->tmppath,
                                 svn_dirent_dirname(fb->path, pool),
                                 svn_io_file_del_none, fb->pool, fb->pool));

  hb->pool = pool;
  hb->tmppath = fb->tmppath;

  /* svn_txdelta_apply() closes the stream, but we want to close it in the
     close_file() function, so disown it here. */
  /* ### contrast to when we call svn_ra_get_file() which does NOT close the
     ### tmp_stream. we *should* be much more consistent! */
  svn_txdelta_apply(svn_stream_empty(pool),
                    svn_stream_disown(fb->tmp_stream, pool),
                    fb->text_digest, NULL, pool,
                    &hb->apply_handler, &hb->apply_baton);

  *handler_baton = hb;
  *handler = window_handler;
  return SVN_NO_ERROR;
}


static svn_error_t *
change_file_prop(void *file_baton,
                 const char *name,
                 const svn_string_t *value,
                 apr_pool_t *pool)
{
  struct file_baton *fb = file_baton;

  if (! value)
    return SVN_NO_ERROR;

  /* Store only the magic three properties. */
  if (strcmp(name, SVN_PROP_EOL_STYLE) == 0)
    fb->eol_style_val = svn_string_dup(value, fb->pool);

  else if (! fb->edit_baton->ignore_keywords &&
           strcmp(name, SVN_PROP_KEYWORDS) == 0)
    fb->keywords_val = svn_string_dup(value, fb->pool);

  else if (strcmp(name, SVN_PROP_EXECUTABLE) == 0)
    fb->executable_val = svn_string_dup(value, fb->pool);

  /* Try to fill out the baton's keywords-structure too. */
  else if (strcmp(name, SVN_PROP_ENTRY_COMMITTED_REV) == 0)
    fb->revision = apr_pstrdup(fb->pool, value->data);

  else if (strcmp(name, SVN_PROP_ENTRY_COMMITTED_DATE) == 0)
    SVN_ERR(svn_time_from_cstring(&fb->date, value->data, fb->pool));

  else if (strcmp(name, SVN_PROP_ENTRY_LAST_AUTHOR) == 0)
    fb->author = apr_pstrdup(fb->pool, value->data);

  else if (strcmp(name, SVN_PROP_SPECIAL) == 0)
    fb->special = TRUE;

  return SVN_NO_ERROR;
}


static svn_error_t *
change_dir_prop(void *dir_baton,
                const char *name,
                const svn_string_t *value,
                apr_pool_t *pool)
{
  struct dir_baton *db = dir_baton;
  struct edit_baton *eb = db->edit_baton;

  if (value && (strcmp(name, SVN_PROP_EXTERNALS) == 0))
    SVN_ERR(add_externals(eb->externals, db->path, value));

  return SVN_NO_ERROR;
}


/* Move the tmpfile to file, and send feedback. */
static svn_error_t *
close_file(void *file_baton,
           const char *text_digest,
           apr_pool_t *pool)
{
  struct file_baton *fb = file_baton;
  struct edit_baton *eb = fb->edit_baton;
  svn_checksum_t *text_checksum;
  svn_checksum_t *actual_checksum;

  /* Was a txdelta even sent? */
  if (! fb->tmppath)
    return SVN_NO_ERROR;

  SVN_ERR(svn_stream_close(fb->tmp_stream));

  SVN_ERR(svn_checksum_parse_hex(&text_checksum, svn_checksum_md5, text_digest,
                                 pool));
  actual_checksum = svn_checksum__from_digest_md5(fb->text_digest, pool);

  /* Note that text_digest can be NULL when talking to certain repositories.
     In that case text_checksum will be NULL and the following match code
     will note that the checksums match */
  if (!svn_checksum_match(text_checksum, actual_checksum))
    return svn_checksum_mismatch_err(text_checksum, actual_checksum, pool,
                                     _("Checksum mismatch for '%s'"),
                                     svn_dirent_local_style(fb->path, pool));

  if ((! fb->eol_style_val) && (! fb->keywords_val) && (! fb->special))
    {
      SVN_ERR(svn_io_file_rename(fb->tmppath, fb->path, pool));
    }
  else
    {
      svn_subst_eol_style_t style;
      const char *eol = NULL;
      svn_boolean_t repair = FALSE;
      apr_hash_t *final_kw = NULL;

      if (fb->eol_style_val)
        {
          SVN_ERR(get_eol_style(&style, &eol, fb->eol_style_val->data,
                                eb->native_eol));
          repair = TRUE;
        }

      if (fb->keywords_val)
        SVN_ERR(svn_subst_build_keywords2(&final_kw, fb->keywords_val->data,
                                          fb->revision, fb->url, fb->date,
                                          fb->author, pool));

      SVN_ERR(svn_subst_copy_and_translate4(fb->tmppath, fb->path,
                                            eol, repair, final_kw,
                                            TRUE, /* expand */
                                            fb->special,
                                            eb->cancel_func, eb->cancel_baton,
                                            pool));

      SVN_ERR(svn_io_remove_file2(fb->tmppath, FALSE, pool));
    }

  if (fb->executable_val)
    SVN_ERR(svn_io_set_file_executable(fb->path, TRUE, FALSE, pool));

  if (fb->date && (! fb->special))
    SVN_ERR(svn_io_set_file_affected_time(fb->date, fb->path, pool));

  if (fb->edit_baton->notify_func)
    {
      svn_wc_notify_t *notify = svn_wc_create_notify(fb->path,
                                                     svn_wc_notify_update_add,
                                                     pool);
      notify->kind = svn_node_file;
      (*fb->edit_baton->notify_func)(fb->edit_baton->notify_baton, notify,
                                     pool);
    }

  return SVN_NO_ERROR;
}

static svn_error_t *
fetch_kind_func(svn_kind_t *kind,
                void *baton,
                const char *path,
                svn_revnum_t base_revision,
                apr_pool_t *scratch_pool)
{
  /* We know the root of the edit is a directory. */
  if (path[0] == '\0')
    *kind = svn_kind_dir;

  /* ### TODO: We could possibly fetch the kind of the object in question
         from the server with a second ra_session, but right now this
         seems to work. */
  else
    *kind = svn_kind_unknown;

  return SVN_NO_ERROR;
}

static svn_error_t *
fetch_props_func(apr_hash_t **props,
                 void *baton,
                 const char *path,
                 svn_revnum_t base_revision,
                 apr_pool_t *result_pool,
                 apr_pool_t *scratch_pool)
{
  /* Always use empty props, since the node won't have pre-existing props
     (This is an export, remember?) */
  *props = apr_hash_make(result_pool);

  return SVN_NO_ERROR;
}

static svn_error_t *
fetch_base_func(const char **filename,
                void *baton,
                const char *path,
                svn_revnum_t base_revision,
                apr_pool_t *result_pool,
                apr_pool_t *scratch_pool)
{
  /* An export always gets text against the empty stream (i.e, full texts). */
  *filename = NULL;

  return SVN_NO_ERROR;
}



/*** Public Interfaces ***/

svn_error_t *
svn_client_export5(svn_revnum_t *result_rev,
                   const char *from_path_or_url,
                   const char *to_path,
                   const svn_opt_revision_t *peg_revision,
                   const svn_opt_revision_t *revision,
                   svn_boolean_t overwrite,
                   svn_boolean_t ignore_externals,
                   svn_boolean_t ignore_keywords,
                   svn_depth_t depth,
                   const char *native_eol,
                   svn_client_ctx_t *ctx,
                   apr_pool_t *pool)
{
  svn_revnum_t edit_revision = SVN_INVALID_REVNUM;
  svn_boolean_t from_is_url = svn_path_is_url(from_path_or_url);

  SVN_ERR_ASSERT(peg_revision != NULL);
  SVN_ERR_ASSERT(revision != NULL);

  if (svn_path_is_url(to_path))
    return svn_error_createf(SVN_ERR_ILLEGAL_TARGET, NULL,
                             _("'%s' is not a local path"), to_path);

  peg_revision = svn_cl__rev_default_to_head_or_working(peg_revision,
                                                        from_path_or_url);
  revision = svn_cl__rev_default_to_peg(revision, peg_revision);

  if (from_is_url || ! SVN_CLIENT__REVKIND_IS_LOCAL_TO_WC(revision->kind))
    {
      svn_client__pathrev_t *loc;
      svn_ra_session_t *ra_session;
      svn_node_kind_t kind;
      struct edit_baton *eb = apr_pcalloc(pool, sizeof(*eb));

      /* Get the RA connection. */
      SVN_ERR(svn_client__ra_session_from_path2(&ra_session, &loc,
                                                from_path_or_url, NULL,
                                                peg_revision,
                                                revision, ctx, pool));

      eb->root_path = to_path;
      eb->root_url = loc->url;
      eb->force = overwrite;
      eb->target_revision = &edit_revision;
      eb->externals = apr_hash_make(pool);
      eb->native_eol = native_eol;
      eb->ignore_keywords = ignore_keywords;
      eb->cancel_func = ctx->cancel_func;
      eb->cancel_baton = ctx->cancel_baton;
      eb->notify_func = ctx->notify_func2;
      eb->notify_baton = ctx->notify_baton2;

      SVN_ERR(svn_ra_check_path(ra_session, "", loc->rev, &kind, pool));

      if (kind == svn_node_file)
        {
          apr_hash_t *props;
          apr_hash_index_t *hi;
          struct file_baton *fb = apr_pcalloc(pool, sizeof(*fb));
          svn_node_kind_t to_kind;

          if (svn_path_is_empty(to_path))
            {
              if (from_is_url)
                to_path = svn_uri_basename(from_path_or_url, pool);
              else
                to_path = svn_dirent_basename(from_path_or_url, NULL);
              eb->root_path = to_path;
            }
          else
            {
              SVN_ERR(append_basename_if_dir(&to_path, from_path_or_url,
                                             from_is_url, pool));
              eb->root_path = to_path;
            }

          SVN_ERR(svn_io_check_path(to_path, &to_kind, pool));

          if ((to_kind == svn_node_file || to_kind == svn_node_unknown) &&
              ! overwrite)
            return svn_error_createf(SVN_ERR_ILLEGAL_TARGET, NULL,
                                     _("Destination file '%s' exists, and "
                                       "will not be overwritten unless forced"),
                                     svn_dirent_local_style(to_path, pool));
          else if (to_kind == svn_node_dir)
            return svn_error_createf(SVN_ERR_ILLEGAL_TARGET, NULL,
                                     _("Destination '%s' exists. Cannot "
                                       "overwrite directory with non-directory"),
                                     svn_dirent_local_style(to_path, pool));

          /* Since you cannot actually root an editor at a file, we
           * manually drive a few functions of our editor. */

          /* This is the equivalent of a parentless add_file(). */
          fb->edit_baton = eb;
          fb->path = eb->root_path;
          fb->url = eb->root_url;
          fb->pool = pool;

          /* Copied from apply_textdelta(). */
          SVN_ERR(svn_stream_open_unique(&fb->tmp_stream, &fb->tmppath,
                                         svn_dirent_dirname(fb->path, pool),
                                         svn_io_file_del_none,
                                         fb->pool, fb->pool));

          /* Step outside the editor-likeness for a moment, to actually talk
           * to the repository. */
          /* ### note: the stream will not be closed */
          SVN_ERR(svn_ra_get_file(ra_session, "", loc->rev,
                                  fb->tmp_stream,
                                  NULL, &props, pool));

          /* Push the props into change_file_prop(), to update the file_baton
           * with information. */
          for (hi = apr_hash_first(pool, props); hi; hi = apr_hash_next(hi))
            {
              const char *propname = svn__apr_hash_index_key(hi);
              const svn_string_t *propval = svn__apr_hash_index_val(hi);

              SVN_ERR(change_file_prop(fb, propname, propval, pool));
            }

          /* And now just use close_file() to do all the keyword and EOL
           * work, and put the file into place. */
          SVN_ERR(close_file(fb, NULL, pool));
        }
      else if (kind == svn_node_dir)
        {
          void *edit_baton;
          const svn_delta_editor_t *export_editor;
          const svn_ra_reporter3_t *reporter;
          void *report_baton;
          svn_delta_editor_t *editor = svn_delta_default_editor(pool);
          svn_boolean_t use_sleep = FALSE;
          svn_delta_shim_callbacks_t *shim_callbacks =
                                    svn_delta_shim_callbacks_default(pool);

          editor->set_target_revision = set_target_revision;
          editor->open_root = open_root;
          editor->add_directory = add_directory;
          editor->add_file = add_file;
          editor->apply_textdelta = apply_textdelta;
          editor->close_file = close_file;
          editor->change_file_prop = change_file_prop;
          editor->change_dir_prop = change_dir_prop;

          SVN_ERR(svn_delta_get_cancellation_editor(ctx->cancel_func,
                                                    ctx->cancel_baton,
                                                    editor,
                                                    eb,
                                                    &export_editor,
                                                    &edit_baton,
                                                    pool));

          shim_callbacks->fetch_kind_func = fetch_kind_func;
          shim_callbacks->fetch_props_func = fetch_props_func;
          shim_callbacks->fetch_base_func = fetch_base_func;
          shim_callbacks->fetch_baton = eb;

          SVN_ERR(svn_editor__insert_shims(&export_editor, &edit_baton,
                                           export_editor, edit_baton,
                                           NULL, NULL, shim_callbacks,
                                           pool, pool));

          /* Manufacture a basic 'report' to the update reporter. */
          SVN_ERR(svn_ra_do_update2(ra_session,
                                    &reporter, &report_baton,
                                    loc->rev,
                                    "", /* no sub-target */
                                    depth,
                                    FALSE, /* don't want copyfrom-args */
                                    export_editor, edit_baton, pool));

          SVN_ERR(reporter->set_path(report_baton, "", loc->rev,
                                     /* Depth is irrelevant, as we're
                                        passing start_empty=TRUE anyway. */
                                     svn_depth_infinity,
                                     TRUE, /* "help, my dir is empty!" */
                                     NULL, pool));

          SVN_ERR(reporter->finish_report(report_baton, pool));

          /* Special case: Due to our sly export/checkout method of
           * updating an empty directory, no target will have been created
           * if the exported item is itself an empty directory
           * (export_editor->open_root never gets called, because there
           * are no "changes" to make to the empty dir we reported to the
           * repository).
           *
           * So we just create the empty dir manually; but we do it via
           * open_root_internal(), in order to get proper notification.
           */
          SVN_ERR(svn_io_check_path(to_path, &kind, pool));
          if (kind == svn_node_none)
            SVN_ERR(open_root_internal
                    (to_path, overwrite, ctx->notify_func2,
                     ctx->notify_baton2, pool));

          if (! ignore_externals && depth == svn_depth_infinity)
            {
              const char *repos_root_url;
              const char *to_abspath;

              SVN_ERR(svn_ra_get_repos_root2(ra_session, &repos_root_url, pool));
              SVN_ERR(svn_dirent_get_absolute(&to_abspath, to_path, pool));
              SVN_ERR(svn_client__export_externals(eb->externals,
                                                   from_path_or_url,
                                                   to_abspath, repos_root_url,
                                                   depth, native_eol,
                                                   ignore_keywords, &use_sleep,
                                                   ctx, pool));
            }
        }
      else if (kind == svn_node_none)
        {
          return svn_error_createf(SVN_ERR_RA_ILLEGAL_URL, NULL,
                                   _("URL '%s' doesn't exist"),
                                   from_path_or_url);
        }
      /* kind == svn_node_unknown not handled */
    }
  else
    {
      struct export_info_baton eib;
      svn_node_kind_t kind;
      apr_hash_t *externals = NULL;

      /* This is a working copy export. */
      /* just copy the contents of the working copy into the target path. */
      SVN_ERR(svn_dirent_get_absolute(&from_path_or_url, from_path_or_url,
                                      pool));

      SVN_ERR(svn_dirent_get_absolute(&to_path, to_path, pool));

      SVN_ERR(svn_io_check_path(from_path_or_url, &kind, pool));

      /* ### [JAF] If something already exists on disk at the destination path,
       * the behaviour depends on the node kinds of the source and destination
       * and on the FORCE flag.  The intention (I guess) is to follow the
       * semantics of svn_client_export5(), semantics that are not fully
       * documented but would be something like:
       *
       * -----------+---------------------------------------------------------
       *        Src | DIR                 FILE                SPECIAL
       * Dst (disk) +---------------------------------------------------------
       * NONE       | simple copy         simple copy         (as src=file?)
       * DIR        | merge if forced [2] inside if root [1]  (as src=file?)
       * FILE       | err                 overwr if forced[3] (as src=file?)
       * SPECIAL    | ???                 ???                 ???
       * -----------+---------------------------------------------------------
       *
       * [1] FILE onto DIR case: If this file is the root of the copy and thus
       *     the only node to be copied, then copy it as a child of the
       *     directory TO, applying these same rules again except that if this
       *     case occurs again (the child path is already a directory) then
       *     error out.  If this file is not the root of the copy (it is
       *     reached by recursion), then error out.
       *
       * [2] DIR onto DIR case.  If the 'FORCE' flag is true then copy the
       *     source's children inside the target dir, else error out.  When
       *     copying the children, apply the same set of rules, except in the
       *     FILE onto DIR case error out like in note [1].
       *
       * [3] If the 'FORCE' flag is true then overwrite the destination file
       *     else error out.
       *
       * The reality (apparently, looking at the code) is somewhat different.
       * For a start, to detect the source kind, it looks at what is on disk
       * rather than the versioned working or base node.
       */
      if (kind == svn_node_file)
        SVN_ERR(append_basename_if_dir(&to_path, from_path_or_url, FALSE,
                                       pool));

      eib.to_path = to_path;
      eib.revision = revision;
      eib.overwrite = overwrite;
      eib.ignore_keywords = ignore_keywords;
      eib.wc_ctx = ctx->wc_ctx;
      eib.native_eol = native_eol;
      eib.notify_func = ctx->notify_func2;;
      eib.notify_baton = ctx->notify_baton2;
      eib.origin_abspath = from_path_or_url;
      eib.exported = FALSE;

      SVN_ERR(svn_wc_walk_status(ctx->wc_ctx, from_path_or_url, depth,
                                 TRUE /* get_all */,
                                 TRUE /* no_ignore */,
                                 FALSE /* ignore_text_mods */,
                                 NULL,
                                 export_node, &eib,
                                 ctx->cancel_func, ctx->cancel_baton,
                                 pool));

      if (!eib.exported)
        return svn_error_createf(SVN_ERR_WC_PATH_NOT_FOUND, NULL,
                                 _("The node '%s' was not found."),
                                 svn_dirent_local_style(from_path_or_url,
                                                        pool));

      if (!ignore_externals)
        SVN_ERR(svn_wc__externals_defined_below(&externals, ctx->wc_ctx,
                                                from_path_or_url,
                                                pool, pool));

      if (externals && apr_hash_count(externals))
        {
          apr_pool_t *iterpool = svn_pool_create(pool);
          apr_hash_index_t *hi;

          for (hi = apr_hash_first(pool, externals);
               hi;
               hi = apr_hash_next(hi))
            {
              const char *external_abspath = svn__apr_hash_index_key(hi);
              const char *relpath;
              const char *target_abspath;

              svn_pool_clear(iterpool);

              relpath = svn_dirent_skip_ancestor(from_path_or_url,
                                                 external_abspath);

              target_abspath = svn_dirent_join(to_path, relpath,
                                                         iterpool);

              /* Ensure that the parent directory exists */
              SVN_ERR(svn_io_make_dir_recursively(
                            svn_dirent_dirname(target_abspath, iterpool),
                            iterpool));

              SVN_ERR(svn_client_export5(NULL,
                                         svn_dirent_join(from_path_or_url,
                                                         relpath,
                                                         iterpool),
                                         target_abspath,
                                         peg_revision, revision,
                                         TRUE, ignore_externals,
                                         ignore_keywords, depth, native_eol,
                                         ctx, iterpool));
            }

          svn_pool_destroy(iterpool);
        }
    }


  if (ctx->notify_func2)
    {
      svn_wc_notify_t *notify
        = svn_wc_create_notify(to_path,
                               svn_wc_notify_update_completed, pool);
      notify->revision = edit_revision;
      (*ctx->notify_func2)(ctx->notify_baton2, notify, pool);
    }

  if (result_rev)
    *result_rev = edit_revision;

  return SVN_NO_ERROR;
}<|MERGE_RESOLUTION|>--- conflicted
+++ resolved
@@ -269,12 +269,6 @@
   /* Produce overwrite errors for the export root */
   if (strcmp(local_abspath, eib->origin_abspath) == 0)
     {
-<<<<<<< HEAD
-      SVN_ERR(svn_wc_get_pristine_contents2(&source, wc_ctx, from_abspath,
-                                            scratch_pool, scratch_pool));
-      SVN_ERR(svn_wc_get_prop_diffs2(NULL, &props, wc_ctx, from_abspath,
-                                     scratch_pool, scratch_pool));
-=======
       svn_node_kind_t to_kind;
 
       SVN_ERR(svn_io_check_path(to_abspath, &to_kind, scratch_pool));
@@ -326,7 +320,6 @@
 
       SVN_ERR(svn_wc_get_pristine_props(&props, wc_ctx, local_abspath,
                                         scratch_pool, scratch_pool));
->>>>>>> 4cf18c3e
     }
   else
     {
@@ -374,34 +367,17 @@
     }
   else
     {
-<<<<<<< HEAD
-      SVN_ERR(svn_wc__node_get_changed_info(NULL, &tm, NULL, wc_ctx,
-                                            from_abspath, scratch_pool,
-                                            scratch_pool));
-=======
       tm = status->changed_date;
->>>>>>> 4cf18c3e
     }
 
   if (keywords)
     {
-<<<<<<< HEAD
-      svn_revnum_t changed_rev;
-      const char *suffix;
-      const char *author;
-
-      SVN_ERR(svn_wc__node_get_changed_info(&changed_rev, NULL, &author,
-                                            wc_ctx, from_abspath, scratch_pool,
-                                            scratch_pool));
-
-=======
       svn_revnum_t changed_rev = status->changed_rev;
       const char *suffix;
       const char *url = svn_path_url_add_component2(status->repos_root_url,
                                                     status->repos_relpath,
                                                     scratch_pool);
       const char *author = status->changed_author;
->>>>>>> 4cf18c3e
       if (local_mod)
         {
           /* For locally modified files, we'll append an 'M'
@@ -419,11 +395,7 @@
       SVN_ERR(svn_subst_build_keywords2
               (&kw, keywords->data,
                apr_psprintf(scratch_pool, "%ld%s", changed_rev, suffix),
-<<<<<<< HEAD
-               entry->url, tm, author, scratch_pool));
-=======
                url, tm, author, scratch_pool));
->>>>>>> 4cf18c3e
     }
 
   /* For atomicity, we translate to a tmp file and then rename the tmp file
@@ -461,150 +433,10 @@
 
   if (eib->notify_func)
     {
-<<<<<<< HEAD
-      /* Try to make the new directory.  If this fails because the
-         directory already exists, check our FORCE flag to see if we
-         care. */
-
-      /* Skip retrieving the umask on windows. Apr does not implement setting
-         filesystem privileges on Windows.
-         Retrieving the file permissions with APR_FINFO_PROT | APR_FINFO_OWNER
-         is documented to be 'incredibly expensive' */
-#ifdef WIN32
-      err = svn_io_dir_make(to, APR_OS_DEFAULT, pool);
-#else
-      apr_finfo_t finfo;
-      SVN_ERR(svn_io_stat(&finfo, from, APR_FINFO_PROT, pool));
-      err = svn_io_dir_make(to, finfo.protection, pool);
-#endif
-      if (err)
-        {
-          if (! APR_STATUS_IS_EEXIST(err->apr_err))
-            return svn_error_return(err);
-          if (! force)
-            SVN_ERR_W(err, _("Destination directory exists, and will not be "
-                             "overwritten unless forced"));
-          else
-            svn_error_clear(err);
-        }
-
-      SVN_ERR(svn_wc__node_get_children(&children, ctx->wc_ctx, from_abspath,
-                                        FALSE, pool, pool));
-
-      iterpool = svn_pool_create(pool);
-      for (j = 0; j < children->nelts; j++)
-        {
-          const char *child_abspath = APR_ARRAY_IDX(children, j, const char *);
-          const char *child_basename;
-          svn_node_kind_t child_kind;
-
-          svn_pool_clear(iterpool);
-          child_basename = svn_dirent_basename(child_abspath, iterpool);
-
-          if (ctx->cancel_func)
-            SVN_ERR(ctx->cancel_func(ctx->cancel_baton));
-
-          /* ### We could also invoke ctx->notify_func somewhere in
-             ### here... Is it called for, though?  Not sure. */
-
-          SVN_ERR(svn_wc__node_get_kind(&child_kind, ctx->wc_ctx,
-                                        child_abspath, FALSE, iterpool));
-
-          if (child_kind == svn_node_dir)
-            {
-              if (depth == svn_depth_infinity)
-                {
-                  const char *new_from = svn_dirent_join(from, child_basename,
-                                                       iterpool);
-                  const char *new_to = svn_dirent_join(to, child_basename,
-                                                     iterpool);
-
-                  SVN_ERR(copy_versioned_files(new_from, new_to,
-                                               revision, force,
-                                               ignore_externals, depth,
-                                               native_eol, ctx, iterpool));
-                }
-            }
-          else if (child_kind == svn_node_file)
-            {
-              const char *new_from_abspath;
-              const char *new_to_abspath;
-
-              SVN_ERR(svn_dirent_get_absolute(&new_from_abspath,
-                                              svn_dirent_join(from,
-                                                              child_basename,
-                                                              iterpool),
-                                              iterpool));
-              SVN_ERR(svn_dirent_get_absolute(&new_to_abspath,
-                                              svn_dirent_join(to,
-                                                              child_basename,
-                                                              iterpool),
-                                              iterpool));
-
-              SVN_ERR(copy_one_versioned_file(new_from_abspath, new_to_abspath,
-                                              ctx->wc_ctx, revision,
-                                              native_eol, iterpool));
-            }
-        }
-
-      /* Handle externals. */
-      if (! ignore_externals && depth == svn_depth_infinity
-          && entry->depth == svn_depth_infinity)
-        {
-          apr_array_header_t *ext_items;
-          const svn_string_t *prop_val;
-
-          SVN_ERR(svn_wc_prop_get2(&prop_val, ctx->wc_ctx, from_abspath,
-                                   SVN_PROP_EXTERNALS, pool, pool));
-          if (prop_val != NULL)
-            {
-              int i;
-
-              SVN_ERR(svn_wc_parse_externals_description3(&ext_items, from,
-                                                          prop_val->data,
-                                                          FALSE, pool));
-              for (i = 0; i < ext_items->nelts; ++i)
-                {
-                  svn_wc_external_item2_t *ext_item;
-                  const char *new_from, *new_to;
-
-                  svn_pool_clear(iterpool);
-
-                  ext_item = APR_ARRAY_IDX(ext_items, i,
-                                           svn_wc_external_item2_t *);
-                  new_from = svn_dirent_join(from, ext_item->target_dir,
-                                             iterpool);
-                  new_to = svn_dirent_join(to, ext_item->target_dir, iterpool);
-
-                   /* The target dir might have parents that don't exist.
-                      Guarantee the path upto the last component. */
-                  if (!svn_dirent_is_root(ext_item->target_dir,
-                                          strlen(ext_item->target_dir)))
-                    {
-                      const char *parent = svn_dirent_dirname(new_to, iterpool);
-                      SVN_ERR(svn_io_make_dir_recursively(parent, iterpool));
-                    }
-
-                  SVN_ERR(copy_versioned_files(new_from, new_to,
-                                               revision, force, FALSE,
-                                               svn_depth_infinity, native_eol,
-                                               ctx, iterpool));
-                }
-            }
-        }
-
-      svn_pool_destroy(iterpool);
-    }
-  else if (from_kind == svn_node_file)
-    {
-      SVN_ERR(copy_one_versioned_file(from_abspath, to_abspath, ctx->wc_ctx,
-                                      revision, native_eol, pool));
-=======
       svn_wc_notify_t *notify = svn_wc_create_notify(to_abspath,
                                       svn_wc_notify_update_add, scratch_pool);
       notify->kind = svn_node_file;
       (eib->notify_func)(eib->notify_baton, notify, scratch_pool);
->>>>>>> 4cf18c3e
     }
 
   return SVN_NO_ERROR;
@@ -821,16 +653,12 @@
   struct edit_baton *eb = pb->edit_baton;
   struct file_baton *fb = apr_pcalloc(pool, sizeof(*fb));
   const char *full_path = svn_dirent_join(eb->root_path, path, pool);
-<<<<<<< HEAD
-  const char *full_url = svn_uri_join(eb->root_url, path, pool);
-=======
 
   /* PATH is not canonicalized, i.e. it may still contain spaces etc.
    * but EB->root_url is. */
   const char *full_url = svn_path_url_add_component2(eb->root_url,
                                                      path,
                                                      pool);
->>>>>>> 4cf18c3e
 
   fb->edit_baton = eb;
   fb->path = full_path;
