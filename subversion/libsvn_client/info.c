--- conflicted
+++ resolved
@@ -80,95 +80,7 @@
   tmpinfo->last_changed_date    = dirent->time;
   tmpinfo->last_changed_author  = dirent->last_author;
   tmpinfo->lock                 = lock;
-<<<<<<< HEAD
-  tmpinfo->depth                = svn_depth_unknown;
-  tmpinfo->working_size         = SVN_INFO_SIZE_UNKNOWN;
-
-  if (((apr_size_t)dirent->size) == dirent->size)
-    tmpinfo->size               = (apr_size_t)dirent->size;
-  else /* >= 4GB */
-    tmpinfo->size               = SVN_INFO_SIZE_UNKNOWN;
-
-  tmpinfo->size64               = dirent->size;
-  tmpinfo->working_size64       = SVN_INVALID_FILESIZE;
-  tmpinfo->tree_conflict        = NULL;
-
-  *info = tmpinfo;
-  return SVN_NO_ERROR;
-}
-
-
-/* Helper: build an svn_info_t *INFO struct from svn_wc_entry_t ENTRY,
-   allocated in POOL.  Pointer fields are copied by reference, not dup'd.
-   PATH is the path of the WC node that ENTRY represents. */
-static svn_error_t *
-build_info_for_entry(svn_info_t **info,
-                     svn_wc_context_t *wc_ctx,
-                     const char *local_abspath,
-                     apr_pool_t *pool)
-{
-  svn_info_t *tmpinfo = apr_pcalloc(pool, sizeof(*tmpinfo));
-  const svn_wc_entry_t *entry;
-
-  SVN_ERR(svn_wc__get_entry_versioned(&entry, wc_ctx, local_abspath,
-                                      svn_node_unknown, TRUE, FALSE,
-                                      pool, pool));
-
-  SVN_ERR(svn_wc__node_get_kind(&tmpinfo->kind, wc_ctx, local_abspath, TRUE,
-                                pool));
-
-  tmpinfo->URL                  = entry->url;
-  tmpinfo->rev                  = entry->revision;
-  tmpinfo->kind                 = entry->kind;
-  tmpinfo->repos_UUID           = entry->uuid;
-  tmpinfo->repos_root_URL       = entry->repos;
-  SVN_ERR(svn_wc__node_get_changed_info(&tmpinfo->last_changed_rev,
-                                        &tmpinfo->last_changed_date,
-                                        &tmpinfo->last_changed_author,
-                                        wc_ctx, local_abspath, pool, pool));
-
-  /* entry-specific stuff */
-  tmpinfo->has_wc_info          = TRUE;
-  tmpinfo->schedule             = entry->schedule;
-  tmpinfo->depth                = entry->depth;
-  tmpinfo->copyfrom_url         = entry->copyfrom_url;
-  tmpinfo->copyfrom_rev         = entry->copyfrom_rev;
-  tmpinfo->text_time            = entry->text_time;
-  tmpinfo->checksum             = entry->checksum;
-  tmpinfo->conflict_old         = entry->conflict_old;
-  tmpinfo->conflict_new         = entry->conflict_new;
-  tmpinfo->conflict_wrk         = entry->conflict_wrk;
-  tmpinfo->prejfile             = entry->prejfile;
-  tmpinfo->changelist           = entry->changelist;
-
-  if (((apr_size_t)entry->working_size) == entry->working_size)
-    tmpinfo->working_size       = (apr_size_t)entry->working_size;
-  else /* >= 4GB */
-    tmpinfo->working_size       = SVN_INFO_SIZE_UNKNOWN;
-
-  tmpinfo->size                 = SVN_INFO_SIZE_UNKNOWN;
-  tmpinfo->size64               = SVN_INVALID_FILESIZE;
-
-  tmpinfo->working_size64       = entry->working_size;
-
-  /* lock stuff */
-  if (entry->lock_token)  /* the token is the critical bit. */
-    {
-      tmpinfo->lock = apr_pcalloc(pool, sizeof(*(tmpinfo->lock)));
-
-      tmpinfo->lock->token      = entry->lock_token;
-      tmpinfo->lock->owner      = entry->lock_owner;
-      tmpinfo->lock->comment    = entry->lock_comment;
-      tmpinfo->lock->creation_date = entry->lock_creation_date;
-    }
-
-  *info = tmpinfo;
-  return SVN_NO_ERROR;
-}
-
-=======
   tmpinfo->size                 = dirent->size;
->>>>>>> 4cf18c3e
 
   tmpinfo->wc_info              = NULL;
 
@@ -226,18 +138,9 @@
       if (ctx->cancel_func)
         SVN_ERR(ctx->cancel_func(ctx->cancel_baton));
 
-<<<<<<< HEAD
-      path = svn_uri_join(dir, name, subpool);
-      URL  = svn_path_url_add_component2(session_URL, name, subpool);
-
-      fs_path = svn_uri_is_child(repos_root, URL, subpool);
-      fs_path = apr_pstrcat(subpool, "/", fs_path, NULL);
-      fs_path = svn_path_uri_decode(fs_path, subpool);
-=======
       path = svn_relpath_join(dir, name, subpool);
       child_pathrev = svn_client__pathrev_join_relpath(pathrev, name, subpool);
       fs_path = svn_client__pathrev_fspath(child_pathrev, subpool);
->>>>>>> 4cf18c3e
 
       lock = apr_hash_get(locks, fs_path, APR_HASH_KEY_STRING);
 
@@ -264,130 +167,6 @@
 }
 
 
-<<<<<<< HEAD
-
-/* Callback and baton for crawl_entries() walk over entries files. */
-struct found_entry_baton
-{
-  apr_hash_t *changelist_hash;
-  svn_info_receiver_t receiver;
-  void *receiver_baton;
-  svn_wc_context_t *wc_ctx;
-};
-
-/* An svn_wc__node_found_func_t callback function. */
-static svn_error_t *
-info_found_node_callback(const char *local_abspath,
-                         void *walk_baton,
-                         apr_pool_t *pool)
-{
-  struct found_entry_baton *fe_baton = walk_baton;
-
-  if (svn_wc__changelist_match(fe_baton->wc_ctx, local_abspath,
-                               fe_baton->changelist_hash, pool))
-    {
-      svn_info_t *info;
-      const svn_wc_conflict_description2_t *tmp_conflict;
-      svn_error_t *err;
-
-      err = build_info_for_entry(&info, fe_baton->wc_ctx, local_abspath,
-                                 pool);
-      if (err && err->apr_err == SVN_ERR_WC_PATH_NOT_FOUND)
-        {
-          /* Check for a tree conflict, and if there is one, send a minimal
-             info struct. */
-          const svn_wc_conflict_description2_t *tree_conflict;
-
-          SVN_ERR(svn_wc__get_tree_conflict(&tree_conflict, fe_baton->wc_ctx,
-                                            local_abspath, pool, pool));
-
-          if (tree_conflict)
-            {
-              svn_error_clear(err);
-
-              SVN_ERR(build_info_for_unversioned(&info, pool));
-              SVN_ERR(svn_wc__node_get_repos_info(&(info->repos_root_URL),
-                                                  NULL,
-                                                  fe_baton->wc_ctx,
-                                                  local_abspath, FALSE,
-                                                  pool, pool));
-            }
-          else
-            return svn_error_return(err);
-        }
-      else if (err)
-        return svn_error_return(err);
-
-      SVN_ERR(svn_wc__get_tree_conflict(&tmp_conflict, fe_baton->wc_ctx,
-                                        local_abspath, pool, pool));
-      if (tmp_conflict)
-        info->tree_conflict = svn_wc__cd2_to_cd(tmp_conflict, pool);
-      SVN_ERR(fe_baton->receiver(fe_baton->receiver_baton, local_abspath,
-                                 info, pool));
-    }
-  return SVN_NO_ERROR;
-}
-
-
-/* Helper function:  push the svn_wc_entry_t for WCPATH at
-   RECEIVER/BATON, and possibly recurse over more entries. */
-static svn_error_t *
-crawl_entries(const char *local_abspath,
-              svn_info_receiver_t receiver,
-              void *receiver_baton,
-              svn_depth_t depth,
-              apr_hash_t *changelist_hash,
-              svn_client_ctx_t *ctx,
-              apr_pool_t *pool)
-{
-  struct found_entry_baton fe_baton;
-  svn_error_t *err;
-
-  fe_baton.changelist_hash = changelist_hash;
-  fe_baton.receiver = receiver;
-  fe_baton.receiver_baton = receiver_baton;
-  fe_baton.wc_ctx = ctx->wc_ctx;
-
-  err = svn_wc__node_walk_children(ctx->wc_ctx, local_abspath, FALSE,
-                                   info_found_node_callback, &fe_baton, depth,
-                                   ctx->cancel_func, ctx->cancel_baton, pool);
-
-  if (err && err->apr_err == SVN_ERR_WC_PATH_NOT_FOUND)
-    {
-      /* Check for a tree conflict on the root node of the info, and if there
-         is one, send a minimal info struct. */
-      const svn_wc_conflict_description2_t *tree_conflict;
-
-      SVN_ERR(svn_wc__get_tree_conflict(&tree_conflict, ctx->wc_ctx,
-                                        local_abspath, pool, pool));
-
-      if (tree_conflict)
-        {
-          svn_info_t *info;
-          svn_error_clear(err);
-
-          SVN_ERR(build_info_for_unversioned(&info, pool));
-          info->tree_conflict = svn_wc__cd2_to_cd(tree_conflict, pool);
-
-          SVN_ERR(svn_wc__node_get_repos_info(&(info->repos_root_URL),
-                                              NULL,
-                                              ctx->wc_ctx,
-                                              local_abspath, FALSE,
-                                              pool, pool));
-
-          SVN_ERR(receiver(receiver_baton, local_abspath, info, pool));
-        }
-      else
-        return svn_error_return(err);
-    }
-  else if (err)
-    return svn_error_return(err);
-
-  return SVN_NO_ERROR;
-}
-
-=======
->>>>>>> 4cf18c3e
 /* Set *SAME_P to TRUE if URL exists in the head of the repository and
    refers to the same resource as it does in REV, using POOL for
    temporary allocations.  RA_SESSION is an open RA session for URL.  */
@@ -430,43 +209,13 @@
   return SVN_NO_ERROR;
 }
 
-<<<<<<< HEAD
-svn_error_t *
-svn_client_info3(const char *abspath_or_url,
-                 const svn_opt_revision_t *peg_revision,
-                 const svn_opt_revision_t *revision,
-                 svn_info_receiver_t receiver,
-                 void *receiver_baton,
-                 svn_depth_t depth,
-                 const apr_array_header_t *changelists,
-                 svn_client_ctx_t *ctx,
-                 apr_pool_t *pool)
-=======
 /* A baton for wc_info_receiver(), containing the wrapped receiver. */
 typedef struct wc_info_receiver_baton_t
->>>>>>> 4cf18c3e
 {
   svn_client_info_receiver2_t client_receiver_func;
   void *client_receiver_baton;
 } wc_info_receiver_baton_t;
 
-<<<<<<< HEAD
-  if ((revision == NULL
-       || revision->kind == svn_opt_revision_unspecified)
-      && (peg_revision == NULL
-          || peg_revision->kind == svn_opt_revision_unspecified))
-    {
-      /* Do all digging in the working copy. */
-      apr_hash_t *changelist_hash = NULL;
-      if (changelists && changelists->nelts)
-        SVN_ERR(svn_hash_from_cstring_keys(&changelist_hash,
-                                           changelists, pool));
-
-      return svn_error_return(
-        crawl_entries(abspath_or_url, receiver, receiver_baton,
-                      depth, changelist_hash, ctx, pool));
-    }
-=======
 /* A receiver for WC info, implementing svn_client_info_receiver2_t.
  * Convert the WC info to client info and pass it to the client info
  * receiver (BATON->client_receiver_func with BATON->client_receiver_baton). */
@@ -478,7 +227,6 @@
 {
   wc_info_receiver_baton_t *b = baton;
   svn_client_info2_t client_info;
->>>>>>> 4cf18c3e
 
   /* Make a shallow copy in CLIENT_INFO of the contents of WC_INFO. */
   client_info.repos_root_URL = wc_info->repos_root_URL;
@@ -486,21 +234,11 @@
   client_info.rev = wc_info->rev;
   client_info.URL = wc_info->URL;
 
-<<<<<<< HEAD
-  /* Trace rename history (starting at path_or_url@peg_revision) and
-     return RA session to the possibly-renamed URL as it exists in REVISION.
-     The ra_session returned will be anchored on this "final" URL. */
-  SVN_ERR(svn_client__ra_session_from_path(&ra_session, &rev,
-                                           &url, abspath_or_url, NULL,
-                                           peg_revision,
-                                           revision, ctx, pool));
-=======
   client_info.kind = wc_info->kind;
   client_info.size = wc_info->size;
   client_info.last_changed_rev = wc_info->last_changed_rev;
   client_info.last_changed_date = wc_info->last_changed_date;
   client_info.last_changed_author = wc_info->last_changed_author;
->>>>>>> 4cf18c3e
 
   client_info.lock = wc_info->lock;
 
