--- conflicted
+++ resolved
@@ -144,14 +144,9 @@
 
   SVN_ERR(svn_ra_get_repos_root2(ra_session, &repos_root, pool));
 
-<<<<<<< HEAD
-  SVN_ERR(svn_client__path_relative_to_root(&fs_path, url, repos_root,
-                                            TRUE, ra_session, NULL, pool));
-=======
   SVN_ERR(svn_client__path_relative_to_root(&fs_path, ctx->wc_ctx, url,
                                             repos_root, TRUE, ra_session,
                                             pool, pool));
->>>>>>> 6215c21a
 
   err = svn_ra_stat(ra_session, "", rev, &dirent, pool);
 
@@ -277,126 +272,4 @@
                              fs_path, depth, ctx, list_func, baton, pool));
 
   return SVN_NO_ERROR;
-<<<<<<< HEAD
-}
-
-svn_error_t *
-svn_client_list(const char *path_or_url,
-                const svn_opt_revision_t *peg_revision,
-                const svn_opt_revision_t *revision,
-                svn_boolean_t recurse,
-                apr_uint32_t dirent_fields,
-                svn_boolean_t fetch_locks,
-                svn_client_list_func_t list_func,
-                void *baton,
-                svn_client_ctx_t *ctx,
-                apr_pool_t *pool)
-{
-  return svn_client_list2(path_or_url,
-                          peg_revision,
-                          revision,
-                          SVN_DEPTH_INFINITY_OR_IMMEDIATES(recurse),
-                          dirent_fields,
-                          fetch_locks,
-                          list_func,
-                          baton,
-                          ctx,
-                          pool);
-}
-
-/* Baton used by compatibility wrapper svn_client_ls3. */
-struct ls_baton {
-  apr_hash_t *dirents;
-  apr_hash_t *locks;
-  apr_pool_t *pool;
-};
-
-/* This implements svn_client_list_func_t. */
-static svn_error_t *
-store_dirent(void *baton, const char *path, const svn_dirent_t *dirent,
-             const svn_lock_t *lock, const char *abs_path, apr_pool_t *pool)
-{
-  struct ls_baton *lb = baton;
-
-  /* The dirent is allocated in a temporary pool, so duplicate it into the
-     correct pool.  Note, however, that the locks are stored in the correct
-     pool already. */
-  dirent = svn_dirent_dup(dirent, lb->pool);
-
-  /* An empty path means we are called for the target of the operation.
-     For compatibility, we only store the target if it is a file, and we
-     store it under the basename of the URL.  Note that this makes it
-     impossible to differentiate between the target being a directory with a
-     child with the same basename as the target and the target being a file,
-     but that's how it was implemented. */
-  if (path[0] == '\0')
-    {
-      if (dirent->kind == svn_node_file)
-        {
-          const char *base_name = svn_path_basename(abs_path, lb->pool);
-          apr_hash_set(lb->dirents, base_name, APR_HASH_KEY_STRING, dirent);
-          if (lock)
-            apr_hash_set(lb->locks, base_name, APR_HASH_KEY_STRING, lock);
-        }
-    }
-  else
-    {
-      path = apr_pstrdup(lb->pool, path);
-      apr_hash_set(lb->dirents, path, APR_HASH_KEY_STRING, dirent);
-      if (lock)
-        apr_hash_set(lb->locks, path, APR_HASH_KEY_STRING, lock);
-    }
-
-  return SVN_NO_ERROR;
-}
-
-svn_error_t *
-svn_client_ls3(apr_hash_t **dirents,
-               apr_hash_t **locks,
-               const char *path_or_url,
-               const svn_opt_revision_t *peg_revision,
-               const svn_opt_revision_t *revision,
-               svn_boolean_t recurse,
-               svn_client_ctx_t *ctx,
-               apr_pool_t *pool)
-{
-  struct ls_baton lb;
-
-  *dirents = lb.dirents = apr_hash_make(pool);
-  if (locks)
-    *locks = lb.locks = apr_hash_make(pool);
-  lb.pool = pool;
-
-  return svn_client_list(path_or_url, peg_revision, revision, recurse,
-                         SVN_DIRENT_ALL, locks != NULL,
-                         store_dirent, &lb, ctx, pool);
-}
-
-svn_error_t *
-svn_client_ls2(apr_hash_t **dirents,
-               const char *path_or_url,
-               const svn_opt_revision_t *peg_revision,
-               const svn_opt_revision_t *revision,
-               svn_boolean_t recurse,
-               svn_client_ctx_t *ctx,
-               apr_pool_t *pool)
-{
-
-  return svn_client_ls3(dirents, NULL, path_or_url, peg_revision,
-                        revision, recurse, ctx, pool);
-}
-
-
-svn_error_t *
-svn_client_ls(apr_hash_t **dirents,
-              const char *path_or_url,
-              svn_opt_revision_t *revision,
-              svn_boolean_t recurse,
-              svn_client_ctx_t *ctx,
-              apr_pool_t *pool)
-{
-  return svn_client_ls2(dirents, path_or_url, revision,
-                        revision, recurse, ctx, pool);
-=======
->>>>>>> 6215c21a
 }