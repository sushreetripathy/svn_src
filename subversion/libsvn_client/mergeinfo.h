/*
 * mergeinfo.h : Client library-internal mergeinfo APIs.
 *
 * ====================================================================
 *    Licensed to the Apache Software Foundation (ASF) under one
 *    or more contributor license agreements.  See the NOTICE file
 *    distributed with this work for additional information
 *    regarding copyright ownership.  The ASF licenses this file
 *    to you under the Apache License, Version 2.0 (the
 *    "License"); you may not use this file except in compliance
 *    with the License.  You may obtain a copy of the License at
 *
 *      http://www.apache.org/licenses/LICENSE-2.0
 *
 *    Unless required by applicable law or agreed to in writing,
 *    software distributed under the License is distributed on an
 *    "AS IS" BASIS, WITHOUT WARRANTIES OR CONDITIONS OF ANY
 *    KIND, either express or implied.  See the License for the
 *    specific language governing permissions and limitations
 *    under the License.
 * ====================================================================
 */

#ifndef SVN_LIBSVN_CLIENT_MERGEINFO_H
#define SVN_LIBSVN_CLIENT_MERGEINFO_H

#include "svn_wc.h"
#include "svn_client.h"
#include "private/svn_client_private.h"


/*** Data Structures ***/


/* Structure to store information about working copy paths that need special
   consideration during a mergeinfo aware merge -- See the
   'THE CHILDREN_WITH_MERGEINFO ARRAY' meta comment and the doc string for the
   function get_mergeinfo_paths() in libsvn_client/merge.c.
*/
typedef struct svn_client__merge_path_t
{
  const char *abspath;               /* Absolute working copy path. */
  svn_boolean_t missing_child;       /* ABSPATH has an immediate child which
<<<<<<< HEAD
                                        is missing. */
=======
                                        is missing, but is not switched. */
  svn_boolean_t switched_child;      /* ABSPATH has an immediate child which
                                        is switched. */
>>>>>>> 4cf18c3e
  svn_boolean_t switched;            /* ABSPATH is switched. */
  svn_boolean_t has_noninheritable;  /* ABSPATH has svn:mergeinfo set on it
                                        which includes non-inheritable
                                        revision ranges. */
  svn_boolean_t absent;              /* ABSPATH is absent from the WC,
                                        probably due to authz
                                        restrictions. */

<<<<<<< HEAD
  svn_boolean_t child_of_noninheritable; /* ABSPATH has no explict mergeinfo
=======
  svn_boolean_t child_of_noninheritable; /* ABSPATH has no explicit mergeinfo
>>>>>>> 4cf18c3e
                                            itself but is the child of a
                                            path with noniheritable
                                            mergeinfo. */

  /* The remaining ranges to be merged to ABSPATH.  When describing a forward
     merge this rangelist adheres to the rules for rangelists described in
     svn_mergeinfo.h.  However, when describing reverse merges this
     rangelist can contain reverse merge ranges that are not sorted per
     svn_sort_compare_ranges(), but rather are sorted such that the ranges
     with the youngest start revisions come first.  In both the forward and
     reverse merge cases the ranges should never overlap.  This rangelist
     may be empty but should never be NULL unless ABSENT is true. */
  apr_array_header_t *remaining_ranges;

  svn_mergeinfo_t pre_merge_mergeinfo;  /* Explicit or inherited mergeinfo
                                           on ABSPATH prior to a merge.
                                           May be NULL. */
  svn_mergeinfo_t implicit_mergeinfo;   /* Implicit mergeinfo on ABSPATH
                                           prior to a merge.  May be NULL. */
<<<<<<< HEAD
  svn_boolean_t indirect_mergeinfo;     /* Whether PRE_MERGE_MERGEINFO was
                                           explicit or inherited. */
  svn_boolean_t scheduled_for_deletion; /* ABSPATH is scheduled for
                                           deletion. */
=======
  svn_boolean_t inherited_mergeinfo;    /* Whether PRE_MERGE_MERGEINFO was
                                           explicit or inherited. */
  svn_boolean_t scheduled_for_deletion; /* ABSPATH is scheduled for
                                           deletion. */
  svn_boolean_t immediate_child_dir;    /* ABSPATH is an immediate child
                                           directory of the merge target,
                                           has no explicit mergeinfo prior
                                           to the merge, and the operational
                                           depth of the merge is
                                           svn_depth_immediates. */
  svn_boolean_t record_mergeinfo;       /* Mergeinfo needs to be recorded
                                           on ABSPATH to describe the
                                           merge. */
  svn_boolean_t record_noninheritable;  /* Non-inheritable mergeinfo needs to
                                           be recorded on ABSPATH to describe
                                           the merge. Implies RECORD_MERGEINFO
                                           is true. */
>>>>>>> 4cf18c3e
} svn_client__merge_path_t;

/* Return a deep copy of the merge-path structure OLD, allocated in POOL. */
svn_client__merge_path_t *
svn_client__merge_path_dup(const svn_client__merge_path_t *old,
                           apr_pool_t *pool);

/* Create a new merge path structure, allocated in POOL.  Initialize the
 * 'abspath' member to a deep copy of ABSPATH and all other fields to zero
 * bytes. */
svn_client__merge_path_t *
svn_client__merge_path_create(const char *abspath,
                              apr_pool_t *pool);



/*** Functions ***/

/* Find explicit or inherited WC mergeinfo for LOCAL_ABSPATH, and return it
   in *MERGEINFO (NULL if no mergeinfo is set).  Set *INHERITED to
   whether the mergeinfo was inherited (TRUE or FALSE), if INHERITED is
   non-null.

   This function will search for inherited mergeinfo in the parents of
   LOCAL_ABSPATH only if the base revision of LOCAL_ABSPATH falls within
   the range of the parent's last committed revision to the parent's base
   revision (inclusive) or is LOCAL_ABSPATH is a local addition.  If asking
   for the inherited mergeinfo of an added path (i.e. one with no base
<<<<<<< HEAD
   revision), that path may inherit mergeinfo from it's nearest parent
=======
   revision), that path may inherit mergeinfo from its nearest parent
>>>>>>> 4cf18c3e
   with a base revision and explicit mergeinfo.

   INHERIT indicates whether explicit, explicit or inherited, or only
   inherited mergeinfo for LOCAL_ABSPATH is retrieved.

   Don't look for inherited mergeinfo any higher than LIMIT_ABSPATH
   (ignored if NULL) or beyond any switched path.

   Set *WALKED_PATH to the path climbed from LOCAL_ABSPATH to find inherited
<<<<<<< HEAD
   mergeinfo, or "" if none was found. (ignored if NULL). */
=======
   mergeinfo, or "" if none was found. (ignored if NULL).

   If IGNORE_INVALID_MERGEINFO is true, then syntactically invalid explicit
   mergeinfo on found on LOCAL_ABSPATH is ignored and *MERGEINFO is set to an
   empty hash.  If IGNORE_INVALID_MERGEINFO is false, then syntactically
   invalid explicit mergeinfo on found on LOCAL_ABSPATH results in a
   SVN_ERR_MERGEINFO_PARSE_ERROR error.  Regardless of
   IGNORE_INVALID_MERGEINFO, if LOCAL_ABSPATH inherits invalid mergeinfo,
   then *MERGEINFO is always set to an empty hash and no parse error is
   raised. */
>>>>>>> 4cf18c3e
svn_error_t *
svn_client__get_wc_mergeinfo(svn_mergeinfo_t *mergeinfo,
                             svn_boolean_t *inherited,
                             svn_mergeinfo_inheritance_t inherit,
                             const char *local_abspath,
                             const char *limit_abspath,
                             const char **walked_path,
                             svn_boolean_t ignore_invalid_mergeinfo,
                             svn_client_ctx_t *ctx,
                             apr_pool_t *result_pool,
                             apr_pool_t *scratch_pool);

<<<<<<< HEAD
/* If INCLUDE_DESCENDANTS is false then behaves exactly like
   svn_client__get_wc_mergeinfo except the mergeinfo for LOCAL_ABSPATH is
   put in the mergeinfo catalog MERGEINFO_CAT, mapped from LOCAL_ABSPATH's
   repository root-relative path.  If INCLUDE_DESCENDANTS is true, then any
   subtrees under LOCAL_ABSPATH with explicit mergeinfo are also included in
   MERGEINFO_CAT and again the keys are the repository root-relative paths
   of the subtrees.  If no mergeinfo is found, then *MERGEINFO_CAT is set to
   NULL. */
=======
/* If INCLUDE_DESCENDANTS is FALSE, behave exactly like
   svn_client__get_wc_mergeinfo() except the mergeinfo for LOCAL_ABSPATH is
   put in the mergeinfo catalog MERGEINFO_CAT, mapped from LOCAL_ABSPATH's
   repository root-relative path.

   If INCLUDE_DESCENDANTS is true, then any subtrees under LOCAL_ABSPATH with
   explicit mergeinfo are also included in MERGEINFO_CAT and again the
   keys are the repository root-relative paths of the subtrees.  If no
   mergeinfo is found, then *MERGEINFO_CAT is set to NULL. */
>>>>>>> 4cf18c3e
svn_error_t *
svn_client__get_wc_mergeinfo_catalog(svn_mergeinfo_catalog_t *mergeinfo_cat,
                                     svn_boolean_t *inherited,
                                     svn_boolean_t include_descendants,
                                     svn_mergeinfo_inheritance_t inherit,
                                     const char *local_abspath,
                                     const char *limit_path,
                                     const char **walked_path,
                                     svn_boolean_t ignore_invalid_mergeinfo,
                                     svn_client_ctx_t *ctx,
                                     apr_pool_t *result_pool,
                                     apr_pool_t *scratch_pool);

/* Obtain any mergeinfo for URL from the repository, and set
   it in *TARGET_MERGEINFO.

   INHERIT indicates whether explicit, explicit or inherited, or only
   inherited mergeinfo for URL is obtained.

   If URL does not exist at REV, SVN_ERR_FS_NOT_FOUND or
   SVN_ERR_RA_DAV_REQUEST_FAILED is returned and *TARGET_MERGEINFO
   is untouched.

   If there is no mergeinfo available for URL, or if the server
   doesn't support a mergeinfo capability and SQUELCH_INCAPABLE is
   TRUE, set *TARGET_MERGEINFO to NULL. If the server doesn't support
   a mergeinfo capability and SQUELCH_INCAPABLE is FALSE, return an
   SVN_ERR_UNSUPPORTED_FEATURE error.

   RA_SESSION is an open RA session to the repository in which URL lives;
   it may be temporarily reparented by this function.
*/
svn_error_t *
svn_client__get_repos_mergeinfo(svn_mergeinfo_t *target_mergeinfo,
                                svn_ra_session_t *ra_session,
                                const char *url,
                                svn_revnum_t rev,
                                svn_mergeinfo_inheritance_t inherit,
                                svn_boolean_t squelch_incapable,
                                apr_pool_t *pool);

/* If INCLUDE_DESCENDANTS is FALSE, behave exactly like
   svn_client__get_repos_mergeinfo() except the mergeinfo for URL
   is put in the mergeinfo catalog MERGEINFO_CAT, with the key being
   the repository root-relative path of URL.

   If INCLUDE_DESCENDANTS is true, then any subtrees under URL
   with explicit mergeinfo are also included in MERGEINFO_CAT.  The
   keys for the subtree mergeinfo are the repository root-relative
   paths of the subtrees.  If no mergeinfo is found, then
   *TARGET_MERGEINFO_CAT is set to NULL. */
svn_error_t *
svn_client__get_repos_mergeinfo_catalog(svn_mergeinfo_catalog_t *mergeinfo_cat,
                                        svn_ra_session_t *ra_session,
                                        const char *url,
                                        svn_revnum_t rev,
                                        svn_mergeinfo_inheritance_t inherit,
                                        svn_boolean_t squelch_incapable,
                                        svn_boolean_t include_descendants,
                                        apr_pool_t *result_pool,
                                        apr_pool_t *scratch_pool);

/* Retrieve the direct mergeinfo for the TARGET_WCPATH from the WC's
   mergeinfo prop, or that inherited from its nearest ancestor if the
   target has no info of its own.

   If no mergeinfo can be obtained from the WC or REPOS_ONLY is TRUE,
<<<<<<< HEAD
   get it from the repository.  RA_SESSION should be an open RA session
   pointing at TARGET_WCPATH's URL, or NULL, in which case this function
   will open its own temporary session.

   Store any mergeinfo obtained for TARGET_WCPATH in *TARGET_MERGEINFO, if
   no mergeinfo is found *TARGET_MERGEINFO is NULL.
=======
   get it from the repository.  If the repository is contacted for mergeinfo
   and RA_SESSION does not point to TARGET_WCPATH's URL, then it is
   temporarily reparented.  If RA_SESSION is NULL, then a temporary session
   is opened as needed.

   Store any mergeinfo obtained for TARGET_WCPATH in
   *TARGET_MERGEINFO, if no mergeinfo is found *TARGET_MERGEINFO is
   NULL.
>>>>>>> 4cf18c3e

   Like svn_client__get_wc_mergeinfo(), this function considers no
   inherited mergeinfo to be found in the WC when trying to crawl into
   a parent path with a different working revision.

   INHERIT indicates whether explicit, explicit or inherited, or only
   inherited mergeinfo for TARGET_WCPATH is retrieved.

   If FROM_REPOS is not NULL, then set *FROM_REPOS to true if
   *TARGET_MERGEINFO is inherited and the repository was contacted to
   obtain it.  Set *FROM_REPOS to false otherwise.

   If TARGET_WCPATH inherited its mergeinfo from a working copy ancestor
   or if it was obtained from the repository, set *INHERITED to TRUE, set it
   to FALSE otherwise, if INHERITED is non-null. */
svn_error_t *
svn_client__get_wc_or_repos_mergeinfo(svn_mergeinfo_t *target_mergeinfo,
<<<<<<< HEAD
                                      svn_boolean_t *indirect,
=======
                                      svn_boolean_t *inherited,
                                      svn_boolean_t *from_repos,
>>>>>>> 4cf18c3e
                                      svn_boolean_t repos_only,
                                      svn_mergeinfo_inheritance_t inherit,
                                      svn_ra_session_t *ra_session,
                                      const char *target_wcpath,
                                      svn_client_ctx_t *ctx,
                                      apr_pool_t *pool);

/* If INCLUDE_DESCENDANTS is false then behaves exactly like
   svn_client__get_wc_or_repos_mergeinfo() except the mergeinfo for
   TARGET_WCPATH is put in the mergeinfo catalog
   TARGET_MERGEINFO_CATALOG, mapped from TARGET_WCPATH's repository
   root-relative path.

   IGNORE_INVALID_MERGEINFO behaves as per the argument of the same
   name to svn_client__get_wc_mergeinfo().  It is applicable only if
   the mergeinfo for TARGET_WCPATH is obtained from the working copy.

   If INCLUDE_DESCENDANTS is true, then any subtrees under
   TARGET_WCPATH with explicit mergeinfo are also included in
   TARGET_MERGEINFO_CATALOG and again the keys are the repository
   root-relative paths of the subtrees.  If no mergeinfo is found,
   then *TARGET_MERGEINFO_CAT is set to NULL. */
svn_error_t *
svn_client__get_wc_or_repos_mergeinfo_catalog(
  svn_mergeinfo_catalog_t *target_mergeinfo_catalog,
  svn_boolean_t *inherited,
  svn_boolean_t *from_repos,
  svn_boolean_t include_descendants,
  svn_boolean_t repos_only,
  svn_boolean_t ignore_invalid_mergeinfo,
  svn_mergeinfo_inheritance_t inherit,
  svn_ra_session_t *ra_session,
  const char *target_wcpath,
  svn_client_ctx_t *ctx,
  apr_pool_t *result_pool,
  apr_pool_t *scratch_pool);

/* Set *MERGEINFO_P to a mergeinfo constructed solely from the
   natural history of PATHREV.

   If RANGE_YOUNGEST and RANGE_OLDEST are valid, use them to bound the
   revision ranges of returned mergeinfo.  They are governed by the same
   rules as the PEG_REVISION, START_REV, and END_REV parameters of
   svn_ra_get_location_segments().

   If HAS_REV_ZERO_HISTORY is not NULL, then set *HAS_REV_ZERO_HISTORY to
   TRUE if the natural history includes revision 0, else to FALSE.

   RA_SESSION is an open RA session to the repository in which URL lives;
   it may be temporarily reparented by this function.
*/
svn_error_t *
svn_client__get_history_as_mergeinfo(svn_mergeinfo_t *mergeinfo_p,
                                     svn_boolean_t *has_rev_zero_history,
                                     const svn_client__pathrev_t *pathrev,
                                     svn_revnum_t range_youngest,
                                     svn_revnum_t range_oldest,
                                     svn_ra_session_t *ra_session,
                                     svn_client_ctx_t *ctx,
                                     apr_pool_t *pool);

<<<<<<< HEAD
/* Translates an array SEGMENTS (of svn_location_t *), like the one
   returned from svn_client__repos_location_segments, into a mergeinfo
   *MERGEINFO_P, allocated in POOL. */
svn_error_t *
svn_client__mergeinfo_from_segments(svn_mergeinfo_t *mergeinfo_p,
                                    apr_array_header_t *segments,
                                    apr_pool_t *pool);

/* Parse any explicit mergeinfo on LOCAL_ABSPATH and store it in
   MERGEINFO.  If no record of any mergeinfo exists, set MERGEINFO to NULL.
=======
/* Parse any explicit mergeinfo on LOCAL_ABSPATH and store it in
   *MERGEINFO.  If no record of any mergeinfo exists, set *MERGEINFO to NULL.
>>>>>>> 4cf18c3e
   Does not acount for inherited mergeinfo. */
svn_error_t *
svn_client__parse_mergeinfo(svn_mergeinfo_t *mergeinfo,
                            svn_wc_context_t *wc_ctx,
                            const char *local_abspath,
                            apr_pool_t *result_pool,
                            apr_pool_t *scratch_pool);

/* Write MERGEINFO into the WC for LOCAL_ABSPATH.  If MERGEINFO is NULL,
   remove any SVN_PROP_MERGEINFO for LOCAL_ABSPATH.  If MERGEINFO is empty,
   record an empty property value (e.g. "").  If CTX->NOTIFY_FUNC2 is
<<<<<<< HEAD
   not null call it with notification type svn_wc_notify_merge_record_info.
=======
   not null call it with notification type svn_wc_notify_merge_record_info
   if DO_NOTIFICATION is true.
>>>>>>> 4cf18c3e

   Use WC_CTX to access the working copy, and SCRATCH_POOL for any temporary
   allocations. */
svn_error_t *
svn_client__record_wc_mergeinfo(const char *local_abspath,
                                svn_mergeinfo_t mergeinfo,
                                svn_boolean_t do_notification,
                                svn_client_ctx_t *ctx,
                                apr_pool_t *scratch_pool);

<<<<<<< HEAD
=======
/* Write mergeinfo into the WC.  RESULT_CATALOG maps (const char *) WC paths
 * to (svn_mergeinfo_t) mergeinfo. */
svn_error_t *
svn_client__record_wc_mergeinfo_catalog(apr_hash_t *result_catalog,
                                        svn_client_ctx_t *ctx,
                                        apr_pool_t *scratch_pool);

>>>>>>> 4cf18c3e
/* Elide any svn:mergeinfo set on TARGET_WCPATH to its nearest working
   copy (or possibly repository) ancestor with equivalent mergeinfo.

   If WC_ELISION_LIMIT_PATH is NULL check up to the root of the
   working copy or the nearest switched parent for an elision
   destination, if none is found check the repository, otherwise check
   as far as WC_ELISION_LIMIT_PATH within the working copy.
   TARGET_WCPATH and WC_ELISION_LIMIT_PATH, if it exists, must both be
   absolute or relative to the working directory.

   Elision occurs if:

     A) TARGET_WCPATH has empty mergeinfo and no parent path with
        explicit mergeinfo can be found in either the WC or the
        repository (WC_ELISION_LIMIT_PATH must be NULL for this to
        occur).

     B) TARGET_WCPATH has empty mergeinfo and its nearest parent also
        has empty mergeinfo.

     C) TARGET_WCPATH has the same mergeinfo as its nearest parent
        when that parent's mergeinfo is adjusted for the path
        difference between the two, e.g.:

           TARGET_WCPATH                = A_COPY/D/H
           TARGET_WCPATH's mergeinfo    = '/A/D/H:3'
           TARGET_WCPATH nearest parent = A_COPY
           Parent's mergeinfo           = '/A:3'
           Path differece               = 'D/H'
           Parent's adjusted mergeinfo  = '/A/D/H:3'

   If Elision occurs remove the svn:mergeinfo property from
   TARGET_WCPATH. */
svn_error_t *
svn_client__elide_mergeinfo(const char *target_wcpath,
                            const char *wc_elision_limit_path,
                            svn_client_ctx_t *ctx,
                            apr_pool_t *pool);

/* Simplify a mergeinfo catalog, if possible, via elision.

   For each path in MERGEINFO_CATALOG, check if the path's mergeinfo can
   elide to the path's nearest path-wise parent in MERGEINFO_CATALOG.  If
   so, remove that path from MERGEINFO_CATALOG.  Elidability is determined
   as per svn_client__elide_mergeinfo except that elision to the repository
   is not considered.

   SCRATCH_POOL is used for temporary allocations. */
svn_error_t *
svn_client__elide_mergeinfo_catalog(svn_mergeinfo_catalog_t mergeinfo_catalog,
                                    apr_pool_t *scratch_pool);

/* Set *MERGEINFO_CHANGES to TRUE if LOCAL_ABSPATH has locally modified
   mergeinfo, set *MERGEINFO_CHANGES to FALSE otherwise. */
svn_error_t *
svn_client__mergeinfo_status(svn_boolean_t *mergeinfo_changes,
                             svn_wc_context_t *wc_ctx,
                             const char *local_abspath,
                             apr_pool_t *scratch_pool);

#endif /* SVN_LIBSVN_CLIENT_MERGEINFO_H */<|MERGE_RESOLUTION|>--- conflicted
+++ resolved
@@ -42,13 +42,9 @@
 {
   const char *abspath;               /* Absolute working copy path. */
   svn_boolean_t missing_child;       /* ABSPATH has an immediate child which
-<<<<<<< HEAD
-                                        is missing. */
-=======
                                         is missing, but is not switched. */
   svn_boolean_t switched_child;      /* ABSPATH has an immediate child which
                                         is switched. */
->>>>>>> 4cf18c3e
   svn_boolean_t switched;            /* ABSPATH is switched. */
   svn_boolean_t has_noninheritable;  /* ABSPATH has svn:mergeinfo set on it
                                         which includes non-inheritable
@@ -57,11 +53,7 @@
                                         probably due to authz
                                         restrictions. */
 
-<<<<<<< HEAD
-  svn_boolean_t child_of_noninheritable; /* ABSPATH has no explict mergeinfo
-=======
   svn_boolean_t child_of_noninheritable; /* ABSPATH has no explicit mergeinfo
->>>>>>> 4cf18c3e
                                             itself but is the child of a
                                             path with noniheritable
                                             mergeinfo. */
@@ -81,12 +73,6 @@
                                            May be NULL. */
   svn_mergeinfo_t implicit_mergeinfo;   /* Implicit mergeinfo on ABSPATH
                                            prior to a merge.  May be NULL. */
-<<<<<<< HEAD
-  svn_boolean_t indirect_mergeinfo;     /* Whether PRE_MERGE_MERGEINFO was
-                                           explicit or inherited. */
-  svn_boolean_t scheduled_for_deletion; /* ABSPATH is scheduled for
-                                           deletion. */
-=======
   svn_boolean_t inherited_mergeinfo;    /* Whether PRE_MERGE_MERGEINFO was
                                            explicit or inherited. */
   svn_boolean_t scheduled_for_deletion; /* ABSPATH is scheduled for
@@ -104,7 +90,6 @@
                                            be recorded on ABSPATH to describe
                                            the merge. Implies RECORD_MERGEINFO
                                            is true. */
->>>>>>> 4cf18c3e
 } svn_client__merge_path_t;
 
 /* Return a deep copy of the merge-path structure OLD, allocated in POOL. */
@@ -134,11 +119,7 @@
    the range of the parent's last committed revision to the parent's base
    revision (inclusive) or is LOCAL_ABSPATH is a local addition.  If asking
    for the inherited mergeinfo of an added path (i.e. one with no base
-<<<<<<< HEAD
-   revision), that path may inherit mergeinfo from it's nearest parent
-=======
    revision), that path may inherit mergeinfo from its nearest parent
->>>>>>> 4cf18c3e
    with a base revision and explicit mergeinfo.
 
    INHERIT indicates whether explicit, explicit or inherited, or only
@@ -148,9 +129,6 @@
    (ignored if NULL) or beyond any switched path.
 
    Set *WALKED_PATH to the path climbed from LOCAL_ABSPATH to find inherited
-<<<<<<< HEAD
-   mergeinfo, or "" if none was found. (ignored if NULL). */
-=======
    mergeinfo, or "" if none was found. (ignored if NULL).
 
    If IGNORE_INVALID_MERGEINFO is true, then syntactically invalid explicit
@@ -161,7 +139,6 @@
    IGNORE_INVALID_MERGEINFO, if LOCAL_ABSPATH inherits invalid mergeinfo,
    then *MERGEINFO is always set to an empty hash and no parse error is
    raised. */
->>>>>>> 4cf18c3e
 svn_error_t *
 svn_client__get_wc_mergeinfo(svn_mergeinfo_t *mergeinfo,
                              svn_boolean_t *inherited,
@@ -174,16 +151,6 @@
                              apr_pool_t *result_pool,
                              apr_pool_t *scratch_pool);
 
-<<<<<<< HEAD
-/* If INCLUDE_DESCENDANTS is false then behaves exactly like
-   svn_client__get_wc_mergeinfo except the mergeinfo for LOCAL_ABSPATH is
-   put in the mergeinfo catalog MERGEINFO_CAT, mapped from LOCAL_ABSPATH's
-   repository root-relative path.  If INCLUDE_DESCENDANTS is true, then any
-   subtrees under LOCAL_ABSPATH with explicit mergeinfo are also included in
-   MERGEINFO_CAT and again the keys are the repository root-relative paths
-   of the subtrees.  If no mergeinfo is found, then *MERGEINFO_CAT is set to
-   NULL. */
-=======
 /* If INCLUDE_DESCENDANTS is FALSE, behave exactly like
    svn_client__get_wc_mergeinfo() except the mergeinfo for LOCAL_ABSPATH is
    put in the mergeinfo catalog MERGEINFO_CAT, mapped from LOCAL_ABSPATH's
@@ -193,7 +160,6 @@
    explicit mergeinfo are also included in MERGEINFO_CAT and again the
    keys are the repository root-relative paths of the subtrees.  If no
    mergeinfo is found, then *MERGEINFO_CAT is set to NULL. */
->>>>>>> 4cf18c3e
 svn_error_t *
 svn_client__get_wc_mergeinfo_catalog(svn_mergeinfo_catalog_t *mergeinfo_cat,
                                      svn_boolean_t *inherited,
@@ -261,14 +227,6 @@
    target has no info of its own.
 
    If no mergeinfo can be obtained from the WC or REPOS_ONLY is TRUE,
-<<<<<<< HEAD
-   get it from the repository.  RA_SESSION should be an open RA session
-   pointing at TARGET_WCPATH's URL, or NULL, in which case this function
-   will open its own temporary session.
-
-   Store any mergeinfo obtained for TARGET_WCPATH in *TARGET_MERGEINFO, if
-   no mergeinfo is found *TARGET_MERGEINFO is NULL.
-=======
    get it from the repository.  If the repository is contacted for mergeinfo
    and RA_SESSION does not point to TARGET_WCPATH's URL, then it is
    temporarily reparented.  If RA_SESSION is NULL, then a temporary session
@@ -277,7 +235,6 @@
    Store any mergeinfo obtained for TARGET_WCPATH in
    *TARGET_MERGEINFO, if no mergeinfo is found *TARGET_MERGEINFO is
    NULL.
->>>>>>> 4cf18c3e
 
    Like svn_client__get_wc_mergeinfo(), this function considers no
    inherited mergeinfo to be found in the WC when trying to crawl into
@@ -295,12 +252,8 @@
    to FALSE otherwise, if INHERITED is non-null. */
 svn_error_t *
 svn_client__get_wc_or_repos_mergeinfo(svn_mergeinfo_t *target_mergeinfo,
-<<<<<<< HEAD
-                                      svn_boolean_t *indirect,
-=======
                                       svn_boolean_t *inherited,
                                       svn_boolean_t *from_repos,
->>>>>>> 4cf18c3e
                                       svn_boolean_t repos_only,
                                       svn_mergeinfo_inheritance_t inherit,
                                       svn_ra_session_t *ra_session,
@@ -362,21 +315,8 @@
                                      svn_client_ctx_t *ctx,
                                      apr_pool_t *pool);
 
-<<<<<<< HEAD
-/* Translates an array SEGMENTS (of svn_location_t *), like the one
-   returned from svn_client__repos_location_segments, into a mergeinfo
-   *MERGEINFO_P, allocated in POOL. */
-svn_error_t *
-svn_client__mergeinfo_from_segments(svn_mergeinfo_t *mergeinfo_p,
-                                    apr_array_header_t *segments,
-                                    apr_pool_t *pool);
-
-/* Parse any explicit mergeinfo on LOCAL_ABSPATH and store it in
-   MERGEINFO.  If no record of any mergeinfo exists, set MERGEINFO to NULL.
-=======
 /* Parse any explicit mergeinfo on LOCAL_ABSPATH and store it in
    *MERGEINFO.  If no record of any mergeinfo exists, set *MERGEINFO to NULL.
->>>>>>> 4cf18c3e
    Does not acount for inherited mergeinfo. */
 svn_error_t *
 svn_client__parse_mergeinfo(svn_mergeinfo_t *mergeinfo,
@@ -388,12 +328,8 @@
 /* Write MERGEINFO into the WC for LOCAL_ABSPATH.  If MERGEINFO is NULL,
    remove any SVN_PROP_MERGEINFO for LOCAL_ABSPATH.  If MERGEINFO is empty,
    record an empty property value (e.g. "").  If CTX->NOTIFY_FUNC2 is
-<<<<<<< HEAD
-   not null call it with notification type svn_wc_notify_merge_record_info.
-=======
    not null call it with notification type svn_wc_notify_merge_record_info
    if DO_NOTIFICATION is true.
->>>>>>> 4cf18c3e
 
    Use WC_CTX to access the working copy, and SCRATCH_POOL for any temporary
    allocations. */
@@ -404,8 +340,6 @@
                                 svn_client_ctx_t *ctx,
                                 apr_pool_t *scratch_pool);
 
-<<<<<<< HEAD
-=======
 /* Write mergeinfo into the WC.  RESULT_CATALOG maps (const char *) WC paths
  * to (svn_mergeinfo_t) mergeinfo. */
 svn_error_t *
@@ -413,7 +347,6 @@
                                         svn_client_ctx_t *ctx,
                                         apr_pool_t *scratch_pool);
 
->>>>>>> 4cf18c3e
 /* Elide any svn:mergeinfo set on TARGET_WCPATH to its nearest working
    copy (or possibly repository) ancestor with equivalent mergeinfo.
 
