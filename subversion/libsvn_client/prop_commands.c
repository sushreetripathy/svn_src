/*
 * prop_commands.c:  Implementation of propset, propget, and proplist.
 *
 * ====================================================================
 *    Licensed to the Subversion Corporation (SVN Corp.) under one
 *    or more contributor license agreements.  See the NOTICE file
 *    distributed with this work for additional information
 *    regarding copyright ownership.  The SVN Corp. licenses this file
 *    to you under the Apache License, Version 2.0 (the
 *    "License"); you may not use this file except in compliance
 *    with the License.  You may obtain a copy of the License at
 *
 *      http://www.apache.org/licenses/LICENSE-2.0
 *
 *    Unless required by applicable law or agreed to in writing,
 *    software distributed under the License is distributed on an
 *    "AS IS" BASIS, WITHOUT WARRANTIES OR CONDITIONS OF ANY
 *    KIND, either express or implied.  See the License for the
 *    specific language governing permissions and limitations
 *    under the License.
 * ====================================================================
 */

/* ==================================================================== */



/*** Includes. ***/

#define APR_WANT_STRFUNC
#include <apr_want.h>

#include "svn_error.h"
#include "svn_client.h"
#include "client.h"
#include "svn_dirent_uri.h"
#include "svn_path.h"
#include "svn_pools.h"
#include "svn_props.h"
#include "svn_hash.h"

#include "svn_private_config.h"
#include "private/svn_wc_private.h"


/*** Code. ***/

/* Check whether NAME is a revision property name.
 *
 * Return TRUE if it is.
 * Return FALSE if it is not.
 */
static svn_boolean_t
is_revision_prop_name(const char *name)
{
  apr_size_t i;
  static const char *revision_props[] =
    {
      SVN_PROP_REVISION_ALL_PROPS
    };

  for (i = 0; i < sizeof(revision_props) / sizeof(revision_props[0]); i++)
    {
      if (strcmp(name, revision_props[i]) == 0)
        return TRUE;
    }
  return FALSE;
}


/* Return an SVN_ERR_CLIENT_PROPERTY_NAME error if NAME is a wcprop,
   else return SVN_NO_ERROR. */
static svn_error_t *
error_if_wcprop_name(const char *name)
{
  if (svn_property_kind(NULL, name) == svn_prop_wc_kind)
    {
      return svn_error_createf
        (SVN_ERR_CLIENT_PROPERTY_NAME, NULL,
         _("'%s' is a wcprop, thus not accessible to clients"),
         name);
    }

  return SVN_NO_ERROR;
}


/* A baton for propset_walk_cb. */
struct propset_walk_baton
{
  const char *propname;  /* The name of the property to set. */
  const svn_string_t *propval;  /* The value to set. */
  svn_wc_context_t *wc_ctx;  /* Context for the tree being walked. */
  svn_boolean_t force;  /* True iff force was passed. */
  apr_hash_t *changelist_hash;  /* Keys are changelists to filter on. */
  svn_wc_notify_func2_t notify_func;
  void *notify_baton;
};

/* An node-walk callback for svn_client_propset3.
 *
 * For LOCAL_ABSPATH, set the property named wb->PROPNAME to the value
 * wb->PROPVAL, where "wb" is the WALK_BATON of type "struct
 * propset_walk_baton *".
 */
static svn_error_t *
propset_walk_cb(const char *local_abspath,
                void *walk_baton,
                apr_pool_t *pool)
{
  struct propset_walk_baton *wb = walk_baton;
  svn_error_t *err;

  /* If our entry doesn't pass changelist filtering, get outta here. */
  if (! svn_wc__changelist_match(wb->wc_ctx, local_abspath,
                                 wb->changelist_hash, pool))
    return SVN_NO_ERROR;

  err = svn_wc_prop_set4(wb->wc_ctx, local_abspath, wb->propname, wb->propval,
                         wb->force, wb->notify_func, wb->notify_baton, pool);
  if (err && err->apr_err == SVN_ERR_ILLEGAL_TARGET)
    {
      svn_error_clear(err);
      err = SVN_NO_ERROR;
    }

  return svn_error_return(err);
}


struct getter_baton
{
  svn_ra_session_t *ra_session;
  svn_revnum_t base_revision_for_url;
};


static svn_error_t *
get_file_for_validation(const svn_string_t **mime_type,
                        svn_stream_t *stream,
                        void *baton,
                        apr_pool_t *pool)
{
  struct getter_baton *gb = baton;
  svn_ra_session_t *ra_session = gb->ra_session;
  apr_hash_t *props;

  SVN_ERR(svn_ra_get_file(ra_session, "", gb->base_revision_for_url,
                          stream, NULL,
                          (mime_type ? &props : NULL),
                          pool));

  if (mime_type)
    *mime_type = apr_hash_get(props, SVN_PROP_MIME_TYPE, APR_HASH_KEY_STRING);

  return SVN_NO_ERROR;
}


static
svn_error_t *
do_url_propset(const char *propname,
               const svn_string_t *propval,
               const svn_node_kind_t kind,
               const svn_revnum_t base_revision_for_url,
               const svn_delta_editor_t *editor,
               void *edit_baton,
               apr_pool_t *pool)
{
  void *root_baton;

  SVN_ERR(editor->open_root(edit_baton, base_revision_for_url, pool,
                            &root_baton));

  if (kind == svn_node_file)
    {
      void *file_baton;
      SVN_ERR(editor->open_file("", root_baton, base_revision_for_url,
                                pool, &file_baton));
      SVN_ERR(editor->change_file_prop(file_baton, propname, propval, pool));
      SVN_ERR(editor->close_file(file_baton, NULL, pool));
    }
  else
    {
      SVN_ERR(editor->change_dir_prop(root_baton, propname, propval, pool));
    }

  return editor->close_directory(root_baton, pool);
}

static svn_error_t *
propset_on_url(svn_commit_info_t **commit_info_p,
               const char *propname,
               const svn_string_t *propval,
               const char *target,
               svn_boolean_t skip_checks,
               svn_revnum_t base_revision_for_url,
               const apr_hash_t *revprop_table,
               svn_client_ctx_t *ctx,
               apr_pool_t *pool)
{
  enum svn_prop_kind prop_kind = svn_property_kind(NULL, propname);
  svn_ra_session_t *ra_session;
  svn_node_kind_t node_kind;
  const char *message;
  const svn_delta_editor_t *editor;
  void *commit_baton, *edit_baton;
  apr_hash_t *commit_revprops;
  svn_error_t *err;

  if (prop_kind != svn_prop_regular_kind)
    return svn_error_createf
      (SVN_ERR_BAD_PROP_KIND, NULL,
       _("Property '%s' is not a regular property"), propname);

  /* Open an RA session for the URL. Note that we don't have a local
     directory, nor a place to put temp files. */
  SVN_ERR(svn_client__open_ra_session_internal(&ra_session, target,
                                               NULL, NULL, FALSE, TRUE,
                                               ctx, pool));

  SVN_ERR(svn_ra_check_path(ra_session, "", base_revision_for_url,
                            &node_kind, pool));
  if (node_kind == svn_node_none)
    return svn_error_createf
      (SVN_ERR_FS_NOT_FOUND, NULL,
       _("Path '%s' does not exist in revision %ld"),
       target, base_revision_for_url);

  /* Setting an inappropriate property is not allowed (unless
     overridden by 'skip_checks', in some circumstances).  Deleting an
     inappropriate property is allowed, however, since older clients
     allowed (and other clients possibly still allow) setting it in
     the first place. */
  if (propval && svn_prop_is_svn_prop(propname))
    {
      const svn_string_t *new_value;
      struct getter_baton gb;

      gb.ra_session = ra_session;
      gb.base_revision_for_url = base_revision_for_url;
      SVN_ERR(svn_wc_canonicalize_svn_prop(&new_value, propname, propval,
                                           target, node_kind, skip_checks,
                                           get_file_for_validation, &gb, pool));
      propval = new_value;
    }

  /* Create a new commit item and add it to the array. */
  if (SVN_CLIENT__HAS_LOG_MSG_FUNC(ctx))
    {
      svn_client_commit_item3_t *item;
      const char *tmp_file;
      apr_array_header_t *commit_items = apr_array_make(pool, 1, sizeof(item));

      item = svn_client_commit_item3_create(pool);
      item->url = target;
      item->state_flags = SVN_CLIENT_COMMIT_ITEM_PROP_MODS;
      APR_ARRAY_PUSH(commit_items, svn_client_commit_item3_t *) = item;
      SVN_ERR(svn_client__get_log_msg(&message, &tmp_file, commit_items,
                                      ctx, pool));
      if (! message)
        return SVN_NO_ERROR;
    }
  else
    message = "";

  SVN_ERR(svn_client__ensure_revprop_table(&commit_revprops, revprop_table,
                                           message, ctx, pool));

  /* Fetch RA commit editor. */
  SVN_ERR(svn_client__commit_get_baton(&commit_baton, commit_info_p, pool));
  SVN_ERR(svn_ra_get_commit_editor3(ra_session, &editor, &edit_baton,
                                    commit_revprops,
                                    svn_client__commit_callback,
                                    commit_baton,
                                    NULL, TRUE, /* No lock tokens */
                                    pool));

  err = do_url_propset(propname, propval, node_kind, base_revision_for_url,
                       editor, edit_baton, pool);

  if (err)
    {
      /* At least try to abort the edit (and fs txn) before throwing err. */
      svn_error_clear(editor->abort_edit(edit_baton, pool));
      return svn_error_return(err);
    }

  /* Close the edit. */
  return editor->close_edit(edit_baton, pool);
}


svn_error_t *
svn_client_propset3(svn_commit_info_t **commit_info_p,
                    const char *propname,
                    const svn_string_t *propval,
                    const char *target,
                    svn_depth_t depth,
                    svn_boolean_t skip_checks,
                    svn_revnum_t base_revision_for_url,
                    const apr_array_header_t *changelists,
                    const apr_hash_t *revprop_table,
                    svn_client_ctx_t *ctx,
                    apr_pool_t *pool)
{
<<<<<<< HEAD
  svn_wc_adm_access_t *adm_access;
  const svn_wc_entry_t *node;
  int adm_lock_level = SVN_WC__LEVELS_TO_LOCK_FROM_DEPTH(depth);

=======
>>>>>>> 6215c21a
  /* Since Subversion controls the "svn:" property namespace, we
     don't honor the 'skip_checks' flag here.  Unusual property
     combinations, like svn:eol-style with a non-text svn:mime-type,
     are understandable, but revprops on local targets are not. */

  if (is_revision_prop_name(propname))
    return svn_error_createf(SVN_ERR_CLIENT_PROPERTY_NAME, NULL,
                             _("Revision property '%s' not allowed "
                               "in this context"), propname);

  SVN_ERR(error_if_wcprop_name(propname));

  if (propval && ! svn_prop_name_is_valid(propname))
    return svn_error_createf(SVN_ERR_CLIENT_PROPERTY_NAME, NULL,
                             _("Bad property name: '%s'"), propname);

  if (svn_path_is_url(target))
    {
      /* The rationale for requiring the base_revision_for_url
         argument is that without it, it's too easy to possibly
         overwrite someone else's change without noticing.  (See also
         tools/examples/svnput.c). */
      if (! SVN_IS_VALID_REVNUM(base_revision_for_url))
        return svn_error_createf(SVN_ERR_CLIENT_BAD_REVISION, NULL,
                                 _("Setting property on non-local target '%s' "
                                   "needs a base revision"), target);

      if (depth > svn_depth_empty)
        return svn_error_createf(SVN_ERR_UNSUPPORTED_FEATURE, NULL,
                                 _("Setting property recursively on non-local "
                                   "target '%s' is not supported"), target);

      /* ### When you set svn:eol-style or svn:keywords on a wc file,
         ### Subversion sends a textdelta at commit time to properly
         ### normalize the file in the repository.  If we want to
         ### support editing these properties on URLs, then we should
         ### generate the same textdelta; for now, we won't support
         ### editing these properties on URLs.  (Admittedly, this
         ### means that all the machinery with get_file_for_validation
         ### is unused.)
       */
      if ((strcmp(propname, SVN_PROP_EOL_STYLE) == 0) ||
          (strcmp(propname, SVN_PROP_KEYWORDS) == 0))
        return svn_error_createf(SVN_ERR_UNSUPPORTED_FEATURE, NULL,
                                 _("Setting property '%s' on non-local target "
                                   "'%s' is not supported"), propname, target);

      /* ### When you set svn:eol-style or svn:keywords on a wc file,
         ### Subversion send a textdelta at commit time to properly
         ### normalize the file in the repository.  If we want to
         ### support editing these properties on URLs, then we should
         ### generate the same textdelta; for now, we won't support
         ### editing these properties on URLs.  (Admittedly, this
         ### means that all the machinery with get_file_for_validation
         ### is unused.)
       */
      if ((strcmp(propname, SVN_PROP_EOL_STYLE) == 0) ||
          (strcmp(propname, SVN_PROP_KEYWORDS) == 0))
        return svn_error_createf
          (SVN_ERR_UNSUPPORTED_FEATURE, NULL,
           _("Setting property '%s' on non-local target '%s' is not supported"),
           propname, target);

      return propset_on_url(commit_info_p, propname, propval, target,
                            skip_checks, base_revision_for_url, revprop_table,
                            ctx, pool);
    }
  else
    {
      svn_node_kind_t kind;
      apr_hash_t *changelist_hash = NULL;
      const char *target_abspath;
      svn_error_t *err;

      SVN_ERR(svn_dirent_get_absolute(&target_abspath, target, pool));

<<<<<<< HEAD
svn_error_t *
svn_client_propset2(const char *propname,
                    const svn_string_t *propval,
                    const char *target,
                    svn_boolean_t recurse,
                    svn_boolean_t skip_checks,
                    svn_client_ctx_t *ctx,
                    apr_pool_t *pool)
{
  return svn_client_propset3(NULL,
                             propname,
                             propval,
                             target,
                             SVN_DEPTH_INFINITY_OR_EMPTY(recurse),
                             skip_checks,
                             SVN_INVALID_REVNUM,
                             ctx,
                             pool);
}
=======
      if (changelists && changelists->nelts)
        SVN_ERR(svn_hash_from_cstring_keys(&changelist_hash,
                                           changelists, pool));
>>>>>>> 6215c21a

      err = svn_wc__node_get_kind(&kind, ctx->wc_ctx, target_abspath, FALSE,
                                  pool);

      if ((err && err->apr_err == SVN_ERR_WC_PATH_NOT_FOUND)
          || kind == svn_node_unknown || kind == svn_node_none)
        {
          /* svn uses SVN_ERR_UNVERSIONED_RESOURCE as warning only
             for this function. */
          return svn_error_createf(SVN_ERR_UNVERSIONED_RESOURCE, err,
                                   _("'%s' is not under version control"),
                                   svn_dirent_local_style(target_abspath,
                                                          pool));
        }
      else
        SVN_ERR(err);

      if (depth >= svn_depth_files && kind == svn_node_dir)
        {
          struct propset_walk_baton wb;

          wb.wc_ctx = ctx->wc_ctx;
          wb.propname = propname;
          wb.propval = propval;
          wb.force = skip_checks;
          wb.changelist_hash = changelist_hash;
          wb.notify_func = ctx->notify_func2;
          wb.notify_baton = ctx->notify_baton2;
          SVN_ERR(svn_wc__node_walk_children(ctx->wc_ctx, target_abspath,
                                             FALSE, propset_walk_cb, &wb,
                                             depth, ctx->cancel_func,
                                             ctx->cancel_baton, pool));
        }
      else if (svn_wc__changelist_match(ctx->wc_ctx, target_abspath,
                                        changelist_hash, pool))
        {
          SVN_ERR(svn_wc_prop_set4(ctx->wc_ctx, target_abspath, propname,
                                   propval, skip_checks, ctx->notify_func2,
                                   ctx->notify_baton2, pool));
        }

      return SVN_NO_ERROR;
    }
}

svn_error_t *
svn_client_revprop_set2(const char *propname,
                        const svn_string_t *propval,
                        const svn_string_t *original_propval,
                        const char *URL,
                        const svn_opt_revision_t *revision,
                        svn_revnum_t *set_rev,
                        svn_boolean_t force,
                        svn_client_ctx_t *ctx,
                        apr_pool_t *pool)
{
  svn_ra_session_t *ra_session;

  if ((strcmp(propname, SVN_PROP_REVISION_AUTHOR) == 0)
      && propval
      && strchr(propval->data, '\n') != NULL
      && (! force))
    return svn_error_create(SVN_ERR_CLIENT_REVISION_AUTHOR_CONTAINS_NEWLINE,
                            NULL, _("Author name should not contain a newline;"
                                    " value will not be set unless forced"));

  if (propval && ! svn_prop_name_is_valid(propname))
    return svn_error_createf(SVN_ERR_CLIENT_PROPERTY_NAME, NULL,
                             _("Bad property name: '%s'"), propname);

  /* Open an RA session for the URL. Note that we don't have a local
     directory, nor a place to put temp files. */
  SVN_ERR(svn_client__open_ra_session_internal(&ra_session, URL, NULL,
                                               NULL, FALSE, TRUE, ctx, pool));

  /* Resolve the revision into something real, and return that to the
     caller as well. */
<<<<<<< HEAD
  SVN_ERR(svn_client__get_revision_number
          (set_rev, NULL, ra_session, revision, NULL, pool));
=======
  SVN_ERR(svn_client__get_revision_number(set_rev, NULL, ctx->wc_ctx, NULL,
                                          ra_session, revision, pool));

  if (original_propval)
    {
      /* Ensure old value hasn't changed behind our back. */
      svn_string_t *current;
      SVN_ERR(svn_ra_rev_prop(ra_session, *set_rev, propname, &current, pool));

      if (original_propval->data && (! current))
        {
          return svn_error_createf(
                  SVN_ERR_RA_OUT_OF_DATE, NULL,
                  _("revprop '%s' in r%ld is unexpectedly absent "
                    "in repository (maybe someone else deleted it?)"),
                  propname, *set_rev);
        }
      else if (original_propval->data
               && (! svn_string_compare(original_propval, current)))
        {
          return svn_error_createf(
                  SVN_ERR_RA_OUT_OF_DATE, NULL,
                  _("revprop '%s' in r%ld has unexpected value "
                    "in repository (maybe someone else changed it?)"),
                  propname, *set_rev);
        }
      else if ((! original_propval->data) && current)
        {
          return svn_error_createf(
                  SVN_ERR_RA_OUT_OF_DATE, NULL,
                  _("revprop '%s' in r%ld is unexpectedly present "
                    "in repository (maybe someone else set it?)"),
                  propname, *set_rev);
        }
    }
>>>>>>> 6215c21a

  /* The actual RA call. */
  SVN_ERR(svn_ra_change_rev_prop(ra_session, *set_rev, propname, propval,
                                 pool));

  if (ctx->notify_func2)
    {
      svn_wc_notify_t *notify = svn_wc_create_notify_url(URL,
                                             propval == NULL
                                               ? svn_wc_notify_revprop_deleted
                                               : svn_wc_notify_revprop_set,
                                             pool);
      notify->prop_name = propname;
      notify->revision = *set_rev;

      (*ctx->notify_func2)(ctx->notify_baton2, notify, pool);
    }

  return SVN_NO_ERROR;
}


/* Set *PROPS to the pristine (base) properties at LOCAL_ABSPATH, if PRISTINE
 * is true, or else the working value if PRISTINE is false.
 *
 * The keys of *PROPS will be 'const char *' property names, and the
 * values 'const svn_string_t *' property values.  Allocate *PROPS
 * and its contents in RESULT_POOL.  Use SCRATCH_POOL for temporary
 * allocations.
 */
static svn_error_t *
pristine_or_working_props(apr_hash_t **props,
                          svn_wc_context_t *wc_ctx,
                          const char *local_abspath,
                          svn_boolean_t pristine,
                          apr_pool_t *result_pool,
                          apr_pool_t *scratch_pool)
{
  if (pristine)
    return svn_wc_get_prop_diffs2(NULL, props, wc_ctx, local_abspath,
                                  result_pool, scratch_pool);
  else
    return svn_wc_prop_list2(props, wc_ctx, local_abspath, result_pool,
                             scratch_pool);
}


/* Set *PROPVAL to the pristine (base) value of property PROPNAME at
 * PATH, if PRISTINE is true, or else the working value if PRISTINE is
 * false.  Allocate *PROPVAL in POOL.
 */
static svn_error_t *
pristine_or_working_propval(const svn_string_t **propval,
                            svn_wc_context_t *wc_ctx,
                            const char *local_abspath,
                            const char *propname,
                            svn_boolean_t pristine,
                            apr_pool_t *result_pool,
                            apr_pool_t *scratch_pool)
{
  if (pristine)
    {
      apr_hash_t *pristine_props;

      SVN_ERR(svn_wc_get_prop_diffs2(NULL, &pristine_props, wc_ctx,
                                    local_abspath, result_pool, scratch_pool));
      *propval = apr_hash_get(pristine_props, propname, APR_HASH_KEY_STRING);
    }
  else  /* get the working revision */
    {
      SVN_ERR(svn_wc_prop_get2(propval, wc_ctx, local_abspath, propname,
                               result_pool, scratch_pool));
    }

  return SVN_NO_ERROR;
}


/* A baton for propget_walk_cb. */
struct propget_walk_baton
{
  const char *propname;  /* The name of the property to get. */
  svn_boolean_t pristine;  /* Select base rather than working props. */
  svn_wc_context_t *wc_ctx;  /* Context for the tree being walked. */
  apr_hash_t *changelist_hash;  /* Keys are changelists to filter on. */
  apr_hash_t *props;  /* Out: mapping of (path:propval). */

  /* Anchor, anchor_abspath pair for converting to relative paths */
  const char *anchor;
  const char *anchor_abspath;
};

/* An entries-walk callback for svn_client_propget.
 *
 * For the path given by PATH and ENTRY,
 * populate wb->PROPS with the values of property wb->PROPNAME,
 * where "wb" is the WALK_BATON of type "struct propget_walk_baton *".
 * If wb->PRISTINE is true, use the base value, else use the working value.
 *
 * The keys of wb->PROPS will be 'const char *' paths, rooted at the
 * path wb->anchor, and the values are 'const svn_string_t *' property values.
 */
static svn_error_t *
propget_walk_cb(const char *local_abspath,
                  void *walk_baton,
                  apr_pool_t *pool)
{
  struct propget_walk_baton *wb = walk_baton;
  const svn_string_t *propval;
  const svn_wc_entry_t *entry;

  /* If our entry doesn't pass changelist filtering, get outta here. */
  if (! svn_wc__changelist_match(wb->wc_ctx, local_abspath,
                                 wb->changelist_hash, pool))
    return SVN_NO_ERROR;

  SVN_ERR(svn_wc__maybe_get_entry(&entry, wb->wc_ctx, local_abspath,
                                  svn_node_unknown, FALSE, FALSE,
                                  pool, pool));

  if (!entry)
    return SVN_NO_ERROR;

  /* Ignore the entry if it does not exist at the time of interest. */
  if (entry->schedule
      == (wb->pristine ? svn_wc_schedule_add : svn_wc_schedule_delete))
    return SVN_NO_ERROR;

<<<<<<< HEAD
  SVN_ERR(pristine_or_working_propval(&propval, wb->propname, path,
                                      wb->base_access, wb->pristine,
                                      pool));

  if (propval)
    {
      path = apr_pstrdup(apr_hash_pool_get(wb->props), path);
      propval = svn_string_dup(propval, apr_hash_pool_get(wb->props));
      apr_hash_set(wb->props, path, APR_HASH_KEY_STRING, propval);
    }

  return SVN_NO_ERROR;
}
=======
  SVN_ERR(pristine_or_working_propval(&propval, wb->wc_ctx, local_abspath,
                                      wb->propname, wb->pristine,
                                      apr_hash_pool_get(wb->props), pool));

  if (propval)
    {
      const char *path;
>>>>>>> 6215c21a

      if (wb->anchor && wb->anchor_abspath)
        {
          path = svn_dirent_join(wb->anchor,
                                 svn_dirent_skip_ancestor(wb->anchor_abspath,
                                                          local_abspath),
                                 apr_hash_pool_get(wb->props));
        }
      else
        path = apr_pstrdup(apr_hash_pool_get(wb->props), local_abspath);

      apr_hash_set(wb->props, path, APR_HASH_KEY_STRING, propval);
    }

  return SVN_NO_ERROR;
}


/* Helper for the remote case of svn_client_propget.
 *
 * Get the value of property PROPNAME in REVNUM, using RA_LIB and
 * SESSION.  Store the value ('svn_string_t *') in PROPS, under the
 * path key "TARGET_PREFIX/TARGET_RELATIVE" ('const char *').
 *
 * Recurse according to DEPTH, similarly to svn_client_propget3().
 *
 * KIND is the kind of the node at "TARGET_PREFIX/TARGET_RELATIVE".
 * Yes, caller passes this; it makes the recursion more efficient :-).
 *
 * Allocate the keys and values in PERM_POOL, but do all temporary
 * work in WORK_POOL.  The two pools can be the same; recursive
 * calls may use a different WORK_POOL, however.
 */
static svn_error_t *
remote_propget(apr_hash_t *props,
               const char *propname,
               const char *target_prefix,
               const char *target_relative,
               svn_node_kind_t kind,
               svn_revnum_t revnum,
               svn_ra_session_t *ra_session,
               svn_depth_t depth,
               apr_pool_t *perm_pool,
               apr_pool_t *work_pool)
{
  apr_hash_t *dirents;
  apr_hash_t *prop_hash;

  if (kind == svn_node_dir)
    {
      SVN_ERR(svn_ra_get_dir2(ra_session,
                              (depth >= svn_depth_files ? &dirents : NULL),
                              NULL, &prop_hash, target_relative, revnum,
                              SVN_DIRENT_KIND, work_pool));
    }
  else if (kind == svn_node_file)
    {
      SVN_ERR(svn_ra_get_file(ra_session, target_relative, revnum,
                              NULL, NULL, &prop_hash, work_pool));
    }
  else if (kind == svn_node_none)
    {
      return svn_error_createf
        (SVN_ERR_ENTRY_NOT_FOUND, NULL,
         _("'%s' does not exist in revision %ld"),
         svn_uri_join(target_prefix, target_relative, work_pool), revnum);
    }
  else
    {
      return svn_error_createf
        (SVN_ERR_NODE_UNKNOWN_KIND, NULL,
         _("Unknown node kind for '%s'"),
         svn_uri_join(target_prefix, target_relative, work_pool));
    }

  {
    svn_string_t *val = apr_hash_get(prop_hash, propname,
                                     APR_HASH_KEY_STRING);
    if (val)
      {
        apr_hash_set(props,
                     svn_uri_join(target_prefix, target_relative, perm_pool),
                     APR_HASH_KEY_STRING, svn_string_dup(val, perm_pool));
      }
  }

  if (depth >= svn_depth_files
      && kind == svn_node_dir
      && apr_hash_count(dirents) > 0)
    {
      apr_hash_index_t *hi;
      apr_pool_t *iterpool = svn_pool_create(work_pool);

      for (hi = apr_hash_first(work_pool, dirents);
           hi;
           hi = apr_hash_next(hi))
        {
          const char *this_name = svn_apr_hash_index_key(hi);
          svn_dirent_t *this_ent = svn_apr_hash_index_val(hi);
          const char *new_target_relative;
          svn_depth_t depth_below_here = depth;

          svn_pool_clear(iterpool);

          if (depth == svn_depth_files && this_ent->kind == svn_node_dir)
            continue;

          if (depth == svn_depth_files || depth == svn_depth_immediates)
            depth_below_here = svn_depth_empty;

          new_target_relative = svn_relpath_join(target_relative, this_name,
                                                 iterpool);

          SVN_ERR(remote_propget(props,
                                 propname,
                                 target_prefix,
                                 new_target_relative,
                                 this_ent->kind,
                                 revnum,
                                 ra_session,
                                 depth_below_here,
                                 perm_pool, iterpool));
        }

      svn_pool_destroy(iterpool);
    }

  return SVN_NO_ERROR;
}

/* Return the property value for any PROPNAME set on TARGET in *PROPS,
   with WC paths of char * for keys and property values of
   svn_string_t * for values.  Assumes that PROPS is non-NULL.

   CHANGELISTS is an array of const char * changelist names, used as a
   restrictive filter on items whose properties are set; that is,
   don't set properties on any item unless it's a member of one of
   those changelists.  If CHANGELISTS is empty (or altogether NULL),
   no changelist filtering occurs.

   Treat DEPTH as in svn_client_propget3().
*/
static svn_error_t *
get_prop_from_wc(apr_hash_t *props,
                 const char *propname,
                 const char *target,
                 svn_boolean_t pristine,
                 svn_node_kind_t kind,
                 svn_depth_t depth,
                 const apr_array_header_t *changelists,
                 svn_client_ctx_t *ctx,
                 apr_pool_t *pool)
{
  apr_hash_t *changelist_hash = NULL;
  struct propget_walk_baton wb;
  const char *target_abspath;

  SVN_ERR(svn_dirent_get_absolute(&target_abspath, target, pool));

  if (changelists && changelists->nelts)
    SVN_ERR(svn_hash_from_cstring_keys(&changelist_hash, changelists, pool));

  /* Technically, svn_depth_unknown just means use whatever depth(s)
     we find in the working copy.  But this is a walk over extant
     working copy paths: if they're there at all, then by definition
     the local depth reaches them, so let's just use svn_depth_infinity
     to get there. */
  if (depth == svn_depth_unknown)
    depth = svn_depth_infinity;

  if (strcmp(target_abspath, target) != 0)
    {
      wb.anchor = target;
      wb.anchor_abspath = target_abspath;
    }
  else
    {
      wb.anchor = NULL;
      wb.anchor_abspath = NULL;
    }

  wb.propname = propname;
  wb.pristine = pristine;
  wb.changelist_hash = changelist_hash;
  wb.props = props;
  wb.wc_ctx = ctx->wc_ctx;

  /* Fetch the property, recursively or for a single resource. */
  if (depth >= svn_depth_files && kind == svn_node_dir)
    {
      SVN_ERR(svn_wc__node_walk_children(ctx->wc_ctx, target_abspath, FALSE,
                                         propget_walk_cb, &wb, depth,
                                         ctx->cancel_func, ctx->cancel_baton,
                                         pool));
    }
  else if (svn_wc__changelist_match(ctx->wc_ctx, target_abspath,
                                    changelist_hash, pool))
    {
      SVN_ERR(propget_walk_cb(target_abspath, &wb, pool));
    }

  return SVN_NO_ERROR;
}

/* Note: this implementation is very similar to svn_client_proplist. */
svn_error_t *
svn_client_propget3(apr_hash_t **props,
                    const char *propname,
                    const char *path_or_url,
                    const svn_opt_revision_t *peg_revision,
                    const svn_opt_revision_t *revision,
                    svn_revnum_t *actual_revnum,
                    svn_depth_t depth,
                    const apr_array_header_t *changelists,
                    svn_client_ctx_t *ctx,
                    apr_pool_t *pool)
{
  svn_revnum_t revnum;

  SVN_ERR(error_if_wcprop_name(propname));

  peg_revision = svn_cl__rev_default_to_head_or_working(peg_revision,
                                                        path_or_url);
  revision = svn_cl__rev_default_to_peg(revision, peg_revision);

  *props = apr_hash_make(pool);

  if (! svn_path_is_url(path_or_url)
      && SVN_CLIENT__REVKIND_IS_LOCAL_TO_WC(peg_revision->kind)
      && SVN_CLIENT__REVKIND_IS_LOCAL_TO_WC(revision->kind))
    {
      svn_node_kind_t kind;
      svn_boolean_t pristine;
      const char *local_abspath;
      svn_error_t *err;

      SVN_ERR(svn_dirent_get_absolute(&local_abspath, path_or_url, pool));

      err = svn_wc__node_get_kind(&kind, ctx->wc_ctx, local_abspath, FALSE,
                                  pool);

      if ((err && err->apr_err == SVN_ERR_WC_PATH_NOT_FOUND)
          || kind == svn_node_unknown || kind == svn_node_none)
        {
          /* svn uses SVN_ERR_UNVERSIONED_RESOURCE as warning only
             for this function. */
          return svn_error_createf(SVN_ERR_UNVERSIONED_RESOURCE, err,
                                   _("'%s' is not under version control"),
                                   svn_dirent_local_style(local_abspath,
                                                          pool));
        }
      else
        SVN_ERR(err);

      SVN_ERR(svn_client__get_revision_number(&revnum, NULL, ctx->wc_ctx,
                                              local_abspath, NULL, revision,
                                              pool));

      /* If FALSE, we must want the working revision. */
      pristine = (revision->kind == svn_opt_revision_committed
                  || revision->kind == svn_opt_revision_base);

      SVN_ERR(get_prop_from_wc(*props, propname, path_or_url, pristine, kind,
                               depth, changelists, ctx, pool));
    }
  else
    {
      const char *url;
      svn_ra_session_t *ra_session;
      svn_node_kind_t kind;

      /* Get an RA plugin for this filesystem object. */
      SVN_ERR(svn_client__ra_session_from_path(&ra_session, &revnum,
<<<<<<< HEAD
                                               &url, target, NULL,
=======
                                               &url, path_or_url, NULL,
>>>>>>> 6215c21a
                                               peg_revision,
                                               revision, ctx, pool));

      SVN_ERR(svn_ra_check_path(ra_session, "", revnum, &kind, pool));

      SVN_ERR(remote_propget(*props, propname, url, "",
                             kind, revnum, ra_session,
<<<<<<< HEAD
                             depth, pool));
    }
  else  /* working copy path */
    {
      svn_boolean_t pristine;
      int adm_lock_level = SVN_WC__LEVELS_TO_LOCK_FROM_DEPTH(depth);

      SVN_ERR(svn_wc_adm_probe_open3(&adm_access, NULL, target,
                                     FALSE, adm_lock_level,
                                     ctx->cancel_func, ctx->cancel_baton,
                                     pool));
      SVN_ERR(svn_wc__entry_versioned(&node, target, adm_access, FALSE, pool));

      SVN_ERR(svn_client__get_revision_number
              (&revnum, NULL, NULL, revision, target, pool));

      /* If FALSE, we must want the working revision. */
      pristine = (revision->kind == svn_opt_revision_committed
                  || revision->kind == svn_opt_revision_base);

      SVN_ERR(svn_client__get_prop_from_wc(*props, propname, target, pristine,
                                           node, adm_access, depth, ctx,
                                           pool));

      SVN_ERR(svn_wc_adm_close(adm_access));
=======
                             depth, pool, pool));
>>>>>>> 6215c21a
    }

  if (actual_revnum)
    *actual_revnum = revnum;
  return SVN_NO_ERROR;
}

svn_error_t *
<<<<<<< HEAD
svn_client_propget3(apr_hash_t **props,
                    const char *propname,
                    const char *target,
                    const svn_opt_revision_t *peg_revision,
                    const svn_opt_revision_t *revision,
                    svn_revnum_t *actual_revnum,
                    svn_boolean_t recurse,
                    svn_client_ctx_t *ctx,
                    apr_pool_t *pool)
{
  return svn_client_propget4(props,
                             propname,
                             target,
                             peg_revision,
                             revision,
                             actual_revnum,
                             SVN_DEPTH_INFINITY_OR_EMPTY(recurse),
                             ctx,
                             pool);
}


svn_error_t *
svn_client_propget2(apr_hash_t **props,
                    const char *propname,
                    const char *target,
                    const svn_opt_revision_t *peg_revision,
                    const svn_opt_revision_t *revision,
                    svn_boolean_t recurse,
                    svn_client_ctx_t *ctx,
                    apr_pool_t *pool)
{
  return svn_client_propget3(props, propname, target, peg_revision,
                             revision, NULL, recurse, ctx, pool);
}


svn_error_t *
svn_client_propget(apr_hash_t **props,
                   const char *propname,
                   const char *target,
                   const svn_opt_revision_t *revision,
                   svn_boolean_t recurse,
                   svn_client_ctx_t *ctx,
                   apr_pool_t *pool)
{
  return svn_client_propget2(props, propname, target, revision, revision,
                             recurse, ctx, pool);
}

svn_error_t *
=======
>>>>>>> 6215c21a
svn_client_revprop_get(const char *propname,
                       svn_string_t **propval,
                       const char *URL,
                       const svn_opt_revision_t *revision,
                       svn_revnum_t *set_rev,
                       svn_client_ctx_t *ctx,
                       apr_pool_t *pool)
{
  svn_ra_session_t *ra_session;

  /* Open an RA session for the URL. Note that we don't have a local
     directory, nor a place to put temp files. */
  SVN_ERR(svn_client__open_ra_session_internal(&ra_session, URL, NULL,
                                               NULL, FALSE, TRUE, ctx, pool));

  /* Resolve the revision into something real, and return that to the
     caller as well. */
<<<<<<< HEAD
  SVN_ERR(svn_client__get_revision_number
          (set_rev, NULL, ra_session, revision, NULL, pool));
=======
  SVN_ERR(svn_client__get_revision_number(set_rev, NULL, ctx->wc_ctx, NULL,
                                          ra_session, revision, pool));
>>>>>>> 6215c21a

  /* The actual RA call. */
  return svn_ra_rev_prop(ra_session, *set_rev, propname, propval, pool);
}


/* Call RECEIVER for the given PATH and PROP_HASH.
 *
 * If PROP_HASH is null or has zero count, do nothing.
 */
static svn_error_t*
call_receiver(const char *path,
              apr_hash_t *prop_hash,
              svn_proplist_receiver_t receiver,
              void *receiver_baton,
              apr_pool_t *pool)
{
  if (prop_hash && apr_hash_count(prop_hash))
    SVN_ERR(receiver(receiver_baton, path, prop_hash, pool));

  return SVN_NO_ERROR;
}


/* Helper for the remote case of svn_client_proplist.
 *
 * Push a new 'svn_client_proplist_item_t *' item onto PROPLIST,
 * containing the properties for "TARGET_PREFIX/TARGET_RELATIVE" in
 * REVNUM, obtained using RA_LIB and SESSION.  The item->node_name
 * will be "TARGET_PREFIX/TARGET_RELATIVE", and the value will be a
 * hash mapping 'const char *' property names onto 'svn_string_t *'
 * property values.
 *
 * Allocate the new item and its contents in POOL.
 * Do all looping, recursion, and temporary work in SCRATCHPOOL.
 *
 * KIND is the kind of the node at "TARGET_PREFIX/TARGET_RELATIVE".
 *
 * If the target is a directory, only fetch properties for the files
 * and directories at depth DEPTH.
 */
static svn_error_t *
remote_proplist(const char *target_prefix,
                const char *target_relative,
                svn_node_kind_t kind,
                svn_revnum_t revnum,
                svn_ra_session_t *ra_session,
                svn_depth_t depth,
                svn_proplist_receiver_t receiver,
                void *receiver_baton,
                apr_pool_t *pool,
                apr_pool_t *scratchpool)
{
  apr_hash_t *dirents;
  apr_hash_t *prop_hash, *final_hash;
  apr_hash_index_t *hi;

  if (kind == svn_node_dir)
    {
      SVN_ERR(svn_ra_get_dir2(ra_session,
                              (depth > svn_depth_empty) ? &dirents : NULL,
                              NULL, &prop_hash, target_relative, revnum,
                              SVN_DIRENT_KIND, scratchpool));
    }
  else if (kind == svn_node_file)
    {
      SVN_ERR(svn_ra_get_file(ra_session, target_relative, revnum,
                              NULL, NULL, &prop_hash, scratchpool));
    }
  else
    {
      return svn_error_createf
        (SVN_ERR_NODE_UNKNOWN_KIND, NULL,
         _("Unknown node kind for '%s'"),
         svn_uri_join(target_prefix, target_relative, pool));
    }

  /* Filter out non-regular properties, since the RA layer returns all
     kinds.  Copy regular properties keys/vals from the prop_hash
     allocated in SCRATCHPOOL to the "final" hash allocated in POOL. */
  final_hash = apr_hash_make(pool);
  for (hi = apr_hash_first(scratchpool, prop_hash);
       hi;
       hi = apr_hash_next(hi))
    {
      const char *name = svn_apr_hash_index_key(hi);
      apr_ssize_t klen = svn_apr_hash_index_klen(hi);
      svn_string_t *value = svn_apr_hash_index_val(hi);
      svn_prop_kind_t prop_kind;

      prop_kind = svn_property_kind(NULL, name);

      if (prop_kind == svn_prop_regular_kind)
        {
          name = apr_pstrdup(pool, name);
          value = svn_string_dup(value, pool);
          apr_hash_set(final_hash, name, klen, value);
        }
    }

  call_receiver(svn_uri_join(target_prefix, target_relative, scratchpool),
                final_hash, receiver, receiver_baton,
                pool);

  if (depth > svn_depth_empty
      && (kind == svn_node_dir) && (apr_hash_count(dirents) > 0))
    {
      apr_pool_t *subpool = svn_pool_create(scratchpool);

      for (hi = apr_hash_first(scratchpool, dirents);
           hi;
           hi = apr_hash_next(hi))
        {
          const char *this_name = svn_apr_hash_index_key(hi);
          svn_dirent_t *this_ent = svn_apr_hash_index_val(hi);
          const char *new_target_relative;

          svn_pool_clear(subpool);

          new_target_relative = svn_relpath_join(target_relative,
                                                 this_name, subpool);

          if (this_ent->kind == svn_node_file
              || depth > svn_depth_files)
            {
              svn_depth_t depth_below_here = depth;

              if (depth == svn_depth_immediates)
                depth_below_here = svn_depth_empty;

              SVN_ERR(remote_proplist(target_prefix,
                                      new_target_relative,
                                      this_ent->kind,
                                      revnum,
                                      ra_session,
                                      depth_below_here,
                                      receiver,
                                      receiver_baton,
                                      pool,
                                      subpool));
            }
        }

      svn_pool_destroy(subpool);
    }

  return SVN_NO_ERROR;
}


/* A baton for proplist_walk_cb. */
struct proplist_walk_baton
{
  svn_boolean_t pristine;  /* Select base rather than working props. */
  apr_hash_t *changelist_hash; /* Keys are changelists to filter on. */
  svn_wc_context_t *wc_ctx;  /* Context for the tree being walked. */
  svn_proplist_receiver_t receiver;  /* Proplist receiver to call. */
  void *receiver_baton;    /* Baton for the proplist receiver. */

  /* Anchor, anchor_abspath pair for converting to relative paths */
  const char *anchor;
  const char *anchor_abspath;
};

/* An entries-walk callback for svn_client_proplist.
 *
 * For the path given by LOCAL_ABSPATH, populate wb->PROPS with a
 * svn_client_proplist_item_t for each path, where "wb" is the WALK_BATON of
 * type "struct proplist_walk_baton *".  If wb->PRISTINE is true, use the base
 * values, else use the working values.
 */
static svn_error_t *
proplist_walk_cb(const char *local_abspath,
                 void *walk_baton,
                 apr_pool_t *scratch_pool)
{
  struct proplist_walk_baton *wb = walk_baton;
  const svn_wc_entry_t *entry;
  apr_hash_t *hash;
  const char *path;

  SVN_ERR(svn_wc__get_entry_versioned(&entry, wb->wc_ctx, local_abspath,
                                      svn_node_unknown, FALSE, FALSE,
                                      scratch_pool, scratch_pool));

  /* Ignore the entry if it does not exist at the time of interest. */
  if (entry->schedule
      == (wb->pristine ? svn_wc_schedule_add : svn_wc_schedule_delete))
    return SVN_NO_ERROR;

  /* If our entry doesn't pass changelist filtering, get outta here. */
  if (! svn_wc__changelist_match(wb->wc_ctx, local_abspath,
                                 wb->changelist_hash, scratch_pool))
    return SVN_NO_ERROR;

  SVN_ERR(pristine_or_working_props(&hash, wb->wc_ctx, local_abspath,
                                    wb->pristine, scratch_pool, scratch_pool));

  if (wb->anchor && wb->anchor_abspath)
    {
      path = svn_dirent_join(wb->anchor,
                             svn_dirent_skip_ancestor(wb->anchor_abspath,
                                                      local_abspath),
                             scratch_pool);
    }
  else
    path = local_abspath;

  return call_receiver(path, hash, wb->receiver, wb->receiver_baton,
                       scratch_pool);
}


/* Note: this implementation is very similar to svn_client_propget3(). */
svn_error_t *
svn_client_proplist3(const char *path_or_url,
                     const svn_opt_revision_t *peg_revision,
                     const svn_opt_revision_t *revision,
                     svn_depth_t depth,
                     const apr_array_header_t *changelists,
                     svn_proplist_receiver_t receiver,
                     void *receiver_baton,
                     svn_client_ctx_t *ctx,
                     apr_pool_t *pool)
{
  const char *url;

  peg_revision = svn_cl__rev_default_to_head_or_working(peg_revision,
                                                        path_or_url);
  revision = svn_cl__rev_default_to_peg(revision, peg_revision);

  if (depth == svn_depth_unknown)
    depth = svn_depth_empty;

<<<<<<< HEAD
  /* Iff utarget is a url, that means we must use it, that is, the
     requested property information is not available locally. */
  if (svn_path_is_url(utarget))
    {
      svn_ra_session_t *ra_session;
      svn_node_kind_t kind;
      apr_pool_t *subpool = svn_pool_create(pool);

      /* Get an RA session for this URL. */
      SVN_ERR(svn_client__ra_session_from_path(&ra_session, &revnum,
                                               &url, target, NULL,
                                               peg_revision,
                                               revision, ctx, pool));

      SVN_ERR(svn_ra_check_path(ra_session, "", revnum, &kind, pool));

      SVN_ERR(remote_proplist(url, "",
                              kind, revnum, ra_session,
                              depth, receiver, receiver_baton,
                              pool, subpool));
      svn_pool_destroy(subpool);
    }
  else  /* working copy path */
    {
      svn_boolean_t pristine;
      int levels_to_lock = SVN_WC__LEVELS_TO_LOCK_FROM_DEPTH(depth);
=======
  if (! svn_path_is_url(path_or_url)
      && SVN_CLIENT__REVKIND_IS_LOCAL_TO_WC(peg_revision->kind)
      && SVN_CLIENT__REVKIND_IS_LOCAL_TO_WC(revision->kind))
    {
      svn_boolean_t pristine;
      svn_node_kind_t kind;
      apr_hash_t *changelist_hash = NULL;
      const char *local_abspath;
      svn_error_t *err;

      SVN_ERR(svn_dirent_get_absolute(&local_abspath, path_or_url, pool));
>>>>>>> 6215c21a

      err = svn_wc__node_get_kind(&kind, ctx->wc_ctx, local_abspath, FALSE,
                                  pool);

<<<<<<< HEAD
      SVN_ERR(svn_client__get_revision_number
              (&revnum, NULL, NULL, revision, target, pool));
=======
      if ((err && err->apr_err == SVN_ERR_WC_PATH_NOT_FOUND)
          || kind == svn_node_unknown || kind == svn_node_none)
        {
          /* svn uses SVN_ERR_UNVERSIONED_RESOURCE as warning only
             for this function. */
          return svn_error_createf(SVN_ERR_UNVERSIONED_RESOURCE, err,
                                   _("'%s' is not under version control"),
                                   svn_dirent_local_style(local_abspath,
                                                          pool));
        }
      else
        SVN_ERR(err);
>>>>>>> 6215c21a

      if ((revision->kind == svn_opt_revision_committed)
          || (revision->kind == svn_opt_revision_base))
        {
          pristine = TRUE;
        }
      else  /* must be the working revision */
        {
          pristine = FALSE;
        }

      if (changelists && changelists->nelts)
        SVN_ERR(svn_hash_from_cstring_keys(&changelist_hash,
                                           changelists, pool));

      /* Fetch, recursively or not. */
      if (depth >= svn_depth_files && (kind == svn_node_dir))
        {
          struct proplist_walk_baton wb;

          wb.wc_ctx = ctx->wc_ctx;
          wb.pristine = pristine;
          wb.changelist_hash = changelist_hash;
          wb.receiver = receiver;
          wb.receiver_baton = receiver_baton;

          if (strcmp(path_or_url, local_abspath) != 0)
            {
              wb.anchor = path_or_url;
              wb.anchor_abspath = local_abspath;
            }
          else
            {
              wb.anchor = NULL;
              wb.anchor_abspath = NULL;
            }

          SVN_ERR(svn_wc__node_walk_children(ctx->wc_ctx, local_abspath, FALSE,
                                             proplist_walk_cb, &wb, depth,
                                             ctx->cancel_func,
                                             ctx->cancel_baton, pool));
        }
      else if (svn_wc__changelist_match(ctx->wc_ctx, local_abspath,
                                        changelist_hash, pool))
        {
          apr_hash_t *hash;

          SVN_ERR(pristine_or_working_props(&hash, ctx->wc_ctx, local_abspath,
                                            pristine, pool, pool));
          SVN_ERR(call_receiver(path_or_url, hash,
                                receiver, receiver_baton, pool));

        }
    }
  else /* remote target */
    {
      svn_ra_session_t *ra_session;
      svn_node_kind_t kind;
      apr_pool_t *subpool = svn_pool_create(pool);
      svn_revnum_t revnum;

      /* Get an RA session for this URL. */
      SVN_ERR(svn_client__ra_session_from_path(&ra_session, &revnum,
                                               &url, path_or_url, NULL,
                                               peg_revision,
                                               revision, ctx, pool));

      SVN_ERR(svn_ra_check_path(ra_session, "", revnum, &kind, pool));

<<<<<<< HEAD
  SVN_ERR(svn_client_proplist3(target, peg_revision, revision,
                               SVN_DEPTH_INFINITY_OR_EMPTY(recurse),
                               proplist_receiver_cb, &pl_baton, ctx, pool));
=======
      SVN_ERR(remote_proplist(url, "", kind, revnum, ra_session, depth,
                              receiver, receiver_baton, pool, subpool));
      svn_pool_destroy(subpool);
    }
>>>>>>> 6215c21a

  return SVN_NO_ERROR;
}

svn_error_t *
svn_client_revprop_list(apr_hash_t **props,
                        const char *URL,
                        const svn_opt_revision_t *revision,
                        svn_revnum_t *set_rev,
                        svn_client_ctx_t *ctx,
                        apr_pool_t *pool)
{
  svn_ra_session_t *ra_session;
  apr_hash_t *proplist;

  /* Open an RA session for the URL. Note that we don't have a local
     directory, nor a place to put temp files. */
  SVN_ERR(svn_client__open_ra_session_internal(&ra_session, URL, NULL,
                                               NULL, FALSE, TRUE, ctx, pool));

  /* Resolve the revision into something real, and return that to the
     caller as well. */
<<<<<<< HEAD
  SVN_ERR(svn_client__get_revision_number
          (set_rev, NULL, ra_session, revision, NULL, pool));
=======
  SVN_ERR(svn_client__get_revision_number(set_rev, NULL, ctx->wc_ctx, NULL,
                                          ra_session, revision, pool));
>>>>>>> 6215c21a

  /* The actual RA call. */
  SVN_ERR(svn_ra_rev_proplist(ra_session, *set_rev, &proplist, pool));

  *props = proplist;
  return SVN_NO_ERROR;
}<|MERGE_RESOLUTION|>--- conflicted
+++ resolved
@@ -306,13 +306,6 @@
                     svn_client_ctx_t *ctx,
                     apr_pool_t *pool)
 {
-<<<<<<< HEAD
-  svn_wc_adm_access_t *adm_access;
-  const svn_wc_entry_t *node;
-  int adm_lock_level = SVN_WC__LEVELS_TO_LOCK_FROM_DEPTH(depth);
-
-=======
->>>>>>> 6215c21a
   /* Since Subversion controls the "svn:" property namespace, we
      don't honor the 'skip_checks' flag here.  Unusual property
      combinations, like svn:eol-style with a non-text svn:mime-type,
@@ -360,22 +353,6 @@
                                  _("Setting property '%s' on non-local target "
                                    "'%s' is not supported"), propname, target);
 
-      /* ### When you set svn:eol-style or svn:keywords on a wc file,
-         ### Subversion send a textdelta at commit time to properly
-         ### normalize the file in the repository.  If we want to
-         ### support editing these properties on URLs, then we should
-         ### generate the same textdelta; for now, we won't support
-         ### editing these properties on URLs.  (Admittedly, this
-         ### means that all the machinery with get_file_for_validation
-         ### is unused.)
-       */
-      if ((strcmp(propname, SVN_PROP_EOL_STYLE) == 0) ||
-          (strcmp(propname, SVN_PROP_KEYWORDS) == 0))
-        return svn_error_createf
-          (SVN_ERR_UNSUPPORTED_FEATURE, NULL,
-           _("Setting property '%s' on non-local target '%s' is not supported"),
-           propname, target);
-
       return propset_on_url(commit_info_p, propname, propval, target,
                             skip_checks, base_revision_for_url, revprop_table,
                             ctx, pool);
@@ -389,31 +366,9 @@
 
       SVN_ERR(svn_dirent_get_absolute(&target_abspath, target, pool));
 
-<<<<<<< HEAD
-svn_error_t *
-svn_client_propset2(const char *propname,
-                    const svn_string_t *propval,
-                    const char *target,
-                    svn_boolean_t recurse,
-                    svn_boolean_t skip_checks,
-                    svn_client_ctx_t *ctx,
-                    apr_pool_t *pool)
-{
-  return svn_client_propset3(NULL,
-                             propname,
-                             propval,
-                             target,
-                             SVN_DEPTH_INFINITY_OR_EMPTY(recurse),
-                             skip_checks,
-                             SVN_INVALID_REVNUM,
-                             ctx,
-                             pool);
-}
-=======
       if (changelists && changelists->nelts)
         SVN_ERR(svn_hash_from_cstring_keys(&changelist_hash,
                                            changelists, pool));
->>>>>>> 6215c21a
 
       err = svn_wc__node_get_kind(&kind, ctx->wc_ctx, target_abspath, FALSE,
                                   pool);
@@ -491,10 +446,6 @@
 
   /* Resolve the revision into something real, and return that to the
      caller as well. */
-<<<<<<< HEAD
-  SVN_ERR(svn_client__get_revision_number
-          (set_rev, NULL, ra_session, revision, NULL, pool));
-=======
   SVN_ERR(svn_client__get_revision_number(set_rev, NULL, ctx->wc_ctx, NULL,
                                           ra_session, revision, pool));
 
@@ -530,7 +481,6 @@
                   propname, *set_rev);
         }
     }
->>>>>>> 6215c21a
 
   /* The actual RA call. */
   SVN_ERR(svn_ra_change_rev_prop(ra_session, *set_rev, propname, propval,
@@ -659,21 +609,6 @@
       == (wb->pristine ? svn_wc_schedule_add : svn_wc_schedule_delete))
     return SVN_NO_ERROR;
 
-<<<<<<< HEAD
-  SVN_ERR(pristine_or_working_propval(&propval, wb->propname, path,
-                                      wb->base_access, wb->pristine,
-                                      pool));
-
-  if (propval)
-    {
-      path = apr_pstrdup(apr_hash_pool_get(wb->props), path);
-      propval = svn_string_dup(propval, apr_hash_pool_get(wb->props));
-      apr_hash_set(wb->props, path, APR_HASH_KEY_STRING, propval);
-    }
-
-  return SVN_NO_ERROR;
-}
-=======
   SVN_ERR(pristine_or_working_propval(&propval, wb->wc_ctx, local_abspath,
                                       wb->propname, wb->pristine,
                                       apr_hash_pool_get(wb->props), pool));
@@ -681,7 +616,6 @@
   if (propval)
     {
       const char *path;
->>>>>>> 6215c21a
 
       if (wb->anchor && wb->anchor_abspath)
         {
@@ -955,11 +889,7 @@
 
       /* Get an RA plugin for this filesystem object. */
       SVN_ERR(svn_client__ra_session_from_path(&ra_session, &revnum,
-<<<<<<< HEAD
-                                               &url, target, NULL,
-=======
                                                &url, path_or_url, NULL,
->>>>>>> 6215c21a
                                                peg_revision,
                                                revision, ctx, pool));
 
@@ -967,35 +897,7 @@
 
       SVN_ERR(remote_propget(*props, propname, url, "",
                              kind, revnum, ra_session,
-<<<<<<< HEAD
-                             depth, pool));
-    }
-  else  /* working copy path */
-    {
-      svn_boolean_t pristine;
-      int adm_lock_level = SVN_WC__LEVELS_TO_LOCK_FROM_DEPTH(depth);
-
-      SVN_ERR(svn_wc_adm_probe_open3(&adm_access, NULL, target,
-                                     FALSE, adm_lock_level,
-                                     ctx->cancel_func, ctx->cancel_baton,
-                                     pool));
-      SVN_ERR(svn_wc__entry_versioned(&node, target, adm_access, FALSE, pool));
-
-      SVN_ERR(svn_client__get_revision_number
-              (&revnum, NULL, NULL, revision, target, pool));
-
-      /* If FALSE, we must want the working revision. */
-      pristine = (revision->kind == svn_opt_revision_committed
-                  || revision->kind == svn_opt_revision_base);
-
-      SVN_ERR(svn_client__get_prop_from_wc(*props, propname, target, pristine,
-                                           node, adm_access, depth, ctx,
-                                           pool));
-
-      SVN_ERR(svn_wc_adm_close(adm_access));
-=======
                              depth, pool, pool));
->>>>>>> 6215c21a
     }
 
   if (actual_revnum)
@@ -1004,60 +906,6 @@
 }
 
 svn_error_t *
-<<<<<<< HEAD
-svn_client_propget3(apr_hash_t **props,
-                    const char *propname,
-                    const char *target,
-                    const svn_opt_revision_t *peg_revision,
-                    const svn_opt_revision_t *revision,
-                    svn_revnum_t *actual_revnum,
-                    svn_boolean_t recurse,
-                    svn_client_ctx_t *ctx,
-                    apr_pool_t *pool)
-{
-  return svn_client_propget4(props,
-                             propname,
-                             target,
-                             peg_revision,
-                             revision,
-                             actual_revnum,
-                             SVN_DEPTH_INFINITY_OR_EMPTY(recurse),
-                             ctx,
-                             pool);
-}
-
-
-svn_error_t *
-svn_client_propget2(apr_hash_t **props,
-                    const char *propname,
-                    const char *target,
-                    const svn_opt_revision_t *peg_revision,
-                    const svn_opt_revision_t *revision,
-                    svn_boolean_t recurse,
-                    svn_client_ctx_t *ctx,
-                    apr_pool_t *pool)
-{
-  return svn_client_propget3(props, propname, target, peg_revision,
-                             revision, NULL, recurse, ctx, pool);
-}
-
-
-svn_error_t *
-svn_client_propget(apr_hash_t **props,
-                   const char *propname,
-                   const char *target,
-                   const svn_opt_revision_t *revision,
-                   svn_boolean_t recurse,
-                   svn_client_ctx_t *ctx,
-                   apr_pool_t *pool)
-{
-  return svn_client_propget2(props, propname, target, revision, revision,
-                             recurse, ctx, pool);
-}
-
-svn_error_t *
-=======
->>>>>>> 6215c21a
 svn_client_revprop_get(const char *propname,
                        svn_string_t **propval,
                        const char *URL,
@@ -1075,13 +923,8 @@
 
   /* Resolve the revision into something real, and return that to the
      caller as well. */
-<<<<<<< HEAD
-  SVN_ERR(svn_client__get_revision_number
-          (set_rev, NULL, ra_session, revision, NULL, pool));
-=======
   SVN_ERR(svn_client__get_revision_number(set_rev, NULL, ctx->wc_ctx, NULL,
                                           ra_session, revision, pool));
->>>>>>> 6215c21a
 
   /* The actual RA call. */
   return svn_ra_rev_prop(ra_session, *set_rev, propname, propval, pool);
@@ -1316,34 +1159,6 @@
   if (depth == svn_depth_unknown)
     depth = svn_depth_empty;
 
-<<<<<<< HEAD
-  /* Iff utarget is a url, that means we must use it, that is, the
-     requested property information is not available locally. */
-  if (svn_path_is_url(utarget))
-    {
-      svn_ra_session_t *ra_session;
-      svn_node_kind_t kind;
-      apr_pool_t *subpool = svn_pool_create(pool);
-
-      /* Get an RA session for this URL. */
-      SVN_ERR(svn_client__ra_session_from_path(&ra_session, &revnum,
-                                               &url, target, NULL,
-                                               peg_revision,
-                                               revision, ctx, pool));
-
-      SVN_ERR(svn_ra_check_path(ra_session, "", revnum, &kind, pool));
-
-      SVN_ERR(remote_proplist(url, "",
-                              kind, revnum, ra_session,
-                              depth, receiver, receiver_baton,
-                              pool, subpool));
-      svn_pool_destroy(subpool);
-    }
-  else  /* working copy path */
-    {
-      svn_boolean_t pristine;
-      int levels_to_lock = SVN_WC__LEVELS_TO_LOCK_FROM_DEPTH(depth);
-=======
   if (! svn_path_is_url(path_or_url)
       && SVN_CLIENT__REVKIND_IS_LOCAL_TO_WC(peg_revision->kind)
       && SVN_CLIENT__REVKIND_IS_LOCAL_TO_WC(revision->kind))
@@ -1355,15 +1170,10 @@
       svn_error_t *err;
 
       SVN_ERR(svn_dirent_get_absolute(&local_abspath, path_or_url, pool));
->>>>>>> 6215c21a
 
       err = svn_wc__node_get_kind(&kind, ctx->wc_ctx, local_abspath, FALSE,
                                   pool);
 
-<<<<<<< HEAD
-      SVN_ERR(svn_client__get_revision_number
-              (&revnum, NULL, NULL, revision, target, pool));
-=======
       if ((err && err->apr_err == SVN_ERR_WC_PATH_NOT_FOUND)
           || kind == svn_node_unknown || kind == svn_node_none)
         {
@@ -1376,7 +1186,6 @@
         }
       else
         SVN_ERR(err);
->>>>>>> 6215c21a
 
       if ((revision->kind == svn_opt_revision_committed)
           || (revision->kind == svn_opt_revision_base))
@@ -1446,16 +1255,10 @@
 
       SVN_ERR(svn_ra_check_path(ra_session, "", revnum, &kind, pool));
 
-<<<<<<< HEAD
-  SVN_ERR(svn_client_proplist3(target, peg_revision, revision,
-                               SVN_DEPTH_INFINITY_OR_EMPTY(recurse),
-                               proplist_receiver_cb, &pl_baton, ctx, pool));
-=======
       SVN_ERR(remote_proplist(url, "", kind, revnum, ra_session, depth,
                               receiver, receiver_baton, pool, subpool));
       svn_pool_destroy(subpool);
     }
->>>>>>> 6215c21a
 
   return SVN_NO_ERROR;
 }
@@ -1478,13 +1281,8 @@
 
   /* Resolve the revision into something real, and return that to the
      caller as well. */
-<<<<<<< HEAD
-  SVN_ERR(svn_client__get_revision_number
-          (set_rev, NULL, ra_session, revision, NULL, pool));
-=======
   SVN_ERR(svn_client__get_revision_number(set_rev, NULL, ctx->wc_ctx, NULL,
                                           ra_session, revision, pool));
->>>>>>> 6215c21a
 
   /* The actual RA call. */
   SVN_ERR(svn_ra_rev_proplist(ra_session, *set_rev, &proplist, pool));
