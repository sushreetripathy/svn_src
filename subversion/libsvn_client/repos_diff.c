--- conflicted
+++ resolved
@@ -2,22 +2,17 @@
  * repos_diff.c -- The diff editor for comparing two repository versions
  *
  * ====================================================================
- *    Licensed to the Apache Software Foundation (ASF) under one
- *    or more contributor license agreements.  See the NOTICE file
- *    distributed with this work for additional information
- *    regarding copyright ownership.  The ASF licenses this file
- *    to you under the Apache License, Version 2.0 (the
- *    "License"); you may not use this file except in compliance
- *    with the License.  You may obtain a copy of the License at
+ * Copyright (c) 2000-2006 CollabNet.  All rights reserved.
  *
- *      http://www.apache.org/licenses/LICENSE-2.0
+ * This software is licensed as described in the file COPYING, which
+ * you should have received as part of this distribution.  The terms
+ * are also available at http://subversion.tigris.org/license-1.html.
+ * If newer versions of this license are posted there, you may use a
+ * newer version instead, at your option.
  *
- *    Unless required by applicable law or agreed to in writing,
- *    software distributed under the License is distributed on an
- *    "AS IS" BASIS, WITHOUT WARRANTIES OR CONDITIONS OF ANY
- *    KIND, either express or implied.  See the License for the
- *    specific language governing permissions and limitations
- *    under the License.
+ * This software consists of voluntary contributions made by many
+ * individuals.  For exact contribution history, see the revision
+ * history and logs, available at http://subversion.tigris.org/.
  * ====================================================================
  */
 
@@ -35,14 +30,11 @@
 #include "svn_hash.h"
 #include "svn_wc.h"
 #include "svn_pools.h"
-#include "svn_dirent_uri.h"
 #include "svn_path.h"
 #include "svn_io.h"
 #include "svn_props.h"
 
 #include "client.h"
-
-#include "private/svn_wc_private.h"
 
 /* Overall crawler editor baton.  */
 struct edit_baton {
@@ -50,13 +42,12 @@
      URL open in RA_SESSION below. */
   const char *target;
 
-  /* A working copy context for TARGET, NULL if this is purely a
-     repository operation. */
-  svn_wc_context_t *wc_ctx;
+  /* ADM_ACCESS is an access baton that includes the TARGET directory */
+  svn_wc_adm_access_t *adm_access;
 
   /* The callback and calback argument that implement the file comparison
      function */
-  const svn_wc_diff_callbacks4_t *diff_callbacks;
+  const svn_wc_diff_callbacks3_t *diff_callbacks;
   void *diff_cmd_baton;
 
   /* DRY_RUN is TRUE if this is a dry-run diff, false otherwise. */
@@ -133,6 +124,7 @@
 
   /* The pristine-property list attached to this directory. */
   apr_hash_t *pristine_props;
+
 
   /* The pool passed in by add_dir, open_dir, or open_root.
      Also, the pool this dir baton is allocated in. */
@@ -188,6 +180,7 @@
      Also, the pool this file_baton is allocated in. */
   apr_pool_t *pool;
 };
+
 
 /* Create a new directory baton for PATH in POOL.  ADDED is set if
  * this directory is being added rather than replaced. PARENT_BATON is
@@ -212,7 +205,7 @@
   dir_baton->skip = FALSE;
   dir_baton->pool = pool;
   dir_baton->path = apr_pstrdup(pool, path);
-  dir_baton->wcpath = svn_dirent_join(edit_baton->target, path, pool);
+  dir_baton->wcpath = svn_path_join(edit_baton->target, path, pool);
   dir_baton->propchanges  = apr_array_make(pool, 1, sizeof(svn_prop_t));
 
   return dir_baton;
@@ -238,11 +231,12 @@
   file_baton->skip = FALSE;
   file_baton->pool = pool;
   file_baton->path = apr_pstrdup(pool, path);
-  file_baton->wcpath = svn_dirent_join(eb->target, path, pool);
+  file_baton->wcpath = svn_path_join(eb->target, path, pool);
   file_baton->propchanges  = apr_array_make(pool, 1, sizeof(svn_prop_t));
 
   return file_baton;
 }
+
 
 /* Helper function: return up to two svn:mime-type values buried
  * within a file baton.  Set *MIMETYPE1 to the value within the file's
@@ -322,69 +316,76 @@
 }
 
 
-/* If WC_CTX is NULL then set *LOCAL_DIR_ABSPATH to NULL otherwise
-   return in *LOCAL_DIR_ABSPATH the absolute path for the directory
-   PATH if PATH is a versioned directory. If PATH is not a versioned
-   directory and LENIENT is FALSE then return an error
-   SVN_ERR_WC_NOT_WORKING_COPY.  If LENIENT is TRUE then no error will
-   be returned but instead *LOCAL_DIR_ABSPATH will be set to NULL.
-
-   This rather odd interface was originally designed around searching
-   an access baton set. */
-static svn_error_t *
-get_dir_abspath(const char **local_dir_abspath,
-                svn_wc_context_t *wc_ctx,
+/* Create an empty file, the path to the file is returned in
+   EMPTY_FILE_PATH.  If ADM_ACCESS is not NULL and a lock is held,
+   create the file in the adm tmp/ area, otherwise use a system temp
+   directory.
+
+   If FILE is non-NULL, an open file is returned in *FILE. */
+static svn_error_t *
+create_empty_file(apr_file_t **file,
+                  const char **empty_file_path,
+                  svn_wc_adm_access_t *adm_access,
+                  svn_io_file_del_t delete_when,
+                  apr_pool_t *pool)
+{
+  if (adm_access && svn_wc_adm_locked(adm_access))
+    return svn_wc_create_tmp_file2(file, empty_file_path,
+                                   svn_wc_adm_access_path(adm_access),
+                                   delete_when, pool);
+
+  return svn_io_open_unique_file3(file, empty_file_path, NULL,
+                                  delete_when, pool, pool);
+}
+
+/* Return in *PATH_ACCESS the access baton for the directory PATH by
+   searching the access baton set of ADM_ACCESS.  If ADM_ACCESS is NULL
+   then *PATH_ACCESS will be NULL.  If LENIENT is TRUE then failure to find
+   an access baton will not return an error but will set *PATH_ACCESS to
+   NULL instead. */
+static svn_error_t *
+get_path_access(svn_wc_adm_access_t **path_access,
+                svn_wc_adm_access_t *adm_access,
                 const char *path,
                 svn_boolean_t lenient,
                 apr_pool_t *pool)
 {
-  *local_dir_abspath = NULL;
-
-  if (wc_ctx)
-    {
-      svn_node_kind_t kind;
-      svn_error_t *err;
-      const char *local_abspath;
-      SVN_ERR(svn_dirent_get_absolute(&local_abspath, path, pool));
-      err = svn_wc_read_kind(&kind, wc_ctx, local_abspath, FALSE, pool);
+  if (! adm_access)
+    *path_access = NULL;
+  else
+    {
+      svn_error_t *err = svn_wc_adm_retrieve(path_access, adm_access, path,
+                                             pool);
       if (err)
         {
-          if (lenient)
-            kind = svn_node_none;
-          else
-            return svn_error_return(err);
+          if (! lenient)
+            return err;
+          svn_error_clear(err);
+          *path_access = NULL;
         }
-      svn_error_clear(err);
-      if (kind == svn_node_dir)
-        *local_dir_abspath = local_abspath;
-      else if (!lenient)
-        return svn_error_createf(SVN_ERR_WC_NOT_WORKING_COPY, NULL,
-                                 "'%s' is not a versioned directory",
-                                 svn_dirent_local_style(local_abspath, pool));
-    }
-
-  return SVN_NO_ERROR;
-}
-
-/* Like get_path_access except the returned path, in
-   *LOCAL_PARENT_DIR_ABSPATH, is for the parent of PATH rather than
-   for PATH itself.  As for get_path_access WC_CTX may be NULL. */
-static svn_error_t *
-get_parent_dir_abspath(const char **local_parent_dir_abspath,
-                       svn_wc_context_t *wc_ctx,
-                       const char *path,
-                       svn_boolean_t lenient,
-                       apr_pool_t *pool)
-{
-  if (!wc_ctx)
-    *local_parent_dir_abspath = NULL;  /* Avoid messing around with paths */
+    }
+
+  return SVN_NO_ERROR;
+}
+
+/* Like get_path_access except the returned access baton, in
+   *PARENT_ACCESS, is for the parent of PATH rather than for PATH
+   itself. */
+static svn_error_t *
+get_parent_access(svn_wc_adm_access_t **parent_access,
+                  svn_wc_adm_access_t *adm_access,
+                  const char *path,
+                  svn_boolean_t lenient,
+                  apr_pool_t *pool)
+{
+  if (! adm_access)
+    *parent_access = NULL;  /* Avoid messing around with paths */
   else
     {
-      SVN_ERR(get_dir_abspath(local_parent_dir_abspath, wc_ctx,
-                              svn_dirent_dirname(path, pool),
+      const char *parent_path = svn_path_dirname(path, pool);
+      SVN_ERR(get_path_access(parent_access, adm_access, parent_path,
                               lenient, pool));
     }
-
   return SVN_NO_ERROR;
 }
 
@@ -399,9 +400,9 @@
   /* Note that we tried to use /dev/null in r17220, but
      that won't work on Windows: it's impossible to stat NUL */
   if (!eb->empty_file)
-    SVN_ERR(svn_io_open_unique_file3(NULL, &(eb->empty_file), NULL,
-                                     svn_io_file_del_on_pool_cleanup,
-                                     eb->pool, eb->pool));
+    SVN_ERR(create_empty_file(NULL, &(eb->empty_file), eb->adm_access,
+                              svn_io_file_del_on_pool_cleanup, eb->pool));
+
 
   *empty_file_path = eb->empty_file;
 
@@ -449,7 +450,7 @@
   struct dir_baton *pb = parent_baton;
   struct edit_baton *eb = pb->edit_baton;
   svn_node_kind_t kind;
-  const char *local_dir_abspath;
+  svn_wc_adm_access_t *adm_access;
   svn_wc_notify_state_t state = svn_wc_notify_state_inapplicable;
   svn_wc_notify_action_t action = svn_wc_notify_skip;
   svn_boolean_t tree_conflicted = FALSE;
@@ -460,9 +461,9 @@
 
   /* We need to know if this is a directory or a file */
   SVN_ERR(svn_ra_check_path(eb->ra_session, path, eb->revision, &kind, pool));
-  SVN_ERR(get_dir_abspath(&local_dir_abspath, eb->wc_ctx, pb->wcpath,
+  SVN_ERR(get_path_access(&adm_access, eb->adm_access, pb->wcpath,
                           TRUE, pool));
-  if ((! eb->wc_ctx) || local_dir_abspath)
+  if ((! eb->adm_access) || adm_access)
     {
       switch (kind)
         {
@@ -479,22 +480,21 @@
             get_file_mime_types(&mimetype1, &mimetype2, b);
 
             SVN_ERR(eb->diff_callbacks->file_deleted
-                    (local_dir_abspath, &state, &tree_conflicted, b->wcpath,
+                    (adm_access, &state, &tree_conflicted, b->wcpath,
                      b->path_start_revision,
                      b->path_end_revision,
                      mimetype1, mimetype2,
                      b->pristine_props,
-                     b->edit_baton->diff_cmd_baton,
-                     pool));
+                     b->edit_baton->diff_cmd_baton));
 
             break;
           }
         case svn_node_dir:
           {
             SVN_ERR(eb->diff_callbacks->dir_deleted
-                    (local_dir_abspath, &state, &tree_conflicted,
-                     svn_dirent_join(eb->target, path, pool),
-                     eb->diff_cmd_baton, pool));
+                    (adm_access, &state, &tree_conflicted,
+                     svn_path_join(eb->target, path, pool),
+                     eb->diff_cmd_baton));
             break;
           }
         default:
@@ -509,7 +509,7 @@
           if (eb->dry_run)
             {
               /* Remember what we _would've_ deleted (issue #2584). */
-              const char *wcpath = svn_dirent_join(eb->target, path, pb->pool);
+              const char *wcpath = svn_path_join(eb->target, path, pb->pool);
               apr_hash_set(svn_client__dry_run_deletions(eb->diff_cmd_baton),
                            wcpath, APR_HASH_KEY_STRING, wcpath);
 
@@ -524,14 +524,13 @@
     {
       const char* deleted_path;
       deleted_path_notify_t *dpn = apr_palloc(eb->pool, sizeof(*dpn));
-      deleted_path = svn_dirent_join(eb->target, path, eb->pool);
+      deleted_path = svn_path_join(eb->target, path, eb->pool);
       dpn->kind = kind;
       dpn->action = tree_conflicted ? svn_wc_notify_tree_conflict : action;
       dpn->state = state;
       dpn->tree_conflicted = tree_conflicted;
       apr_hash_set(eb->deleted_paths, deleted_path, APR_HASH_KEY_STRING, dpn);
     }
-
   return SVN_NO_ERROR;
 }
 
@@ -547,7 +546,7 @@
   struct dir_baton *pb = parent_baton;
   struct edit_baton *eb = pb->edit_baton;
   struct dir_baton *b;
-  const char *local_dir_abspath;
+  svn_wc_adm_access_t *adm_access;
   svn_wc_notify_state_t state;
 
   /* ### TODO: support copyfrom? */
@@ -564,18 +563,12 @@
     }
 
 
-  SVN_ERR(get_dir_abspath(&local_dir_abspath, eb->wc_ctx, pb->wcpath, TRUE,
+  SVN_ERR(get_path_access(&adm_access, eb->adm_access, pb->wcpath, TRUE,
                           pool));
 
   SVN_ERR(eb->diff_callbacks->dir_added
-<<<<<<< HEAD
-          (local_dir_abspath, &state, &b->tree_conflicted, b->wcpath,
-           eb->target_revision, copyfrom_path, copyfrom_revision,
-           eb->diff_cmd_baton, pool));
-=======
           (adm_access, &state, &b->tree_conflicted, b->wcpath,
            eb->target_revision, eb->diff_cmd_baton));
->>>>>>> d3608daf
 
   /* Notifications for directories are done at close_directory time.
    * But for paths at which the editor drive adds directories, we make an
@@ -589,11 +582,7 @@
       svn_wc_notify_t *notify;
       svn_wc_notify_action_t action;
       svn_node_kind_t kind = svn_node_dir;
-<<<<<<< HEAD
-
-=======
       
->>>>>>> d3608daf
       /* Find out if a pending delete notification for this path is
        * still around. */
       dpn = apr_hash_get(eb->deleted_paths, b->wcpath, APR_HASH_KEY_STRING);
@@ -647,7 +636,7 @@
   struct dir_baton *pb = parent_baton;
   struct edit_baton *eb = pb->edit_baton;
   struct dir_baton *b;
-  const char *local_dir_abspath;
+  svn_wc_adm_access_t *adm_access;
 
   b = make_dir_baton(path, pb, pb->edit_baton, FALSE, pool);
   *child_baton = b;
@@ -661,14 +650,12 @@
 
   SVN_ERR(get_dirprops_from_ra(b, base_revision));
 
-  SVN_ERR(get_dir_abspath(&local_dir_abspath, eb->wc_ctx, pb->wcpath, TRUE,
+  SVN_ERR(get_path_access(&adm_access, eb->adm_access, pb->wcpath, TRUE,
                           pool));
 
-  SVN_ERR(eb->diff_callbacks->dir_opened
-          (local_dir_abspath, &b->tree_conflicted, b->wcpath, base_revision,
-           b->edit_baton->diff_cmd_baton, pool));
-
-  return SVN_NO_ERROR;
+  return eb->diff_callbacks->dir_opened
+         (adm_access, &b->tree_conflicted, b->wcpath, base_revision,
+          b->edit_baton->diff_cmd_baton);
 }
 
 
@@ -712,6 +699,7 @@
 {
   struct dir_baton *pb = parent_baton;
   struct file_baton *b;
+
   b = make_file_baton(path, FALSE, pb->edit_baton, pool);
   *file_baton = b;
 
@@ -722,9 +710,7 @@
       return SVN_NO_ERROR;
     }
 
-  SVN_ERR(get_file_from_ra(b, base_revision));
-
-  return SVN_NO_ERROR;
+  return get_file_from_ra(b, base_revision);
 }
 
 /* Do the work of applying the text delta.  */
@@ -758,6 +744,7 @@
                 void **handler_baton)
 {
   struct file_baton *b = file_baton;
+  svn_wc_adm_access_t *adm_access;
 
   /* Skip *everything* within a newly tree-conflicted directory. */
   if (b->skip)
@@ -774,10 +761,23 @@
 
   /* Open the file that will become the second revision after applying the
      text delta, it starts empty */
-  SVN_ERR(svn_io_open_unique_file3(&(b->file_end_revision),
-                                   &(b->path_end_revision), NULL,
-                                   svn_io_file_del_on_pool_cleanup,
-                                   b->pool, pool));
+  if (b->edit_baton->adm_access)
+    {
+      svn_error_t *err;
+
+      err = svn_wc_adm_probe_retrieve(&adm_access, b->edit_baton->adm_access,
+                                      b->wcpath, pool);
+      if (err)
+        {
+          svn_error_clear(err);
+          adm_access = NULL;
+        }
+    }
+  else
+    adm_access = NULL;
+  SVN_ERR(create_empty_file(&(b->file_end_revision),
+                            &(b->path_end_revision), adm_access,
+                            svn_io_file_del_on_pool_cleanup, b->pool));
 
   svn_txdelta_apply(svn_stream_from_aprfile2(b->file_start_revision, TRUE,
                                              b->pool),
@@ -809,7 +809,7 @@
 {
   struct file_baton *b = file_baton;
   struct edit_baton *eb = b->edit_baton;
-  const char *local_dir_abspath;
+  svn_wc_adm_access_t *adm_access;
   svn_error_t *err;
   svn_wc_notify_state_t content_state = svn_wc_notify_state_unknown;
   svn_wc_notify_state_t prop_state = svn_wc_notify_state_unknown;
@@ -818,10 +818,10 @@
   if (b->skip)
     return SVN_NO_ERROR;
 
-  err = get_parent_dir_abspath(&local_dir_abspath, eb->wc_ctx,
-                               b->wcpath, eb->dry_run, b->pool);
-
-  if (err && err->apr_err == SVN_ERR_WC_NOT_WORKING_COPY)
+  err = get_parent_access(&adm_access, eb->adm_access,
+                          b->wcpath, eb->dry_run, b->pool);
+
+  if (err && err->apr_err == SVN_ERR_WC_NOT_LOCKED)
     {
       /* ### maybe try to stat the local b->wcpath? */
       /* If the file path doesn't exist, then send a 'skipped' notification. */
@@ -846,7 +846,7 @@
       return SVN_NO_ERROR;
     }
   else if (err)
-    return svn_error_return(err);
+    return err;
 
   if (b->path_end_revision || b->propchanges->nelts > 0)
     {
@@ -855,29 +855,26 @@
 
       if (b->added)
         SVN_ERR(eb->diff_callbacks->file_added
-                (local_dir_abspath, &content_state, &prop_state, &b->tree_conflicted,
+                (adm_access, &content_state, &prop_state, &b->tree_conflicted,
                  b->wcpath,
                  b->path_end_revision ? b->path_start_revision : NULL,
                  b->path_end_revision,
                  0,
                  b->edit_baton->target_revision,
                  mimetype1, mimetype2,
-                 NULL, SVN_INVALID_REVNUM,
                  b->propchanges, b->pristine_props,
-                 b->edit_baton->diff_cmd_baton,
-                 pool));
+                 b->edit_baton->diff_cmd_baton));
       else
         SVN_ERR(eb->diff_callbacks->file_changed
-                (local_dir_abspath, &content_state, &prop_state,
-                 &b->tree_conflicted, b->wcpath,
+                (adm_access, &content_state, &prop_state, &b->tree_conflicted,
+                 b->wcpath,
                  b->path_end_revision ? b->path_start_revision : NULL,
                  b->path_end_revision,
                  b->edit_baton->revision,
                  b->edit_baton->target_revision,
                  mimetype1, mimetype2,
                  b->propchanges, b->pristine_props,
-                 b->edit_baton->diff_cmd_baton,
-                 pool));
+                 b->edit_baton->diff_cmd_baton));
     }
 
 
@@ -887,11 +884,7 @@
       svn_wc_notify_t *notify;
       svn_wc_notify_action_t action;
       svn_node_kind_t kind = svn_node_file;
-<<<<<<< HEAD
-
-=======
       
->>>>>>> d3608daf
       /* Find out if a pending delete notification for this path is
        * still around. */
       dpn = apr_hash_get(eb->deleted_paths, b->wcpath, APR_HASH_KEY_STRING);
@@ -948,26 +941,22 @@
   svn_wc_notify_state_t content_state = svn_wc_notify_state_unknown;
   svn_wc_notify_state_t prop_state = svn_wc_notify_state_unknown;
   svn_error_t *err;
-  const char *local_dir_abspath;
+  svn_wc_adm_access_t *adm_access;
 
   /* Skip *everything* within a newly tree-conflicted directory. */
   if (b->skip)
     return SVN_NO_ERROR;
 
   if (eb->dry_run)
-    svn_hash__clear(svn_client__dry_run_deletions(eb->diff_cmd_baton), pool);
-
-  err = get_dir_abspath(&local_dir_abspath, eb->wc_ctx, b->wcpath,
+    svn_hash__clear(svn_client__dry_run_deletions(eb->diff_cmd_baton));
+
+  err = get_path_access(&adm_access, eb->adm_access, b->wcpath,
                         eb->dry_run, b->pool);
 
-  if (err && err->apr_err == SVN_ERR_WC_NOT_WORKING_COPY)
+  if (err && err->apr_err == SVN_ERR_WC_NOT_LOCKED)
     {
       /* ### maybe try to stat the local b->wcpath? */
-<<<<<<< HEAD
-      /* If the path doesn't exist, then send a 'skipped' notification.
-=======
       /* If the path doesn't exist, then send a 'skipped' notification. 
->>>>>>> d3608daf
          Don't notify added directories as they triggered notification
          in add_directory. */
       if (! b->added && eb->notify_func)
@@ -987,26 +976,26 @@
       return SVN_NO_ERROR;
     }
   else if (err)
-    return svn_error_return(err);
+    return err;
 
   /* Don't do the props_changed stuff if this is a dry_run and we don't
      have an access baton, since in that case the directory will already
      have been recognised as added, in which case they cannot conflict. */
-  if ((b->propchanges->nelts > 0) && (! eb->dry_run || local_dir_abspath))
+  if ((b->propchanges->nelts > 0) && (! eb->dry_run || adm_access))
     {
       svn_boolean_t tree_conflicted;
       SVN_ERR(eb->diff_callbacks->dir_props_changed
-              (local_dir_abspath, &prop_state, &tree_conflicted,
+              (adm_access, &prop_state, &tree_conflicted,
                b->wcpath,
                b->propchanges, b->pristine_props,
-               b->edit_baton->diff_cmd_baton, pool));
+               b->edit_baton->diff_cmd_baton));
       if (tree_conflicted)
         b->tree_conflicted = TRUE;
     }
 
   SVN_ERR(eb->diff_callbacks->dir_closed
-          (local_dir_abspath, NULL, NULL, NULL,
-           b->wcpath, b->edit_baton->diff_cmd_baton, pool));
+          (adm_access, NULL, NULL, NULL,
+           b->wcpath, b->edit_baton->diff_cmd_baton));
 
   /* Don't notify added directories as they triggered notification
      in add_directory. */
@@ -1015,12 +1004,12 @@
       svn_wc_notify_t *notify;
       apr_hash_index_t *hi;
 
-      for (hi = apr_hash_first(pool, eb->deleted_paths); hi;
+      for (hi = apr_hash_first(NULL, eb->deleted_paths); hi;
            hi = apr_hash_next(hi))
         {
-          const char *deleted_path = svn__apr_hash_index_key(hi);
-          deleted_path_notify_t *dpn = svn__apr_hash_index_val(hi);
-
+          const void *deleted_path;
+          deleted_path_notify_t *dpn;
+          apr_hash_this(hi, &deleted_path, NULL, (void *)&dpn);
           notify = svn_wc_create_notify(deleted_path, dpn->action, pool);
           notify->kind = dpn->kind;
           notify->content_state = notify->prop_state = dpn->state;
@@ -1120,10 +1109,9 @@
   if (eb->notify_func)
     {
       svn_wc_notify_t *notify
-        = svn_wc_create_notify(svn_dirent_join(pb->wcpath,
-                                               svn_relpath_basename(path,
-                                                                    pool),
-                                               pool),
+        = svn_wc_create_notify(svn_path_join(pb->wcpath,
+                                             svn_path_basename(path, pool),
+                                             pool),
                                svn_wc_notify_skip, pool);
       notify->kind = svn_node_dir;
       notify->content_state = notify->prop_state
@@ -1149,10 +1137,9 @@
   if (eb->notify_func)
     {
       svn_wc_notify_t *notify
-        = svn_wc_create_notify(svn_dirent_join(pb->wcpath,
-                                               svn_relpath_basename(path,
-                                                                    pool),
-                                               pool),
+        = svn_wc_create_notify(svn_path_join(pb->wcpath,
+                                             svn_path_basename(path, pool),
+                                             pool),
                                svn_wc_notify_skip, pool);
       notify->kind = svn_node_file;
       notify->content_state = notify->prop_state
@@ -1166,8 +1153,8 @@
 /* Create a repository diff editor and baton.  */
 svn_error_t *
 svn_client__get_diff_editor(const char *target,
-                            svn_wc_context_t *wc_ctx,
-                            const svn_wc_diff_callbacks4_t *diff_callbacks,
+                            svn_wc_adm_access_t *adm_access,
+                            const svn_wc_diff_callbacks3_t *diff_callbacks,
                             void *diff_cmd_baton,
                             svn_depth_t depth,
                             svn_boolean_t dry_run,
@@ -1184,11 +1171,9 @@
   apr_pool_t *subpool = svn_pool_create(pool);
   svn_delta_editor_t *tree_editor = svn_delta_default_editor(subpool);
   struct edit_baton *eb = apr_palloc(subpool, sizeof(*eb));
-  const char *target_abspath;
-  SVN_ERR(svn_dirent_get_absolute(&target_abspath, target, pool));
 
   eb->target = target;
-  eb->wc_ctx = wc_ctx;
+  eb->adm_access = adm_access;
   eb->diff_callbacks = diff_callbacks;
   eb->diff_cmd_baton = diff_cmd_baton;
   eb->dry_run = dry_run;
