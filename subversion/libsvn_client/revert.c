--- conflicted
+++ resolved
@@ -76,32 +76,9 @@
 static svn_error_t *
 revert(void *baton, apr_pool_t *result_pool, apr_pool_t *scratch_pool)
 {
-<<<<<<< HEAD
-  svn_wc_adm_access_t *adm_access, *target_access;
-  const char *target, *local_abspath;
-=======
   struct revert_with_write_lock_baton *b = baton;
->>>>>>> 4cf18c3e
   svn_error_t *err;
 
-<<<<<<< HEAD
-  SVN_ERR(svn_wc__adm_open_anchor_in_context(
-                                 &adm_access, &target_access, &target,
-                                 ctx->wc_ctx, path, TRUE, adm_lock_level,
-                                 ctx->cancel_func, ctx->cancel_baton,
-                                 pool));
-
-  SVN_ERR(svn_dirent_get_absolute(&local_abspath, path, pool));
-
-  err = svn_wc_revert4(ctx->wc_ctx,
-                       local_abspath,
-                       depth,
-                       use_commit_times,
-                       changelists,
-                       ctx->cancel_func, ctx->cancel_baton,
-                       ctx->notify_func2, ctx->notify_baton2,
-                       pool);
-=======
   err = svn_wc_revert4(b->ctx->wc_ctx,
                        b->local_abspath,
                        b->depth,
@@ -110,7 +87,6 @@
                        b->ctx->cancel_func, b->ctx->cancel_baton,
                        b->ctx->notify_func2, b->ctx->notify_baton2,
                        scratch_pool);
->>>>>>> 4cf18c3e
 
   if (err)
     {
