/*
 * status.c:  return the status of a working copy dirent
 *
 * ====================================================================
 *    Licensed to the Apache Software Foundation (ASF) under one
 *    or more contributor license agreements.  See the NOTICE file
 *    distributed with this work for additional information
 *    regarding copyright ownership.  The ASF licenses this file
 *    to you under the Apache License, Version 2.0 (the
 *    "License"); you may not use this file except in compliance
 *    with the License.  You may obtain a copy of the License at
 *
 *      http://www.apache.org/licenses/LICENSE-2.0
 *
 *    Unless required by applicable law or agreed to in writing,
 *    software distributed under the License is distributed on an
 *    "AS IS" BASIS, WITHOUT WARRANTIES OR CONDITIONS OF ANY
 *    KIND, either express or implied.  See the License for the
 *    specific language governing permissions and limitations
 *    under the License.
 * ====================================================================
 */

/* ==================================================================== */



/*** Includes. ***/
#include <apr_strings.h>
#include <apr_pools.h>

#include "svn_pools.h"
#include "client.h"

#include "svn_dirent_uri.h"
#include "svn_delta.h"
#include "svn_client.h"
#include "svn_error.h"
#include "svn_hash.h"
#include "svn_props.h"

#include "svn_private_config.h"
#include "private/svn_wc_private.h"


/*** Getting update information ***/

/* Baton for tweak_status.  It wraps a bit of extra functionality
   around the received status func/baton, so we can remember if the
   target was deleted in HEAD and tweak incoming status structures
   accordingly. */
struct status_baton
{
  svn_boolean_t deleted_in_repos;             /* target is deleted in repos */
  apr_hash_t *changelist_hash;                /* keys are changelist names */
  svn_client_status_func_t real_status_func;  /* real status function */
  void *real_status_baton;                    /* real status baton */
  const char *anchor_abspath;                 /* Absolute path of anchor */
  const char *anchor_relpath;                 /* Relative path of anchor */
<<<<<<< HEAD
  apr_hash_t *ignored_props;                  /* props to ignore mods to */
  svn_wc_context_t *wc_ctx;                   /* working copy context */
  svn_boolean_t no_ignore;                    /* Same as svn_client_status5() */
  svn_boolean_t get_all;                      /* Same as svn_client_status5() */
};


=======
  svn_wc_context_t *wc_ctx;                   /* A working copy context. */
};

>>>>>>> 8d8a5012
/* Create svn_client_status_t from svn_wc_satus3_t */
static svn_error_t *
create_client_status(svn_client_status_t **cst,
                     svn_wc_context_t *wc_ctx,
                     const char *local_abspath,
                     const svn_wc_status3_t *status,
                     apr_pool_t *result_pool,
                     apr_pool_t *scratch_pool);

/* A status callback function which wraps the *real* status
   function/baton.   This sucker takes care of any status tweaks we
   need to make (such as noting that the target of the status is
   missing from HEAD in the repository).

   This implements the 'svn_wc_status_func4_t' function type.  */
static svn_error_t *
tweak_status(void *baton,
             const char *local_abspath,
             const svn_wc_status3_t *status,
             apr_pool_t *scratch_pool)
{
  struct status_baton *sb = baton;
  const char *path = local_abspath;
  svn_client_status_t *cst;

  /* If we know that the target was deleted in HEAD of the repository,
     we need to note that fact in all the status structures that come
     through here. */
  if (sb->deleted_in_repos)
    {
      svn_wc_status3_t *new_status = svn_wc_dup_status3(status, scratch_pool);
      new_status->repos_text_status = svn_wc_status_deleted;
      status = new_status;
    }

  if (sb->anchor_abspath)
    path = svn_dirent_join(sb->anchor_relpath,
                           svn_dirent_skip_ancestor(sb->anchor_abspath, path),
                           scratch_pool);

  /* If the status item has an entry, but doesn't belong to one of the
     changelists our caller is interested in, we filter our this status
     transmission.  */
  if (! svn_wc__changelist_match(sb->wc_ctx, local_abspath,
                                 sb->changelist_hash, scratch_pool))
    return SVN_NO_ERROR;

<<<<<<< HEAD
  /* If we have ignored props, the information returned by libsvn_wc isn't
     sufficient, so we'll need to do a bit more digging. */
  if (sb->ignored_props && status->prop_status == svn_wc_status_modified)
    {
      svn_boolean_t ignore = TRUE;
      apr_array_header_t *which_props;
      int i;

      SVN_ERR(svn_wc_get_prop_diffs2(&which_props, NULL, sb->wc_ctx,
                                     local_abspath, scratch_pool,
                                     scratch_pool));

      for (i = 0; i < which_props->nelts; i++)
        {
          svn_prop_t *prop = &APR_ARRAY_IDX(which_props, i, svn_prop_t);

          if (apr_hash_get(sb->ignored_props, prop->name,
                           APR_HASH_KEY_STRING) != NULL)
            continue;

          ignore = FALSE;
          break;
        }

      if (ignore)
        {
          ((svn_wc_status3_t *) status)->prop_status = svn_wc_status_normal;

          if (!svn_wc__is_sendable_status(status, sb->no_ignore, sb->get_all))
            return SVN_NO_ERROR;
        }
    }

=======
>>>>>>> 8d8a5012
  SVN_ERR(create_client_status(&cst, sb->wc_ctx, local_abspath, status,
                               scratch_pool, scratch_pool));

  /* Call the real status function/baton. */
  return sb->real_status_func(sb->real_status_baton, path, cst,
                              scratch_pool);
}

/* A baton for our reporter that is used to collect locks. */
typedef struct report_baton_t {
  const svn_ra_reporter3_t* wrapped_reporter;
  void *wrapped_report_baton;
  /* The common ancestor URL of all paths included in the report. */
  char *ancestor;
  void *set_locks_baton;
  svn_depth_t depth;
  svn_client_ctx_t *ctx;
  /* Pool to store locks in. */
  apr_pool_t *pool;
} report_baton_t;

/* Implements svn_ra_reporter3_t->set_path. */
static svn_error_t *
reporter_set_path(void *report_baton, const char *path,
                  svn_revnum_t revision, svn_depth_t depth,
                  svn_boolean_t start_empty, const char *lock_token,
                  apr_pool_t *pool)
{
  report_baton_t *rb = report_baton;

  return rb->wrapped_reporter->set_path(rb->wrapped_report_baton, path,
                                        revision, depth, start_empty,
                                        lock_token, pool);
}

/* Implements svn_ra_reporter3_t->delete_path. */
static svn_error_t *
reporter_delete_path(void *report_baton, const char *path, apr_pool_t *pool)
{
  report_baton_t *rb = report_baton;

  return rb->wrapped_reporter->delete_path(rb->wrapped_report_baton, path,
                                           pool);
}

/* Implements svn_ra_reporter3_t->link_path. */
static svn_error_t *
reporter_link_path(void *report_baton, const char *path, const char *url,
                   svn_revnum_t revision, svn_depth_t depth,
                   svn_boolean_t start_empty,
                   const char *lock_token, apr_pool_t *pool)
{
  report_baton_t *rb = report_baton;
  const char *ancestor;
  apr_size_t len;

  ancestor = svn_uri_get_longest_ancestor(url, rb->ancestor, pool);

  /* If we got a shorter ancestor, truncate our current ancestor.
     Note that svn_dirent_get_longest_ancestor will allocate its return
     value even if it identical to one of its arguments. */
  len = strlen(ancestor);
  if (len < strlen(rb->ancestor))
    {
      rb->ancestor[len] = '\0';
      rb->depth = svn_depth_infinity;
    }

  return rb->wrapped_reporter->link_path(rb->wrapped_report_baton, path, url,
                                         revision, depth, start_empty,
                                         lock_token, pool);
}

/* Implements svn_ra_reporter3_t->finish_report. */
static svn_error_t *
reporter_finish_report(void *report_baton, apr_pool_t *pool)
{
  report_baton_t *rb = report_baton;
  svn_ra_session_t *ras;
  apr_hash_t *locks;
  const char *repos_root;
  apr_pool_t *subpool = svn_pool_create(pool);
  svn_error_t *err = SVN_NO_ERROR;

  /* Open an RA session to our common ancestor and grab the locks under it.
   */
  SVN_ERR(svn_client__open_ra_session_internal(&ras, NULL, rb->ancestor, NULL,
                                               NULL, FALSE, TRUE,
                                               rb->ctx, subpool));

  /* The locks need to live throughout the edit.  Note that if the
     server doesn't support lock discovery, we'll just not do locky
     stuff. */
  err = svn_ra_get_locks2(ras, &locks, "", rb->depth, rb->pool);
  if (err && ((err->apr_err == SVN_ERR_RA_NOT_IMPLEMENTED)
              || (err->apr_err == SVN_ERR_UNSUPPORTED_FEATURE)))
    {
      svn_error_clear(err);
      err = SVN_NO_ERROR;
      locks = apr_hash_make(rb->pool);
    }
  SVN_ERR(err);

  SVN_ERR(svn_ra_get_repos_root2(ras, &repos_root, rb->pool));

  /* Close the RA session. */
  svn_pool_destroy(subpool);

  SVN_ERR(svn_wc_status_set_repos_locks(rb->set_locks_baton, locks,
                                        repos_root, rb->pool));

  return rb->wrapped_reporter->finish_report(rb->wrapped_report_baton, pool);
}

/* Implements svn_ra_reporter3_t->abort_report. */
static svn_error_t *
reporter_abort_report(void *report_baton, apr_pool_t *pool)
{
  report_baton_t *rb = report_baton;

  return rb->wrapped_reporter->abort_report(rb->wrapped_report_baton, pool);
}

/* A reporter that keeps track of the common URL ancestor of all paths in
   the WC and fetches repository locks for all paths under this ancestor. */
static svn_ra_reporter3_t lock_fetch_reporter = {
  reporter_set_path,
  reporter_delete_path,
  reporter_link_path,
  reporter_finish_report,
  reporter_abort_report
};


/*** Public Interface. ***/


svn_error_t *
svn_client_status5(svn_revnum_t *result_rev,
                   svn_client_ctx_t *ctx,
                   const char *path,
                   const svn_opt_revision_t *revision,
                   svn_depth_t depth,
                   svn_boolean_t get_all,
                   svn_boolean_t update,
                   svn_boolean_t no_ignore,
                   svn_boolean_t ignore_externals,
<<<<<<< HEAD
                   svn_boolean_t ignore_mergeinfo,
=======
                   svn_boolean_t depth_as_sticky,
>>>>>>> 8d8a5012
                   const apr_array_header_t *changelists,
                   svn_client_status_func_t status_func,
                   void *status_baton,
                   apr_pool_t *pool)  /* ### aka scratch_pool */
{
  struct status_baton sb;
  const char *dir, *dir_abspath;
  const char *target_abspath;
  const char *target_basename;
  apr_array_header_t *ignores;
  apr_hash_t *ignored_props;
  svn_error_t *err;
  apr_hash_t *changelist_hash = NULL;
  struct svn_cl__externals_store externals_store = { NULL };

  if (changelists && changelists->nelts)
    SVN_ERR(svn_hash_from_cstring_keys(&changelist_hash, changelists, pool));

<<<<<<< HEAD
  if (ignore_mergeinfo)
    {
      ignored_props = apr_hash_make(pool);
      apr_hash_set(ignored_props, SVN_PROP_MERGEINFO, APR_HASH_KEY_STRING,
                   (void *) 0xdeadbeef);
    }
  else
    ignored_props = NULL;

  /* We don't yet support ignored properties with '-u', so error. */
  if (ignored_props && update)
    return svn_error_create(SVN_ERR_UNSUPPORTED_FEATURE, NULL,
              _("Ignoring properties with a remote status not yet supported."));

=======
>>>>>>> 8d8a5012
  if (result_rev)
    *result_rev = SVN_INVALID_REVNUM;

  sb.real_status_func = status_func;
  sb.real_status_baton = status_baton;
  sb.deleted_in_repos = FALSE;
  sb.changelist_hash = changelist_hash;
<<<<<<< HEAD
  sb.ignored_props = ignored_props;
  sb.no_ignore = no_ignore;
  sb.get_all = get_all;
  sb.wc_ctx = ctx->wc_ctx;

  SVN_ERR(svn_dirent_get_absolute(&target_abspath, path, pool));
  {
    svn_node_kind_t kind, disk_kind;

=======
  sb.wc_ctx = ctx->wc_ctx;

  SVN_ERR(svn_dirent_get_absolute(&target_abspath, path, pool));
  {
    svn_node_kind_t kind, disk_kind;

>>>>>>> 8d8a5012
    SVN_ERR(svn_io_check_path(target_abspath, &disk_kind, pool));
    err = svn_wc_read_kind(&kind, ctx->wc_ctx, target_abspath, FALSE, pool);

    if (err && ((err->apr_err == SVN_ERR_WC_MISSING) ||
                (err->apr_err == SVN_ERR_WC_NOT_WORKING_COPY)))
    {
      /* This error code is checked for in svn to continue after an error */
      svn_error_clear(err);
      return svn_error_createf(SVN_ERR_WC_NOT_WORKING_COPY, NULL,
                               _("'%s' is not a working copy"),
                               svn_dirent_local_style(path, pool));
    }

    SVN_ERR(err);

    /* Dir must be an existing directory or the status editor fails */
    if (kind == svn_node_dir && disk_kind == svn_node_dir)
      {
        dir_abspath = target_abspath;
        target_basename = "";
        dir = path;
      }
    else
      {
        dir_abspath = svn_dirent_dirname(target_abspath, pool);
        target_basename = svn_dirent_basename(target_abspath, NULL);
        dir = svn_dirent_dirname(path, pool);

        if (kind != svn_node_file)
          {
            err = svn_wc_read_kind(&kind, ctx->wc_ctx, dir_abspath, FALSE,
                                   pool);

            svn_error_clear(err);

            if (err || kind != svn_node_dir)
              {
                return svn_error_createf(SVN_ERR_WC_NOT_WORKING_COPY, NULL,
                                         _("'%s' is not a working copy"),
                                         svn_dirent_local_style(path, pool));
              }

            /* Check for issue #1617 and stat_tests.py 14
               "status on '..' where '..' is not versioned". */
            if (strcmp(path, "..") == 0)
              {
                return svn_error_createf(SVN_ERR_WC_NOT_WORKING_COPY, NULL,
                                         _("'%s' is not a working copy"),
                                         svn_dirent_local_style(path, pool));
              }
          }
      }
  }

  if (svn_dirent_is_absolute(dir))
    {
      sb.anchor_abspath = NULL;
      sb.anchor_relpath = NULL;
    }
  else
    {
      sb.anchor_abspath = dir_abspath;
      sb.anchor_relpath = dir;
    }

  if (!ignore_externals)
    {
      externals_store.pool = pool;
      externals_store.externals_new = apr_hash_make(pool);
    }

  /* Get the status edit, and use our wrapping status function/baton
     as the callback pair. */
  SVN_ERR(svn_wc_get_default_ignores(&ignores, ctx->config, pool));

  /* If we want to know about out-of-dateness, we crawl the working copy and
     let the RA layer drive the editor for real.  Otherwise, we just close the
     edit.  :-) */
  if (update)
    {
      svn_ra_session_t *ra_session;
      const char *URL;
      svn_node_kind_t kind;
      svn_boolean_t server_supports_depth;
      const svn_delta_editor_t *editor;
      void *edit_baton, *set_locks_baton;
      svn_revnum_t edit_revision = SVN_INVALID_REVNUM;

      /* Get full URL from the ANCHOR. */
      SVN_ERR(svn_client_url_from_path2(&URL, dir_abspath, ctx,
                                        pool, pool));

      if (!URL)
        return svn_error_createf
          (SVN_ERR_ENTRY_MISSING_URL, NULL,
           _("Entry '%s' has no URL"),
           svn_dirent_local_style(dir, pool));

      SVN_ERR(svn_wc_get_status_editor5(&editor, &edit_baton, &set_locks_baton,
                                    &edit_revision, ctx->wc_ctx,
                                    dir_abspath, target_basename,
                                    depth, get_all,
                                    no_ignore, ignores, tweak_status, &sb,
                                    ignore_externals ? NULL
                                                     : svn_cl__store_externals,
                                    ignore_externals ? NULL
                                                     : &externals_store,
                                    ctx->cancel_func, ctx->cancel_baton,
                                    pool, pool));

      /* Open a repository session to the URL. */
      SVN_ERR(svn_client__open_ra_session_internal(&ra_session, NULL, URL,
                                                   dir_abspath,
                                                   NULL, FALSE, TRUE,
                                                   ctx, pool));

      /* Verify that URL exists in HEAD.  If it doesn't, this can save
         us a whole lot of hassle; if it does, the cost of this
         request should be minimal compared to the size of getting
         back the average amount of "out-of-date" information. */
      SVN_ERR(svn_ra_check_path(ra_session, "", SVN_INVALID_REVNUM,
                                &kind, pool));
      if (kind == svn_node_none)
        {
          svn_boolean_t added;

          /* Our status target does not exist in HEAD.  If we've got
             it localled added, that's okay.  But if it was previously
             versioned, then it must have since been deleted from the
             repository.  (Note that "locally replaced" doesn't count
             as "added" in this case.)  */

          /* ### FIXME:  WC-1 code here was just (! added).  Not sure
             ### if this WC-NG approach matches semantically.  */
          SVN_ERR(svn_wc__node_is_added(&added, ctx->wc_ctx,
                                        dir_abspath, pool));
          if (added)
            {
              svn_boolean_t replaced;

              SVN_ERR(svn_wc__node_is_replaced(&replaced, ctx->wc_ctx,
                                               dir_abspath, pool));
              if (replaced)
                added = FALSE;
            }

          if (! added)
            sb.deleted_in_repos = TRUE;

          /* And now close the edit. */
          SVN_ERR(editor->close_edit(edit_baton, pool));
        }
      else
        {
          svn_revnum_t revnum;
          report_baton_t rb;
          svn_depth_t status_depth;

          if (revision->kind == svn_opt_revision_head)
            {
              /* Cause the revision number to be omitted from the request,
                 which implies HEAD. */
              revnum = SVN_INVALID_REVNUM;
            }
          else
            {
              /* Get a revision number for our status operation. */
              SVN_ERR(svn_client__get_revision_number(&revnum, NULL,
                                                      ctx->wc_ctx,
                                                      target_abspath,
                                                      ra_session, revision,
                                                      pool));
            }

          if (depth_as_sticky)
            status_depth = depth;
          else
            status_depth = svn_depth_unknown; /* Use depth from WC */

          /* Do the deed.  Let the RA layer drive the status editor. */
          SVN_ERR(svn_ra_do_status2(ra_session, &rb.wrapped_reporter,
                                    &rb.wrapped_report_baton,
<<<<<<< HEAD
                                    target_basename, revnum, svn_depth_unknown,
=======
                                    target_basename, revnum, status_depth,
>>>>>>> 8d8a5012
                                    editor, edit_baton, pool));

          /* Init the report baton. */
          rb.ancestor = apr_pstrdup(pool, URL); /* Edited later */
          rb.set_locks_baton = set_locks_baton;
          rb.ctx = ctx;
          rb.pool = pool;

          if (depth == svn_depth_unknown)
            rb.depth = svn_depth_infinity;
          else
            rb.depth = depth;

          SVN_ERR(svn_ra_has_capability(ra_session, &server_supports_depth,
                                        SVN_RA_CAPABILITY_DEPTH, pool));

          /* Drive the reporter structure, describing the revisions
             within PATH.  When we call reporter->finish_report,
             EDITOR will be driven to describe differences between our
             working copy and HEAD. */
          SVN_ERR(svn_wc_crawl_revisions5(ctx->wc_ctx,
                                          target_abspath,
                                          &lock_fetch_reporter, &rb, FALSE,
                                          depth, TRUE, (! server_supports_depth),
                                          FALSE, NULL, NULL, NULL, NULL, pool));
        }

      if (ctx->notify_func2)
        {
          svn_wc_notify_t *notify
            = svn_wc_create_notify(target_abspath, svn_wc_notify_status_completed, pool);
          notify->revision = edit_revision;
          (ctx->notify_func2)(ctx->notify_baton2, notify, pool);
        }

      /* If the caller wants the result revision, give it to them. */
      if (result_rev)
        *result_rev = edit_revision;
    }
  else
    {
      err = svn_wc_walk_status(ctx->wc_ctx, target_abspath,
                               depth, get_all, no_ignore, ignores,
                               tweak_status, &sb,
                               ignore_externals ? NULL
                                                : svn_cl__store_externals,
                               ignore_externals ? NULL
                                                : &externals_store,
                               ctx->cancel_func, ctx->cancel_baton,
                               pool);

      if (err && err->apr_err == SVN_ERR_WC_MISSING)
        {
          /* This error code is checked for in svn to continue after
             this error */
          svn_error_clear(err);
          return svn_error_createf(SVN_ERR_WC_NOT_WORKING_COPY, NULL,
                               _("'%s' is not a working copy"),
                               svn_dirent_local_style(path, pool));
        }

      SVN_ERR(err);
    }

  /* If there are svn:externals set, we don't want those to show up as
     unversioned or unrecognized, so patch up the hash.  If caller wants
     all the statuses, we will change unversioned status items that
     are interesting to an svn:externals property to
     svn_wc_status_unversioned, otherwise we'll just remove the status
     item altogether.

     We only descend into an external if depth is svn_depth_infinity or
     svn_depth_unknown.  However, there are conceivable behaviors that
     would involve descending under other circumstances; thus, we pass
     depth anyway, so the code will DTRT if we change the conditional
     in the future.
  */
  if (SVN_DEPTH_IS_RECURSIVE(depth) && (! ignore_externals))
    SVN_ERR(svn_client__do_external_status(ctx, externals_store.externals_new,
                                           depth, get_all,
<<<<<<< HEAD
                                           update, no_ignore, ignored_props,
=======
                                           update, no_ignore,
>>>>>>> 8d8a5012
                                           status_func, status_baton, pool));

  return SVN_NO_ERROR;
}

svn_client_status_t *
svn_client_status_dup(const svn_client_status_t *status,
                      apr_pool_t *result_pool)
{
  svn_client_status_t *st = apr_palloc(result_pool, sizeof(*st));

  *st = *status;

  if (status->local_abspath)
    st->local_abspath = apr_pstrdup(result_pool, status->local_abspath);

  if (status->repos_root_url)
    st->repos_root_url = apr_pstrdup(result_pool, status->repos_root_url);

  if (status->repos_relpath)
    st->repos_relpath = apr_pstrdup(result_pool, status->repos_relpath);

  if (status->changed_author)
    st->changed_author = apr_pstrdup(result_pool, status->changed_author);

  if (status->lock)
    st->lock = svn_lock_dup(status->lock, result_pool);
<<<<<<< HEAD

  if (status->changelist)
    st->changelist = apr_pstrdup(result_pool, status->changelist);

=======

  if (status->changelist)
    st->changelist = apr_pstrdup(result_pool, status->changelist);

>>>>>>> 8d8a5012
  if (status->repos_lock)
    st->repos_lock = svn_lock_dup(status->repos_lock, result_pool);

  if (status->backwards_compatibility_baton)
    {
      const svn_wc_status3_t *wc_st = status->backwards_compatibility_baton;

      st->backwards_compatibility_baton = svn_wc_dup_status3(wc_st,
                                                             result_pool);
    }

  return st;
}

/* Create a svn_client_status_t structure *CST for LOCAL_ABSPATH, shallow
 * copying data from *STATUS wherever possible and retrieving the other values
 * where needed. Peform temporary allocations in SCRATCH_POOL and allocate the
 * result in RESULT_POOL
 */
static svn_error_t *
create_client_status(svn_client_status_t **cst,
                     svn_wc_context_t *wc_ctx,
                     const char *local_abspath,
                     const svn_wc_status3_t *status,
                     apr_pool_t *result_pool,
                     apr_pool_t *scratch_pool)
{
  *cst = apr_pcalloc(result_pool, sizeof(**cst));

  (*cst)->kind = status->kind;
  (*cst)->local_abspath = local_abspath;
  (*cst)->versioned = status->versioned;

  (*cst)->conflicted = status->conflicted;

  (*cst)->node_status = status->node_status;
  (*cst)->text_status = status->text_status;
  (*cst)->prop_status = status->prop_status;

  (*cst)->switched = status->switched;

  if (status->kind == svn_node_dir)
    SVN_ERR(svn_wc_locked2(NULL, &(*cst)->locked, wc_ctx, local_abspath,
                           scratch_pool));

  (*cst)->copied = status->copied;
  (*cst)->revision = status->revision;

  (*cst)->changed_rev = status->changed_rev;
  (*cst)->changed_date = status->changed_date;
  (*cst)->changed_author = status->changed_author;

  (*cst)->repos_root_url = status->repos_root_url;
  (*cst)->repos_relpath = status->repos_relpath;

  (*cst)->switched = status->switched;
  (*cst)->file_external = FALSE;

  if (status->versioned
      && status->switched
      && status->kind == svn_node_file)
    {
      svn_boolean_t is_file_external;
      SVN_ERR(svn_wc__node_is_file_external(&is_file_external, wc_ctx,
                                            local_abspath, scratch_pool));

      if (is_file_external)
        {
          (*cst)->file_external = is_file_external;
          (*cst)->switched = FALSE; /* ### Keep switched true now? */
        }
    }

  (*cst)->lock = status->lock;

  (*cst)->changelist = status->changelist;
  (*cst)->depth = status->depth;

  /* Out of date information */
  (*cst)->ood_kind = status->ood_kind;
  (*cst)->repos_node_status = status->repos_node_status;
  (*cst)->repos_text_status = status->repos_text_status;
  (*cst)->repos_prop_status = status->repos_prop_status;
  (*cst)->repos_lock = status->repos_lock;

  (*cst)->ood_changed_rev = status->ood_changed_rev;
  (*cst)->ood_changed_date = status->ood_changed_date;
  (*cst)->ood_changed_author = status->ood_changed_author;

  /* When changing the value of backwards_compatibility_baton, also
     change its use in status4_wrapper_func in deprecated.c */
  (*cst)->backwards_compatibility_baton = status;

  if (status->versioned && status->conflicted)
    {
      svn_boolean_t text_conflicted, prop_conflicted, tree_conflicted;

      /* Note: This checks the on disk markers to automatically hide
               text/property conflicts that are hidden by removing their
               markers */
      SVN_ERR(svn_wc_conflicted_p3(&text_conflicted, &prop_conflicted,
                                   &tree_conflicted, wc_ctx, local_abspath,
                                   scratch_pool));

      if (text_conflicted)
        (*cst)->text_status = svn_wc_status_conflicted;

      if (prop_conflicted)
        (*cst)->prop_status = svn_wc_status_conflicted;

      /* ### Also set this for tree_conflicts? */
      if (text_conflicted || prop_conflicted)
        (*cst)->node_status = svn_wc_status_conflicted;
    }

  return SVN_NO_ERROR;
}
<|MERGE_RESOLUTION|>--- conflicted
+++ resolved
@@ -59,7 +59,6 @@
   void *real_status_baton;                    /* real status baton */
   const char *anchor_abspath;                 /* Absolute path of anchor */
   const char *anchor_relpath;                 /* Relative path of anchor */
-<<<<<<< HEAD
   apr_hash_t *ignored_props;                  /* props to ignore mods to */
   svn_wc_context_t *wc_ctx;                   /* working copy context */
   svn_boolean_t no_ignore;                    /* Same as svn_client_status5() */
@@ -67,11 +66,6 @@
 };
 
 
-=======
-  svn_wc_context_t *wc_ctx;                   /* A working copy context. */
-};
-
->>>>>>> 8d8a5012
 /* Create svn_client_status_t from svn_wc_satus3_t */
 static svn_error_t *
 create_client_status(svn_client_status_t **cst,
@@ -119,7 +113,6 @@
                                  sb->changelist_hash, scratch_pool))
     return SVN_NO_ERROR;
 
-<<<<<<< HEAD
   /* If we have ignored props, the information returned by libsvn_wc isn't
      sufficient, so we'll need to do a bit more digging. */
   if (sb->ignored_props && status->prop_status == svn_wc_status_modified)
@@ -153,8 +146,6 @@
         }
     }
 
-=======
->>>>>>> 8d8a5012
   SVN_ERR(create_client_status(&cst, sb->wc_ctx, local_abspath, status,
                                scratch_pool, scratch_pool));
 
@@ -303,11 +294,8 @@
                    svn_boolean_t update,
                    svn_boolean_t no_ignore,
                    svn_boolean_t ignore_externals,
-<<<<<<< HEAD
+                   svn_boolean_t depth_as_sticky,
                    svn_boolean_t ignore_mergeinfo,
-=======
-                   svn_boolean_t depth_as_sticky,
->>>>>>> 8d8a5012
                    const apr_array_header_t *changelists,
                    svn_client_status_func_t status_func,
                    void *status_baton,
@@ -326,7 +314,6 @@
   if (changelists && changelists->nelts)
     SVN_ERR(svn_hash_from_cstring_keys(&changelist_hash, changelists, pool));
 
-<<<<<<< HEAD
   if (ignore_mergeinfo)
     {
       ignored_props = apr_hash_make(pool);
@@ -341,8 +328,6 @@
     return svn_error_create(SVN_ERR_UNSUPPORTED_FEATURE, NULL,
               _("Ignoring properties with a remote status not yet supported."));
 
-=======
->>>>>>> 8d8a5012
   if (result_rev)
     *result_rev = SVN_INVALID_REVNUM;
 
@@ -350,7 +335,6 @@
   sb.real_status_baton = status_baton;
   sb.deleted_in_repos = FALSE;
   sb.changelist_hash = changelist_hash;
-<<<<<<< HEAD
   sb.ignored_props = ignored_props;
   sb.no_ignore = no_ignore;
   sb.get_all = get_all;
@@ -360,14 +344,6 @@
   {
     svn_node_kind_t kind, disk_kind;
 
-=======
-  sb.wc_ctx = ctx->wc_ctx;
-
-  SVN_ERR(svn_dirent_get_absolute(&target_abspath, path, pool));
-  {
-    svn_node_kind_t kind, disk_kind;
-
->>>>>>> 8d8a5012
     SVN_ERR(svn_io_check_path(target_abspath, &disk_kind, pool));
     err = svn_wc_read_kind(&kind, ctx->wc_ctx, target_abspath, FALSE, pool);
 
@@ -550,11 +526,7 @@
           /* Do the deed.  Let the RA layer drive the status editor. */
           SVN_ERR(svn_ra_do_status2(ra_session, &rb.wrapped_reporter,
                                     &rb.wrapped_report_baton,
-<<<<<<< HEAD
-                                    target_basename, revnum, svn_depth_unknown,
-=======
                                     target_basename, revnum, status_depth,
->>>>>>> 8d8a5012
                                     editor, edit_baton, pool));
 
           /* Init the report baton. */
@@ -635,11 +607,7 @@
   if (SVN_DEPTH_IS_RECURSIVE(depth) && (! ignore_externals))
     SVN_ERR(svn_client__do_external_status(ctx, externals_store.externals_new,
                                            depth, get_all,
-<<<<<<< HEAD
                                            update, no_ignore, ignored_props,
-=======
-                                           update, no_ignore,
->>>>>>> 8d8a5012
                                            status_func, status_baton, pool));
 
   return SVN_NO_ERROR;
@@ -667,17 +635,10 @@
 
   if (status->lock)
     st->lock = svn_lock_dup(status->lock, result_pool);
-<<<<<<< HEAD
 
   if (status->changelist)
     st->changelist = apr_pstrdup(result_pool, status->changelist);
 
-=======
-
-  if (status->changelist)
-    st->changelist = apr_pstrdup(result_pool, status->changelist);
-
->>>>>>> 8d8a5012
   if (status->repos_lock)
     st->repos_lock = svn_lock_dup(status->repos_lock, result_pool);
 
