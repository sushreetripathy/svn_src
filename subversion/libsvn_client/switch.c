/*
 * switch.c:  implement 'switch' feature via WC & RA interfaces.
 *
 * ====================================================================
 *    Licensed to the Apache Software Foundation (ASF) under one
 *    or more contributor license agreements.  See the NOTICE file
 *    distributed with this work for additional information
 *    regarding copyright ownership.  The ASF licenses this file
 *    to you under the Apache License, Version 2.0 (the
 *    "License"); you may not use this file except in compliance
 *    with the License.  You may obtain a copy of the License at
 *
 *      http://www.apache.org/licenses/LICENSE-2.0
 *
 *    Unless required by applicable law or agreed to in writing,
 *    software distributed under the License is distributed on an
 *    "AS IS" BASIS, WITHOUT WARRANTIES OR CONDITIONS OF ANY
 *    KIND, either express or implied.  See the License for the
 *    specific language governing permissions and limitations
 *    under the License.
 * ====================================================================
 */

/* ==================================================================== */



/*** Includes. ***/

#include "svn_client.h"
#include "svn_error.h"
#include "svn_time.h"
#include "svn_dirent_uri.h"
#include "svn_path.h"
#include "svn_config.h"
#include "svn_pools.h"
#include "client.h"

#include "svn_private_config.h"
#include "private/svn_wc_private.h"


/*** Code. ***/

/* This feature is essentially identical to 'svn update' (see
   ./update.c), but with two differences:

     - the reporter->finish_report() routine needs to make the server
       run delta_dirs() on two *different* paths, rather than on two
       identical paths.

     - after the update runs, we need to more than just
       ensure_uniform_revision;  we need to rewrite all the entries'
       URL attributes.
*/


static svn_error_t *
switch_internal(svn_revnum_t *result_rev,
                const char *local_abspath,
                const char *anchor_abspath,
                const char *switch_url,
                const svn_opt_revision_t *peg_revision,
                const svn_opt_revision_t *revision,
                svn_depth_t depth,
                svn_boolean_t depth_is_sticky,
                svn_boolean_t ignore_externals,
                svn_boolean_t allow_unver_obstructions,
                svn_boolean_t ignore_ancestry,
                svn_boolean_t *timestamp_sleep,
                svn_client_ctx_t *ctx,
                apr_pool_t *pool)
{
  const svn_ra_reporter3_t *reporter;
  void *report_baton;
<<<<<<< HEAD
  const char *url, *anchor, *target, *source_root, *switch_rev_url;
=======
  const char *anchor_url, *target;
  svn_client__pathrev_t *switch_loc;
>>>>>>> 4cf18c3e
  svn_ra_session_t *ra_session;
  svn_revnum_t revnum;
  svn_error_t *err = SVN_NO_ERROR;
  const char *diff3_cmd;
  svn_boolean_t use_commit_times;
  svn_boolean_t sleep_here = FALSE;
  svn_boolean_t *use_sleep = timestamp_sleep ? timestamp_sleep : &sleep_here;
  const svn_delta_editor_t *switch_editor;
  void *switch_edit_baton;
  const char *preserved_exts_str;
  apr_array_header_t *preserved_exts;
  svn_boolean_t server_supports_depth;
<<<<<<< HEAD
  const char *local_abspath;
  svn_client__external_func_baton_t efb;
=======
  struct svn_client__dirent_fetcher_baton_t dfb;
>>>>>>> 4cf18c3e
  svn_config_t *cfg = ctx->config ? apr_hash_get(ctx->config,
                                                 SVN_CONFIG_CATEGORY_CONFIG,
                                                 APR_HASH_KEY_STRING)
                                  : NULL;

  SVN_ERR(svn_dirent_get_absolute(&local_abspath, path, pool));

  /* An unknown depth can't be sticky. */
  if (depth == svn_depth_unknown)
    depth_is_sticky = FALSE;

  /* Do not support the situation of both exclude and switch a target. */
  if (depth == svn_depth_exclude)
    return svn_error_createf(SVN_ERR_UNSUPPORTED_FEATURE, NULL,
                             _("Cannot both exclude and switch a path"));

  /* Get the external diff3, if any. */
  svn_config_get(cfg, &diff3_cmd, SVN_CONFIG_SECTION_HELPERS,
                 SVN_CONFIG_OPTION_DIFF3_CMD, NULL);

  if (diff3_cmd != NULL)
    SVN_ERR(svn_path_cstring_to_utf8(&diff3_cmd, diff3_cmd, pool));

  /* See if the user wants last-commit timestamps instead of current ones. */
  SVN_ERR(svn_config_get_bool(cfg, &use_commit_times,
                              SVN_CONFIG_SECTION_MISCELLANY,
                              SVN_CONFIG_OPTION_USE_COMMIT_TIMES, FALSE));

  {
    svn_boolean_t has_working;
    SVN_ERR(svn_wc__node_has_working(&has_working, ctx->wc_ctx, local_abspath,
                                     pool));

    if (has_working)
      return svn_error_createf(SVN_ERR_UNSUPPORTED_FEATURE, NULL,
                               _("Cannot switch '%s' because it is not in the "
                                 "repository yet"),
                               svn_dirent_local_style(local_abspath, pool));
  }

  /* See which files the user wants to preserve the extension of when
     conflict files are made. */
  svn_config_get(cfg, &preserved_exts_str, SVN_CONFIG_SECTION_MISCELLANY,
                 SVN_CONFIG_OPTION_PRESERVED_CF_EXTS, "");
  preserved_exts = *preserved_exts_str
    ? svn_cstring_split(preserved_exts_str, "\n\r\t\v ", FALSE, pool)
    : NULL;

  /* Sanity check.  Without these, the switch is meaningless. */
  SVN_ERR_ASSERT(switch_url && (switch_url[0] != '\0'));

  if (strcmp(local_abspath, anchor_abspath))
    target = svn_dirent_basename(local_abspath, pool);
  else
    target = "";

<<<<<<< HEAD
  SVN_ERR(svn_dirent_get_absolute(&anchor_abspath, anchor, pool));
  SVN_ERR(svn_wc__node_get_url(&url, ctx->wc_ctx, anchor_abspath, pool, pool));
  if (! url)
    return svn_error_createf(SVN_ERR_ENTRY_MISSING_URL, NULL,
                             _("Directory '%s' has no URL"),
                             svn_dirent_local_style(anchor, pool));

    /* We may need to crop the tree if the depth is sticky */
  if (depth_is_sticky && depth < svn_depth_infinity)
    {
      svn_node_kind_t target_kind;

      if (depth == svn_depth_exclude)
        {
          SVN_ERR(svn_wc_exclude(ctx->wc_ctx,
                                 local_abspath,
                                 ctx->cancel_func, ctx->cancel_baton,
                                 ctx->notify_func2, ctx->notify_baton2,
                                 pool));

          /* Target excluded, we are done now */

          if (close_adm_access)
            SVN_ERR(svn_wc_adm_close2(adm_access, pool));

          return SVN_NO_ERROR;
        }

      SVN_ERR(svn_wc__node_get_kind(&target_kind, ctx->wc_ctx,
                                    local_abspath, TRUE, pool));

      if (target_kind == svn_node_dir)
        SVN_ERR(svn_wc_crop_tree2(ctx->wc_ctx, local_abspath, depth,
                                  ctx->cancel_func, ctx->cancel_baton,
                                  ctx->notify_func2, ctx->notify_baton2,
                                  pool));
    }

  /* Open an RA session to 'source' URL */
  SVN_ERR(svn_client__ra_session_from_path(&ra_session, &revnum,
                                           &switch_rev_url,
                                           switch_url, anchor,
                                           peg_revision, revision,
                                           ctx, pool));
  SVN_ERR(svn_ra_get_repos_root2(ra_session, &source_root, pool));

  /* Disallow a switch operation to change the repository root of the
     target. */
  if (! svn_uri_is_ancestor(source_root, url))
    return svn_error_createf
      (SVN_ERR_WC_INVALID_SWITCH, NULL,
       _("'%s'\n"
         "is not the same repository as\n"
         "'%s'"), url, source_root);

  SVN_ERR(svn_ra_reparent(ra_session, url, pool));

  /* Fetch the switch (update) editor.  If REVISION is invalid, that's
     okay; the RA driver will call editor->set_target_revision() later on. */
  efb.externals_new = apr_hash_make(pool);
  efb.externals_old = apr_hash_make(pool);
  efb.ambient_depths = apr_hash_make(pool);
  efb.result_pool = pool;
  SVN_ERR(svn_wc_get_switch_editor4(&switch_editor, &switch_edit_baton,
                                    &revnum, ctx->wc_ctx, anchor_abspath,
                                    target, switch_rev_url, use_commit_times,
                                    depth,
                                    depth_is_sticky, allow_unver_obstructions,
                                    diff3_cmd, preserved_exts,
                                    NULL, NULL,
                                    ctx->conflict_func, ctx->conflict_baton,
                                    svn_client__external_info_gatherer, &efb,
=======
  SVN_ERR(svn_wc__node_get_url(&anchor_url, ctx->wc_ctx, anchor_abspath,
                               pool, pool));
  if (! anchor_url)
    return svn_error_createf(SVN_ERR_ENTRY_MISSING_URL, NULL,
                             _("Directory '%s' has no URL"),
                             svn_dirent_local_style(anchor_abspath, pool));

  /* We may need to crop the tree if the depth is sticky */
  if (depth_is_sticky && depth < svn_depth_infinity)
    {
      svn_node_kind_t target_kind;

      if (depth == svn_depth_exclude)
        {
          SVN_ERR(svn_wc_exclude(ctx->wc_ctx,
                                 local_abspath,
                                 ctx->cancel_func, ctx->cancel_baton,
                                 ctx->notify_func2, ctx->notify_baton2,
                                 pool));

          /* Target excluded, we are done now */
          return SVN_NO_ERROR;
        }

      SVN_ERR(svn_wc_read_kind(&target_kind, ctx->wc_ctx, local_abspath, TRUE,
                               pool));

      if (target_kind == svn_node_dir)
        SVN_ERR(svn_wc_crop_tree2(ctx->wc_ctx, local_abspath, depth,
                                  ctx->cancel_func, ctx->cancel_baton,
                                  ctx->notify_func2, ctx->notify_baton2,
                                  pool));
    }

  /* Open an RA session to 'source' URL */
  SVN_ERR(svn_client__ra_session_from_path2(&ra_session, &switch_loc,
                                            switch_url, anchor_abspath,
                                            peg_revision, revision,
                                            ctx, pool));

  /* Disallow a switch operation to change the repository root of the
     target. */
  if (! svn_uri__is_ancestor(switch_loc->repos_root_url, anchor_url))
    return svn_error_createf(SVN_ERR_WC_INVALID_SWITCH, NULL,
                             _("'%s'\nis not the same repository as\n'%s'"),
                             anchor_url, switch_loc->repos_root_url);

  /* If we're not ignoring ancestry, then error out if the switch
     source and target don't have a common ancestory.

     ### We're acting on the anchor here, not the target.  Is that
     ### okay? */
  if (! ignore_ancestry)
    {
      svn_client__pathrev_t *target_base_loc, *yca;

      SVN_ERR(svn_client__wc_node_get_base(&target_base_loc, local_abspath,
                                           ctx->wc_ctx, pool, pool));

      if (!target_base_loc)
        yca = NULL; /* Not versioned */
      else
        {
          /* ### It would be nice if this function could reuse the existing
             ra session instead of opening two for its own use. */
          SVN_ERR(svn_client__get_youngest_common_ancestor(
                  &yca, switch_loc, target_base_loc, ra_session, ctx,
                  pool, pool));
        }
      if (! yca)
        return svn_error_createf(SVN_ERR_CLIENT_UNRELATED_RESOURCES, NULL,
                                 _("'%s' shares no common ancestry with '%s'"),
                                 switch_url,
                                 svn_dirent_dirname(local_abspath, pool));
    }

  SVN_ERR(svn_ra_reparent(ra_session, anchor_url, pool));

  /* Fetch the switch (update) editor.  If REVISION is invalid, that's
     okay; the RA driver will call editor->set_target_revision() later on. */
  SVN_ERR(svn_ra_has_capability(ra_session, &server_supports_depth,
                                SVN_RA_CAPABILITY_DEPTH, pool));

  dfb.ra_session = ra_session;
  SVN_ERR(svn_ra_get_session_url(ra_session, &dfb.anchor_url, pool));
  dfb.target_revision = switch_loc->rev;

  SVN_ERR(svn_wc__get_switch_editor(&switch_editor, &switch_edit_baton,
                                    &revnum, ctx->wc_ctx, anchor_abspath,
                                    target, switch_loc->url, use_commit_times,
                                    depth,
                                    depth_is_sticky, allow_unver_obstructions,
                                    server_supports_depth,
                                    diff3_cmd, preserved_exts,
                                    svn_client__dirent_fetcher, &dfb,
                                    NULL, NULL, /* postpone conflicts */
                                    NULL, NULL,
>>>>>>> 4cf18c3e
                                    ctx->cancel_func, ctx->cancel_baton,
                                    ctx->notify_func2, ctx->notify_baton2,
                                    pool, pool));

  /* Tell RA to do an update of URL+TARGET to REVISION; if we pass an
     invalid revnum, that means RA will use the latest revision. */
  SVN_ERR(svn_ra_do_switch2(ra_session, &reporter, &report_baton,
                            switch_loc->rev,
                            target,
                            depth_is_sticky ? depth : svn_depth_unknown,
                            switch_loc->url,
                            switch_editor, switch_edit_baton, pool));

  /* Drive the reporter structure, describing the revisions within
     PATH.  When we call reporter->finish_report, the update_editor
     will be driven by svn_repos_dir_delta2.

<<<<<<< HEAD
     We pass NULL for traversal_info because this is a switch, not an
     update, and therefore we don't want to handle any externals
     except the ones directly affected by the switch. */
  err = svn_wc_crawl_revisions5(ctx->wc_ctx, local_abspath, reporter,
                                report_baton, TRUE, depth, (! depth_is_sticky),
                                (! server_supports_depth),
                                use_commit_times, NULL, NULL,
=======
     We pass in an external_func for recording all externals. It
     shouldn't be needed for a switch if it wasn't for the relative
     externals of type '../path'. All of those must be resolved to
     the new location.  */
  err = svn_wc_crawl_revisions5(ctx->wc_ctx, local_abspath, reporter,
                                report_baton, TRUE, depth, (! depth_is_sticky),
                                (! server_supports_depth),
                                use_commit_times,
                                ctx->cancel_func, ctx->cancel_baton,
>>>>>>> 4cf18c3e
                                ctx->notify_func2, ctx->notify_baton2, pool);

  if (err)
    {
      /* Don't rely on the error handling to handle the sleep later, do
         it now */
      svn_io_sleep_for_timestamps(local_abspath, pool);
      return svn_error_trace(err);
    }
  *use_sleep = TRUE;

  /* We handle externals after the switch is complete, so that
     handling external items (and any errors therefrom) doesn't delay
     the primary operation. */
  if (SVN_DEPTH_IS_RECURSIVE(depth) && (! ignore_externals))
<<<<<<< HEAD
    err = svn_client__handle_externals(adm_access, efb.externals_old,
                                       efb.externals_new, efb.ambient_depths,
                                       switch_url, path, source_root, depth,
                                       use_sleep, ctx, pool);
=======
    {
      apr_hash_t *new_externals;
      apr_hash_t *new_depths;
      SVN_ERR(svn_wc__externals_gather_definitions(&new_externals,
                                                   &new_depths,
                                                   ctx->wc_ctx, local_abspath,
                                                   depth, pool, pool));

      SVN_ERR(svn_client__handle_externals(new_externals,
                                           new_depths,
                                           switch_loc->repos_root_url,
                                           local_abspath,
                                           depth, use_sleep,
                                           ctx, pool));
    }
>>>>>>> 4cf18c3e

  /* Sleep to ensure timestamp integrity (we do this regardless of
     errors in the actual switch operation(s)). */
  if (sleep_here)
    svn_io_sleep_for_timestamps(local_abspath, pool);

  /* Return errors we might have sustained. */
  if (err)
    return svn_error_trace(err);

  /* Let everyone know we're finished here. */
  if (ctx->notify_func2)
    {
      svn_wc_notify_t *notify
        = svn_wc_create_notify(anchor_abspath, svn_wc_notify_update_completed,
                               pool);
      notify->kind = svn_node_none;
      notify->content_state = notify->prop_state
        = svn_wc_notify_state_inapplicable;
      notify->lock_state = svn_wc_notify_lock_state_inapplicable;
      notify->revision = revnum;
      (*ctx->notify_func2)(ctx->notify_baton2, notify, pool);
    }

  /* If the caller wants the result revision, give it to them. */
  if (result_rev)
    *result_rev = revnum;

  if (ctx->conflict_func2)
    {
      /* Resolve conflicts within the switched target. */
      SVN_ERR(svn_wc__resolve_conflicts(ctx->wc_ctx, local_abspath,
                                        depth,
                                        TRUE /* resolve_text */,
                                        "" /* resolve_prop (ALL props) */,
                                        TRUE /* resolve_tree */,
                                        svn_wc_conflict_choose_unspecified,
                                        ctx->conflict_func2,
                                        ctx->conflict_baton2,
                                        ctx->cancel_func, ctx->cancel_baton,
                                        ctx->notify_func2, ctx->notify_baton2,
                                        pool));
    }

  return SVN_NO_ERROR;
}

svn_error_t *
svn_client__switch_internal(svn_revnum_t *result_rev,
                            const char *path,
                            const char *switch_url,
                            const svn_opt_revision_t *peg_revision,
                            const svn_opt_revision_t *revision,
                            svn_depth_t depth,
                            svn_boolean_t depth_is_sticky,
                            svn_boolean_t ignore_externals,
                            svn_boolean_t allow_unver_obstructions,
                            svn_boolean_t ignore_ancestry,
                            svn_boolean_t *timestamp_sleep,
                            svn_client_ctx_t *ctx,
                            apr_pool_t *pool)
{
  const char *local_abspath, *anchor_abspath;
  svn_boolean_t acquired_lock;
  svn_error_t *err, *err1, *err2;

  SVN_ERR_ASSERT(path);

  SVN_ERR(svn_dirent_get_absolute(&local_abspath, path, pool));

  /* Rely on svn_wc__acquire_write_lock setting ANCHOR_ABSPATH even
     when it returns SVN_ERR_WC_LOCKED */
  err = svn_wc__acquire_write_lock(&anchor_abspath,
                                   ctx->wc_ctx, local_abspath, TRUE,
                                   pool, pool);
  if (err && err->apr_err != SVN_ERR_WC_LOCKED)
    return svn_error_trace(err);

  acquired_lock = (err == SVN_NO_ERROR);
  svn_error_clear(err);

  err1 = switch_internal(result_rev, local_abspath, anchor_abspath,
                         switch_url, peg_revision, revision,
                         depth, depth_is_sticky,
                         ignore_externals,
                         allow_unver_obstructions, ignore_ancestry,
                         timestamp_sleep, ctx, pool);

  if (acquired_lock)
    err2 = svn_wc__release_write_lock(ctx->wc_ctx, anchor_abspath, pool);
  else
    err2 = SVN_NO_ERROR;

  return svn_error_compose_create(err1, err2);
}

svn_error_t *
svn_client_switch3(svn_revnum_t *result_rev,
                   const char *path,
                   const char *switch_url,
                   const svn_opt_revision_t *peg_revision,
                   const svn_opt_revision_t *revision,
                   svn_depth_t depth,
                   svn_boolean_t depth_is_sticky,
                   svn_boolean_t ignore_externals,
                   svn_boolean_t allow_unver_obstructions,
                   svn_boolean_t ignore_ancestry,
                   svn_client_ctx_t *ctx,
                   apr_pool_t *pool)
{
  if (svn_path_is_url(path))
    return svn_error_createf(SVN_ERR_ILLEGAL_TARGET, NULL,
                             _("'%s' is not a local path"), path);

  return svn_client__switch_internal(result_rev, path, switch_url,
                                     peg_revision, revision, depth,
                                     depth_is_sticky, ignore_externals,
                                     allow_unver_obstructions,
                                     ignore_ancestry, NULL, ctx, pool);
}<|MERGE_RESOLUTION|>--- conflicted
+++ resolved
@@ -75,12 +75,8 @@
 {
   const svn_ra_reporter3_t *reporter;
   void *report_baton;
-<<<<<<< HEAD
-  const char *url, *anchor, *target, *source_root, *switch_rev_url;
-=======
   const char *anchor_url, *target;
   svn_client__pathrev_t *switch_loc;
->>>>>>> 4cf18c3e
   svn_ra_session_t *ra_session;
   svn_revnum_t revnum;
   svn_error_t *err = SVN_NO_ERROR;
@@ -93,18 +89,11 @@
   const char *preserved_exts_str;
   apr_array_header_t *preserved_exts;
   svn_boolean_t server_supports_depth;
-<<<<<<< HEAD
-  const char *local_abspath;
-  svn_client__external_func_baton_t efb;
-=======
   struct svn_client__dirent_fetcher_baton_t dfb;
->>>>>>> 4cf18c3e
   svn_config_t *cfg = ctx->config ? apr_hash_get(ctx->config,
                                                  SVN_CONFIG_CATEGORY_CONFIG,
                                                  APR_HASH_KEY_STRING)
                                   : NULL;
-
-  SVN_ERR(svn_dirent_get_absolute(&local_abspath, path, pool));
 
   /* An unknown depth can't be sticky. */
   if (depth == svn_depth_unknown)
@@ -155,80 +144,6 @@
   else
     target = "";
 
-<<<<<<< HEAD
-  SVN_ERR(svn_dirent_get_absolute(&anchor_abspath, anchor, pool));
-  SVN_ERR(svn_wc__node_get_url(&url, ctx->wc_ctx, anchor_abspath, pool, pool));
-  if (! url)
-    return svn_error_createf(SVN_ERR_ENTRY_MISSING_URL, NULL,
-                             _("Directory '%s' has no URL"),
-                             svn_dirent_local_style(anchor, pool));
-
-    /* We may need to crop the tree if the depth is sticky */
-  if (depth_is_sticky && depth < svn_depth_infinity)
-    {
-      svn_node_kind_t target_kind;
-
-      if (depth == svn_depth_exclude)
-        {
-          SVN_ERR(svn_wc_exclude(ctx->wc_ctx,
-                                 local_abspath,
-                                 ctx->cancel_func, ctx->cancel_baton,
-                                 ctx->notify_func2, ctx->notify_baton2,
-                                 pool));
-
-          /* Target excluded, we are done now */
-
-          if (close_adm_access)
-            SVN_ERR(svn_wc_adm_close2(adm_access, pool));
-
-          return SVN_NO_ERROR;
-        }
-
-      SVN_ERR(svn_wc__node_get_kind(&target_kind, ctx->wc_ctx,
-                                    local_abspath, TRUE, pool));
-
-      if (target_kind == svn_node_dir)
-        SVN_ERR(svn_wc_crop_tree2(ctx->wc_ctx, local_abspath, depth,
-                                  ctx->cancel_func, ctx->cancel_baton,
-                                  ctx->notify_func2, ctx->notify_baton2,
-                                  pool));
-    }
-
-  /* Open an RA session to 'source' URL */
-  SVN_ERR(svn_client__ra_session_from_path(&ra_session, &revnum,
-                                           &switch_rev_url,
-                                           switch_url, anchor,
-                                           peg_revision, revision,
-                                           ctx, pool));
-  SVN_ERR(svn_ra_get_repos_root2(ra_session, &source_root, pool));
-
-  /* Disallow a switch operation to change the repository root of the
-     target. */
-  if (! svn_uri_is_ancestor(source_root, url))
-    return svn_error_createf
-      (SVN_ERR_WC_INVALID_SWITCH, NULL,
-       _("'%s'\n"
-         "is not the same repository as\n"
-         "'%s'"), url, source_root);
-
-  SVN_ERR(svn_ra_reparent(ra_session, url, pool));
-
-  /* Fetch the switch (update) editor.  If REVISION is invalid, that's
-     okay; the RA driver will call editor->set_target_revision() later on. */
-  efb.externals_new = apr_hash_make(pool);
-  efb.externals_old = apr_hash_make(pool);
-  efb.ambient_depths = apr_hash_make(pool);
-  efb.result_pool = pool;
-  SVN_ERR(svn_wc_get_switch_editor4(&switch_editor, &switch_edit_baton,
-                                    &revnum, ctx->wc_ctx, anchor_abspath,
-                                    target, switch_rev_url, use_commit_times,
-                                    depth,
-                                    depth_is_sticky, allow_unver_obstructions,
-                                    diff3_cmd, preserved_exts,
-                                    NULL, NULL,
-                                    ctx->conflict_func, ctx->conflict_baton,
-                                    svn_client__external_info_gatherer, &efb,
-=======
   SVN_ERR(svn_wc__node_get_url(&anchor_url, ctx->wc_ctx, anchor_abspath,
                                pool, pool));
   if (! anchor_url)
@@ -326,7 +241,6 @@
                                     svn_client__dirent_fetcher, &dfb,
                                     NULL, NULL, /* postpone conflicts */
                                     NULL, NULL,
->>>>>>> 4cf18c3e
                                     ctx->cancel_func, ctx->cancel_baton,
                                     ctx->notify_func2, ctx->notify_baton2,
                                     pool, pool));
@@ -344,15 +258,6 @@
      PATH.  When we call reporter->finish_report, the update_editor
      will be driven by svn_repos_dir_delta2.
 
-<<<<<<< HEAD
-     We pass NULL for traversal_info because this is a switch, not an
-     update, and therefore we don't want to handle any externals
-     except the ones directly affected by the switch. */
-  err = svn_wc_crawl_revisions5(ctx->wc_ctx, local_abspath, reporter,
-                                report_baton, TRUE, depth, (! depth_is_sticky),
-                                (! server_supports_depth),
-                                use_commit_times, NULL, NULL,
-=======
      We pass in an external_func for recording all externals. It
      shouldn't be needed for a switch if it wasn't for the relative
      externals of type '../path'. All of those must be resolved to
@@ -362,7 +267,6 @@
                                 (! server_supports_depth),
                                 use_commit_times,
                                 ctx->cancel_func, ctx->cancel_baton,
->>>>>>> 4cf18c3e
                                 ctx->notify_func2, ctx->notify_baton2, pool);
 
   if (err)
@@ -378,12 +282,6 @@
      handling external items (and any errors therefrom) doesn't delay
      the primary operation. */
   if (SVN_DEPTH_IS_RECURSIVE(depth) && (! ignore_externals))
-<<<<<<< HEAD
-    err = svn_client__handle_externals(adm_access, efb.externals_old,
-                                       efb.externals_new, efb.ambient_depths,
-                                       switch_url, path, source_root, depth,
-                                       use_sleep, ctx, pool);
-=======
     {
       apr_hash_t *new_externals;
       apr_hash_t *new_depths;
@@ -399,7 +297,6 @@
                                            depth, use_sleep,
                                            ctx, pool));
     }
->>>>>>> 4cf18c3e
 
   /* Sleep to ensure timestamp integrity (we do this regardless of
      errors in the actual switch operation(s)). */
