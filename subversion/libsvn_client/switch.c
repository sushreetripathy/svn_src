/*
 * switch.c:  implement 'switch' feature via WC & RA interfaces.
 *
 * ====================================================================
 *    Licensed to the Apache Software Foundation (ASF) under one
 *    or more contributor license agreements.  See the NOTICE file
 *    distributed with this work for additional information
 *    regarding copyright ownership.  The ASF licenses this file
 *    to you under the Apache License, Version 2.0 (the
 *    "License"); you may not use this file except in compliance
 *    with the License.  You may obtain a copy of the License at
 *
 *      http://www.apache.org/licenses/LICENSE-2.0
 *
 *    Unless required by applicable law or agreed to in writing,
 *    software distributed under the License is distributed on an
 *    "AS IS" BASIS, WITHOUT WARRANTIES OR CONDITIONS OF ANY
 *    KIND, either express or implied.  See the License for the
 *    specific language governing permissions and limitations
 *    under the License.
 * ====================================================================
 */

/* ==================================================================== */



/*** Includes. ***/

#include "svn_client.h"
#include "svn_error.h"
#include "svn_time.h"
#include "svn_dirent_uri.h"
#include "svn_path.h"
#include "svn_config.h"
#include "svn_pools.h"
#include "client.h"

#include "svn_private_config.h"
#include "private/svn_wc_private.h"


/*** Code. ***/

/* This feature is essentially identical to 'svn update' (see
   ./update.c), but with two differences:

     - the reporter->finish_report() routine needs to make the server
       run delta_dirs() on two *different* paths, rather than on two
       identical paths.

     - after the update runs, we need to more than just
       ensure_uniform_revision;  we need to rewrite all the entries'
       URL attributes.
*/


static svn_error_t *
switch_internal(svn_revnum_t *result_rev,
                const char *path,
                const char *local_abspath,
                const char *anchor_abspath,
                const char *switch_url,
                const svn_opt_revision_t *peg_revision,
                const svn_opt_revision_t *revision,
                svn_depth_t depth,
                svn_boolean_t depth_is_sticky,
                svn_boolean_t *timestamp_sleep,
                svn_boolean_t ignore_externals,
                svn_boolean_t allow_unver_obstructions,
                svn_boolean_t innerswitch,
                svn_client_ctx_t *ctx,
                apr_pool_t *pool)
{
  const svn_ra_reporter3_t *reporter;
  void *report_baton;
  const char *url, *anchor, *target, *source_root, *switch_rev_url;
  svn_ra_session_t *ra_session;
  svn_revnum_t revnum;
  svn_error_t *err = SVN_NO_ERROR;
  const char *diff3_cmd;
  svn_boolean_t use_commit_times;
  svn_boolean_t sleep_here = FALSE;
  svn_boolean_t *use_sleep = timestamp_sleep ? timestamp_sleep : &sleep_here;
  const svn_delta_editor_t *switch_editor;
  void *switch_edit_baton;
  const char *preserved_exts_str;
  apr_array_header_t *preserved_exts;
  svn_boolean_t server_supports_depth;
  svn_client__external_func_baton_t efb;
  svn_config_t *cfg = ctx->config ? apr_hash_get(ctx->config,
                                                 SVN_CONFIG_CATEGORY_CONFIG,
                                                 APR_HASH_KEY_STRING)
                                  : NULL;

  /* An unknown depth can't be sticky. */
  if (depth == svn_depth_unknown)
    depth_is_sticky = FALSE;

  /* Do not support the situation of both exclude and switch a target. */
  if (depth_is_sticky && depth == svn_depth_exclude)
    return svn_error_createf(SVN_ERR_UNSUPPORTED_FEATURE, NULL,
                             _("Cannot both exclude and switch a path"));

  /* Get the external diff3, if any. */
  svn_config_get(cfg, &diff3_cmd, SVN_CONFIG_SECTION_HELPERS,
                 SVN_CONFIG_OPTION_DIFF3_CMD, NULL);

  /* See if the user wants last-commit timestamps instead of current ones. */
  SVN_ERR(svn_config_get_bool(cfg, &use_commit_times,
                              SVN_CONFIG_SECTION_MISCELLANY,
                              SVN_CONFIG_OPTION_USE_COMMIT_TIMES, FALSE));

  /* See which files the user wants to preserve the extension of when
     conflict files are made. */
  svn_config_get(cfg, &preserved_exts_str, SVN_CONFIG_SECTION_MISCELLANY,
                 SVN_CONFIG_OPTION_PRESERVED_CF_EXTS, "");
  preserved_exts = *preserved_exts_str
    ? svn_cstring_split(preserved_exts_str, "\n\r\t\v ", FALSE, pool)
    : NULL;

  /* Sanity check.  Without these, the switch is meaningless. */
  SVN_ERR_ASSERT(switch_url && (switch_url[0] != '\0'));

  if (strcmp(local_abspath, anchor_abspath))
    svn_dirent_split(path, &anchor, &target, pool);
  else
    {
      target = "";
      anchor = path;
    }

  SVN_ERR(svn_wc__node_get_url(&url, ctx->wc_ctx, anchor_abspath, pool, pool));
  if (! url)
    return svn_error_createf(SVN_ERR_ENTRY_MISSING_URL, NULL,
                             _("Directory '%s' has no URL"),
                             svn_dirent_local_style(anchor, pool));

    /* We may need to crop the tree if the depth is sticky */
  if (depth_is_sticky && depth < svn_depth_infinity)
    {
      svn_node_kind_t target_kind;

      if (depth == svn_depth_exclude)
        {
          SVN_ERR(svn_wc_exclude(ctx->wc_ctx,
                                 local_abspath,
                                 ctx->cancel_func, ctx->cancel_baton,
                                 ctx->notify_func2, ctx->notify_baton2,
                                 pool));

          /* Target excluded, we are done now */
          return SVN_NO_ERROR;
        }

      SVN_ERR(svn_wc_read_kind(&target_kind, ctx->wc_ctx, local_abspath, TRUE,
                               pool));

      if (target_kind == svn_node_dir)
        SVN_ERR(svn_wc_crop_tree2(ctx->wc_ctx, local_abspath, depth,
                                  ctx->cancel_func, ctx->cancel_baton,
                                  ctx->notify_func2, ctx->notify_baton2,
                                  pool));
    }

  /* Open an RA session to 'source' URL */
  SVN_ERR(svn_client__ra_session_from_path(&ra_session, &revnum,
                                           &switch_rev_url,
                                           switch_url, anchor,
                                           peg_revision, revision,
                                           ctx, pool));
  SVN_ERR(svn_ra_get_repos_root2(ra_session, &source_root, pool));

  /* Disallow a switch operation to change the repository root of the
     target. */
  if (! svn_uri_is_ancestor(source_root, url))
    return svn_error_createf
      (SVN_ERR_WC_INVALID_SWITCH, NULL,
       _("'%s'\n"
         "is not the same repository as\n"
<<<<<<< HEAD
         "'%s'"), url, source_root);
=======
         "'%s'"), URL, source_root);

  /* We may need to crop the tree if the depth is sticky */
  if (depth_is_sticky && depth < svn_depth_infinity)
    {
      const svn_wc_entry_t *target_entry;

      SVN_ERR(svn_wc_entry(
          &target_entry,
          svn_dirent_join(svn_wc_adm_access_path(adm_access), target, pool),
          adm_access, TRUE, pool));

      if (target_entry && target_entry->kind == svn_node_dir)
        {
          SVN_ERR(svn_wc_crop_tree(adm_access, target, depth,
                                   ctx->notify_func2, ctx->notify_baton2,
                                   ctx->cancel_func, ctx->cancel_baton,
                                   pool));
        }
    }
>>>>>>> d3608daf

  SVN_ERR(svn_ra_reparent(ra_session, url, pool));

  /* Fetch the switch (update) editor.  If REVISION is invalid, that's
     okay; the RA driver will call editor->set_target_revision() later on. */
  efb.externals_new = apr_hash_make(pool);
  efb.externals_old = apr_hash_make(pool);
  efb.ambient_depths = apr_hash_make(pool);
  efb.result_pool = pool;
  SVN_ERR(svn_wc_get_switch_editor4(&switch_editor, &switch_edit_baton,
                                    &revnum, ctx->wc_ctx, anchor_abspath,
                                    target, switch_rev_url, use_commit_times,
                                    depth,
                                    depth_is_sticky, allow_unver_obstructions,
                                    diff3_cmd, preserved_exts,
                                    NULL, NULL,
                                    ctx->conflict_func, ctx->conflict_baton,
                                    svn_client__external_info_gatherer, &efb,
                                    ctx->cancel_func, ctx->cancel_baton,
                                    ctx->notify_func2, ctx->notify_baton2,
                                    pool, pool));

  /* Tell RA to do an update of URL+TARGET to REVISION; if we pass an
     invalid revnum, that means RA will use the latest revision. */
  SVN_ERR(svn_ra_do_switch2(ra_session, &reporter, &report_baton, revnum,
                            target, depth, switch_rev_url,
                            switch_editor, switch_edit_baton, pool));

  SVN_ERR(svn_ra_has_capability(ra_session, &server_supports_depth,
                                SVN_RA_CAPABILITY_DEPTH, pool));

  /* Drive the reporter structure, describing the revisions within
     PATH.  When we call reporter->finish_report, the update_editor
     will be driven by svn_repos_dir_delta2.

<<<<<<< HEAD
     We pass in an external_func for recording all externals. It
     shouldn't be needed for a switch if it wasn't for the relative
     externals of type '../path'. All of those must be resolved to
     the new location.  */
  err = svn_wc_crawl_revisions5(ctx->wc_ctx, local_abspath, reporter,
                                report_baton, TRUE, depth, (! depth_is_sticky),
                                (! server_supports_depth),
                                use_commit_times,
                                svn_client__external_info_gatherer, &efb,
                                ctx->notify_func2, ctx->notify_baton2, pool);
=======
     We pass in a traversal_info for recording all externals. It
     shouldn't be needed for a switch if it wasn't for the relative
     externals of type '../path'. All of those must be resolved to 
     the new location.  */
  err = svn_wc_crawl_revisions4(path, dir_access, reporter, report_baton,
                                TRUE, depth, (! depth_is_sticky),
                                (! server_supports_depth),
                                use_commit_times,
                                ctx->notify_func2, ctx->notify_baton2,
                                traversal_info, 
                                pool);
>>>>>>> d3608daf

  if (err)
    {
      /* Don't rely on the error handling to handle the sleep later, do
         it now */
      svn_io_sleep_for_timestamps(path, pool);
      return svn_error_return(err);
    }
  *use_sleep = TRUE;

  /* We handle externals after the switch is complete, so that
     handling external items (and any errors therefrom) doesn't delay
     the primary operation. */
  if (SVN_DEPTH_IS_RECURSIVE(depth) && (! ignore_externals))
    err = svn_client__handle_externals(efb.externals_old,
                                       efb.externals_new, efb.ambient_depths,
                                       switch_url, path, source_root, depth,
                                       use_sleep, ctx, pool);

  /* Sleep to ensure timestamp integrity (we do this regardless of
     errors in the actual switch operation(s)). */
  if (sleep_here)
    svn_io_sleep_for_timestamps(path, pool);

  /* Return errors we might have sustained. */
  if (err)
    return svn_error_return(err);

  /* Let everyone know we're finished here. */
  if (ctx->notify_func2)
    {
      svn_wc_notify_t *notify
        = svn_wc_create_notify(anchor, svn_wc_notify_update_completed, pool);
      notify->kind = svn_node_none;
      notify->content_state = notify->prop_state
        = svn_wc_notify_state_inapplicable;
      notify->lock_state = svn_wc_notify_lock_state_inapplicable;
      notify->revision = revnum;
      (*ctx->notify_func2)(ctx->notify_baton2, notify, pool);
    }

  /* If the caller wants the result revision, give it to them. */
  if (result_rev)
    *result_rev = revnum;

  return SVN_NO_ERROR;
}

svn_error_t *
svn_client__switch_internal(svn_revnum_t *result_rev,
                            const char *path,
                            const char *switch_url,
                            const svn_opt_revision_t *peg_revision,
                            const svn_opt_revision_t *revision,
                            svn_depth_t depth,
                            svn_boolean_t depth_is_sticky,
                            svn_boolean_t *timestamp_sleep,
                            svn_boolean_t ignore_externals,
                            svn_boolean_t allow_unver_obstructions,
                            svn_boolean_t innerswitch,
                            svn_client_ctx_t *ctx,
                            apr_pool_t *pool)
{
  const char *local_abspath, *anchor_abspath;
  svn_boolean_t acquired_lock;
  svn_error_t *err, *err1, *err2;

  SVN_ERR_ASSERT(path);

  SVN_ERR(svn_dirent_get_absolute(&local_abspath, path, pool));

  /* Rely on svn_wc__acquire_write_lock setting ANCHOR_ABSPATH even
     when it returns SVN_ERR_WC_LOCKED */
  err = svn_wc__acquire_write_lock(&anchor_abspath, ctx->wc_ctx,
                                   local_abspath, pool, pool);
  if (err && err->apr_err != SVN_ERR_WC_LOCKED)
    return svn_error_return(err);

  acquired_lock = (err == SVN_NO_ERROR);
  svn_error_clear(err);

  err1 = switch_internal(result_rev, path, local_abspath, anchor_abspath,
                         switch_url, peg_revision, revision,
                         depth, depth_is_sticky,
                         timestamp_sleep, ignore_externals,
                         allow_unver_obstructions, innerswitch, ctx, pool);

  if (acquired_lock)
    err2 = svn_wc__release_write_lock(ctx->wc_ctx, anchor_abspath, pool);
  else
    err2 = SVN_NO_ERROR;

  return svn_error_compose_create(err1, err2);
}

svn_error_t *
svn_client_switch2(svn_revnum_t *result_rev,
                   const char *path,
                   const char *switch_url,
                   const svn_opt_revision_t *peg_revision,
                   const svn_opt_revision_t *revision,
                   svn_depth_t depth,
                   svn_boolean_t depth_is_sticky,
                   svn_boolean_t ignore_externals,
                   svn_boolean_t allow_unver_obstructions,
                   svn_client_ctx_t *ctx,
                   apr_pool_t *pool)
{
  return svn_client__switch_internal(result_rev, path, switch_url,
                                     peg_revision, revision, depth,
                                     depth_is_sticky, NULL, ignore_externals,
                                     allow_unver_obstructions, FALSE, ctx,
                                     pool);
}<|MERGE_RESOLUTION|>--- conflicted
+++ resolved
@@ -2,22 +2,17 @@
  * switch.c:  implement 'switch' feature via WC & RA interfaces.
  *
  * ====================================================================
- *    Licensed to the Apache Software Foundation (ASF) under one
- *    or more contributor license agreements.  See the NOTICE file
- *    distributed with this work for additional information
- *    regarding copyright ownership.  The ASF licenses this file
- *    to you under the Apache License, Version 2.0 (the
- *    "License"); you may not use this file except in compliance
- *    with the License.  You may obtain a copy of the License at
+ * Copyright (c) 2000-2008 CollabNet.  All rights reserved.
  *
- *      http://www.apache.org/licenses/LICENSE-2.0
+ * This software is licensed as described in the file COPYING, which
+ * you should have received as part of this distribution.  The terms
+ * are also available at http://subversion.tigris.org/license-1.html.
+ * If newer versions of this license are posted there, you may use a
+ * newer version instead, at your option.
  *
- *    Unless required by applicable law or agreed to in writing,
- *    software distributed under the License is distributed on an
- *    "AS IS" BASIS, WITHOUT WARRANTIES OR CONDITIONS OF ANY
- *    KIND, either express or implied.  See the License for the
- *    specific language governing permissions and limitations
- *    under the License.
+ * This software consists of voluntary contributions made by many
+ * individuals.  For exact contribution history, see the revision
+ * history and logs, available at http://subversion.tigris.org/.
  * ====================================================================
  */
 
@@ -57,39 +52,40 @@
 */
 
 
-static svn_error_t *
-switch_internal(svn_revnum_t *result_rev,
-                const char *path,
-                const char *local_abspath,
-                const char *anchor_abspath,
-                const char *switch_url,
-                const svn_opt_revision_t *peg_revision,
-                const svn_opt_revision_t *revision,
-                svn_depth_t depth,
-                svn_boolean_t depth_is_sticky,
-                svn_boolean_t *timestamp_sleep,
-                svn_boolean_t ignore_externals,
-                svn_boolean_t allow_unver_obstructions,
-                svn_boolean_t innerswitch,
-                svn_client_ctx_t *ctx,
-                apr_pool_t *pool)
+svn_error_t *
+svn_client__switch_internal(svn_revnum_t *result_rev,
+                            const char *path,
+                            const char *switch_url,
+                            const svn_opt_revision_t *peg_revision,
+                            const svn_opt_revision_t *revision,
+                            svn_wc_adm_access_t *adm_access,
+                            svn_depth_t depth,
+                            svn_boolean_t depth_is_sticky,
+                            svn_boolean_t *timestamp_sleep,
+                            svn_boolean_t ignore_externals,
+                            svn_boolean_t allow_unver_obstructions,
+                            svn_client_ctx_t *ctx,
+                            apr_pool_t *pool)
 {
   const svn_ra_reporter3_t *reporter;
   void *report_baton;
-  const char *url, *anchor, *target, *source_root, *switch_rev_url;
+  const svn_wc_entry_t *entry;
+  const char *URL, *anchor, *target, *source_root, *switch_rev_url;
   svn_ra_session_t *ra_session;
   svn_revnum_t revnum;
   svn_error_t *err = SVN_NO_ERROR;
+  svn_wc_adm_access_t *dir_access;
+  const svn_boolean_t close_adm_access = ! adm_access;
   const char *diff3_cmd;
   svn_boolean_t use_commit_times;
-  svn_boolean_t sleep_here = FALSE;
+  svn_boolean_t sleep_here;
   svn_boolean_t *use_sleep = timestamp_sleep ? timestamp_sleep : &sleep_here;
   const svn_delta_editor_t *switch_editor;
   void *switch_edit_baton;
+  svn_wc_traversal_info_t *traversal_info = svn_wc_init_traversal_info(pool);
   const char *preserved_exts_str;
   apr_array_header_t *preserved_exts;
   svn_boolean_t server_supports_depth;
-  svn_client__external_func_baton_t efb;
   svn_config_t *cfg = ctx->config ? apr_hash_get(ctx->config,
                                                  SVN_CONFIG_CATEGORY_CONFIG,
                                                  APR_HASH_KEY_STRING)
@@ -122,67 +118,60 @@
     : NULL;
 
   /* Sanity check.  Without these, the switch is meaningless. */
+  SVN_ERR_ASSERT(path);
   SVN_ERR_ASSERT(switch_url && (switch_url[0] != '\0'));
 
-  if (strcmp(local_abspath, anchor_abspath))
-    svn_dirent_split(path, &anchor, &target, pool);
+  /* ### Need to lock the whole target tree to invalidate wcprops. Does
+     non-recursive switch really need to invalidate the whole tree? */
+  if (adm_access)
+    {
+      svn_wc_adm_access_t *a = adm_access;
+      const char *dir_access_path;
+
+      /* This is a little hacky, but open two new read-only access
+         baton's to get the anchor and target access batons that would
+         be used if a locked access baton was not available. */
+      SVN_ERR(svn_wc_adm_open_anchor(&adm_access, &dir_access, &target, path,
+                                     FALSE, -1, ctx->cancel_func,
+                                     ctx->cancel_baton, pool));
+      anchor = svn_wc_adm_access_path(adm_access);
+      dir_access_path = svn_wc_adm_access_path(dir_access);
+      SVN_ERR(svn_wc_adm_close2(adm_access, pool));
+
+      SVN_ERR(svn_wc_adm_retrieve(&adm_access, a, anchor, pool));
+      SVN_ERR(svn_wc_adm_retrieve(&dir_access, a, dir_access_path, pool));
+    }
   else
     {
-      target = "";
-      anchor = path;
-    }
-
-  SVN_ERR(svn_wc__node_get_url(&url, ctx->wc_ctx, anchor_abspath, pool, pool));
-  if (! url)
+      SVN_ERR(svn_wc_adm_open_anchor(&adm_access, &dir_access, &target, path,
+                                     TRUE, -1, ctx->cancel_func,
+                                     ctx->cancel_baton, pool));
+      anchor = svn_wc_adm_access_path(adm_access);
+    }
+
+  SVN_ERR(svn_wc__entry_versioned(&entry, anchor, adm_access, FALSE, pool));
+  if (! entry->url)
     return svn_error_createf(SVN_ERR_ENTRY_MISSING_URL, NULL,
                              _("Directory '%s' has no URL"),
-                             svn_dirent_local_style(anchor, pool));
-
-    /* We may need to crop the tree if the depth is sticky */
-  if (depth_is_sticky && depth < svn_depth_infinity)
-    {
-      svn_node_kind_t target_kind;
-
-      if (depth == svn_depth_exclude)
-        {
-          SVN_ERR(svn_wc_exclude(ctx->wc_ctx,
-                                 local_abspath,
-                                 ctx->cancel_func, ctx->cancel_baton,
-                                 ctx->notify_func2, ctx->notify_baton2,
-                                 pool));
-
-          /* Target excluded, we are done now */
-          return SVN_NO_ERROR;
-        }
-
-      SVN_ERR(svn_wc_read_kind(&target_kind, ctx->wc_ctx, local_abspath, TRUE,
-                               pool));
-
-      if (target_kind == svn_node_dir)
-        SVN_ERR(svn_wc_crop_tree2(ctx->wc_ctx, local_abspath, depth,
-                                  ctx->cancel_func, ctx->cancel_baton,
-                                  ctx->notify_func2, ctx->notify_baton2,
-                                  pool));
-    }
+                             svn_path_local_style(anchor, pool));
+
+  URL = apr_pstrdup(pool, entry->url);
 
   /* Open an RA session to 'source' URL */
   SVN_ERR(svn_client__ra_session_from_path(&ra_session, &revnum,
                                            &switch_rev_url,
-                                           switch_url, anchor,
+                                           switch_url, adm_access,
                                            peg_revision, revision,
                                            ctx, pool));
   SVN_ERR(svn_ra_get_repos_root2(ra_session, &source_root, pool));
 
   /* Disallow a switch operation to change the repository root of the
      target. */
-  if (! svn_uri_is_ancestor(source_root, url))
+  if (! svn_path_is_ancestor(source_root, URL))
     return svn_error_createf
       (SVN_ERR_WC_INVALID_SWITCH, NULL,
        _("'%s'\n"
          "is not the same repository as\n"
-<<<<<<< HEAD
-         "'%s'"), url, source_root);
-=======
          "'%s'"), URL, source_root);
 
   /* We may need to crop the tree if the depth is sticky */
@@ -203,28 +192,20 @@
                                    pool));
         }
     }
->>>>>>> d3608daf
-
-  SVN_ERR(svn_ra_reparent(ra_session, url, pool));
+
+  SVN_ERR(svn_ra_reparent(ra_session, URL, pool));
 
   /* Fetch the switch (update) editor.  If REVISION is invalid, that's
      okay; the RA driver will call editor->set_target_revision() later on. */
-  efb.externals_new = apr_hash_make(pool);
-  efb.externals_old = apr_hash_make(pool);
-  efb.ambient_depths = apr_hash_make(pool);
-  efb.result_pool = pool;
-  SVN_ERR(svn_wc_get_switch_editor4(&switch_editor, &switch_edit_baton,
-                                    &revnum, ctx->wc_ctx, anchor_abspath,
-                                    target, switch_rev_url, use_commit_times,
-                                    depth,
+  SVN_ERR(svn_wc_get_switch_editor3(&revnum, adm_access, target,
+                                    switch_rev_url, use_commit_times, depth,
                                     depth_is_sticky, allow_unver_obstructions,
+                                    ctx->notify_func2, ctx->notify_baton2,
+                                    ctx->cancel_func, ctx->cancel_baton,
+                                    ctx->conflict_func, ctx->conflict_baton,
                                     diff3_cmd, preserved_exts,
-                                    NULL, NULL,
-                                    ctx->conflict_func, ctx->conflict_baton,
-                                    svn_client__external_info_gatherer, &efb,
-                                    ctx->cancel_func, ctx->cancel_baton,
-                                    ctx->notify_func2, ctx->notify_baton2,
-                                    pool, pool));
+                                    &switch_editor, &switch_edit_baton,
+                                    traversal_info, pool));
 
   /* Tell RA to do an update of URL+TARGET to REVISION; if we pass an
      invalid revnum, that means RA will use the latest revision. */
@@ -239,18 +220,6 @@
      PATH.  When we call reporter->finish_report, the update_editor
      will be driven by svn_repos_dir_delta2.
 
-<<<<<<< HEAD
-     We pass in an external_func for recording all externals. It
-     shouldn't be needed for a switch if it wasn't for the relative
-     externals of type '../path'. All of those must be resolved to
-     the new location.  */
-  err = svn_wc_crawl_revisions5(ctx->wc_ctx, local_abspath, reporter,
-                                report_baton, TRUE, depth, (! depth_is_sticky),
-                                (! server_supports_depth),
-                                use_commit_times,
-                                svn_client__external_info_gatherer, &efb,
-                                ctx->notify_func2, ctx->notify_baton2, pool);
-=======
      We pass in a traversal_info for recording all externals. It
      shouldn't be needed for a switch if it wasn't for the relative
      externals of type '../path'. All of those must be resolved to 
@@ -262,14 +231,13 @@
                                 ctx->notify_func2, ctx->notify_baton2,
                                 traversal_info, 
                                 pool);
->>>>>>> d3608daf
 
   if (err)
     {
       /* Don't rely on the error handling to handle the sleep later, do
          it now */
       svn_io_sleep_for_timestamps(path, pool);
-      return svn_error_return(err);
+      return err;
     }
   *use_sleep = TRUE;
 
@@ -277,9 +245,8 @@
      handling external items (and any errors therefrom) doesn't delay
      the primary operation. */
   if (SVN_DEPTH_IS_RECURSIVE(depth) && (! ignore_externals))
-    err = svn_client__handle_externals(efb.externals_old,
-                                       efb.externals_new, efb.ambient_depths,
-                                       switch_url, path, source_root, depth,
+    err = svn_client__handle_externals(adm_access, traversal_info, switch_url,
+                                       path, source_root, depth,
                                        use_sleep, ctx, pool);
 
   /* Sleep to ensure timestamp integrity (we do this regardless of
@@ -289,7 +256,10 @@
 
   /* Return errors we might have sustained. */
   if (err)
-    return svn_error_return(err);
+    return err;
+
+  if (close_adm_access)
+    SVN_ERR(svn_wc_adm_close2(adm_access, pool));
 
   /* Let everyone know we're finished here. */
   if (ctx->notify_func2)
@@ -309,53 +279,6 @@
     *result_rev = revnum;
 
   return SVN_NO_ERROR;
-}
-
-svn_error_t *
-svn_client__switch_internal(svn_revnum_t *result_rev,
-                            const char *path,
-                            const char *switch_url,
-                            const svn_opt_revision_t *peg_revision,
-                            const svn_opt_revision_t *revision,
-                            svn_depth_t depth,
-                            svn_boolean_t depth_is_sticky,
-                            svn_boolean_t *timestamp_sleep,
-                            svn_boolean_t ignore_externals,
-                            svn_boolean_t allow_unver_obstructions,
-                            svn_boolean_t innerswitch,
-                            svn_client_ctx_t *ctx,
-                            apr_pool_t *pool)
-{
-  const char *local_abspath, *anchor_abspath;
-  svn_boolean_t acquired_lock;
-  svn_error_t *err, *err1, *err2;
-
-  SVN_ERR_ASSERT(path);
-
-  SVN_ERR(svn_dirent_get_absolute(&local_abspath, path, pool));
-
-  /* Rely on svn_wc__acquire_write_lock setting ANCHOR_ABSPATH even
-     when it returns SVN_ERR_WC_LOCKED */
-  err = svn_wc__acquire_write_lock(&anchor_abspath, ctx->wc_ctx,
-                                   local_abspath, pool, pool);
-  if (err && err->apr_err != SVN_ERR_WC_LOCKED)
-    return svn_error_return(err);
-
-  acquired_lock = (err == SVN_NO_ERROR);
-  svn_error_clear(err);
-
-  err1 = switch_internal(result_rev, path, local_abspath, anchor_abspath,
-                         switch_url, peg_revision, revision,
-                         depth, depth_is_sticky,
-                         timestamp_sleep, ignore_externals,
-                         allow_unver_obstructions, innerswitch, ctx, pool);
-
-  if (acquired_lock)
-    err2 = svn_wc__release_write_lock(ctx->wc_ctx, anchor_abspath, pool);
-  else
-    err2 = SVN_NO_ERROR;
-
-  return svn_error_compose_create(err1, err2);
 }
 
 svn_error_t *
@@ -372,8 +295,7 @@
                    apr_pool_t *pool)
 {
   return svn_client__switch_internal(result_rev, path, switch_url,
-                                     peg_revision, revision, depth,
+                                     peg_revision, revision, NULL, depth,
                                      depth_is_sticky, NULL, ignore_externals,
-                                     allow_unver_obstructions, FALSE, ctx,
-                                     pool);
+                                     allow_unver_obstructions, ctx, pool);
 }