--- conflicted
+++ resolved
@@ -63,23 +63,8 @@
     *url = svn_uri_canonicalize(path_or_url, result_pool);
 
   return SVN_NO_ERROR;
-<<<<<<< HEAD
-}
-
-
-svn_error_t *
-svn_client_root_url_from_path(const char **url,
-                              const char *path_or_url,
-                              svn_client_ctx_t *ctx,
-                              apr_pool_t *pool)
-{
-  if (!svn_path_is_url(path_or_url))
-    SVN_ERR(svn_dirent_get_absolute(&path_or_url, path_or_url, pool));
-
-  return svn_error_trace(
-           svn_client__get_repos_root(url, NULL, path_or_url,
-                                      ctx, pool, pool));
-}
+}
+
 
 svn_error_t *
 svn_client__target(svn_client_target_t **target_p,
@@ -136,9 +121,9 @@
     SVN_ERR(svn_dirent_get_absolute(&abspath_or_url, path_or_url,
                                     scratch_pool));
 
-  SVN_ERR(svn_client__get_repos_root(&repos_root_url, repo_uuid_p,
-                                     abspath_or_url,
-                                     ctx, result_pool, scratch_pool));
+  SVN_ERR(svn_client_get_repos_root(&repos_root_url, repo_uuid_p,
+                                    abspath_or_url,
+                                    ctx, result_pool, scratch_pool));
   if (repo_root_url_p)
     *repo_root_url_p = repos_root_url;
 
@@ -246,6 +231,4 @@
     }
   *marker = source_marker;
   return SVN_NO_ERROR;
-=======
->>>>>>> 07148496
 }