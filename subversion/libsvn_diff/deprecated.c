/*
 * deprecated.c:  holding file for all deprecated APIs.
 *                "we can't lose 'em, but we can shun 'em!"
 *
 * ====================================================================
 *    Licensed to the Apache Software Foundation (ASF) under one
 *    or more contributor license agreements.  See the NOTICE file
 *    distributed with this work for additional information
 *    regarding copyright ownership.  The ASF licenses this file
 *    to you under the Apache License, Version 2.0 (the
 *    "License"); you may not use this file except in compliance
 *    with the License.  You may obtain a copy of the License at
 *
 *      http://www.apache.org/licenses/LICENSE-2.0
 *
 *    Unless required by applicable law or agreed to in writing,
 *    software distributed under the License is distributed on an
 *    "AS IS" BASIS, WITHOUT WARRANTIES OR CONDITIONS OF ANY
 *    KIND, either express or implied.  See the License for the
 *    specific language governing permissions and limitations
 *    under the License.
 * ====================================================================
 */

/* ==================================================================== */



/*** Includes. ***/

/* We define this here to remove any further warnings about the usage of
   deprecated functions in this file. */
#define SVN_DEPRECATED

#include "svn_diff.h"
#include "svn_utf.h"

#include "svn_private_config.h"




/*** Code. ***/
struct fns_wrapper_baton
{
  /* We put the old baton in front of this one, so that we can still use
     this baton in place of the old.  This prevents us from having to
     implement simple wrappers around each member of diff_fns_t. */
  void *old_baton;
  const svn_diff_fns_t *vtable;
};

static svn_error_t *
datasources_open(void *baton,
                 apr_off_t *prefix_lines,
                 apr_off_t *suffix_lines,
                 const svn_diff_datasource_e *datasources,
                 apr_size_t datasource_len)
{
  struct fns_wrapper_baton *fwb = baton;
  apr_size_t i;

  /* Just iterate over the datasources, using the old singular version. */
  for (i = 0; i < datasource_len; i++)
    {
      SVN_ERR(fwb->vtable->datasource_open(fwb->old_baton, datasources[i]));
    }

  /* Don't claim any prefix or suffix matches. */
  *prefix_lines = 0;
  *suffix_lines = 0;

  return SVN_NO_ERROR;
}

static svn_error_t *
datasource_close(void *baton,
                 svn_diff_datasource_e datasource)
{
  struct fns_wrapper_baton *fwb = baton;
  return fwb->vtable->datasource_close(fwb->old_baton, datasource);
}

static svn_error_t *
datasource_get_next_token(apr_uint32_t *hash,
                          void **token,
                          void *baton,
                          svn_diff_datasource_e datasource)
{
  struct fns_wrapper_baton *fwb = baton;
  return fwb->vtable->datasource_get_next_token(hash, token, fwb->old_baton,
                                                datasource);
}

static svn_error_t *
token_compare(void *baton,
              void *ltoken,
              void *rtoken,
              int *compare)
{
  struct fns_wrapper_baton *fwb = baton;
  return fwb->vtable->token_compare(fwb->old_baton, ltoken, rtoken, compare);
}

static void
token_discard(void *baton,
              void *token)
{
  struct fns_wrapper_baton *fwb = baton;
  fwb->vtable->token_discard(fwb->old_baton, token);
}

static void
token_discard_all(void *baton)
{
  struct fns_wrapper_baton *fwb = baton;
  fwb->vtable->token_discard_all(fwb->old_baton);
}


static void
wrap_diff_fns(svn_diff_fns2_t **diff_fns2,
              struct fns_wrapper_baton **baton2,
              const svn_diff_fns_t *diff_fns,
              void *baton,
              apr_pool_t *result_pool)
{
  /* Initialize the return vtable. */
  *diff_fns2 = apr_palloc(result_pool, sizeof(**diff_fns2));

  (*diff_fns2)->datasources_open = datasources_open;
  (*diff_fns2)->datasource_close = datasource_close;
  (*diff_fns2)->datasource_get_next_token = datasource_get_next_token;
  (*diff_fns2)->token_compare = token_compare;
  (*diff_fns2)->token_discard = token_discard;
  (*diff_fns2)->token_discard_all = token_discard_all;

  /* Initialize the wrapper baton. */
  *baton2 = apr_palloc(result_pool, sizeof (**baton2));
  (*baton2)->old_baton = baton;
  (*baton2)->vtable = diff_fns;
}


/*** From diff_file.c ***/
svn_error_t *
svn_diff_file_output_unified2(svn_stream_t *output_stream,
                              svn_diff_t *diff,
                              const char *original_path,
                              const char *modified_path,
                              const char *original_header,
                              const char *modified_header,
                              const char *header_encoding,
                              apr_pool_t *pool)
{
  return svn_diff_file_output_unified3(output_stream, diff,
                                       original_path, modified_path,
                                       original_header, modified_header,
                                       header_encoding, NULL, FALSE, pool);
}

svn_error_t *
svn_diff_file_output_unified(svn_stream_t *output_stream,
                             svn_diff_t *diff,
                             const char *original_path,
                             const char *modified_path,
                             const char *original_header,
                             const char *modified_header,
                             apr_pool_t *pool)
{
  return svn_diff_file_output_unified2(output_stream, diff,
                                       original_path, modified_path,
                                       original_header, modified_header,
                                       SVN_APR_LOCALE_CHARSET, pool);
}

svn_error_t *
svn_diff_file_diff(svn_diff_t **diff,
                   const char *original,
                   const char *modified,
                   apr_pool_t *pool)
{
  return svn_diff_file_diff_2(diff, original, modified,
                              svn_diff_file_options_create(pool), pool);
}

svn_error_t *
svn_diff_file_diff3(svn_diff_t **diff,
                    const char *original,
                    const char *modified,
                    const char *latest,
                    apr_pool_t *pool)
{
  return svn_diff_file_diff3_2(diff, original, modified, latest,
                               svn_diff_file_options_create(pool), pool);
}

svn_error_t *
svn_diff_file_diff4(svn_diff_t **diff,
                    const char *original,
                    const char *modified,
                    const char *latest,
                    const char *ancestor,
                    apr_pool_t *pool)
{
  return svn_diff_file_diff4_2(diff, original, modified, latest, ancestor,
                               svn_diff_file_options_create(pool), pool);
}

svn_error_t *
svn_diff_file_output_merge(svn_stream_t *output_stream,
                           svn_diff_t *diff,
                           const char *original_path,
                           const char *modified_path,
                           const char *latest_path,
                           const char *conflict_original,
                           const char *conflict_modified,
                           const char *conflict_latest,
                           const char *conflict_separator,
                           svn_boolean_t display_original_in_conflict,
                           svn_boolean_t display_resolved_conflicts,
                           apr_pool_t *pool)
{
  svn_diff_conflict_display_style_t style =
    svn_diff_conflict_display_modified_latest;

  if (display_resolved_conflicts)
    style = svn_diff_conflict_display_resolved_modified_latest;

  if (display_original_in_conflict)
    style = svn_diff_conflict_display_modified_original_latest;

  return svn_diff_file_output_merge2(output_stream,
                                     diff,
                                     original_path,
                                     modified_path,
                                     latest_path,
                                     conflict_original,
                                     conflict_modified,
                                     conflict_latest,
                                     conflict_separator,
                                     style,
                                     pool);
<<<<<<< HEAD
=======
}


/*** From diff.c ***/
svn_error_t *
svn_diff_diff(svn_diff_t **diff,
              void *diff_baton,
              const svn_diff_fns_t *vtable,
              apr_pool_t *pool)
{
  svn_diff_fns2_t *diff_fns2;
  struct fns_wrapper_baton *fwb;

  wrap_diff_fns(&diff_fns2, &fwb, vtable, diff_baton, pool);
  return svn_diff_diff_2(diff, fwb, diff_fns2, pool);
}


/*** From diff3.c ***/
svn_error_t *
svn_diff_diff3(svn_diff_t **diff,
               void *diff_baton,
               const svn_diff_fns_t *vtable,
               apr_pool_t *pool)
{
  svn_diff_fns2_t *diff_fns2;
  struct fns_wrapper_baton *fwb;

  wrap_diff_fns(&diff_fns2, &fwb, vtable, diff_baton, pool);
  return svn_diff_diff3_2(diff, fwb, diff_fns2, pool);
}


/*** From diff4.c ***/
svn_error_t *
svn_diff_diff4(svn_diff_t **diff,
               void *diff_baton,
               const svn_diff_fns_t *vtable,
               apr_pool_t *pool)
{
  svn_diff_fns2_t *diff_fns2;
  struct fns_wrapper_baton *fwb;

  wrap_diff_fns(&diff_fns2, &fwb, vtable, diff_baton, pool);
  return svn_diff_diff4_2(diff, fwb, diff_fns2, pool);
>>>>>>> 4cf18c3e
}<|MERGE_RESOLUTION|>--- conflicted
+++ resolved
@@ -243,8 +243,6 @@
                                      conflict_separator,
                                      style,
                                      pool);
-<<<<<<< HEAD
-=======
 }
 
 
@@ -290,5 +288,4 @@
 
   wrap_diff_fns(&diff_fns2, &fwb, vtable, diff_baton, pool);
   return svn_diff_diff4_2(diff, fwb, diff_fns2, pool);
->>>>>>> 4cf18c3e
 }