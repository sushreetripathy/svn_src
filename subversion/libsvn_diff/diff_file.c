/*
 * diff_file.c :  routines for doing diffs on files
 *
 * ====================================================================
 *    Licensed to the Apache Software Foundation (ASF) under one
 *    or more contributor license agreements.  See the NOTICE file
 *    distributed with this work for additional information
 *    regarding copyright ownership.  The ASF licenses this file
 *    to you under the Apache License, Version 2.0 (the
 *    "License"); you may not use this file except in compliance
 *    with the License.  You may obtain a copy of the License at
 *
 *      http://www.apache.org/licenses/LICENSE-2.0
 *
 *    Unless required by applicable law or agreed to in writing,
 *    software distributed under the License is distributed on an
 *    "AS IS" BASIS, WITHOUT WARRANTIES OR CONDITIONS OF ANY
 *    KIND, either express or implied.  See the License for the
 *    specific language governing permissions and limitations
 *    under the License.
 * ====================================================================
 */


#include <apr.h>
#include <apr_pools.h>
#include <apr_general.h>
#include <apr_file_io.h>
#include <apr_file_info.h>
#include <apr_time.h>
#include <apr_mmap.h>
#include <apr_getopt.h>

#include "svn_error.h"
#include "svn_diff.h"
#include "svn_types.h"
#include "svn_string.h"
#include "svn_subst.h"
#include "svn_io.h"
#include "svn_utf.h"
#include "svn_pools.h"
#include "diff.h"
#include "svn_private_config.h"
#include "svn_path.h"
#include "svn_ctype.h"

#include "private/svn_utf_private.h"
#include "private/svn_eol_private.h"

/* A token, i.e. a line read from a file. */
typedef struct svn_diff__file_token_t
{
  /* Next token in free list. */
  struct svn_diff__file_token_t *next;
  svn_diff_datasource_e datasource;
  /* Offset in the datasource. */
  apr_off_t offset;
  /* Offset of the normalized token (may skip leading whitespace) */
  apr_off_t norm_offset;
  /* Total length - before normalization. */
  apr_off_t raw_length;
  /* Total length - after normalization. */
  apr_off_t length;
} svn_diff__file_token_t;


typedef struct svn_diff__file_baton_t
{
  const svn_diff_file_options_t *options;
  const char *path[4];

  apr_file_t *file[4];
  apr_off_t size[4];

  int chunk[4];
  char *buffer[4];
  char *curp[4];
  char *endp[4];

  /* List of free tokens that may be reused. */
  svn_diff__file_token_t *tokens;

  svn_diff__normalize_state_t normalize_state[4];

  apr_pool_t *pool;
} svn_diff__file_baton_t;

static int
datasource_to_index(svn_diff_datasource_e datasource)
{
  switch (datasource)
    {
    case svn_diff_datasource_original:
      return 0;

    case svn_diff_datasource_modified:
      return 1;

    case svn_diff_datasource_latest:
      return 2;

    case svn_diff_datasource_ancestor:
      return 3;
    }

  return -1;
}

/* Files are read in chunks of 128k.  There is no support for this number
 * whatsoever.  If there is a number someone comes up with that has some
 * argumentation, let's use that.
 */
#define CHUNK_SHIFT 17
#define CHUNK_SIZE (1 << CHUNK_SHIFT)

#define chunk_to_offset(chunk) ((chunk) << CHUNK_SHIFT)
#define offset_to_chunk(offset) ((offset) >> CHUNK_SHIFT)
#define offset_in_chunk(offset) ((offset) & (CHUNK_SIZE - 1))


/* Read a chunk from a FILE into BUFFER, starting from OFFSET, going for
 * *LENGTH.  The actual bytes read are stored in *LENGTH on return.
 */
static APR_INLINE svn_error_t *
read_chunk(apr_file_t *file, const char *path,
           char *buffer, apr_off_t length,
           apr_off_t offset, apr_pool_t *pool)
{
  /* XXX: The final offset may not be the one we asked for.
   * XXX: Check.
   */
  SVN_ERR(svn_io_file_seek(file, APR_SET, &offset, pool));
  return svn_io_file_read_full(file, buffer, (apr_size_t) length, NULL, pool);
}


/* Map or read a file at PATH. *BUFFER will point to the file
 * contents; if the file was mapped, *FILE and *MM will contain the
 * mmap context; otherwise they will be NULL.  SIZE will contain the
 * file size.  Allocate from POOL.
 */
#if APR_HAS_MMAP
#define MMAP_T_PARAM(NAME) apr_mmap_t **NAME,
#define MMAP_T_ARG(NAME)   &(NAME),
#else
#define MMAP_T_PARAM(NAME)
#define MMAP_T_ARG(NAME)
#endif

static svn_error_t *
map_or_read_file(apr_file_t **file,
                 MMAP_T_PARAM(mm)
                 char **buffer, apr_off_t *size,
                 const char *path, apr_pool_t *pool)
{
  apr_finfo_t finfo;
  apr_status_t rv;

  *buffer = NULL;

  SVN_ERR(svn_io_file_open(file, path, APR_READ, APR_OS_DEFAULT, pool));
  SVN_ERR(svn_io_file_info_get(&finfo, APR_FINFO_SIZE, *file, pool));

#if APR_HAS_MMAP
  if (finfo.size > APR_MMAP_THRESHOLD)
    {
      rv = apr_mmap_create(mm, *file, 0, (apr_size_t) finfo.size,
                           APR_MMAP_READ, pool);
      if (rv == APR_SUCCESS)
        {
          *buffer = (*mm)->mm;
        }

      /* On failure we just fall through and try reading the file into
       * memory instead.
       */
    }
#endif /* APR_HAS_MMAP */

   if (*buffer == NULL && finfo.size > 0)
    {
      *buffer = apr_palloc(pool, (apr_size_t) finfo.size);

      SVN_ERR(svn_io_file_read_full(*file, *buffer, (apr_size_t) finfo.size,
                                    NULL, pool));

      /* Since we have the entire contents of the file we can
       * close it now.
       */
      SVN_ERR(svn_io_file_close(*file, pool));

      *file = NULL;
    }

  *size = finfo.size;

  return SVN_NO_ERROR;
}


/* Implements svn_diff_fns_t::datasource_open */
static svn_error_t *
datasource_open(void *baton, svn_diff_datasource_e datasource)
{
  svn_diff__file_baton_t *file_baton = baton;
  int idx;
  apr_finfo_t finfo;
  apr_off_t length;
  char *curp;
  char *endp;

  idx = datasource_to_index(datasource);

  SVN_ERR(svn_io_file_open(&file_baton->file[idx], file_baton->path[idx],
                           APR_READ, APR_OS_DEFAULT, file_baton->pool));

  SVN_ERR(svn_io_file_info_get(&finfo, APR_FINFO_SIZE,
                               file_baton->file[idx], file_baton->pool));

  file_baton->size[idx] = finfo.size;
  length = finfo.size > CHUNK_SIZE ? CHUNK_SIZE : finfo.size;

  if (length == 0)
    return SVN_NO_ERROR;

  endp = curp = apr_palloc(file_baton->pool, (apr_size_t) length);
  endp += length;

  file_baton->buffer[idx] = file_baton->curp[idx] = curp;
  file_baton->endp[idx] = endp;

  return read_chunk(file_baton->file[idx], file_baton->path[idx],
                    curp, length, 0, file_baton->pool);
}


/* Implements svn_diff_fns_t::datasource_close */
static svn_error_t *
datasource_close(void *baton, svn_diff_datasource_e datasource)
{
  /* Do nothing.  The compare_token function needs previous datasources
   * to stay available until all datasources are processed.
   */

  return SVN_NO_ERROR;
}

/* Implements svn_diff_fns_t::datasource_get_next_token */
static svn_error_t *
datasource_get_next_token(apr_uint32_t *hash, void **token, void *baton,
                          svn_diff_datasource_e datasource)
{
  svn_diff__file_baton_t *file_baton = baton;
  svn_diff__file_token_t *file_token;
  int idx;
  char *endp;
  char *curp;
  char *eol;
  apr_off_t last_chunk;
  apr_off_t length;
  apr_uint32_t h = 0;
  /* Did the last chunk end in a CR character? */
  svn_boolean_t had_cr = FALSE;

  *token = NULL;

  idx = datasource_to_index(datasource);

  curp = file_baton->curp[idx];
  endp = file_baton->endp[idx];

  last_chunk = offset_to_chunk(file_baton->size[idx]);

  if (curp == endp
      && last_chunk == file_baton->chunk[idx])
    {
      return SVN_NO_ERROR;
    }

  /* Get a new token */
  file_token = file_baton->tokens;
  if (file_token)
    {
      file_baton->tokens = file_token->next;
    }
  else
    {
      file_token = apr_palloc(file_baton->pool, sizeof(*file_token));
    }

  file_token->datasource = datasource;
  file_token->offset = chunk_to_offset(file_baton->chunk[idx])
                       + (curp - file_baton->buffer[idx]);
  file_token->raw_length = 0;
  file_token->length = 0;

  while (1)
    {
      eol = svn_eol__find_eol_start(curp, endp - curp);
      if (eol)
        {
          had_cr = (*eol == '\r');
          eol++;
          /* If we have the whole eol sequence in the chunk... */
          if (!(had_cr && eol == endp))
            {
              /* Also skip past the '\n' in an '\r\n' sequence. */
              if (had_cr && *eol == '\n')
                eol++;
              break;
            }
        }

      if (file_baton->chunk[idx] == last_chunk)
        {
          eol = endp;
          break;
        }

      length = endp - curp;
      file_token->raw_length += length;
      svn_diff__normalize_buffer(&curp, &length,
                                 &file_baton->normalize_state[idx],
                                 curp, file_baton->options);
      file_token->length += length;
      h = svn_diff__adler32(h, curp, length);

      curp = endp = file_baton->buffer[idx];
      file_baton->chunk[idx]++;
      length = file_baton->chunk[idx] == last_chunk ?
        offset_in_chunk(file_baton->size[idx]) : CHUNK_SIZE;
      endp += length;
      file_baton->endp[idx] = endp;

      SVN_ERR(read_chunk(file_baton->file[idx], file_baton->path[idx],
                         curp, length,
                         chunk_to_offset(file_baton->chunk[idx]),
                         file_baton->pool));

      /* If the last chunk ended in a CR, we're done. */
      if (had_cr)
        {
          eol = curp;
          if (*curp == '\n')
            ++eol;
          break;
        }
    }

  length = eol - curp;
  file_token->raw_length += length;
  file_baton->curp[idx] = eol;

  /* If the file length is exactly a multiple of CHUNK_SIZE, we will end up
   * with a spurious empty token.  Avoid returning it.
   * Note that we use the unnormalized length; we don't want a line containing
   * only spaces (and no trailing newline) to appear like a non-existent
   * line. */
  if (file_token->raw_length > 0)
    {
      char *c = curp;
      svn_diff__normalize_buffer(&c, &length,
                                 &file_baton->normalize_state[idx],
                                 curp, file_baton->options);

      file_token->norm_offset = file_token->offset;
<<<<<<< HEAD
      if (file_token->length == 0)
        /* move past leading ignored characters */
        file_token->norm_offset += (c - curp);

=======
      if (file_token->length == 0) 
        file_token->norm_offset += (c - curp); /* move past leading ignored characters */
>>>>>>> d3608daf
      file_token->length += length;

      *hash = svn_diff__adler32(h, c, length);
      *token = file_token;
    }

  return SVN_NO_ERROR;
}

#define COMPARE_CHUNK_SIZE 4096

/* Implements svn_diff_fns_t::token_compare */
static svn_error_t *
token_compare(void *baton, void *token1, void *token2, int *compare)
{
  svn_diff__file_baton_t *file_baton = baton;
  svn_diff__file_token_t *file_token[2];
  char buffer[2][COMPARE_CHUNK_SIZE];
  char *bufp[2];
  apr_off_t offset[2];
  int idx[2];
  apr_off_t length[2];
  apr_off_t total_length;
  /* How much is left to read of each token from the file. */
  apr_off_t raw_length[2];
  int i;
  int chunk[2];
  svn_diff__normalize_state_t state[2];

  file_token[0] = token1;
  file_token[1] = token2;
  if (file_token[0]->length < file_token[1]->length)
    {
      *compare = -1;
      return SVN_NO_ERROR;
    }

  if (file_token[0]->length > file_token[1]->length)
    {
      *compare = 1;
      return SVN_NO_ERROR;
    }

  total_length = file_token[0]->length;
  if (total_length == 0)
    {
      *compare = 0;
      return SVN_NO_ERROR;
    }

  for (i = 0; i < 2; ++i)
    {
      idx[i] = datasource_to_index(file_token[i]->datasource);
      offset[i] = file_token[i]->norm_offset;
      chunk[i] = file_baton->chunk[idx[i]];
      state[i] = svn_diff__normalize_state_normal;

      if (offset_to_chunk(offset[i]) == chunk[i])
        {
          /* If the start of the token is in memory, the entire token is
           * in memory.
           */
          bufp[i] = file_baton->buffer[idx[i]];
          bufp[i] += offset_in_chunk(offset[i]);

          length[i] = total_length;
          raw_length[i] = 0;
        }
      else
        {
          length[i] = 0;
          raw_length[i] = file_token[i]->raw_length;
        }
    }

  do
    {
      apr_off_t len;
      for (i = 0; i < 2; i++)
        {
          if (length[i] == 0)
            {
              /* Error if raw_length is 0, that's an unexpected change
               * of the file that can happen when ingoring whitespace
               * and that can lead to an infinite loop. */
              if (raw_length[i] == 0)
                return svn_error_createf(SVN_ERR_DIFF_DATASOURCE_MODIFIED,
                                         NULL,
                                         _("The file '%s' changed unexpectedly"
                                           " during diff"),
                                         file_baton->path[idx[i]]);

              /* Read a chunk from disk into a buffer */
              bufp[i] = buffer[i];
              length[i] = raw_length[i] > COMPARE_CHUNK_SIZE ?
                COMPARE_CHUNK_SIZE : raw_length[i];

              SVN_ERR(read_chunk(file_baton->file[idx[i]],
                                 file_baton->path[idx[i]],
                                 bufp[i], length[i], offset[i],
                                 file_baton->pool));
              offset[i] += length[i];
              raw_length[i] -= length[i];
              /* bufp[i] gets reset to buffer[i] before reading each chunk,
                 so, overwriting it isn't a problem */
              svn_diff__normalize_buffer(&bufp[i], &length[i], &state[i],
                                         bufp[i], file_baton->options);
            }
        }

      len = length[0] > length[1] ? length[1] : length[0];

      /* Compare two chunks (that could be entire tokens if they both reside
       * in memory).
       */
      *compare = memcmp(bufp[0], bufp[1], (size_t) len);
      if (*compare != 0)
        return SVN_NO_ERROR;

      total_length -= len;
      length[0] -= len;
      length[1] -= len;
      bufp[0] += len;
      bufp[1] += len;
    }
  while(total_length > 0);

  *compare = 0;
  return SVN_NO_ERROR;
}


/* Implements svn_diff_fns_t::token_discard */
static void
token_discard(void *baton, void *token)
{
  svn_diff__file_baton_t *file_baton = baton;
  svn_diff__file_token_t *file_token = token;

  file_token->next = file_baton->tokens;
  file_baton->tokens = file_token;
}


/* Implements svn_diff_fns_t::token_discard_all */
static void
token_discard_all(void *baton)
{
  svn_diff__file_baton_t *file_baton = baton;

  /* Discard all memory in use by the tokens, and close all open files. */
  svn_pool_clear(file_baton->pool);
}


static const svn_diff_fns_t svn_diff__file_vtable =
{
  datasource_open,
  datasource_close,
  datasource_get_next_token,
  token_compare,
  token_discard,
  token_discard_all
};

/* Id for the --ignore-eol-style option, which doesn't have a short name. */
#define SVN_DIFF__OPT_IGNORE_EOL_STYLE 256

/* Options supported by svn_diff_file_options_parse(). */
static const apr_getopt_option_t diff_options[] =
{
  { "ignore-space-change", 'b', 0, NULL },
  { "ignore-all-space", 'w', 0, NULL },
  { "ignore-eol-style", SVN_DIFF__OPT_IGNORE_EOL_STYLE, 0, NULL },
  { "show-c-function", 'p', 0, NULL },
  /* ### For compatibility; we don't support the argument to -u, because
   * ### we don't have optional argument support. */
  { "unified", 'u', 0, NULL },
  { NULL, 0, 0, NULL }
};

svn_diff_file_options_t *
svn_diff_file_options_create(apr_pool_t *pool)
{
  return apr_pcalloc(pool, sizeof(svn_diff_file_options_t));
}

svn_error_t *
svn_diff_file_options_parse(svn_diff_file_options_t *options,
                            const apr_array_header_t *args,
                            apr_pool_t *pool)
{
  apr_getopt_t *os;
  /* Make room for each option (starting at index 1) plus trailing NULL. */
  const char **argv = apr_palloc(pool, sizeof(char*) * (args->nelts + 2));

  argv[0] = "";
  memcpy((void *) (argv + 1), args->elts, sizeof(char*) * args->nelts);
  argv[args->nelts + 1] = NULL;

  apr_getopt_init(&os, pool, args->nelts + 1, argv);
  /* No printing of error messages, please! */
  os->errfn = NULL;
  while (1)
    {
      const char *opt_arg;
      int opt_id;
      apr_status_t err = apr_getopt_long(os, diff_options, &opt_id, &opt_arg);

      if (APR_STATUS_IS_EOF(err))
        break;
      if (err)
        return svn_error_wrap_apr(err, _("Error parsing diff options"));

      switch (opt_id)
        {
        case 'b':
          /* -w takes precedence over -b. */
          if (! options->ignore_space)
            options->ignore_space = svn_diff_file_ignore_space_change;
          break;
        case 'w':
          options->ignore_space = svn_diff_file_ignore_space_all;
          break;
        case SVN_DIFF__OPT_IGNORE_EOL_STYLE:
          options->ignore_eol_style = TRUE;
          break;
        case 'p':
          options->show_c_function = TRUE;
          break;
        default:
          break;
        }
    }

  /* Check for spurious arguments. */
  if (os->ind < os->argc)
    return svn_error_createf(SVN_ERR_INVALID_DIFF_OPTION, NULL,
                             _("Invalid argument '%s' in diff options"),
                             os->argv[os->ind]);

  return SVN_NO_ERROR;
}

svn_error_t *
svn_diff_file_diff_2(svn_diff_t **diff,
                     const char *original,
                     const char *modified,
                     const svn_diff_file_options_t *options,
                     apr_pool_t *pool)
{
  svn_diff__file_baton_t baton;

  memset(&baton, 0, sizeof(baton));
  baton.options = options;
  baton.path[0] = original;
  baton.path[1] = modified;
  baton.pool = svn_pool_create(pool);

  SVN_ERR(svn_diff_diff(diff, &baton, &svn_diff__file_vtable, pool));

  svn_pool_destroy(baton.pool);
  return SVN_NO_ERROR;
}

svn_error_t *
svn_diff_file_diff3_2(svn_diff_t **diff,
                      const char *original,
                      const char *modified,
                      const char *latest,
                      const svn_diff_file_options_t *options,
                      apr_pool_t *pool)
{
  svn_diff__file_baton_t baton;

  memset(&baton, 0, sizeof(baton));
  baton.options = options;
  baton.path[0] = original;
  baton.path[1] = modified;
  baton.path[2] = latest;
  baton.pool = svn_pool_create(pool);

  SVN_ERR(svn_diff_diff3(diff, &baton, &svn_diff__file_vtable, pool));

  svn_pool_destroy(baton.pool);
  return SVN_NO_ERROR;
}

svn_error_t *
svn_diff_file_diff4_2(svn_diff_t **diff,
                      const char *original,
                      const char *modified,
                      const char *latest,
                      const char *ancestor,
                      const svn_diff_file_options_t *options,
                      apr_pool_t *pool)
{
  svn_diff__file_baton_t baton;

  memset(&baton, 0, sizeof(baton));
  baton.options = options;
  baton.path[0] = original;
  baton.path[1] = modified;
  baton.path[2] = latest;
  baton.path[3] = ancestor;
  baton.pool = svn_pool_create(pool);

  SVN_ERR(svn_diff_diff4(diff, &baton, &svn_diff__file_vtable, pool));

  svn_pool_destroy(baton.pool);
  return SVN_NO_ERROR;
}


/** Display unified context diffs **/

/* Maximum length of the extra context to show when show_c_function is set.
 * GNU diff uses 40, let's be brave and use 50 instead. */
#define SVN_DIFF__EXTRA_CONTEXT_LENGTH 50
typedef struct svn_diff__file_output_baton_t
{
  svn_stream_t *output_stream;
  const char *header_encoding;

  /* Cached markers, in header_encoding. */
  const char *context_str;
  const char *delete_str;
  const char *insert_str;

  const char *path[2];
  apr_file_t *file[2];

  apr_off_t   current_line[2];

  char        buffer[2][4096];
  apr_size_t  length[2];
  char       *curp[2];

  apr_off_t   hunk_start[2];
  apr_off_t   hunk_length[2];
  svn_stringbuf_t *hunk;

  /* Should we emit C functions in the unified diff header */
  svn_boolean_t show_c_function;
  /* Extra strings to skip over if we match. */
  apr_array_header_t *extra_skip_match;
  /* "Context" to append to the @@ line when the show_c_function option
   * is set. */
  svn_stringbuf_t *extra_context;
  /* Extra context for the current hunk. */
  char hunk_extra_context[SVN_DIFF__EXTRA_CONTEXT_LENGTH + 1];

  apr_pool_t *pool;
} svn_diff__file_output_baton_t;

typedef enum svn_diff__file_output_unified_type_e
{
  svn_diff__file_output_unified_skip,
  svn_diff__file_output_unified_context,
  svn_diff__file_output_unified_delete,
  svn_diff__file_output_unified_insert
} svn_diff__file_output_unified_type_e;


static svn_error_t *
output_unified_line(svn_diff__file_output_baton_t *baton,
                    svn_diff__file_output_unified_type_e type, int idx)
{
  char *curp;
  char *eol;
  apr_size_t length;
  svn_error_t *err;
  svn_boolean_t bytes_processed = FALSE;
  svn_boolean_t had_cr = FALSE;
  /* Are we collecting extra context? */
  svn_boolean_t collect_extra = FALSE;

  length = baton->length[idx];
  curp = baton->curp[idx];

  /* Lazily update the current line even if we're at EOF.
   * This way we fake output of context at EOF
   */
  baton->current_line[idx]++;

  if (length == 0 && apr_file_eof(baton->file[idx]))
    {
      return SVN_NO_ERROR;
    }

  do
    {
      if (length > 0)
        {
          if (!bytes_processed)
            {
              switch (type)
                {
                case svn_diff__file_output_unified_context:
                  svn_stringbuf_appendcstr(baton->hunk, baton->context_str);
                  baton->hunk_length[0]++;
                  baton->hunk_length[1]++;
                  break;
                case svn_diff__file_output_unified_delete:
                  svn_stringbuf_appendcstr(baton->hunk, baton->delete_str);
                  baton->hunk_length[0]++;
                  break;
                case svn_diff__file_output_unified_insert:
                  svn_stringbuf_appendcstr(baton->hunk, baton->insert_str);
                  baton->hunk_length[1]++;
                  break;
                default:
                  break;
                }

              if (baton->show_c_function
                  && (type == svn_diff__file_output_unified_skip
                      || type == svn_diff__file_output_unified_context)
                  && (svn_ctype_isalpha(*curp) || *curp == '$' || *curp == '_')
                  && !svn_cstring_match_glob_list(curp,
                                                  baton->extra_skip_match))
                {
                  svn_stringbuf_setempty(baton->extra_context);
                  collect_extra = TRUE;
                }
            }

          eol = svn_eol__find_eol_start(curp, length);

          if (eol != NULL)
            {
              apr_size_t len;

              had_cr = (*eol == '\r');
              eol++;
              len = (apr_size_t)(eol - curp);

              if (! had_cr || len < length)
                {
                  if (had_cr && *eol == '\n')
                    {
                      ++eol;
                      ++len;
                    }

                  length -= len;

                  if (type != svn_diff__file_output_unified_skip)
                    {
                      svn_stringbuf_appendbytes(baton->hunk, curp, len);
                    }
                  if (collect_extra)
                    {
                      svn_stringbuf_appendbytes(baton->extra_context,
                                                curp, len);
                    }

                  baton->curp[idx] = eol;
                  baton->length[idx] = length;

                  err = SVN_NO_ERROR;

                  break;
                }
            }

          if (type != svn_diff__file_output_unified_skip)
            {
              svn_stringbuf_appendbytes(baton->hunk, curp, length);
            }

          if (collect_extra)
            {
              svn_stringbuf_appendbytes(baton->extra_context, curp, length);
            }

          bytes_processed = TRUE;
        }

      curp = baton->buffer[idx];
      length = sizeof(baton->buffer[idx]);

      err = svn_io_file_read(baton->file[idx], curp, &length, baton->pool);

      /* If the last chunk ended with a CR, we look for an LF at the start
         of this chunk. */
      if (had_cr)
        {
          if (! err && length > 0 && *curp == '\n')
            {
              if (type != svn_diff__file_output_unified_skip)
                {
                  svn_stringbuf_appendbytes(baton->hunk, curp, 1);
                }
              /* We don't append the LF to extra_context, since it would
               * just be stripped anyway. */
              ++curp;
              --length;
            }

          baton->curp[idx] = curp;
          baton->length[idx] = length;

          break;
        }
    }
  while (! err);

  if (err && ! APR_STATUS_IS_EOF(err->apr_err))
    return err;

  if (err && APR_STATUS_IS_EOF(err->apr_err))
    {
      svn_error_clear(err);
      /* Special case if we reach the end of file AND the last line is in the
         changed range AND the file doesn't end with a newline */
      if (bytes_processed && (type != svn_diff__file_output_unified_skip)
          && ! had_cr)
        {
          const char *out_str;
          SVN_ERR(svn_utf_cstring_from_utf8_ex2
                  (&out_str,
                   apr_psprintf(baton->pool,
                                APR_EOL_STR "\\ %s" APR_EOL_STR,
                                _("No newline at end of file")),
                   baton->header_encoding, baton->pool));
          svn_stringbuf_appendcstr(baton->hunk, out_str);
        }

      baton->length[idx] = 0;
    }

  return SVN_NO_ERROR;
}

static svn_error_t *
output_unified_flush_hunk(svn_diff__file_output_baton_t *baton)
{
  apr_off_t target_line;
  apr_size_t hunk_len;
  int i;

  if (svn_stringbuf_isempty(baton->hunk))
    {
      /* Nothing to flush */
      return SVN_NO_ERROR;
    }

  target_line = baton->hunk_start[0] + baton->hunk_length[0]
                + SVN_DIFF__UNIFIED_CONTEXT_SIZE;

  /* Add trailing context to the hunk */
  while (baton->current_line[0] < target_line)
    {
      SVN_ERR(output_unified_line
              (baton, svn_diff__file_output_unified_context, 0));
    }

  /* If the file is non-empty, convert the line indexes from
     zero based to one based */
  for (i = 0; i < 2; i++)
    {
      if (baton->hunk_length[i] > 0)
        baton->hunk_start[i]++;
    }

  /* Output the hunk header.  If the hunk length is 1, the file is a one line
     file.  In this case, surpress the number of lines in the hunk (it is
     1 implicitly)
   */
  SVN_ERR(svn_stream_printf_from_utf8(baton->output_stream,
                                      baton->header_encoding,
                                      baton->pool,
                                      "@@ -%" APR_OFF_T_FMT,
                                      baton->hunk_start[0]));
  if (baton->hunk_length[0] != 1)
    {
      SVN_ERR(svn_stream_printf_from_utf8(baton->output_stream,
                                          baton->header_encoding,
                                          baton->pool, ",%" APR_OFF_T_FMT,
                                          baton->hunk_length[0]));
    }

  SVN_ERR(svn_stream_printf_from_utf8(baton->output_stream,
                                      baton->header_encoding,
                                      baton->pool, " +%" APR_OFF_T_FMT,
                                      baton->hunk_start[1]));
  if (baton->hunk_length[1] != 1)
    {
      SVN_ERR(svn_stream_printf_from_utf8(baton->output_stream,
                                          baton->header_encoding,
                                          baton->pool, ",%" APR_OFF_T_FMT,
                                          baton->hunk_length[1]));
    }

  SVN_ERR(svn_stream_printf_from_utf8(baton->output_stream,
                                      baton->header_encoding,
                                      baton->pool, " @@%s%s" APR_EOL_STR,
                                      baton->hunk_extra_context[0]
                                      ? " " : "",
                                      baton->hunk_extra_context));

  /* Output the hunk content */
  hunk_len = baton->hunk->len;
  SVN_ERR(svn_stream_write(baton->output_stream, baton->hunk->data,
                           &hunk_len));

  /* Prepare for the next hunk */
  baton->hunk_length[0] = 0;
  baton->hunk_length[1] = 0;
  svn_stringbuf_setempty(baton->hunk);

  return SVN_NO_ERROR;
}

static svn_error_t *
output_unified_diff_modified(void *baton,
  apr_off_t original_start, apr_off_t original_length,
  apr_off_t modified_start, apr_off_t modified_length,
  apr_off_t latest_start, apr_off_t latest_length)
{
  svn_diff__file_output_baton_t *output_baton = baton;
  apr_off_t target_line[2];
  int i;

  target_line[0] = original_start >= SVN_DIFF__UNIFIED_CONTEXT_SIZE
                   ? original_start - SVN_DIFF__UNIFIED_CONTEXT_SIZE : 0;
  target_line[1] = modified_start;

  /* If the changed ranges are far enough apart (no overlapping or connecting
     context), flush the current hunk, initialize the next hunk and skip the
     lines not in context.  Also do this when this is the first hunk.
   */
  if (output_baton->current_line[0] < target_line[0]
      && (output_baton->hunk_start[0] + output_baton->hunk_length[0]
          + SVN_DIFF__UNIFIED_CONTEXT_SIZE < target_line[0]
          || output_baton->hunk_length[0] == 0))
    {
      SVN_ERR(output_unified_flush_hunk(output_baton));

      output_baton->hunk_start[0] = target_line[0];
      output_baton->hunk_start[1] = target_line[1] + target_line[0]
                                    - original_start;

      /* Skip lines until we are at the beginning of the context we want to
         display */
      while (output_baton->current_line[0] < target_line[0])
        {
          SVN_ERR(output_unified_line(output_baton,
                                      svn_diff__file_output_unified_skip, 0));
        }

      if (output_baton->show_c_function)
        {
          int p;
          const char *invalid_character;

          /* Save the extra context for later use.
           * Note that the last byte of the hunk_extra_context array is never
           * touched after it is zero-initialized, so the array is always
           * 0-terminated. */
          strncpy(output_baton->hunk_extra_context,
                  output_baton->extra_context->data,
                  SVN_DIFF__EXTRA_CONTEXT_LENGTH);
          /* Trim whitespace at the end, most notably to get rid of any
           * newline characters. */
          p = strlen(output_baton->hunk_extra_context);
          while (p > 0
                 && svn_ctype_isspace(output_baton->hunk_extra_context[p - 1]))
            {
              output_baton->hunk_extra_context[--p] = '\0';
            }
          invalid_character =
            svn_utf__last_valid(output_baton->hunk_extra_context,
                                SVN_DIFF__EXTRA_CONTEXT_LENGTH);
          for (p = invalid_character - output_baton->hunk_extra_context;
               p < SVN_DIFF__EXTRA_CONTEXT_LENGTH; p++)
            {
              output_baton->hunk_extra_context[p] = '\0';
            }
        }
    }

  /* Skip lines until we are at the start of the changed range */
  while (output_baton->current_line[1] < target_line[1])
    {
      SVN_ERR(output_unified_line(output_baton,
                                  svn_diff__file_output_unified_skip, 1));
    }

  /* Output the context preceding the changed range */
  while (output_baton->current_line[0] < original_start)
    {
      SVN_ERR(output_unified_line(output_baton,
                                  svn_diff__file_output_unified_context, 0));
    }

  target_line[0] = original_start + original_length;
  target_line[1] = modified_start + modified_length;

  /* Output the changed range */
  for (i = 0; i < 2; i++)
    {
      while (output_baton->current_line[i] < target_line[i])
        {
          SVN_ERR(output_unified_line
                          (output_baton,
                           i == 0 ? svn_diff__file_output_unified_delete
                                  : svn_diff__file_output_unified_insert, i));
        }
    }

  return SVN_NO_ERROR;
}

/* Set *HEADER to a new string consisting of PATH, a tab, and PATH's mtime. */
static svn_error_t *
output_unified_default_hdr(const char **header, const char *path,
                           apr_pool_t *pool)
{
  apr_finfo_t file_info;
  apr_time_exp_t exploded_time;
  char time_buffer[64];
  apr_size_t time_len;
  const char *utf8_timestr;

  SVN_ERR(svn_io_stat(&file_info, path, APR_FINFO_MTIME, pool));
  apr_time_exp_lt(&exploded_time, file_info.mtime);

  apr_strftime(time_buffer, &time_len, sizeof(time_buffer) - 1,
  /* Order of date components can be different in different languages */
               _("%a %b %e %H:%M:%S %Y"), &exploded_time);

  SVN_ERR(svn_utf_cstring_to_utf8(&utf8_timestr, time_buffer, pool));

  *header = apr_psprintf(pool, "%s\t%s", path, utf8_timestr);

  return SVN_NO_ERROR;
}

static const svn_diff_output_fns_t svn_diff__file_output_unified_vtable =
{
  NULL, /* output_common */
  output_unified_diff_modified,
  NULL, /* output_diff_latest */
  NULL, /* output_diff_common */
  NULL  /* output_conflict */
};

svn_error_t *
svn_diff_file_output_unified3(svn_stream_t *output_stream,
                              svn_diff_t *diff,
                              const char *original_path,
                              const char *modified_path,
                              const char *original_header,
                              const char *modified_header,
                              const char *header_encoding,
                              const char *relative_to_dir,
                              svn_boolean_t show_c_function,
                              apr_pool_t *pool)
{
  svn_diff__file_output_baton_t baton;
  int i;

  if (svn_diff_contains_diffs(diff))
    {
      const char **c;

      memset(&baton, 0, sizeof(baton));
      baton.output_stream = output_stream;
      baton.pool = pool;
      baton.header_encoding = header_encoding;
      baton.path[0] = original_path;
      baton.path[1] = modified_path;
      baton.hunk = svn_stringbuf_create("", pool);
      baton.show_c_function = show_c_function;
      baton.extra_context = svn_stringbuf_create("", pool);
      baton.extra_skip_match = apr_array_make(pool, 3, sizeof(char **));

      c = apr_array_push(baton.extra_skip_match);
      *c = "public:*";
      c = apr_array_push(baton.extra_skip_match);
      *c = "private:*";
      c = apr_array_push(baton.extra_skip_match);
      *c = "protected:*";

      SVN_ERR(svn_utf_cstring_from_utf8_ex2(&baton.context_str, " ",
                                            header_encoding, pool));
      SVN_ERR(svn_utf_cstring_from_utf8_ex2(&baton.delete_str, "-",
                                            header_encoding, pool));
      SVN_ERR(svn_utf_cstring_from_utf8_ex2(&baton.insert_str, "+",
                                            header_encoding, pool));

  if (relative_to_dir)
    {
      /* Possibly adjust the "original" and "modified" paths shown in
         the output (see issue #2723). */
      const char *child_path;

      if (! original_header)
        {
          child_path = svn_dirent_is_child(relative_to_dir,
                                           original_path, pool);
          if (child_path)
            original_path = child_path;
          else
            return svn_error_createf(
                               SVN_ERR_BAD_RELATIVE_PATH, NULL,
                               _("Path '%s' must be an immediate child of "
                                 "the directory '%s'"),
                               svn_dirent_local_style(original_path, pool),
                               svn_dirent_local_style(relative_to_dir, pool));
        }

      if (! modified_header)
        {
          child_path = svn_dirent_is_child(relative_to_dir,
                                           modified_path, pool);
          if (child_path)
            modified_path = child_path;
          else
            return svn_error_createf(
                               SVN_ERR_BAD_RELATIVE_PATH, NULL,
                               _("Path '%s' must be an immediate child of "
                                 "the directory '%s'"),
                               svn_dirent_local_style(modified_path, pool),
                               svn_dirent_local_style(relative_to_dir, pool));
        }
    }

      for (i = 0; i < 2; i++)
        {
          SVN_ERR(svn_io_file_open(&baton.file[i], baton.path[i],
                                   APR_READ, APR_OS_DEFAULT, pool));
        }

      if (original_header == NULL)
        {
          SVN_ERR(output_unified_default_hdr
                  (&original_header, original_path, pool));
        }

      if (modified_header == NULL)
        {
          SVN_ERR(output_unified_default_hdr
                  (&modified_header, modified_path, pool));
        }

      SVN_ERR(svn_stream_printf_from_utf8(output_stream, header_encoding, pool,
                                          "--- %s" APR_EOL_STR
                                          "+++ %s" APR_EOL_STR,
                                          original_header, modified_header));

      SVN_ERR(svn_diff_output(diff, &baton,
                              &svn_diff__file_output_unified_vtable));
      SVN_ERR(output_unified_flush_hunk(&baton));

      for (i = 0; i < 2; i++)
        {
          SVN_ERR(svn_io_file_close(baton.file[i], pool));
        }
    }

  return SVN_NO_ERROR;
}


/** Display diff3 **/

/* A stream to remember *leading* context.  Note that this stream does
   *not* copy the data that it is remembering; it just saves
   *pointers! */
typedef struct {
  svn_stream_t *stream;
  const char *data[SVN_DIFF__UNIFIED_CONTEXT_SIZE];
  apr_size_t len[SVN_DIFF__UNIFIED_CONTEXT_SIZE];
  apr_size_t next_slot;
  apr_size_t total_written;
} context_saver_t;


static svn_error_t *
context_saver_stream_write(void *baton,
                           const char *data,
                           apr_size_t *len)
{
  context_saver_t *cs = baton;
  cs->data[cs->next_slot] = data;
  cs->len[cs->next_slot] = *len;
  cs->next_slot = (cs->next_slot + 1) % SVN_DIFF__UNIFIED_CONTEXT_SIZE;
  cs->total_written++;
  return SVN_NO_ERROR;
}

typedef struct svn_diff3__file_output_baton_t
{
  svn_stream_t *output_stream;

  const char *path[3];

  apr_off_t   current_line[3];

  char       *buffer[3];
  char       *endp[3];
  char       *curp[3];

  /* The following four members are in the encoding used for the output. */
  const char *conflict_modified;
  const char *conflict_original;
  const char *conflict_separator;
  const char *conflict_latest;

  const char *marker_eol;

  svn_diff_conflict_display_style_t conflict_style;

  /* The rest of the fields are for
     svn_diff_conflict_display_only_conflicts only.  Note that for
     these batons, OUTPUT_STREAM is either CONTEXT_SAVER->STREAM or
     (soon after a conflict) a "trailing context stream", never the
     actual output stream.*/
  /* The actual output stream. */
  svn_stream_t *real_output_stream;
  context_saver_t *context_saver;
  /* Used to allocate context_saver and trailing context streams, and
     for some printfs. */
  apr_pool_t *pool;
} svn_diff3__file_output_baton_t;

static svn_error_t *
flush_context_saver(context_saver_t *cs,
                    svn_stream_t *output_stream)
{
  int i;
  for (i = 0; i < SVN_DIFF__UNIFIED_CONTEXT_SIZE; i++)
    {
      int slot = (i + cs->next_slot) % SVN_DIFF__UNIFIED_CONTEXT_SIZE;
      if (cs->data[slot])
        {
          apr_size_t len = cs->len[slot];
          SVN_ERR(svn_stream_write(output_stream, cs->data[slot], &len));
        }
    }
  return SVN_NO_ERROR;
}

static void
make_context_saver(svn_diff3__file_output_baton_t *fob)
{
  context_saver_t *cs;

  svn_pool_clear(fob->pool);
  cs = apr_pcalloc(fob->pool, sizeof(*cs));
  cs->stream = svn_stream_empty(fob->pool);
  svn_stream_set_baton(cs->stream, cs);
  svn_stream_set_write(cs->stream, context_saver_stream_write);
  fob->context_saver = cs;
  fob->output_stream = cs->stream;
}


/* A stream which prints SVN_DIFF__UNIFIED_CONTEXT_SIZE lines to
   BATON->REAL_OUTPUT_STREAM, and then changes BATON->OUTPUT_STREAM to
   a context_saver; used for *trailing* context. */

struct trailing_context_printer {
  apr_size_t lines_to_print;
  svn_diff3__file_output_baton_t *fob;
};



static svn_error_t *
trailing_context_printer_write(void *baton,
                               const char *data,
                               apr_size_t *len)
{
  struct trailing_context_printer *tcp = baton;
  SVN_ERR_ASSERT(tcp->lines_to_print > 0);
  SVN_ERR(svn_stream_write(tcp->fob->real_output_stream, data, len));
  tcp->lines_to_print--;
  if (tcp->lines_to_print == 0)
    make_context_saver(tcp->fob);
  return SVN_NO_ERROR;
}


static void
make_trailing_context_printer(svn_diff3__file_output_baton_t *btn)
{
  struct trailing_context_printer *tcp;
  svn_stream_t *s;

  svn_pool_clear(btn->pool);

  tcp = apr_pcalloc(btn->pool, sizeof(*tcp));
  tcp->lines_to_print = SVN_DIFF__UNIFIED_CONTEXT_SIZE;
  tcp->fob = btn;
  s = svn_stream_empty(btn->pool);
  svn_stream_set_baton(s, tcp);
  svn_stream_set_write(s, trailing_context_printer_write);
  btn->output_stream = s;
}



typedef enum svn_diff3__file_output_type_e
{
  svn_diff3__file_output_skip,
  svn_diff3__file_output_normal
} svn_diff3__file_output_type_e;


static svn_error_t *
output_line(svn_diff3__file_output_baton_t *baton,
            svn_diff3__file_output_type_e type, int idx)
{
  char *curp;
  char *endp;
  char *eol;
  apr_size_t len;

  curp = baton->curp[idx];
  endp = baton->endp[idx];

  /* Lazily update the current line even if we're at EOF.
   */
  baton->current_line[idx]++;

  if (curp == endp)
    return SVN_NO_ERROR;

  eol = svn_eol__find_eol_start(curp, endp - curp);
  if (!eol)
    eol = endp;
  else
    {
      svn_boolean_t had_cr = (*eol == '\r');
      eol++;
      if (had_cr && eol != endp && *eol == '\n')
        eol++;
    }

  if (type != svn_diff3__file_output_skip)
    {
      len = eol - curp;
      /* Note that the trailing context printer assumes that
         svn_stream_write is called exactly once per line. */
      SVN_ERR(svn_stream_write(baton->output_stream, curp, &len));
    }

  baton->curp[idx] = eol;

  return SVN_NO_ERROR;
}

static svn_error_t *
output_marker_eol(svn_diff3__file_output_baton_t *btn)
{
  apr_size_t len = strlen(btn->marker_eol);
  return svn_stream_write(btn->output_stream, btn->marker_eol, &len);
}

static svn_error_t *
output_hunk(void *baton, int idx, apr_off_t target_line,
            apr_off_t target_length)
{
  svn_diff3__file_output_baton_t *output_baton = baton;

  /* Skip lines until we are at the start of the changed range */
  while (output_baton->current_line[idx] < target_line)
    {
      SVN_ERR(output_line(output_baton, svn_diff3__file_output_skip, idx));
    }

  target_line += target_length;

  while (output_baton->current_line[idx] < target_line)
    {
      SVN_ERR(output_line(output_baton, svn_diff3__file_output_normal, idx));
    }

  return SVN_NO_ERROR;
}

static svn_error_t *
output_common(void *baton, apr_off_t original_start, apr_off_t original_length,
              apr_off_t modified_start, apr_off_t modified_length,
              apr_off_t latest_start, apr_off_t latest_length)
{
  return output_hunk(baton, 1, modified_start, modified_length);
}

static svn_error_t *
output_diff_modified(void *baton,
                     apr_off_t original_start, apr_off_t original_length,
                     apr_off_t modified_start, apr_off_t modified_length,
                     apr_off_t latest_start, apr_off_t latest_length)
{
  return output_hunk(baton, 1, modified_start, modified_length);
}

static svn_error_t *
output_diff_latest(void *baton,
                   apr_off_t original_start, apr_off_t original_length,
                   apr_off_t modified_start, apr_off_t modified_length,
                   apr_off_t latest_start, apr_off_t latest_length)
{
  return output_hunk(baton, 2, latest_start, latest_length);
}

static svn_error_t *
output_conflict(void *baton,
                apr_off_t original_start, apr_off_t original_length,
                apr_off_t modified_start, apr_off_t modified_length,
                apr_off_t latest_start, apr_off_t latest_length,
                svn_diff_t *diff);

static const svn_diff_output_fns_t svn_diff3__file_output_vtable =
{
  output_common,
  output_diff_modified,
  output_diff_latest,
  output_diff_modified, /* output_diff_common */
  output_conflict
};



static svn_error_t *
output_conflict_with_context(svn_diff3__file_output_baton_t *btn,
                             apr_off_t original_start,
                             apr_off_t original_length,
                             apr_off_t modified_start,
                             apr_off_t modified_length,
                             apr_off_t latest_start,
                             apr_off_t latest_length)
{
  /* Are we currently saving starting context (as opposed to printing
     trailing context)?  If so, flush it. */
  if (btn->output_stream == btn->context_saver->stream)
    {
      if (btn->context_saver->total_written > SVN_DIFF__UNIFIED_CONTEXT_SIZE)
        SVN_ERR(svn_stream_printf(btn->real_output_stream, btn->pool, "@@\n"));
      SVN_ERR(flush_context_saver(btn->context_saver, btn->real_output_stream));
    }

  /* Print to the real output stream. */
  btn->output_stream = btn->real_output_stream;

  /* Output the conflict itself. */
  SVN_ERR(svn_stream_printf(btn->output_stream, btn->pool,
                            (modified_length == 1
                             ? "%s (%" APR_OFF_T_FMT ")"
                             : "%s (%" APR_OFF_T_FMT ",%" APR_OFF_T_FMT ")"),
                            btn->conflict_modified,
                            modified_start + 1, modified_length));
  SVN_ERR(output_marker_eol(btn));
  SVN_ERR(output_hunk(btn, 1/*modified*/, modified_start, modified_length));

  SVN_ERR(svn_stream_printf(btn->output_stream, btn->pool,
                            (original_length == 1
                             ? "%s (%" APR_OFF_T_FMT ")"
                             : "%s (%" APR_OFF_T_FMT ",%" APR_OFF_T_FMT ")"),
                            btn->conflict_original,
                            original_start + 1, original_length));
  SVN_ERR(output_marker_eol(btn));
  SVN_ERR(output_hunk(btn, 0/*original*/, original_start, original_length));

  SVN_ERR(svn_stream_printf(btn->output_stream, btn->pool,
                            "%s%s", btn->conflict_separator, btn->marker_eol));
  SVN_ERR(output_hunk(btn, 2/*latest*/, latest_start, latest_length));
  SVN_ERR(svn_stream_printf(btn->output_stream, btn->pool,
                            (latest_length == 1
                             ? "%s (%" APR_OFF_T_FMT ")"
                             : "%s (%" APR_OFF_T_FMT ",%" APR_OFF_T_FMT ")"),
                            btn->conflict_latest,
                            latest_start + 1, latest_length));
  SVN_ERR(output_marker_eol(btn));

  /* Go into print-trailing-context mode instead. */
  make_trailing_context_printer(btn);

  return SVN_NO_ERROR;
}


static svn_error_t *
output_conflict(void *baton,
                apr_off_t original_start, apr_off_t original_length,
                apr_off_t modified_start, apr_off_t modified_length,
                apr_off_t latest_start, apr_off_t latest_length,
                svn_diff_t *diff)
{
  svn_diff3__file_output_baton_t *file_baton = baton;
  apr_size_t len;

  svn_diff_conflict_display_style_t style = file_baton->conflict_style;

  if (style == svn_diff_conflict_display_only_conflicts)
    return output_conflict_with_context(file_baton,
                                        original_start, original_length,
                                        modified_start, modified_length,
                                        latest_start, latest_length);

  if (style == svn_diff_conflict_display_resolved_modified_latest)
    {
      if (diff)
        return svn_diff_output(diff, baton,
                               &svn_diff3__file_output_vtable);
      else
        style = svn_diff_conflict_display_modified_latest;
    }

  if (style == svn_diff_conflict_display_modified_latest ||
      style == svn_diff_conflict_display_modified_original_latest)
    {
      len = strlen(file_baton->conflict_modified);
      SVN_ERR(svn_stream_write(file_baton->output_stream,
                               file_baton->conflict_modified,
                               &len));
      SVN_ERR(output_marker_eol(file_baton));

      SVN_ERR(output_hunk(baton, 1, modified_start, modified_length));

      if (style == svn_diff_conflict_display_modified_original_latest)
        {
          len = strlen(file_baton->conflict_original);
          SVN_ERR(svn_stream_write(file_baton->output_stream,
                                   file_baton->conflict_original, &len));
          SVN_ERR(output_marker_eol(file_baton));
          SVN_ERR(output_hunk(baton, 0, original_start, original_length));
        }

      len = strlen(file_baton->conflict_separator);
      SVN_ERR(svn_stream_write(file_baton->output_stream,
                               file_baton->conflict_separator, &len));
      SVN_ERR(output_marker_eol(file_baton));

      SVN_ERR(output_hunk(baton, 2, latest_start, latest_length));

      len = strlen(file_baton->conflict_latest);
      SVN_ERR(svn_stream_write(file_baton->output_stream,
                               file_baton->conflict_latest, &len));
      SVN_ERR(output_marker_eol(file_baton));
    }
  else if (style == svn_diff_conflict_display_modified)
    SVN_ERR(output_hunk(baton, 1, modified_start, modified_length));
  else if (style == svn_diff_conflict_display_latest)
    SVN_ERR(output_hunk(baton, 2, latest_start, latest_length));
  else /* unknown style */
    SVN_ERR_MALFUNCTION();

  return SVN_NO_ERROR;
}

svn_error_t *
svn_diff_file_output_merge2(svn_stream_t *output_stream,
                            svn_diff_t *diff,
                            const char *original_path,
                            const char *modified_path,
                            const char *latest_path,
                            const char *conflict_original,
                            const char *conflict_modified,
                            const char *conflict_latest,
                            const char *conflict_separator,
                            svn_diff_conflict_display_style_t style,
                            apr_pool_t *pool)
{
  svn_diff3__file_output_baton_t baton;
  apr_file_t *file[3];
  apr_off_t size;
  int idx;
#if APR_HAS_MMAP
  apr_mmap_t *mm[3] = { 0 };
#endif /* APR_HAS_MMAP */
  const char *eol;
  svn_boolean_t conflicts_only =
    (style == svn_diff_conflict_display_only_conflicts);

  memset(&baton, 0, sizeof(baton));
  if (conflicts_only)
    {
      baton.pool = svn_pool_create(pool);
      make_context_saver(&baton);
      baton.real_output_stream = output_stream;
    }
  else
    baton.output_stream = output_stream;
  baton.path[0] = original_path;
  baton.path[1] = modified_path;
  baton.path[2] = latest_path;
  SVN_ERR(svn_utf_cstring_from_utf8(&baton.conflict_modified,
                                    conflict_modified ? conflict_modified
                                    : apr_psprintf(pool, "<<<<<<< %s",
                                                   modified_path),
                                    pool));
  SVN_ERR(svn_utf_cstring_from_utf8(&baton.conflict_original,
                                    conflict_original ? conflict_original
                                    : apr_psprintf(pool, "||||||| %s",
                                                   original_path),
                                    pool));
  SVN_ERR(svn_utf_cstring_from_utf8(&baton.conflict_separator,
                                    conflict_separator ? conflict_separator
                                    : "=======", pool));
  SVN_ERR(svn_utf_cstring_from_utf8(&baton.conflict_latest,
                                    conflict_latest ? conflict_latest
                                    : apr_psprintf(pool, ">>>>>>> %s",
                                                   latest_path),
                                    pool));

  baton.conflict_style = style;

  for (idx = 0; idx < 3; idx++)
    {
      SVN_ERR(map_or_read_file(&file[idx],
                               MMAP_T_ARG(mm[idx])
                               &baton.buffer[idx], &size,
                               baton.path[idx], pool));

      baton.curp[idx] = baton.buffer[idx];
      baton.endp[idx] = baton.buffer[idx];

      if (baton.endp[idx])
        baton.endp[idx] += size;
    }

  /* Check what eol marker we should use for conflict markers.
     We use the eol marker of the modified file and fall back on the
     platform's eol marker if that file doesn't contain any newlines. */
  eol = svn_eol__detect_eol(baton.buffer[1], baton.endp[1]);
  if (! eol)
    eol = APR_EOL_STR;
  baton.marker_eol = eol;

  SVN_ERR(svn_diff_output(diff, &baton,
                          &svn_diff3__file_output_vtable));

  for (idx = 0; idx < 3; idx++)
    {
#if APR_HAS_MMAP
      if (mm[idx])
        {
          apr_status_t rv = apr_mmap_delete(mm[idx]);
          if (rv != APR_SUCCESS)
            {
              return svn_error_wrap_apr(rv, _("Failed to delete mmap '%s'"),
                                        baton.path[idx]);
            }
        }
#endif /* APR_HAS_MMAP */

      if (file[idx])
        {
          SVN_ERR(svn_io_file_close(file[idx], pool));
        }
    }

  if (conflicts_only)
    svn_pool_destroy(baton.pool);

  return SVN_NO_ERROR;
}
<|MERGE_RESOLUTION|>--- conflicted
+++ resolved
@@ -2,22 +2,17 @@
  * diff_file.c :  routines for doing diffs on files
  *
  * ====================================================================
- *    Licensed to the Apache Software Foundation (ASF) under one
- *    or more contributor license agreements.  See the NOTICE file
- *    distributed with this work for additional information
- *    regarding copyright ownership.  The ASF licenses this file
- *    to you under the Apache License, Version 2.0 (the
- *    "License"); you may not use this file except in compliance
- *    with the License.  You may obtain a copy of the License at
+ * Copyright (c) 2002-2009 CollabNet.  All rights reserved.
  *
- *      http://www.apache.org/licenses/LICENSE-2.0
+ * This software is licensed as described in the file COPYING, which
+ * you should have received as part of this distribution.  The terms
+ * are also available at http://subversion.tigris.org/license-1.html.
+ * If newer versions of this license are posted there, you may use a
+ * newer version instead, at your option.
  *
- *    Unless required by applicable law or agreed to in writing,
- *    software distributed under the License is distributed on an
- *    "AS IS" BASIS, WITHOUT WARRANTIES OR CONDITIONS OF ANY
- *    KIND, either express or implied.  See the License for the
- *    specific language governing permissions and limitations
- *    under the License.
+ * This software consists of voluntary contributions made by many
+ * individuals.  For exact contribution history, see the revision
+ * history and logs, available at http://subversion.tigris.org/.
  * ====================================================================
  */
 
@@ -35,7 +30,6 @@
 #include "svn_diff.h"
 #include "svn_types.h"
 #include "svn_string.h"
-#include "svn_subst.h"
 #include "svn_io.h"
 #include "svn_utf.h"
 #include "svn_pools.h"
@@ -45,7 +39,6 @@
 #include "svn_ctype.h"
 
 #include "private/svn_utf_private.h"
-#include "private/svn_eol_private.h"
 
 /* A token, i.e. a line read from a file. */
 typedef struct svn_diff__file_token_t
@@ -85,6 +78,22 @@
   apr_pool_t *pool;
 } svn_diff__file_baton_t;
 
+
+/* Look for the start of an end-of-line sequence (i.e. CR or LF)
+ * in the array pointed to by BUF, of length LEN.
+ * If such a byte is found, return the pointer to it, else return NULL.
+ */
+static char *
+find_eol_start(char *buf, apr_size_t len)
+{
+  for (; len > 0; ++buf, --len)
+    {
+      if (*buf == '\n' || *buf == '\r')
+        return buf;
+    }
+  return NULL;
+}
+
 static int
 datasource_to_index(svn_diff_datasource_e datasource)
 {
@@ -296,17 +305,16 @@
 
   while (1)
     {
-      eol = svn_eol__find_eol_start(curp, endp - curp);
+      eol = find_eol_start(curp, endp - curp);
       if (eol)
         {
           had_cr = (*eol == '\r');
           eol++;
           /* If we have the whole eol sequence in the chunk... */
-          if (!(had_cr && eol == endp))
+          if (!had_cr || eol != endp)
             {
-              /* Also skip past the '\n' in an '\r\n' sequence. */
               if (had_cr && *eol == '\n')
-                eol++;
+                ++eol;
               break;
             }
         }
@@ -364,15 +372,8 @@
                                  curp, file_baton->options);
 
       file_token->norm_offset = file_token->offset;
-<<<<<<< HEAD
-      if (file_token->length == 0)
-        /* move past leading ignored characters */
-        file_token->norm_offset += (c - curp);
-
-=======
       if (file_token->length == 0) 
         file_token->norm_offset += (c - curp); /* move past leading ignored characters */
->>>>>>> d3608daf
       file_token->length += length;
 
       *hash = svn_diff__adler32(h, c, length);
@@ -639,6 +640,16 @@
 }
 
 svn_error_t *
+svn_diff_file_diff(svn_diff_t **diff,
+                   const char *original,
+                   const char *modified,
+                   apr_pool_t *pool)
+{
+  return svn_diff_file_diff_2(diff, original, modified,
+                              svn_diff_file_options_create(pool), pool);
+}
+
+svn_error_t *
 svn_diff_file_diff3_2(svn_diff_t **diff,
                       const char *original,
                       const char *modified,
@@ -659,6 +670,17 @@
 
   svn_pool_destroy(baton.pool);
   return SVN_NO_ERROR;
+}
+
+svn_error_t *
+svn_diff_file_diff3(svn_diff_t **diff,
+                    const char *original,
+                    const char *modified,
+                    const char *latest,
+                    apr_pool_t *pool)
+{
+  return svn_diff_file_diff3_2(diff, original, modified, latest,
+                               svn_diff_file_options_create(pool), pool);
 }
 
 svn_error_t *
@@ -686,6 +708,17 @@
   return SVN_NO_ERROR;
 }
 
+svn_error_t *
+svn_diff_file_diff4(svn_diff_t **diff,
+                    const char *original,
+                    const char *modified,
+                    const char *latest,
+                    const char *ancestor,
+                    apr_pool_t *pool)
+{
+  return svn_diff_file_diff4_2(diff, original, modified, latest, ancestor,
+                               svn_diff_file_options_create(pool), pool);
+}
  
 /** Display unified context diffs **/
@@ -801,7 +834,7 @@
                 }
             }
 
-          eol = svn_eol__find_eol_start(curp, length);
+          eol = find_eol_start(curp, length);
 
           if (eol != NULL)
             {
@@ -896,9 +929,10 @@
           const char *out_str;
           SVN_ERR(svn_utf_cstring_from_utf8_ex2
                   (&out_str,
-                   apr_psprintf(baton->pool,
-                                APR_EOL_STR "\\ %s" APR_EOL_STR,
-                                _("No newline at end of file")),
+                   /* The string below is intentionally not marked for
+                      translation: it's vital to correct operation of
+                      the diff(1)/patch(1) program pair. */
+                   APR_EOL_STR "\\ No newline at end of file" APR_EOL_STR,
                    baton->header_encoding, baton->pool));
           svn_stringbuf_appendcstr(baton->hunk, out_str);
         }
@@ -1175,32 +1209,27 @@
 
       if (! original_header)
         {
-          child_path = svn_dirent_is_child(relative_to_dir,
-                                           original_path, pool);
+          child_path = svn_path_is_child(relative_to_dir,
+                                         original_path, pool);
           if (child_path)
             original_path = child_path;
           else
-            return svn_error_createf(
-                               SVN_ERR_BAD_RELATIVE_PATH, NULL,
-                               _("Path '%s' must be an immediate child of "
-                                 "the directory '%s'"),
-                               svn_dirent_local_style(original_path, pool),
-                               svn_dirent_local_style(relative_to_dir, pool));
+            return svn_error_createf(SVN_ERR_BAD_RELATIVE_PATH, NULL,
+                                     _("Path '%s' must be an immediate child of "
+                                       "the directory '%s'"),
+                                     original_path, relative_to_dir);
         }
 
       if (! modified_header)
         {
-          child_path = svn_dirent_is_child(relative_to_dir,
-                                           modified_path, pool);
+          child_path = svn_path_is_child(relative_to_dir, modified_path, pool);
           if (child_path)
             modified_path = child_path;
           else
-            return svn_error_createf(
-                               SVN_ERR_BAD_RELATIVE_PATH, NULL,
-                               _("Path '%s' must be an immediate child of "
-                                 "the directory '%s'"),
-                               svn_dirent_local_style(modified_path, pool),
-                               svn_dirent_local_style(relative_to_dir, pool));
+            return svn_error_createf(SVN_ERR_BAD_RELATIVE_PATH, NULL,
+                                     _("Path '%s' must be an immediate child of "
+                                       "the directory '%s'"),
+                                     modified_path, relative_to_dir);
         }
     }
 
@@ -1407,7 +1436,7 @@
   if (curp == endp)
     return SVN_NO_ERROR;
 
-  eol = svn_eol__find_eol_start(curp, endp - curp);
+  eol = find_eol_start(curp, endp - curp);
   if (!eol)
     eol = endp;
   else
@@ -1629,6 +1658,35 @@
     SVN_ERR_MALFUNCTION();
 
   return SVN_NO_ERROR;
+}
+
+
+/* Return the first eol marker found in [BUF, ENDP) as a
+ * NUL-terminated string, or NULL if no eol marker is found.
+ *
+ * If the last valid character of BUF is the first byte of a
+ * potentially two-byte eol sequence, just return "\r", that is,
+ * assume BUF represents a CR-only file.  This is correct for callers
+ * that pass an entire file at once, and is no more likely to be
+ * incorrect than correct for any caller that doesn't.
+ */
+static const char *
+detect_eol(char *buf, char *endp)
+{
+  const char *eol = find_eol_start(buf, endp - buf);
+  if (eol)
+    {
+      if (*eol == '\n')
+        return "\n";
+
+      /* We found a CR. */
+      ++eol;
+      if (eol == endp || *eol != '\n')
+        return "\r";
+      return "\r\n";
+    }
+
+  return NULL;
 }
 
 svn_error_t *
@@ -1705,7 +1763,7 @@
   /* Check what eol marker we should use for conflict markers.
      We use the eol marker of the modified file and fall back on the
      platform's eol marker if that file doesn't contain any newlines. */
-  eol = svn_eol__detect_eol(baton.buffer[1], baton.endp[1]);
+  eol = detect_eol(baton.buffer[1], baton.endp[1]);
   if (! eol)
     eol = APR_EOL_STR;
   baton.marker_eol = eol;
@@ -1738,3 +1796,40 @@
 
   return SVN_NO_ERROR;
 }
+
+
+svn_error_t *
+svn_diff_file_output_merge(svn_stream_t *output_stream,
+                           svn_diff_t *diff,
+                           const char *original_path,
+                           const char *modified_path,
+                           const char *latest_path,
+                           const char *conflict_original,
+                           const char *conflict_modified,
+                           const char *conflict_latest,
+                           const char *conflict_separator,
+                           svn_boolean_t display_original_in_conflict,
+                           svn_boolean_t display_resolved_conflicts,
+                           apr_pool_t *pool)
+{
+  svn_diff_conflict_display_style_t style =
+    svn_diff_conflict_display_modified_latest;
+
+  if (display_resolved_conflicts)
+    style = svn_diff_conflict_display_resolved_modified_latest;
+
+  if (display_original_in_conflict)
+    style = svn_diff_conflict_display_modified_original_latest;
+
+  return svn_diff_file_output_merge2(output_stream,
+                                     diff,
+                                     original_path,
+                                     modified_path,
+                                     latest_path,
+                                     conflict_original,
+                                     conflict_modified,
+                                     conflict_latest,
+                                     conflict_separator,
+                                     style,
+                                     pool);
+}