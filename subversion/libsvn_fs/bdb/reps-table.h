<<<<<<< HEAD
/* reps-table.h : internal interface to `representations' table
 *
 * ====================================================================
 * Copyright (c) 2000-2003 CollabNet.  All rights reserved.
 *
 * This software is licensed as described in the file COPYING, which
 * you should have received as part of this distribution.  The terms
 * are also available at http://subversion.tigris.org/license-1.html.
 * If newer versions of this license are posted there, you may use a
 * newer version instead, at your option.
 *
 * This software consists of voluntary contributions made by many
 * individuals.  For exact contribution history, see the revision
 * history and logs, available at http://subversion.tigris.org/.
 * ====================================================================
 */

#ifndef SVN_LIBSVN_FS_REPS_TABLE_H
#define SVN_LIBSVN_FS_REPS_TABLE_H

#include <db.h>
#include "svn_io.h"
#include "svn_fs.h"
#include "../fs.h"
#include "../trail.h"

#ifdef __cplusplus
extern "C" {
#endif /* __cplusplus */


/*** Creating the `representations' table. ***/

/* Open a `representations' table in ENV.  If CREATE is non-zero,
   create one if it doesn't exist.  Set *REPS_P to the new table.
   Return a Berkeley DB error code.  */
int svn_fs__bdb_open_reps_table (DB **reps_p, DB_ENV *env, int create);



/*** Storing and retrieving reps.  ***/

/* Set *REP_P to point to the representation for the key KEY in
   FS, as part of TRAIL.  Perform all allocations in TRAIL->pool.

   If KEY is not a representation in FS, the error
   SVN_ERR_FS_NO_SUCH_REPRESENTATION is returned.  */
svn_error_t *svn_fs__bdb_read_rep (svn_fs__representation_t **rep_p,
                                   svn_fs_t *fs,
                                   const char *key,
                                   trail_t *trail);


/* Store REP as the representation for KEY in FS, as part of
   TRAIL.  Do any necessary temporary allocation in TRAIL->pool.  */
svn_error_t *svn_fs__bdb_write_rep (svn_fs_t *fs,
                                    const char *key,
                                    const svn_fs__representation_t *rep,
                                    trail_t *trail);


/* Store REP as a new representation in FS, and the new rep's key in
   *KEY, as part of trail.  The new key is allocated in TRAIL->pool.  */
svn_error_t *svn_fs__bdb_write_new_rep (const char **key,
                                        svn_fs_t *fs,
                                        const svn_fs__representation_t *rep,
                                        trail_t *trail);

/* Delete representation KEY from FS, as part of TRAIL.
   WARNING: This does not ensure that no one references this
   representation!  Callers should ensure that themselves.  */
svn_error_t *svn_fs__bdb_delete_rep (svn_fs_t *fs,
                                     const char *key,
                                     trail_t *trail);


#ifdef __cplusplus
}
#endif /* __cplusplus */

#endif /* SVN_LIBSVN_FS_REPS_TABLE_H */
=======
/* reps-table.h : internal interface to `representations' table
 *
 * ====================================================================
 * Copyright (c) 2000-2003 CollabNet.  All rights reserved.
 *
 * This software is licensed as described in the file COPYING, which
 * you should have received as part of this distribution.  The terms
 * are also available at http://subversion.tigris.org/license-1.html.
 * If newer versions of this license are posted there, you may use a
 * newer version instead, at your option.
 *
 * This software consists of voluntary contributions made by many
 * individuals.  For exact contribution history, see the revision
 * history and logs, available at http://subversion.tigris.org/.
 * ====================================================================
 */

#ifndef SVN_LIBSVN_FS_REPS_TABLE_H
#define SVN_LIBSVN_FS_REPS_TABLE_H

#include <db.h>
#include "svn_io.h"
#include "svn_fs.h"
#include "../fs.h"
#include "../trail.h"

#ifdef __cplusplus
extern "C" {
#endif /* __cplusplus */


/*** Creating the `representations' table. ***/

/* Open a `representations' table in ENV.  If CREATE is non-zero,
   create one if it doesn't exist.  Set *REPS_P to the new table.
   Return a Berkeley DB error code.  */
int svn_fs__bdb_open_reps_table (DB **reps_p, DB_ENV *env, int create);



/*** Storing and retrieving reps.  ***/

/* Set *REP_P to point to the representation for the key KEY in
   FS, as part of TRAIL.  Perform all allocations in TRAIL->pool.

   If KEY is not a representation in FS, the error
   SVN_ERR_FS_NO_SUCH_REPRESENTATION is returned.  */
svn_error_t *svn_fs__bdb_read_rep (svn_fs__representation_t **rep_p,
                                   svn_fs_t *fs,
                                   const char *key,
                                   trail_t *trail);


/* Store REP as the representation for KEY in FS, as part of
   TRAIL.  Do any necessary temporary allocation in TRAIL->pool.  */
svn_error_t *svn_fs__bdb_write_rep (svn_fs_t *fs,
                                    const char *key,
                                    const svn_fs__representation_t *rep,
                                    trail_t *trail);


/* Store REP as a new representation in FS, and the new rep's key in
   *KEY, as part of trail.  The new key is allocated in TRAIL->pool.  */
svn_error_t *svn_fs__bdb_write_new_rep (const char **key,
                                        svn_fs_t *fs,
                                        const svn_fs__representation_t *rep,
                                        trail_t *trail);

/* Delete representation KEY from FS, as part of TRAIL.
   WARNING: This does not ensure that no one references this
   representation!  Callers should ensure that themselves.  */
svn_error_t *svn_fs__bdb_delete_rep (svn_fs_t *fs,
                                     const char *key,
                                     trail_t *trail);


#ifdef __cplusplus
}
#endif /* __cplusplus */

#endif /* SVN_LIBSVN_FS_REPS_TABLE_H */
>>>>>>> 2b3bfb48
<|MERGE_RESOLUTION|>--- conflicted
+++ resolved
@@ -1,4 +1,3 @@
-<<<<<<< HEAD
 /* reps-table.h : internal interface to `representations' table
  *
  * ====================================================================
@@ -81,89 +80,4 @@
 }
 #endif /* __cplusplus */
 
-#endif /* SVN_LIBSVN_FS_REPS_TABLE_H */
-=======
-/* reps-table.h : internal interface to `representations' table
- *
- * ====================================================================
- * Copyright (c) 2000-2003 CollabNet.  All rights reserved.
- *
- * This software is licensed as described in the file COPYING, which
- * you should have received as part of this distribution.  The terms
- * are also available at http://subversion.tigris.org/license-1.html.
- * If newer versions of this license are posted there, you may use a
- * newer version instead, at your option.
- *
- * This software consists of voluntary contributions made by many
- * individuals.  For exact contribution history, see the revision
- * history and logs, available at http://subversion.tigris.org/.
- * ====================================================================
- */
-
-#ifndef SVN_LIBSVN_FS_REPS_TABLE_H
-#define SVN_LIBSVN_FS_REPS_TABLE_H
-
-#include <db.h>
-#include "svn_io.h"
-#include "svn_fs.h"
-#include "../fs.h"
-#include "../trail.h"
-
-#ifdef __cplusplus
-extern "C" {
-#endif /* __cplusplus */
-
--
-/*** Creating the `representations' table. ***/
-
-/* Open a `representations' table in ENV.  If CREATE is non-zero,
-   create one if it doesn't exist.  Set *REPS_P to the new table.
-   Return a Berkeley DB error code.  */
-int svn_fs__bdb_open_reps_table (DB **reps_p, DB_ENV *env, int create);
-
-
--
-/*** Storing and retrieving reps.  ***/
-
-/* Set *REP_P to point to the representation for the key KEY in
-   FS, as part of TRAIL.  Perform all allocations in TRAIL->pool.
-
-   If KEY is not a representation in FS, the error
-   SVN_ERR_FS_NO_SUCH_REPRESENTATION is returned.  */
-svn_error_t *svn_fs__bdb_read_rep (svn_fs__representation_t **rep_p,
-                                   svn_fs_t *fs,
-                                   const char *key,
-                                   trail_t *trail);
-
-
-/* Store REP as the representation for KEY in FS, as part of
-   TRAIL.  Do any necessary temporary allocation in TRAIL->pool.  */
-svn_error_t *svn_fs__bdb_write_rep (svn_fs_t *fs,
-                                    const char *key,
-                                    const svn_fs__representation_t *rep,
-                                    trail_t *trail);
-
-
-/* Store REP as a new representation in FS, and the new rep's key in
-   *KEY, as part of trail.  The new key is allocated in TRAIL->pool.  */
-svn_error_t *svn_fs__bdb_write_new_rep (const char **key,
-                                        svn_fs_t *fs,
-                                        const svn_fs__representation_t *rep,
-                                        trail_t *trail);
-
-/* Delete representation KEY from FS, as part of TRAIL.
-   WARNING: This does not ensure that no one references this
-   representation!  Callers should ensure that themselves.  */
-svn_error_t *svn_fs__bdb_delete_rep (svn_fs_t *fs,
-                                     const char *key,
-                                     trail_t *trail);
-
-
-#ifdef __cplusplus
-}
-#endif /* __cplusplus */
-
-#endif /* SVN_LIBSVN_FS_REPS_TABLE_H */
->>>>>>> 2b3bfb48
+#endif /* SVN_LIBSVN_FS_REPS_TABLE_H */