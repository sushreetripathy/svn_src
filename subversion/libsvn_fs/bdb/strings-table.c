--- conflicted
+++ resolved
@@ -1,4 +1,3 @@
-<<<<<<< HEAD
 /* strings-table.c : operations on the `strings' table
  *
  * ====================================================================
@@ -495,503 +494,4 @@
 
   return BDB_WRAP (fs, "closing string-reading cursor", 
                   cursor->c_close (cursor));
-}
-=======
-/* strings-table.c : operations on the `strings' table
- *
- * ====================================================================
- * Copyright (c) 2000-2003 CollabNet.  All rights reserved.
- *
- * This software is licensed as described in the file COPYING, which
- * you should have received as part of this distribution.  The terms
- * are also available at http://subversion.tigris.org/license-1.html.
- * If newer versions of this license are posted there, you may use a
- * newer version instead, at your option.
- *
- * This software consists of voluntary contributions made by many
- * individuals.  For exact contribution history, see the revision
- * history and logs, available at http://subversion.tigris.org/.
- * ====================================================================
- */
-
-#include "bdb_compat.h"
-#include "svn_fs.h"
-#include "svn_pools.h"
-#include "../fs.h"
-#include "../err.h"
-#include "dbt.h"
-#include "../trail.h"
-#include "../key-gen.h"
-#include "bdb-err.h"
-#include "strings-table.h"
-
--
-/*** Creating and opening the strings table. ***/
-
-int
-svn_fs__bdb_open_strings_table (DB **strings_p,
-                                DB_ENV *env,
-                                int create)
-{
-  const u_int32_t open_flags = (create ? (DB_CREATE | DB_EXCL) : 0);
-  DB *strings;
-
-  BDB_ERR (svn_fs__bdb_check_version());
-  BDB_ERR (db_create (&strings, env, 0));
-
-  /* Enable duplicate keys. This allows the data to be spread out across
-     multiple records. Note: this must occur before ->open().  */
-  BDB_ERR (strings->set_flags (strings, DB_DUP));
-
-  BDB_ERR (strings->open (SVN_BDB_OPEN_PARAMS(strings, NULL),
-                         "strings", 0, DB_BTREE,
-                         open_flags | SVN_BDB_AUTO_COMMIT,
-                         0666));
-
-  if (create)
-  {
-    DBT key, value;
-
-    /* Create the `next-key' table entry.  */
-    BDB_ERR (strings->put
-            (strings, 0,
-             svn_fs__str_to_dbt (&key, (char *) svn_fs__next_key_key),
-             svn_fs__str_to_dbt (&value, (char *) "0"),
-             SVN_BDB_AUTO_COMMIT));
-  }
-  
-  *strings_p = strings;
-  return 0;
-}
-
-
--
-/*** Storing and retrieving strings.  ***/
-
-static svn_error_t *
-locate_key (apr_size_t *length,
-            DBC **cursor,
-            DBT *query,
-            svn_fs_t *fs,
-            trail_t *trail)
-{
-  int db_err;
-  DBT result;
-
-  SVN_ERR (BDB_WRAP (fs, "creating cursor for reading a string",
-                    fs->strings->cursor (fs->strings, trail->db_txn,
-                                         cursor, 0)));
-
-  /* Set up the DBT for reading the length of the record. */
-  svn_fs__clear_dbt (&result);
-  result.ulen = 0;
-  result.flags |= DB_DBT_USERMEM;
-
-  /* Advance the cursor to the key that we're looking for. */
-  db_err = (*cursor)->c_get (*cursor, query, &result, DB_SET);
-
-  /* We don't need to svn_fs__track_dbt() the result, because nothing
-     was allocated in it. */
-
-  /* If there's no such node, return an appropriately specific error.  */
-  if (db_err == DB_NOTFOUND)
-    {
-      (*cursor)->c_close (*cursor);
-      return svn_error_createf
-        (SVN_ERR_FS_NO_SUCH_STRING, 0,
-         "locate_key: no such string `%s'", (const char *)query->data);
-    }
-  if (db_err)
-    {
-      DBT rerun;
-
-      if (db_err != ENOMEM)
-        {
-          (*cursor)->c_close (*cursor);
-          return BDB_WRAP (fs, "could not move cursor", db_err);
-        }
-
-      /* We got an ENOMEM (typical since we have a zero length buf), so
-         we need to re-run the operation to make it happen. */
-      svn_fs__clear_dbt (&rerun);
-      rerun.flags |= DB_DBT_USERMEM | DB_DBT_PARTIAL;
-      SVN_ERR (BDB_WRAP (fs, "rerunning cursor move",
-                        (*cursor)->c_get (*cursor, query, &rerun, DB_SET)));
-    }
-
-  /* ### this cast might not be safe? */
-  *length = (apr_size_t) result.size;
-
-  return SVN_NO_ERROR;
-}
-
-static int
-get_next_length (apr_size_t *length, DBC *cursor, DBT *query)
-{
-  DBT result;
-  int db_err;
-
-  /* Set up the DBT for reading the length of the record. */
-  svn_fs__clear_dbt (&result);
-  result.ulen = 0;
-  result.flags |= DB_DBT_USERMEM;
-
-  /* Note: this may change the QUERY DBT, but that's okay: we're going
-     to be sticking with the same key anyways.  */
-  db_err = cursor->c_get (cursor, query, &result, DB_NEXT_DUP);
-
-  /* Note that we exit on DB_NOTFOUND. The caller uses that to end a loop. */
-  if (db_err)
-    {
-      DBT rerun;
-
-      if (db_err != ENOMEM)
-        {
-          cursor->c_close (cursor);
-          return db_err;
-        }
-
-      /* We got an ENOMEM (typical since we have a zero length buf), so
-         we need to re-run the operation to make it happen. */
-      svn_fs__clear_dbt (&rerun);
-      rerun.flags |= DB_DBT_USERMEM | DB_DBT_PARTIAL;
-      db_err = cursor->c_get (cursor, query, &rerun, DB_NEXT_DUP);
-    }
-
-  /* ### this cast might not be safe? */
-  *length = (apr_size_t) result.size;
-  return db_err;
-}
-
-
-svn_error_t *
-svn_fs__bdb_string_read (svn_fs_t *fs,
-                         const char *key,
-                         char *buf,
-                         apr_off_t offset,
-                         apr_size_t *len,
-                         trail_t *trail)
-{
-  int db_err;
-  DBT query, result;
-  DBC *cursor;
-  apr_size_t length, bytes_read = 0;
-
-  svn_fs__str_to_dbt (&query, (char *) key);
-
-  SVN_ERR (locate_key (&length, &cursor, &query, fs, trail));
-
-  /* Seek through the records for this key, trying to find the record that
-     includes OFFSET. Note that we don't require reading from more than
-     one record since we're allowed to return partial reads.  */
-  while (length <= offset)
-    {
-      offset -= length;
-
-      db_err = get_next_length (&length, cursor, &query);
-
-      /* No more records? They tried to read past the end. */
-      if (db_err == DB_NOTFOUND)
-        {
-          *len = 0;
-          return SVN_NO_ERROR;
-        }
-      if (db_err)
-        return BDB_WRAP (fs, "reading string", db_err);
-    }
-
-  /* The current record contains OFFSET. Fetch the contents now. Note that
-     OFFSET has been moved to be relative to this record. The length could
-     quite easily extend past this record, so we use DB_DBT_PARTIAL and
-     read successive records until we've filled the request.  */
-  while (1)
-    {
-      svn_fs__clear_dbt (&result);
-      result.data = buf + bytes_read;
-      result.ulen = *len - bytes_read;
-      result.doff = (u_int32_t)offset;
-      result.dlen = *len - bytes_read;
-      result.flags |= (DB_DBT_USERMEM | DB_DBT_PARTIAL);
-      db_err = cursor->c_get (cursor, &query, &result, DB_CURRENT);
-      if (db_err)
-        {
-          cursor->c_close (cursor);
-          return BDB_WRAP (fs, "reading string", db_err);
-        }
-
-      bytes_read += result.size;
-      if (bytes_read == *len)
-        {
-          /* Done with the cursor. */
-          SVN_ERR (BDB_WRAP (fs, "closing string-reading cursor",
-                            cursor->c_close (cursor)));
-          break;
-        }
-
-      db_err = get_next_length (&length, cursor, &query);
-      if (db_err == DB_NOTFOUND)
-        break;
-      if (db_err)
-        return BDB_WRAP (fs, "reading string", db_err);
-
-      /* We'll be reading from the beginning of the next record */
-      offset = 0;
-    }
-
-  *len = bytes_read;
-  return SVN_NO_ERROR;
-}
-
-
-/* Get the current 'next-key' value and bump the record. */
-static svn_error_t *
-get_key_and_bump (svn_fs_t *fs, const char **key, trail_t *trail)
-{
-  DBC *cursor;
-  char next_key[SVN_FS__MAX_KEY_SIZE];
-  apr_size_t key_len;
-  int db_err;
-  DBT query;
-  DBT result;
-
-  /* ### todo: see issue #409 for why bumping the key as part of this
-     trail is problematic. */
-
-  /* Open a cursor and move it to the 'next-key' value. We can then fetch
-     the contents and use the cursor to overwrite those contents. Since
-     this database allows duplicates, we can't do an arbitrary 'put' to
-     write the new value -- that would append, not overwrite.  */
-
-  SVN_ERR (BDB_WRAP (fs, "creating cursor for reading a string",
-                    fs->strings->cursor (fs->strings, trail->db_txn,
-                                         &cursor, 0)));
-
-  /* Advance the cursor to 'next-key' and read it. */
-
-  db_err = cursor->c_get (cursor,
-                          svn_fs__str_to_dbt (&query,
-                                              (char *) svn_fs__next_key_key),
-                          svn_fs__result_dbt (&result),
-                          DB_SET);
-  if (db_err)
-    {
-      cursor->c_close (cursor);
-      return BDB_WRAP (fs, "getting next-key value", db_err);
-    }
-
-  svn_fs__track_dbt (&result, trail->pool);
-  *key = apr_pstrmemdup (trail->pool, result.data, result.size);
-
-  /* Bump to future key. */
-  key_len = result.size;
-  svn_fs__next_key (result.data, &key_len, next_key);
-
-  /* Shove the new key back into the database, at the cursor position. */
-  db_err = cursor->c_put (cursor, &query,
-                          svn_fs__str_to_dbt (&result, (char *) next_key),
-                          DB_CURRENT);
-  if (db_err)
-    {
-      cursor->c_close (cursor); /* ignore the error, the original is
-                                   more important. */
-      return BDB_WRAP (fs, "bumping next string key", db_err);
-    }
-
-  return BDB_WRAP (fs, "closing string-reading cursor",
-                  cursor->c_close (cursor));
-}
-
-svn_error_t *
-svn_fs__bdb_string_append (svn_fs_t *fs,
-                           const char **key,
-                           apr_size_t len,
-                           const char *buf,
-                           trail_t *trail)
-{
-  DBT query, result;
-
-  /* If the passed-in key is NULL, we graciously generate a new string
-     using the value of the `next-key' record in the strings table. */
-  if (*key == NULL)
-    {
-      SVN_ERR (get_key_and_bump (fs, key, trail));
-    }
-
-  /* Store a new record into the database. */
-  SVN_ERR (BDB_WRAP (fs, "appending string",
-                    fs->strings->put
-                    (fs->strings, trail->db_txn,
-                     svn_fs__str_to_dbt (&query, (char *) (*key)),
-                     svn_fs__set_dbt (&result, (void *) buf, len),
-                     0)));
-
-  return SVN_NO_ERROR;
-}
-
-
-svn_error_t *
-svn_fs__bdb_string_clear (svn_fs_t *fs,
-                          const char *key,
-                          trail_t *trail)
-{
-  int db_err;
-  DBT query, result;
-
-  svn_fs__str_to_dbt (&query, (char *)key);
-
-  /* Torch the prior contents */
-  db_err = fs->strings->del (fs->strings, trail->db_txn, &query, 0);
-
-  /* If there's no such node, return an appropriately specific error.  */
-  if (db_err == DB_NOTFOUND)
-    return svn_error_createf
-      (SVN_ERR_FS_NO_SUCH_STRING, 0,
-       "svn_fs__string_clear: no such string `%s'", key);
-
-  /* Handle any other error conditions.  */
-  SVN_ERR (BDB_WRAP (fs, "clearing string", db_err));
-
-  /* Shove empty data back in for this key. */
-  svn_fs__clear_dbt (&result);
-  result.data = 0;
-  result.size = 0;
-  result.flags |= DB_DBT_USERMEM;
-
-  return BDB_WRAP (fs, "storing empty contents",
-                  fs->strings->put (fs->strings, trail->db_txn,
-                                    &query, &result, 0));
-}
-
-
-svn_error_t *
-svn_fs__bdb_string_size (apr_size_t *size,
-                         svn_fs_t *fs,
-                         const char *key,
-                         trail_t *trail)
-{
-  int db_err;
-  DBT query;
-  DBC *cursor;
-  apr_size_t length;
-  apr_size_t total;
-
-  svn_fs__str_to_dbt (&query, (char *) key);
-
-  SVN_ERR (locate_key (&length, &cursor, &query, fs, trail));
-
-  total = length;
-  while (1)
-    {
-      db_err = get_next_length (&length, cursor, &query);
-
-      /* No more records? Then return the total length. */
-      if (db_err == DB_NOTFOUND)
-        {
-          *size = total;
-          return SVN_NO_ERROR;
-        }
-      if (db_err)
-        return BDB_WRAP (fs, "fetching string length", db_err);
-
-      total += length;
-    }
-
-  /* NOTREACHED */
-}
-
-
-svn_error_t *
-svn_fs__bdb_string_delete (svn_fs_t *fs,
-                           const char *key,
-                           trail_t *trail)
-{
-  int db_err;
-  DBT query;
-
-  db_err = fs->strings->del (fs->strings, trail->db_txn,
-                             svn_fs__str_to_dbt (&query, (char *) key), 0);
-
-  /* If there's no such node, return an appropriately specific error.  */
-  if (db_err == DB_NOTFOUND)
-    return svn_error_createf
-      (SVN_ERR_FS_NO_SUCH_STRING, 0,
-       "svn_fs__bdb_delete_string: no such string `%s'", key);
-
-  /* Handle any other error conditions.  */
-  SVN_ERR (BDB_WRAP (fs, "deleting string", db_err));
-
-  return SVN_NO_ERROR;
-}
-
-
-svn_error_t *
-svn_fs__bdb_string_copy (svn_fs_t *fs,
-                         const char **new_key,
-                         const char *key,
-                         trail_t *trail)
-{
-  DBT query;
-  DBT result;
-  DBT copykey;
-  DBC *cursor;
-  int db_err;
-
-  /* Copy off the old key in case the caller is sharing storage
-     between the old and new keys. */
-  const char *old_key = apr_pstrdup (trail->pool, key);
-  
-  SVN_ERR (get_key_and_bump (fs, new_key, trail));
-
-  SVN_ERR (BDB_WRAP (fs, "creating cursor for reading a string",
-                    fs->strings->cursor (fs->strings, trail->db_txn,
-                                         &cursor, 0)));
-
-  svn_fs__str_to_dbt (&query, (char *) old_key);
-  svn_fs__str_to_dbt (&copykey, (char *) *new_key);
-
-  svn_fs__clear_dbt (&result);
-
-  /* Move to the first record and fetch its data (under BDB's mem mgmt). */
-  db_err = cursor->c_get (cursor, &query, &result, DB_SET);
-  if (db_err)
-    {
-      cursor->c_close (cursor);
-      return BDB_WRAP (fs, "getting next-key value", db_err);
-    }
-
-  while (1)
-    {
-      /* ### can we pass a BDB-provided buffer to another BDB function?
-         ### they are supposed to have a duration up to certain points
-         ### of calling back into BDB, but I'm not sure what the exact
-         ### rules are. it is definitely nicer to use BDB buffers here
-         ### to simplify things and reduce copies, but... hrm.
-      */
-
-      /* Write the data to the database */
-      db_err = fs->strings->put (fs->strings, trail->db_txn,
-                                 &copykey, &result, 0);
-      if (db_err)
-        {
-          cursor->c_close (cursor);
-          return BDB_WRAP (fs, "writing copied data", db_err);
-        }
-
-      /* Read the next chunk. Terminate loop if we're done. */
-      svn_fs__clear_dbt (&result);
-      db_err = cursor->c_get (cursor, &query, &result, DB_NEXT_DUP);
-      if (db_err == DB_NOTFOUND)
-        break;
-      if (db_err)
-        {
-          cursor->c_close (cursor);
-          return BDB_WRAP (fs, "fetching string data for a copy", db_err);
-        }
-    }
-
-  return BDB_WRAP (fs, "closing string-reading cursor", 
-                  cursor->c_close (cursor));
-}
->>>>>>> 2b3bfb48
+}