--- conflicted
+++ resolved
@@ -1,4 +1,3 @@
-<<<<<<< HEAD
 /* strings-table.h : internal interface to `strings' table
  *
  * ====================================================================
@@ -134,142 +133,4 @@
 }
 #endif /* __cplusplus */
 
-#endif /* SVN_LIBSVN_FS_STRINGS_TABLE_H */
-=======
-/* strings-table.h : internal interface to `strings' table
- *
- * ====================================================================
- * Copyright (c) 2000-2003 CollabNet.  All rights reserved.
- *
- * This software is licensed as described in the file COPYING, which
- * you should have received as part of this distribution.  The terms
- * are also available at http://subversion.tigris.org/license-1.html.
- * If newer versions of this license are posted there, you may use a
- * newer version instead, at your option.
- *
- * This software consists of voluntary contributions made by many
- * individuals.  For exact contribution history, see the revision
- * history and logs, available at http://subversion.tigris.org/.
- * ====================================================================
- */
-
-#ifndef SVN_LIBSVN_FS_STRINGS_TABLE_H
-#define SVN_LIBSVN_FS_STRINGS_TABLE_H
-
-#include <db.h>
-#include "svn_io.h"
-#include "svn_fs.h"
-#include "../trail.h"
-
-#ifdef __cplusplus
-extern "C" {
-#endif /* __cplusplus */
-
--
-/* Special strings-table keys for commonly used strings.  */
-
-
--
-/* This interface provides raw access to the `strings' table.  It does
-   not deal with deltification, undeltification, or skels.  It just
-   reads and writes strings of bytes. */
-
-
-/* Open a `strings' table in ENV.  If CREATE is non-zero, create
- * one if it doesn't exist.  Set *STRINGS_P to the new table.  
- * Return a Berkeley DB error code.
- */
-int svn_fs__bdb_open_strings_table (DB **strings_p,
-                                    DB_ENV *env,
-                                    int create);
-
-
-/* Read *LEN bytes into BUF from OFFSET in string KEY in FS, as part
- * of TRAIL.
- * 
- * On return, *LEN is set to the number of bytes read.  If this value
- * is less than the number requested, the end of the string has been
- * reached (no error is returned on end-of-string).
- *
- * If OFFSET is past the end of the string, then *LEN will be set to
- * zero. Callers which are advancing OFFSET as they read portions of
- * the string can terminate their loop when *LEN is returned as zero
- * (which will occur when OFFSET == length(the string)).
- * 
- * If string KEY does not exist, the error SVN_ERR_FS_NO_SUCH_STRING
- * is returned.
- */
-svn_error_t *svn_fs__bdb_string_read (svn_fs_t *fs,
-                                      const char *key,
-                                      char *buf,
-                                      apr_off_t offset,
-                                      apr_size_t *len,
-                                      trail_t *trail);
-
-
-/* Set *SIZE to the size in bytes of string KEY in FS, as part of
- * TRAIL.
- *
- * If string KEY does not exist, return SVN_ERR_FS_NO_SUCH_STRING.
- */
-svn_error_t *svn_fs__bdb_string_size (apr_size_t *size,
-                                      svn_fs_t *fs,
-                                      const char *key,
-                                      trail_t *trail);
-
-
-/* Append LEN bytes from BUF to string *KEY in FS, as part of TRAIL.
- *
- * If *KEY is null, then create a new string and store the new key in
- * *KEY (allocating it in TRAIL->pool), and write LEN bytes from BUF
- * as the initial contents of the string.
- *
- * If *KEY is not null but there is no string named *KEY, return
- * SVN_ERR_FS_NO_SUCH_STRING.
- *
- * Note: to overwrite the old contents of a string, call
- * svn_fs__string_clear() and then svn_fs__string_append().  */
-svn_error_t *svn_fs__bdb_string_append (svn_fs_t *fs,
-                                        const char **key,
-                                        apr_size_t len,
-                                        const char *buf,
-                                        trail_t *trail);
-
-
-/* Make string KEY in FS zero length, as part of TRAIL.
- * If the string does not exist, return SVN_ERR_FS_NO_SUCH_STRING.
- */
-svn_error_t *svn_fs__bdb_string_clear (svn_fs_t *fs,
-                                       const char *key,
-                                       trail_t *trail);
-
-
-/* Delete string KEY from FS, as part of TRAIL.
- *
- * If string KEY does not exist, return SVN_ERR_FS_NO_SUCH_STRING.
- *
- * WARNING: Deleting a string renders unusable any representations
- * that refer to it.  Be careful.
- */ 
-svn_error_t *svn_fs__bdb_string_delete (svn_fs_t *fs,
-                                        const char *key,
-                                        trail_t *trail);
-
-
-/* Copy the contents of the string referred to by KEY in FS into a new
- * record, returning the new record's key in *NEW_KEY.  All
- * allocations (including *NEW_KEY) occur in TRAIL->pool.  */
-svn_error_t *svn_fs__bdb_string_copy (svn_fs_t *fs,
-                                      const char **new_key,
-                                      const char *key,
-                                      trail_t *trail);
-
-
-#ifdef __cplusplus
-}
-#endif /* __cplusplus */
-
-#endif /* SVN_LIBSVN_FS_STRINGS_TABLE_H */
->>>>>>> 2b3bfb48
+#endif /* SVN_LIBSVN_FS_STRINGS_TABLE_H */