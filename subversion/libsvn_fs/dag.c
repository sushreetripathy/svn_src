--- conflicted
+++ resolved
@@ -129,7 +129,6 @@
 /* Dup NODEREV and all associated data into POOL */
 static svn_fs__node_revision_t *
 copy_node_revision (svn_fs__node_revision_t *noderev,
-                    const char *to_path,
                     apr_pool_t *pool)
 {
   svn_fs__node_revision_t *nr = apr_pcalloc (pool, sizeof (*nr));
@@ -137,10 +136,6 @@
   if (noderev->predecessor_id)
     nr->predecessor_id = svn_fs__id_copy (noderev->predecessor_id, pool);
   nr->predecessor_count = noderev->predecessor_count;
-  if (to_path != NULL)
-    nr->committed_path = apr_pstrdup (pool, to_path);
-  else
-    nr->committed_path = apr_pstrdup (pool, noderev->committed_path);
   if (noderev->prop_key)
     nr->prop_key = apr_pstrdup (pool, noderev->prop_key);
   if (noderev->data_key)
@@ -181,7 +176,7 @@
     {
       /* For immutable nodes, we can cache the contents permanently,
          but we need to copy them over into the node's own pool.  */
-      node->node_revision = copy_node_revision (noderev, NULL, node->pool);
+      node->node_revision = copy_node_revision (noderev, node->pool);
     }
 #endif /* 0 */
 }
@@ -318,15 +313,6 @@
   return SVN_NO_ERROR;
 }
 
-svn_error_t *
-svn_fs__dag_get_committed_path (const char **path, dag_node_t *node,
-                                trail_t *trail)
-{
-  svn_fs__node_revision_t *noderev;
-  SVN_ERR (get_node_revision (&noderev, node, trail));
-  *path = noderev->committed_path;
-  return SVN_NO_ERROR;
-}
 
 svn_error_t *
 svn_fs__dag_walk_predecessors (dag_node_t *node,
@@ -381,10 +367,6 @@
   /* Create empty root directory with node revision 0.0.0. */
   memset (&noderev, 0, sizeof (noderev));
   noderev.kind = svn_node_dir;
-<<<<<<< HEAD
-  noderev.committed_path = "";
-=======
->>>>>>> 2b3bfb48
   SVN_ERR (svn_fs__bdb_put_node_revision (fs, root_id, &noderev, trail));
 
   /* Create a new transaction (better have an id of "0") */
@@ -558,7 +540,7 @@
   if (! svn_fs__same_keys (rep_key, mutable_rep_key))
     {
       svn_fs__node_revision_t *new_noderev = 
-        copy_node_revision (parent_noderev, NULL, trail->pool);
+        copy_node_revision (parent_noderev, trail->pool);
       new_noderev->data_key = mutable_rep_key;
       SVN_ERR (set_node_revision (parent, new_noderev, trail));
     }
@@ -606,7 +588,6 @@
             const char *name,
             svn_boolean_t is_dir,
             const char *txn_id,
-            const char *path,
             trail_t *trail)
 {
   const svn_fs_id_t *new_node_id;
@@ -640,8 +621,6 @@
   /* Create the new node's NODE-REVISION */
   memset (&new_noderev, 0, sizeof (new_noderev));
   new_noderev.kind = is_dir ? svn_node_dir : svn_node_file;
-  new_noderev.committed_path = apr_pstrdup(trail->pool, path);
-  
   SVN_ERR (svn_fs__create_node (&new_node_id, svn_fs__dag_get_fs (parent),
                                 &new_noderev, txn_id, trail));
 
@@ -837,7 +816,6 @@
                          const char *name,
                          const char *copy_id,
                          const char *txn_id,
-                         const char *path,
                          trail_t *trail)
 {
   dag_node_t *cur_entry; /* parent's current entry named NAME */
@@ -877,8 +855,6 @@
       noderev->predecessor_id = svn_fs__id_copy (cur_entry->id, trail->pool);
       if (noderev->predecessor_count != -1)
         noderev->predecessor_count++;
-      if (path)
-        noderev->committed_path = apr_pstrdup (trail->pool, path);
       SVN_ERR (svn_fs__create_successor (&new_node_id, fs, cur_entry->id, 
                                          noderev, copy_id, txn_id, trail));
       
@@ -1010,7 +986,7 @@
   if (! svn_fs__same_keys (mutable_rep_key, rep_key))
     {
       svn_fs__node_revision_t *new_noderev =
-        copy_node_revision (parent_noderev, NULL, trail->pool);
+        copy_node_revision (parent_noderev, trail->pool);
       new_noderev->data_key = mutable_rep_key;
       SVN_ERR (set_node_revision (parent, new_noderev, trail));
     }
@@ -1171,12 +1147,11 @@
 svn_fs__dag_make_file (dag_node_t **child_p,
                        dag_node_t *parent,
                        const char *name,
-                       const char *txn_id,
-                       const char *path,
+                       const char *txn_id, 
                        trail_t *trail)
 {
   /* Call our little helper function */
-  return make_entry (child_p, parent, name, FALSE, txn_id, path, trail);
+  return make_entry (child_p, parent, name, FALSE, txn_id, trail);
 }
 
 
@@ -1184,12 +1159,11 @@
 svn_fs__dag_make_dir (dag_node_t **child_p,
                       dag_node_t *parent,
                       const char *name,
-                      const char *txn_id,
-                      const char *path,
+                      const char *txn_id, 
                       trail_t *trail)
 {
   /* Call our little helper function */
-  return make_entry (child_p, parent, name, TRUE, txn_id, path, trail);
+  return make_entry (child_p, parent, name, TRUE, txn_id, trail);
 }
 
 
@@ -1498,8 +1472,7 @@
                   svn_boolean_t preserve_history,
                   svn_revnum_t from_rev,
                   const char *from_path,
-                  const char *txn_id,
-                  const char *to_path,
+                  const char *txn_id, 
                   trail_t *trail)
 {
   const svn_fs_id_t *id;
@@ -1514,7 +1487,7 @@
 
       /* Make a copy of the original node revision. */
       SVN_ERR (get_node_revision (&from_noderev, from_node, trail));
-      to_noderev = copy_node_revision (from_noderev, to_path, trail->pool);
+      to_noderev = copy_node_revision (from_noderev, trail->pool);
       
       /* Reserve a copy ID for this new copy. */
       SVN_ERR (svn_fs__bdb_reserve_copy_id (&copy_id, fs, trail));
