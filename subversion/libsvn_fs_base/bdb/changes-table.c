--- conflicted
+++ resolved
@@ -331,15 +331,10 @@
 
               apr_hash_this(hi, &hashkey, &klen, NULL);
 
-<<<<<<< HEAD
-              /* If we come across a child of our path, remove it. */
-              if (svn_uri_is_child(change->path, hashkey, subpool))
-=======
               /* If we come across our own path, ignore it.
                  If we come across a child of our path, remove it. */
               child_relpath = svn_fspath__skip_ancestor(change->path, hashkey);
               if (child_relpath && *child_relpath)
->>>>>>> 4cf18c3e
                 apr_hash_set(changes, hashkey, klen, NULL);
             }
         }
