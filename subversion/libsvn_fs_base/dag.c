/* dag.c : DAG-like interface filesystem, private to libsvn_fs
 *
 * ====================================================================
 *    Licensed to the Apache Software Foundation (ASF) under one
 *    or more contributor license agreements.  See the NOTICE file
 *    distributed with this work for additional information
 *    regarding copyright ownership.  The ASF licenses this file
 *    to you under the Apache License, Version 2.0 (the
 *    "License"); you may not use this file except in compliance
 *    with the License.  You may obtain a copy of the License at
 *
 *      http://www.apache.org/licenses/LICENSE-2.0
 *
 *    Unless required by applicable law or agreed to in writing,
 *    software distributed under the License is distributed on an
 *    "AS IS" BASIS, WITHOUT WARRANTIES OR CONDITIONS OF ANY
 *    KIND, either express or implied.  See the License for the
 *    specific language governing permissions and limitations
 *    under the License.
 * ====================================================================
 */

#include <string.h>

#include "svn_path.h"
#include "svn_time.h"
#include "svn_error.h"
#include "svn_fs.h"
#include "svn_hash.h"
#include "svn_props.h"
#include "svn_pools.h"

#include "dag.h"
#include "err.h"
#include "fs.h"
#include "key-gen.h"
#include "node-rev.h"
#include "trail.h"
#include "reps-strings.h"
#include "revs-txns.h"
#include "id.h"

#include "util/fs_skels.h"

#include "bdb/txn-table.h"
#include "bdb/rev-table.h"
#include "bdb/nodes-table.h"
#include "bdb/copies-table.h"
#include "bdb/reps-table.h"
#include "bdb/strings-table.h"
#include "bdb/checksum-reps-table.h"
#include "bdb/changes-table.h"
#include "bdb/node-origins-table.h"

#include "private/svn_skel.h"
#include "private/svn_fs_util.h"
#include "private/svn_fspath.h"
#include "../libsvn_fs/fs-loader.h"

#include "svn_private_config.h"


/* Initializing a filesystem.  */

struct dag_node_t
{
  /*** NOTE: Keeping in-memory representations of disk data that can
       be changed by other accessors is a nasty business.  Such
       representations are basically a cache with some pretty complex
       invalidation rules.  For example, the "node revision"
       associated with a DAG node ID can look completely different to
       a process that has modified that information as part of a
       Berkeley DB transaction than it does to some other process.
       That said, there are some aspects of a "node revision" which
       never change, like its 'id' or 'kind'.  Our best bet is to
       limit ourselves to exposing outside of this interface only
       those immutable aspects of a DAG node representation.  ***/

  /* The filesystem this dag node came from. */
  svn_fs_t *fs;

  /* The node revision ID for this dag node. */
  svn_fs_id_t *id;

  /* The node's type (file, dir, etc.) */
  svn_node_kind_t kind;

  /* the path at which this node was created. */
  const char *created_path;
};



/* Trivial helper/accessor functions. */
svn_node_kind_t svn_fs_base__dag_node_kind(dag_node_t *node)
{
  return node->kind;
}


const svn_fs_id_t *
svn_fs_base__dag_get_id(dag_node_t *node)
{
  return node->id;
}


const char *
svn_fs_base__dag_get_created_path(dag_node_t *node)
{
  return node->created_path;
}


svn_fs_t *
svn_fs_base__dag_get_fs(dag_node_t *node)
{
  return node->fs;
}


svn_boolean_t svn_fs_base__dag_check_mutable(dag_node_t *node,
                                             const char *txn_id)
{
  return (strcmp(svn_fs_base__id_txn_id(svn_fs_base__dag_get_id(node)),
                 txn_id) == 0);
}


svn_error_t *
svn_fs_base__dag_get_node(dag_node_t **node,
                          svn_fs_t *fs,
                          const svn_fs_id_t *id,
                          trail_t *trail,
                          apr_pool_t *pool)
{
  dag_node_t *new_node;
  node_revision_t *noderev;

  /* Construct the node. */
  new_node = apr_pcalloc(pool, sizeof(*new_node));
  new_node->fs = fs;
  new_node->id = svn_fs_base__id_copy(id, pool);

  /* Grab the contents so we can cache some of the immutable parts of it. */
  SVN_ERR(svn_fs_bdb__get_node_revision(&noderev, fs, id, trail, pool));

  /* Initialize the KIND and CREATED_PATH attributes */
  new_node->kind = noderev->kind;
  new_node->created_path = noderev->created_path;

  /* Return a fresh new node */
  *node = new_node;
  return SVN_NO_ERROR;
}


svn_error_t *
svn_fs_base__dag_get_revision(svn_revnum_t *rev,
                              dag_node_t *node,
                              trail_t *trail,
                              apr_pool_t *pool)
{
  /* Use the txn ID from the NODE's id to look up the transaction and
     get its revision number.  */
  return svn_fs_base__txn_get_revision
    (rev, svn_fs_base__dag_get_fs(node),
     svn_fs_base__id_txn_id(svn_fs_base__dag_get_id(node)), trail, pool);
}


svn_error_t *
svn_fs_base__dag_get_predecessor_id(const svn_fs_id_t **id_p,
                                    dag_node_t *node,
                                    trail_t *trail,
                                    apr_pool_t *pool)
{
  node_revision_t *noderev;

  SVN_ERR(svn_fs_bdb__get_node_revision(&noderev, node->fs, node->id,
                                        trail, pool));
  *id_p = noderev->predecessor_id;
  return SVN_NO_ERROR;
}


svn_error_t *
svn_fs_base__dag_get_predecessor_count(int *count,
                                       dag_node_t *node,
                                       trail_t *trail,
                                       apr_pool_t *pool)
{
  node_revision_t *noderev;

  SVN_ERR(svn_fs_bdb__get_node_revision(&noderev, node->fs, node->id,
                                        trail, pool));
  *count = noderev->predecessor_count;
  return SVN_NO_ERROR;
}


/* Trail body for svn_fs_base__dag_init_fs. */
static svn_error_t *
txn_body_dag_init_fs(void *baton,
                     trail_t *trail)
{
  node_revision_t noderev;
  revision_t revision;
  svn_revnum_t rev = SVN_INVALID_REVNUM;
  svn_fs_t *fs = trail->fs;
  svn_string_t date;
  const char *txn_id;
  const char *copy_id;
  svn_fs_id_t *root_id = svn_fs_base__id_create("0", "0", "0", trail->pool);

  /* Create empty root directory with node revision 0.0.0. */
  memset(&noderev, 0, sizeof(noderev));
  noderev.kind = svn_node_dir;
  noderev.created_path = "/";
  SVN_ERR(svn_fs_bdb__put_node_revision(fs, root_id, &noderev,
                                        trail, trail->pool));

  /* Create a new transaction (better have an id of "0") */
  SVN_ERR(svn_fs_bdb__create_txn(&txn_id, fs, root_id, trail, trail->pool));
  if (strcmp(txn_id, "0"))
    return svn_error_createf
      (SVN_ERR_FS_CORRUPT, 0,
       _("Corrupt DB: initial transaction id not '0' in filesystem '%s'"),
       fs->path);

  /* Create a default copy (better have an id of "0") */
  SVN_ERR(svn_fs_bdb__reserve_copy_id(&copy_id, fs, trail, trail->pool));
  if (strcmp(copy_id, "0"))
    return svn_error_createf
      (SVN_ERR_FS_CORRUPT, 0,
       _("Corrupt DB: initial copy id not '0' in filesystem '%s'"), fs->path);
  SVN_ERR(svn_fs_bdb__create_copy(fs, copy_id, NULL, NULL, root_id,
                                  copy_kind_real, trail, trail->pool));

  /* Link it into filesystem revision 0. */
  revision.txn_id = txn_id;
  SVN_ERR(svn_fs_bdb__put_rev(&rev, fs, &revision, trail, trail->pool));
  if (rev != 0)
    return svn_error_createf(SVN_ERR_FS_CORRUPT, 0,
                             _("Corrupt DB: initial revision number "
                               "is not '0' in filesystem '%s'"), fs->path);

  /* Promote our transaction to a "committed" transaction. */
  SVN_ERR(svn_fs_base__txn_make_committed(fs, txn_id, rev,
                                          trail, trail->pool));

  /* Set a date on revision 0. */
  date.data = svn_time_to_cstring(apr_time_now(), trail->pool);
  date.len = strlen(date.data);
  return svn_fs_base__set_rev_prop(fs, 0, SVN_PROP_REVISION_DATE, NULL, &date,
                                   trail, trail->pool);
}


svn_error_t *
svn_fs_base__dag_init_fs(svn_fs_t *fs)
{
  return svn_fs_base__retry_txn(fs, txn_body_dag_init_fs, NULL,
                                TRUE, fs->pool);
}



/*** Directory node functions ***/

/* Some of these are helpers for functions outside this section. */

/* Given directory NODEREV in FS, set *ENTRIES_P to its entries list
   hash, as part of TRAIL, or to NULL if NODEREV has no entries.  The
   entries list will be allocated in POOL, and the entries in that
   list will not have interesting value in their 'kind' fields.  If
   NODEREV is not a directory, return the error SVN_ERR_FS_NOT_DIRECTORY. */
static svn_error_t *
get_dir_entries(apr_hash_t **entries_p,
                svn_fs_t *fs,
                node_revision_t *noderev,
                trail_t *trail,
                apr_pool_t *pool)
{
  apr_hash_t *entries = NULL;
  apr_hash_index_t *hi;
  svn_string_t entries_raw;
  svn_skel_t *entries_skel;

  /* Error if this is not a directory. */
  if (noderev->kind != svn_node_dir)
    return svn_error_create
      (SVN_ERR_FS_NOT_DIRECTORY, NULL,
       _("Attempted to get entries of a non-directory node"));

  /* If there's a DATA-KEY, there might be entries to fetch. */
  if (noderev->data_key)
    {
      /* Now we have a rep, follow through to get the entries. */
      SVN_ERR(svn_fs_base__rep_contents(&entries_raw, fs, noderev->data_key,
                                        trail, pool));
      entries_skel = svn_skel__parse(entries_raw.data, entries_raw.len, pool);

      /* Were there entries?  Make a hash from them. */
      if (entries_skel)
        SVN_ERR(svn_fs_base__parse_entries_skel(&entries, entries_skel,
                                                pool));
    }

  /* No hash?  No problem.  */
  *entries_p = NULL;
  if (! entries)
    return SVN_NO_ERROR;

  /* Else, convert the hash from a name->id mapping to a name->dirent one.  */
  *entries_p = apr_hash_make(pool);
  for (hi = apr_hash_first(pool, entries); hi; hi = apr_hash_next(hi))
    {
      const void *key;
      apr_ssize_t klen;
      void *val;
      svn_fs_dirent_t *dirent = apr_palloc(pool, sizeof(*dirent));

      /* KEY will be the entry name in ancestor, VAL the id.  */
      apr_hash_this(hi, &key, &klen, &val);
      dirent->name = key;
      dirent->id = val;
      dirent->kind = svn_node_unknown;
      apr_hash_set(*entries_p, key, klen, dirent);
    }

  /* Return our findings. */
  return SVN_NO_ERROR;
}


/* Set *ID_P to the node-id for entry NAME in PARENT, as part of
   TRAIL.  If no such entry, set *ID_P to NULL but do not error.  The
   entry is allocated in POOL or in the same pool as PARENT;
   the caller should copy if it cares.  */
static svn_error_t *
dir_entry_id_from_node(const svn_fs_id_t **id_p,
                       dag_node_t *parent,
                       const char *name,
                       trail_t *trail,
                       apr_pool_t *pool)
{
  apr_hash_t *entries;
  svn_fs_dirent_t *dirent;

  SVN_ERR(svn_fs_base__dag_dir_entries(&entries, parent, trail, pool));
  if (entries)
    dirent = apr_hash_get(entries, name, APR_HASH_KEY_STRING);
  else
    dirent = NULL;

  *id_p = dirent ? dirent->id : NULL;
  return SVN_NO_ERROR;
}


/* Add or set in PARENT a directory entry NAME pointing to ID.
   Allocations are done in TRAIL.

   Assumptions:
   - PARENT is a mutable directory.
   - ID does not refer to an ancestor of parent
   - NAME is a single path component
*/
static svn_error_t *
set_entry(dag_node_t *parent,
          const char *name,
          const svn_fs_id_t *id,
          const char *txn_id,
          trail_t *trail,
          apr_pool_t *pool)
{
  node_revision_t *parent_noderev;
  const char *rep_key, *mutable_rep_key;
  apr_hash_t *entries = NULL;
  svn_stream_t *wstream;
  apr_size_t len;
  svn_string_t raw_entries;
  svn_stringbuf_t *raw_entries_buf;
  svn_skel_t *entries_skel;
  svn_fs_t *fs = svn_fs_base__dag_get_fs(parent);

  /* Get the parent's node-revision. */
  SVN_ERR(svn_fs_bdb__get_node_revision(&parent_noderev, fs, parent->id,
                                        trail, pool));
  rep_key = parent_noderev->data_key;
  SVN_ERR(svn_fs_base__get_mutable_rep(&mutable_rep_key, rep_key,
                                       fs, txn_id, trail, pool));

  /* If the parent node already pointed at a mutable representation,
     we don't need to do anything.  But if it didn't, either because
     the parent didn't refer to any rep yet or because it referred to
     an immutable one, we must make the parent refer to the mutable
     rep we just created. */
  if (! svn_fs_base__same_keys(rep_key, mutable_rep_key))
    {
      parent_noderev->data_key = mutable_rep_key;
      SVN_ERR(svn_fs_bdb__put_node_revision(fs, parent->id, parent_noderev,
                                            trail, pool));
    }

  /* If the new representation inherited nothing, start a new entries
     list for it.  Else, go read its existing entries list. */
  if (rep_key)
    {
      SVN_ERR(svn_fs_base__rep_contents(&raw_entries, fs, rep_key,
                                        trail, pool));
      entries_skel = svn_skel__parse(raw_entries.data, raw_entries.len, pool);
      if (entries_skel)
        SVN_ERR(svn_fs_base__parse_entries_skel(&entries, entries_skel,
                                                pool));
    }

  /* If we still have no ENTRIES hash, make one here.  */
  if (! entries)
    entries = apr_hash_make(pool);

  /* Now, add our new entry to the entries list. */
  apr_hash_set(entries, name, APR_HASH_KEY_STRING, id);

  /* Finally, replace the old entries list with the new one. */
  SVN_ERR(svn_fs_base__unparse_entries_skel(&entries_skel, entries,
                                            pool));
  raw_entries_buf = svn_skel__unparse(entries_skel, pool);
  SVN_ERR(svn_fs_base__rep_contents_write_stream(&wstream, fs,
                                                 mutable_rep_key, txn_id,
                                                 TRUE, trail, pool));
  len = raw_entries_buf->len;
  SVN_ERR(svn_stream_write(wstream, raw_entries_buf->data, &len));
  return svn_stream_close(wstream);
}


/* Make a new entry named NAME in PARENT, as part of TRAIL.  If IS_DIR
   is true, then the node revision the new entry points to will be a
   directory, else it will be a file.  The new node will be allocated
   in POOL.  PARENT must be mutable, and must not have an entry
   named NAME.  */
static svn_error_t *
make_entry(dag_node_t **child_p,
           dag_node_t *parent,
           const char *parent_path,
           const char *name,
           svn_boolean_t is_dir,
           const char *txn_id,
           trail_t *trail,
           apr_pool_t *pool)
{
  const svn_fs_id_t *new_node_id;
  node_revision_t new_noderev;

  /* Make sure that NAME is a single path component. */
  if (! svn_path_is_single_path_component(name))
    return svn_error_createf
      (SVN_ERR_FS_NOT_SINGLE_PATH_COMPONENT, NULL,
       _("Attempted to create a node with an illegal name '%s'"), name);

  /* Make sure that parent is a directory */
  if (parent->kind != svn_node_dir)
    return svn_error_create
      (SVN_ERR_FS_NOT_DIRECTORY, NULL,
       _("Attempted to create entry in non-directory parent"));

  /* Check that the parent is mutable. */
  if (! svn_fs_base__dag_check_mutable(parent, txn_id))
    return svn_error_createf
      (SVN_ERR_FS_NOT_MUTABLE, NULL,
       _("Attempted to clone child of non-mutable node"));

  /* Check that parent does not already have an entry named NAME. */
  SVN_ERR(dir_entry_id_from_node(&new_node_id, parent, name, trail, pool));
  if (new_node_id)
    return svn_error_createf
      (SVN_ERR_FS_ALREADY_EXISTS, NULL,
       _("Attempted to create entry that already exists"));

  /* Create the new node's NODE-REVISION */
  memset(&new_noderev, 0, sizeof(new_noderev));
  new_noderev.kind = is_dir ? svn_node_dir : svn_node_file;
<<<<<<< HEAD
  new_noderev.created_path = svn_uri_join(parent_path, name, pool);
=======
  new_noderev.created_path = svn_fspath__join(parent_path, name, pool);
>>>>>>> 4cf18c3e
  SVN_ERR(svn_fs_base__create_node
          (&new_node_id, svn_fs_base__dag_get_fs(parent), &new_noderev,
           svn_fs_base__id_copy_id(svn_fs_base__dag_get_id(parent)),
           txn_id, trail, pool));

  /* Create a new dag_node_t for our new node */
  SVN_ERR(svn_fs_base__dag_get_node(child_p,
                                    svn_fs_base__dag_get_fs(parent),
                                    new_node_id, trail, pool));

  /* We can safely call set_entry because we already know that
     PARENT is mutable, and we just created CHILD, so we know it has
     no ancestors (therefore, PARENT cannot be an ancestor of CHILD) */
  return set_entry(parent, name, svn_fs_base__dag_get_id(*child_p),
                   txn_id, trail, pool);
}


svn_error_t *
svn_fs_base__dag_dir_entries(apr_hash_t **entries,
                             dag_node_t *node,
                             trail_t *trail,
                             apr_pool_t *pool)
{
  node_revision_t *noderev;
  SVN_ERR(svn_fs_bdb__get_node_revision(&noderev, node->fs, node->id,
                                        trail, pool));
  return get_dir_entries(entries, node->fs, noderev, trail, pool);
}


svn_error_t *
svn_fs_base__dag_set_entry(dag_node_t *node,
                           const char *entry_name,
                           const svn_fs_id_t *id,
                           const char *txn_id,
                           trail_t *trail,
                           apr_pool_t *pool)
{
  /* Check it's a directory. */
  if (node->kind != svn_node_dir)
    return svn_error_create
      (SVN_ERR_FS_NOT_DIRECTORY, NULL,
       _("Attempted to set entry in non-directory node"));

  /* Check it's mutable. */
  if (! svn_fs_base__dag_check_mutable(node, txn_id))
    return svn_error_create
      (SVN_ERR_FS_NOT_MUTABLE, NULL,
       _("Attempted to set entry in immutable node"));

  return set_entry(node, entry_name, id, txn_id, trail, pool);
}



/*** Proplists. ***/

svn_error_t *
svn_fs_base__dag_get_proplist(apr_hash_t **proplist_p,
                              dag_node_t *node,
                              trail_t *trail,
                              apr_pool_t *pool)
{
  node_revision_t *noderev;
  apr_hash_t *proplist = NULL;
  svn_string_t raw_proplist;
  svn_skel_t *proplist_skel;

  /* Go get a fresh NODE-REVISION for this node. */
  SVN_ERR(svn_fs_bdb__get_node_revision(&noderev, node->fs, node->id,
                                        trail, pool));

  /* Get property key (returning early if there isn't one) . */
  if (! noderev->prop_key)
    {
      *proplist_p = NULL;
      return SVN_NO_ERROR;
    }

  /* Get the string associated with the property rep, parsing it as a
     skel, and then attempt to parse *that* into a property hash.  */
  SVN_ERR(svn_fs_base__rep_contents(&raw_proplist,
                                    svn_fs_base__dag_get_fs(node),
                                    noderev->prop_key, trail, pool));
  proplist_skel = svn_skel__parse(raw_proplist.data, raw_proplist.len, pool);
  if (proplist_skel)
    SVN_ERR(svn_skel__parse_proplist(&proplist, proplist_skel, pool));

  *proplist_p = proplist;
  return SVN_NO_ERROR;
}


svn_error_t *
svn_fs_base__dag_set_proplist(dag_node_t *node,
                              apr_hash_t *proplist,
                              const char *txn_id,
                              trail_t *trail,
                              apr_pool_t *pool)
{
  node_revision_t *noderev;
  const char *rep_key, *mutable_rep_key;
  svn_fs_t *fs = svn_fs_base__dag_get_fs(node);
  svn_stream_t *wstream;
  apr_size_t len;
  svn_skel_t *proplist_skel;
  svn_stringbuf_t *raw_proplist_buf;
  base_fs_data_t *bfd = fs->fsap_data;

  /* Sanity check: this node better be mutable! */
  if (! svn_fs_base__dag_check_mutable(node, txn_id))
    {
      svn_string_t *idstr = svn_fs_base__id_unparse(node->id, pool);
      return svn_error_createf
        (SVN_ERR_FS_NOT_MUTABLE, NULL,
         _("Can't set proplist on *immutable* node-revision %s"),
         idstr->data);
    }

  /* Go get a fresh NODE-REVISION for this node. */
  SVN_ERR(svn_fs_bdb__get_node_revision(&noderev, fs, node->id,
                                        trail, pool));
  rep_key = noderev->prop_key;

  /* Flatten the proplist into a string. */
  SVN_ERR(svn_skel__unparse_proplist(&proplist_skel, proplist, pool));
  raw_proplist_buf = svn_skel__unparse(proplist_skel, pool);

  /* If this repository supports representation sharing, and the
     resulting property list is exactly the same as another string in
     the database, just use the previously existing string and get
     outta here. */
  if (bfd->format >= SVN_FS_BASE__MIN_REP_SHARING_FORMAT)
    {
      svn_error_t *err;
      const char *dup_rep_key;
      svn_checksum_t *checksum;

      SVN_ERR(svn_checksum(&checksum, svn_checksum_sha1, raw_proplist_buf->data,
                           raw_proplist_buf->len, pool));

      err = svn_fs_bdb__get_checksum_rep(&dup_rep_key, fs, checksum,
                                         trail, pool);
      if (! err)
        {
          if (noderev->prop_key)
            SVN_ERR(svn_fs_base__delete_rep_if_mutable(fs, noderev->prop_key,
                                                       txn_id, trail, pool));
          noderev->prop_key = dup_rep_key;
          return svn_fs_bdb__put_node_revision(fs, node->id, noderev,
                                               trail, pool);
        }
      else if (err)
        {
          if (err->apr_err != SVN_ERR_FS_NO_SUCH_CHECKSUM_REP)
            return svn_error_trace(err);

          svn_error_clear(err);
          err = SVN_NO_ERROR;
        }
    }

  /* Get a mutable version of this rep (updating the node revision if
     this isn't a NOOP)  */
  SVN_ERR(svn_fs_base__get_mutable_rep(&mutable_rep_key, rep_key,
                                       fs, txn_id, trail, pool));
  if (! svn_fs_base__same_keys(mutable_rep_key, rep_key))
    {
      noderev->prop_key = mutable_rep_key;
      SVN_ERR(svn_fs_bdb__put_node_revision(fs, node->id, noderev,
                                            trail, pool));
    }

  /* Replace the old property list with the new one. */
  SVN_ERR(svn_fs_base__rep_contents_write_stream(&wstream, fs,
                                                 mutable_rep_key, txn_id,
                                                 TRUE, trail, pool));
  len = raw_proplist_buf->len;
  SVN_ERR(svn_stream_write(wstream, raw_proplist_buf->data, &len));
  SVN_ERR(svn_stream_close(wstream));

  return SVN_NO_ERROR;
}



/*** Roots. ***/

svn_error_t *
svn_fs_base__dag_revision_root(dag_node_t **node_p,
                               svn_fs_t *fs,
                               svn_revnum_t rev,
                               trail_t *trail,
                               apr_pool_t *pool)
{
  const svn_fs_id_t *root_id;

  SVN_ERR(svn_fs_base__rev_get_root(&root_id, fs, rev, trail, pool));
  return svn_fs_base__dag_get_node(node_p, fs, root_id, trail, pool);
}


svn_error_t *
svn_fs_base__dag_txn_root(dag_node_t **node_p,
                          svn_fs_t *fs,
                          const char *txn_id,
                          trail_t *trail,
                          apr_pool_t *pool)
{
  const svn_fs_id_t *root_id, *ignored;

  SVN_ERR(svn_fs_base__get_txn_ids(&root_id, &ignored, fs, txn_id,
                                   trail, pool));
  return svn_fs_base__dag_get_node(node_p, fs, root_id, trail, pool);
}


svn_error_t *
svn_fs_base__dag_txn_base_root(dag_node_t **node_p,
                               svn_fs_t *fs,
                               const char *txn_id,
                               trail_t *trail,
                               apr_pool_t *pool)
{
  const svn_fs_id_t *base_root_id, *ignored;

  SVN_ERR(svn_fs_base__get_txn_ids(&ignored, &base_root_id, fs, txn_id,
                                   trail, pool));
  return svn_fs_base__dag_get_node(node_p, fs, base_root_id, trail, pool);
}


svn_error_t *
svn_fs_base__dag_clone_child(dag_node_t **child_p,
                             dag_node_t *parent,
                             const char *parent_path,
                             const char *name,
                             const char *copy_id,
                             const char *txn_id,
                             trail_t *trail,
                             apr_pool_t *pool)
{
  dag_node_t *cur_entry; /* parent's current entry named NAME */
  const svn_fs_id_t *new_node_id; /* node id we'll put into NEW_NODE */
  svn_fs_t *fs = svn_fs_base__dag_get_fs(parent);

  /* First check that the parent is mutable. */
  if (! svn_fs_base__dag_check_mutable(parent, txn_id))
    return svn_error_createf
      (SVN_ERR_FS_NOT_MUTABLE, NULL,
       _("Attempted to clone child of non-mutable node"));

  /* Make sure that NAME is a single path component. */
  if (! svn_path_is_single_path_component(name))
    return svn_error_createf
      (SVN_ERR_FS_NOT_SINGLE_PATH_COMPONENT, NULL,
       _("Attempted to make a child clone with an illegal name '%s'"), name);

  /* Find the node named NAME in PARENT's entries list if it exists. */
  SVN_ERR(svn_fs_base__dag_open(&cur_entry, parent, name, trail, pool));

  /* Check for mutability in the node we found.  If it's mutable, we
     don't need to clone it. */
  if (svn_fs_base__dag_check_mutable(cur_entry, txn_id))
    {
      /* This has already been cloned */
      new_node_id = cur_entry->id;
    }
  else
    {
      node_revision_t *noderev;

      /* Go get a fresh NODE-REVISION for current child node. */
      SVN_ERR(svn_fs_bdb__get_node_revision(&noderev, fs, cur_entry->id,
                                            trail, pool));

      /* Do the clone thingy here. */
      noderev->predecessor_id = cur_entry->id;
      if (noderev->predecessor_count != -1)
        noderev->predecessor_count++;
<<<<<<< HEAD
      noderev->created_path = svn_uri_join(parent_path, name, pool);
=======
      noderev->created_path = svn_fspath__join(parent_path, name, pool);
>>>>>>> 4cf18c3e
      SVN_ERR(svn_fs_base__create_successor(&new_node_id, fs, cur_entry->id,
                                            noderev, copy_id, txn_id,
                                            trail, pool));

      /* Replace the ID in the parent's ENTRY list with the ID which
         refers to the mutable clone of this child. */
      SVN_ERR(set_entry(parent, name, new_node_id, txn_id, trail, pool));
    }

  /* Initialize the youngster. */
  return svn_fs_base__dag_get_node(child_p, fs, new_node_id, trail, pool);
}



svn_error_t *
svn_fs_base__dag_clone_root(dag_node_t **root_p,
                            svn_fs_t *fs,
                            const char *txn_id,
                            trail_t *trail,
                            apr_pool_t *pool)
{
  const svn_fs_id_t *base_root_id, *root_id;
  node_revision_t *noderev;

  /* Get the node ID's of the root directories of the transaction and
     its base revision.  */
  SVN_ERR(svn_fs_base__get_txn_ids(&root_id, &base_root_id, fs, txn_id,
                                   trail, pool));

  /* Oh, give me a clone...
     (If they're the same, we haven't cloned the transaction's root
     directory yet.)  */
  if (svn_fs_base__id_eq(root_id, base_root_id))
    {
      const char *base_copy_id = svn_fs_base__id_copy_id(base_root_id);

      /* Of my own flesh and bone...
         (Get the NODE-REVISION for the base node, and then write
         it back out as the clone.) */
      SVN_ERR(svn_fs_bdb__get_node_revision(&noderev, fs, base_root_id,
                                            trail, pool));

      /* With its Y-chromosome changed to X...
         (Store it with an updated predecessor count.) */
      /* ### TODO: Does it even makes sense to have a different copy id for
         the root node?  That is, does this function need a copy_id
         passed in?  */
      noderev->predecessor_id = svn_fs_base__id_copy(base_root_id, pool);
      if (noderev->predecessor_count != -1)
        noderev->predecessor_count++;
      SVN_ERR(svn_fs_base__create_successor(&root_id, fs, base_root_id,
                                            noderev, base_copy_id,
                                            txn_id, trail, pool));

      /* ... And when it is grown
       *      Then my own little clone
       *        Will be of the opposite sex!
       */
      SVN_ERR(svn_fs_base__set_txn_root(fs, txn_id, root_id, trail, pool));
    }

  /*
   * (Sung to the tune of "Home, Home on the Range", with thanks to
   * Randall Garrett and Isaac Asimov.)
   */

  /* One way or another, root_id now identifies a cloned root node. */
  return svn_fs_base__dag_get_node(root_p, fs, root_id, trail, pool);
}


svn_error_t *
svn_fs_base__dag_delete(dag_node_t *parent,
                        const char *name,
                        const char *txn_id,
                        trail_t *trail,
                        apr_pool_t *pool)
{
  node_revision_t *parent_noderev;
  const char *rep_key, *mutable_rep_key;
  apr_hash_t *entries = NULL;
  svn_skel_t *entries_skel;
  svn_fs_t *fs = parent->fs;
  svn_string_t str;
  svn_fs_id_t *id = NULL;
  dag_node_t *node;

  /* Make sure parent is a directory. */
  if (parent->kind != svn_node_dir)
    return svn_error_createf
      (SVN_ERR_FS_NOT_DIRECTORY, NULL,
       _("Attempted to delete entry '%s' from *non*-directory node"), name);

  /* Make sure parent is mutable. */
  if (! svn_fs_base__dag_check_mutable(parent, txn_id))
    return svn_error_createf
      (SVN_ERR_FS_NOT_MUTABLE, NULL,
       _("Attempted to delete entry '%s' from immutable directory node"),
       name);

  /* Make sure that NAME is a single path component. */
  if (! svn_path_is_single_path_component(name))
    return svn_error_createf
      (SVN_ERR_FS_NOT_SINGLE_PATH_COMPONENT, NULL,
       _("Attempted to delete a node with an illegal name '%s'"), name);

  /* Get a fresh NODE-REVISION for the parent node. */
  SVN_ERR(svn_fs_bdb__get_node_revision(&parent_noderev, fs, parent->id,
                                        trail, pool));

  /* Get the key for the parent's entries list (data) representation. */
  rep_key = parent_noderev->data_key;

  /* No REP_KEY means no representation, and no representation means
     no data, and no data means no entries...there's nothing here to
     delete! */
  if (! rep_key)
    return svn_error_createf
      (SVN_ERR_FS_NO_SUCH_ENTRY, NULL,
       _("Delete failed: directory has no entry '%s'"), name);

  /* Ensure we have a key to a mutable representation of the entries
     list.  We'll have to update the NODE-REVISION if it points to an
     immutable version.  */
  SVN_ERR(svn_fs_base__get_mutable_rep(&mutable_rep_key, rep_key,
                                       fs, txn_id, trail, pool));
  if (! svn_fs_base__same_keys(mutable_rep_key, rep_key))
    {
      parent_noderev->data_key = mutable_rep_key;
      SVN_ERR(svn_fs_bdb__put_node_revision(fs, parent->id, parent_noderev,
                                            trail, pool));
    }

  /* Read the representation, then use it to get the string that holds
     the entries list.  Parse that list into a skel, and parse *that*
     into a hash. */

  SVN_ERR(svn_fs_base__rep_contents(&str, fs, rep_key, trail, pool));
  entries_skel = svn_skel__parse(str.data, str.len, pool);
  if (entries_skel)
    SVN_ERR(svn_fs_base__parse_entries_skel(&entries, entries_skel, pool));

  /* Find NAME in the ENTRIES skel.  */
  if (entries)
    id = apr_hash_get(entries, name, APR_HASH_KEY_STRING);

  /* If we never found ID in ENTRIES (perhaps because there are no
     ENTRIES, perhaps because ID just isn't in the existing ENTRIES
     ... it doesn't matter), return an error.  */
  if (! id)
    return svn_error_createf
      (SVN_ERR_FS_NO_SUCH_ENTRY, NULL,
       _("Delete failed: directory has no entry '%s'"), name);

  /* Use the ID of this ENTRY to get the entry's node.  */
  SVN_ERR(svn_fs_base__dag_get_node(&node, svn_fs_base__dag_get_fs(parent),
                                    id, trail, pool));

  /* If mutable, remove it and any mutable children from db. */
  SVN_ERR(svn_fs_base__dag_delete_if_mutable(parent->fs, id, txn_id,
                                             trail, pool));

  /* Remove this entry from its parent's entries list. */
  apr_hash_set(entries, name, APR_HASH_KEY_STRING, NULL);

  /* Replace the old entries list with the new one. */
  {
    svn_stream_t *ws;
    svn_stringbuf_t *unparsed_entries;
    apr_size_t len;

    SVN_ERR(svn_fs_base__unparse_entries_skel(&entries_skel, entries, pool));
    unparsed_entries = svn_skel__unparse(entries_skel, pool);
    SVN_ERR(svn_fs_base__rep_contents_write_stream(&ws, fs, mutable_rep_key,
                                                   txn_id, TRUE, trail,
                                                   pool));
    len = unparsed_entries->len;
    SVN_ERR(svn_stream_write(ws, unparsed_entries->data, &len));
    SVN_ERR(svn_stream_close(ws));
  }

  return SVN_NO_ERROR;
}


svn_error_t *
svn_fs_base__dag_remove_node(svn_fs_t *fs,
                             const svn_fs_id_t *id,
                             const char *txn_id,
                             trail_t *trail,
                             apr_pool_t *pool)
{
  dag_node_t *node;
  node_revision_t *noderev;

  /* Fetch the node. */
  SVN_ERR(svn_fs_base__dag_get_node(&node, fs, id, trail, pool));

  /* If immutable, do nothing and return immediately. */
  if (! svn_fs_base__dag_check_mutable(node, txn_id))
    return svn_error_createf(SVN_ERR_FS_NOT_MUTABLE, NULL,
                             _("Attempted removal of immutable node"));

  /* Get a fresh node-revision. */
  SVN_ERR(svn_fs_bdb__get_node_revision(&noderev, fs, id, trail, pool));

  /* Delete any mutable property representation. */
  if (noderev->prop_key)
    SVN_ERR(svn_fs_base__delete_rep_if_mutable(fs, noderev->prop_key,
                                               txn_id, trail, pool));

  /* Delete any mutable data representation. */
  if (noderev->data_key)
    SVN_ERR(svn_fs_base__delete_rep_if_mutable(fs, noderev->data_key,
                                               txn_id, trail, pool));

  /* Delete any mutable edit representation (files only). */
  if (noderev->edit_key)
    SVN_ERR(svn_fs_base__delete_rep_if_mutable(fs, noderev->edit_key,
                                               txn_id, trail, pool));

  /* Delete the node revision itself. */
  return svn_fs_base__delete_node_revision(fs, id,
                                           noderev->predecessor_id == NULL,
                                           trail, pool);
}


svn_error_t *
svn_fs_base__dag_delete_if_mutable(svn_fs_t *fs,
                                   const svn_fs_id_t *id,
                                   const char *txn_id,
                                   trail_t *trail,
                                   apr_pool_t *pool)
{
  dag_node_t *node;

  /* Get the node. */
  SVN_ERR(svn_fs_base__dag_get_node(&node, fs, id, trail, pool));

  /* If immutable, do nothing and return immediately. */
  if (! svn_fs_base__dag_check_mutable(node, txn_id))
    return SVN_NO_ERROR;

  /* Else it's mutable.  Recurse on directories... */
  if (node->kind == svn_node_dir)
    {
      apr_hash_t *entries;
      apr_hash_index_t *hi;

      /* Loop over hash entries */
      SVN_ERR(svn_fs_base__dag_dir_entries(&entries, node, trail, pool));
      if (entries)
        {
          apr_pool_t *subpool = svn_pool_create(pool);
          for (hi = apr_hash_first(pool, entries);
               hi;
               hi = apr_hash_next(hi))
            {
              void *val;
              svn_fs_dirent_t *dirent;

              apr_hash_this(hi, NULL, NULL, &val);
              dirent = val;
              SVN_ERR(svn_fs_base__dag_delete_if_mutable(fs, dirent->id,
                                                         txn_id, trail,
                                                         subpool));
            }
        }
    }

  /* ... then delete the node itself, any mutable representations and
     strings it points to, and possibly its node-origins record. */
  return svn_fs_base__dag_remove_node(fs, id, txn_id, trail, pool);
}


svn_error_t *
svn_fs_base__dag_make_file(dag_node_t **child_p,
                           dag_node_t *parent,
                           const char *parent_path,
                           const char *name,
                           const char *txn_id,
                           trail_t *trail,
                           apr_pool_t *pool)
{
  /* Call our little helper function */
  return make_entry(child_p, parent, parent_path, name, FALSE,
                    txn_id, trail, pool);
}


svn_error_t *
svn_fs_base__dag_make_dir(dag_node_t **child_p,
                          dag_node_t *parent,
                          const char *parent_path,
                          const char *name,
                          const char *txn_id,
                          trail_t *trail,
                          apr_pool_t *pool)
{
  /* Call our little helper function */
  return make_entry(child_p, parent, parent_path, name, TRUE,
                    txn_id, trail, pool);
}


svn_error_t *
svn_fs_base__dag_get_contents(svn_stream_t **contents,
                              dag_node_t *file,
                              trail_t *trail,
                              apr_pool_t *pool)
{
  node_revision_t *noderev;

  /* Make sure our node is a file. */
  if (file->kind != svn_node_file)
    return svn_error_createf
      (SVN_ERR_FS_NOT_FILE, NULL,
       _("Attempted to get textual contents of a *non*-file node"));

  /* Go get a fresh node-revision for FILE. */
  SVN_ERR(svn_fs_bdb__get_node_revision(&noderev, file->fs, file->id,
                                        trail, pool));

  /* Our job is to _return_ a stream on the file's contents, so the
     stream has to be trail-independent.  Here, we pass NULL to tell
     the stream that we're not providing it a trail that lives across
     reads.  This means the stream will do each read in a one-off,
     temporary trail.  */
  return svn_fs_base__rep_contents_read_stream(contents, file->fs,
                                               noderev->data_key,
                                               FALSE, trail, pool);

  /* Note that we're not registering any `close' func, because there's
     nothing to cleanup outside of our trail.  When the trail is
     freed, the stream/baton will be too. */
}


svn_error_t *
svn_fs_base__dag_file_length(svn_filesize_t *length,
                             dag_node_t *file,
                             trail_t *trail,
                             apr_pool_t *pool)
{
  node_revision_t *noderev;

  /* Make sure our node is a file. */
  if (file->kind != svn_node_file)
    return svn_error_createf
      (SVN_ERR_FS_NOT_FILE, NULL,
       _("Attempted to get length of a *non*-file node"));

  /* Go get a fresh node-revision for FILE, and . */
  SVN_ERR(svn_fs_bdb__get_node_revision(&noderev, file->fs, file->id,
                                        trail, pool));
  if (noderev->data_key)
    SVN_ERR(svn_fs_base__rep_contents_size(length, file->fs,
                                           noderev->data_key, trail, pool));
  else
    *length = 0;

  return SVN_NO_ERROR;
}


svn_error_t *
svn_fs_base__dag_file_checksum(svn_checksum_t **checksum,
                               svn_checksum_kind_t checksum_kind,
                               dag_node_t *file,
                               trail_t *trail,
                               apr_pool_t *pool)
{
  node_revision_t *noderev;

  if (file->kind != svn_node_file)
    return svn_error_createf
      (SVN_ERR_FS_NOT_FILE, NULL,
       _("Attempted to get checksum of a *non*-file node"));

  SVN_ERR(svn_fs_bdb__get_node_revision(&noderev, file->fs, file->id,
                                        trail, pool));
  if (! noderev->data_key)
    {
      *checksum = NULL;
      return SVN_NO_ERROR;
    }

  if (checksum_kind == svn_checksum_md5)
    return svn_fs_base__rep_contents_checksums(checksum, NULL, file->fs,
                                               noderev->data_key,
                                               trail, pool);
  else if (checksum_kind == svn_checksum_sha1)
    return svn_fs_base__rep_contents_checksums(NULL, checksum, file->fs,
                                               noderev->data_key,
                                               trail, pool);
  else
    return svn_error_create(SVN_ERR_BAD_CHECKSUM_KIND, NULL, NULL);
}


svn_error_t *
svn_fs_base__dag_get_edit_stream(svn_stream_t **contents,
                                 dag_node_t *file,
                                 const char *txn_id,
                                 trail_t *trail,
                                 apr_pool_t *pool)
{
  svn_fs_t *fs = file->fs;   /* just for nicer indentation */
  node_revision_t *noderev;
  const char *mutable_rep_key;
  svn_stream_t *ws;

  /* Make sure our node is a file. */
  if (file->kind != svn_node_file)
    return svn_error_createf
      (SVN_ERR_FS_NOT_FILE, NULL,
       _("Attempted to set textual contents of a *non*-file node"));

  /* Make sure our node is mutable. */
  if (! svn_fs_base__dag_check_mutable(file, txn_id))
    return svn_error_createf
      (SVN_ERR_FS_NOT_MUTABLE, NULL,
       _("Attempted to set textual contents of an immutable node"));

  /* Get the node revision. */
  SVN_ERR(svn_fs_bdb__get_node_revision(&noderev, fs, file->id,
                                        trail, pool));

  /* If this node already has an EDIT-DATA-KEY, destroy the data
     associated with that key.  */
  if (noderev->edit_key)
    SVN_ERR(svn_fs_base__delete_rep_if_mutable(fs, noderev->edit_key,
                                               txn_id, trail, pool));

  /* Now, let's ensure that we have a new EDIT-DATA-KEY available for
     use. */
  SVN_ERR(svn_fs_base__get_mutable_rep(&mutable_rep_key, NULL, fs,
                                       txn_id, trail, pool));

  /* We made a new rep, so update the node revision. */
  noderev->edit_key = mutable_rep_key;
  SVN_ERR(svn_fs_bdb__put_node_revision(fs, file->id, noderev,
                                        trail, pool));

  /* Return a writable stream with which to set new contents. */
  SVN_ERR(svn_fs_base__rep_contents_write_stream(&ws, fs, mutable_rep_key,
                                                 txn_id, FALSE, trail,
                                                 pool));
  *contents = ws;

  return SVN_NO_ERROR;
}



svn_error_t *
svn_fs_base__dag_finalize_edits(dag_node_t *file,
                                const svn_checksum_t *checksum,
                                const char *txn_id,
                                trail_t *trail,
                                apr_pool_t *pool)
{
  svn_fs_t *fs = file->fs;   /* just for nicer indentation */
  node_revision_t *noderev;
  const char *old_data_key, *new_data_key, *useless_data_key = NULL;
  const char *data_key_uniquifier = NULL;
  svn_checksum_t *md5_checksum, *sha1_checksum;
  base_fs_data_t *bfd = fs->fsap_data;

  /* Make sure our node is a file. */
  if (file->kind != svn_node_file)
    return svn_error_createf
      (SVN_ERR_FS_NOT_FILE, NULL,
       _("Attempted to set textual contents of a *non*-file node"));

  /* Make sure our node is mutable. */
  if (! svn_fs_base__dag_check_mutable(file, txn_id))
    return svn_error_createf
      (SVN_ERR_FS_NOT_MUTABLE, NULL,
       _("Attempted to set textual contents of an immutable node"));

  /* Get the node revision. */
  SVN_ERR(svn_fs_bdb__get_node_revision(&noderev, fs, file->id,
                                        trail, pool));

  /* If this node has no EDIT-DATA-KEY, this is a no-op. */
  if (! noderev->edit_key)
    return SVN_NO_ERROR;

  /* Get our representation's checksums. */
  SVN_ERR(svn_fs_base__rep_contents_checksums(&md5_checksum, &sha1_checksum,
                                              fs, noderev->edit_key,
                                              trail, pool));

  /* If our caller provided a checksum of the right kind to compare, do so. */
  if (checksum)
    {
      svn_checksum_t *test_checksum;

      if (checksum->kind == svn_checksum_md5)
        test_checksum = md5_checksum;
      else if (checksum->kind == svn_checksum_sha1)
        test_checksum = sha1_checksum;
      else
        return svn_error_create(SVN_ERR_BAD_CHECKSUM_KIND, NULL, NULL);

      if (! svn_checksum_match(checksum, test_checksum))
        return svn_checksum_mismatch_err(checksum, test_checksum, pool,
                        _("Checksum mismatch on representation '%s'"),
                        noderev->edit_key);
    }

  /* Now, we want to delete the old representation and replace it with
     the new.  Of course, we don't actually delete anything until
     everything is being properly referred to by the node-revision
     skel.

     Now, if the result of all this editing is that we've created a
     representation that describes content already represented
     immutably in our database, we don't even need to keep these edits.
     We can simply point our data_key at that pre-existing
     representation and throw away our work!  In this situation,
     though, we'll need a unique ID to help other code distinguish
     between "the contents weren't touched" and "the contents were
     touched but still look the same" (to state it oversimply).  */
  old_data_key = noderev->data_key;
  if (sha1_checksum && bfd->format >= SVN_FS_BASE__MIN_REP_SHARING_FORMAT)
    {
      svn_error_t *err = svn_fs_bdb__get_checksum_rep(&new_data_key, fs,
                                                      sha1_checksum,
                                                      trail, pool);
      if (! err)
        {
          useless_data_key = noderev->edit_key;
          err = svn_fs_bdb__reserve_rep_reuse_id(&data_key_uniquifier,
                                                 trail->fs, trail, pool);
        }
      else if (err && (err->apr_err == SVN_ERR_FS_NO_SUCH_CHECKSUM_REP))
        {
          svn_error_clear(err);
          err = SVN_NO_ERROR;
          new_data_key = noderev->edit_key;
        }
      SVN_ERR(err);
    }
  else
    {
      new_data_key = noderev->edit_key;
    }

  noderev->data_key = new_data_key;
  noderev->data_key_uniquifier = data_key_uniquifier;
  noderev->edit_key = NULL;

  SVN_ERR(svn_fs_bdb__put_node_revision(fs, file->id, noderev, trail, pool));

  /* Only *now* can we safely destroy the old representation (if it
     even existed in the first place). */
  if (old_data_key)
    SVN_ERR(svn_fs_base__delete_rep_if_mutable(fs, old_data_key, txn_id,
                                               trail, pool));

  /* If we've got a discardable rep (probably because we ended up
     re-using a preexisting one), throw out the discardable rep. */
  if (useless_data_key)
    SVN_ERR(svn_fs_base__delete_rep_if_mutable(fs, useless_data_key,
                                               txn_id, trail, pool));

  return SVN_NO_ERROR;
}



dag_node_t *
svn_fs_base__dag_dup(dag_node_t *node,
                     apr_pool_t *pool)
{
  /* Allocate our new node. */
  dag_node_t *new_node = apr_pcalloc(pool, sizeof(*new_node));

  new_node->fs = node->fs;
  new_node->id = svn_fs_base__id_copy(node->id, pool);
  new_node->kind = node->kind;
  new_node->created_path = apr_pstrdup(pool, node->created_path);
  return new_node;
}


svn_error_t *
svn_fs_base__dag_open(dag_node_t **child_p,
                      dag_node_t *parent,
                      const char *name,
                      trail_t *trail,
                      apr_pool_t *pool)
{
  const svn_fs_id_t *node_id;

  /* Ensure that NAME exists in PARENT's entry list. */
  SVN_ERR(dir_entry_id_from_node(&node_id, parent, name, trail, pool));
  if (! node_id)
    return svn_error_createf
      (SVN_ERR_FS_NOT_FOUND, NULL,
       _("Attempted to open non-existent child node '%s'"), name);

  /* Make sure that NAME is a single path component. */
  if (! svn_path_is_single_path_component(name))
    return svn_error_createf
      (SVN_ERR_FS_NOT_SINGLE_PATH_COMPONENT, NULL,
       _("Attempted to open node with an illegal name '%s'"), name);

  /* Now get the node that was requested. */
  return svn_fs_base__dag_get_node(child_p, svn_fs_base__dag_get_fs(parent),
                                   node_id, trail, pool);
}


svn_error_t *
svn_fs_base__dag_copy(dag_node_t *to_node,
                      const char *entry,
                      dag_node_t *from_node,
                      svn_boolean_t preserve_history,
                      svn_revnum_t from_rev,
                      const char *from_path,
                      const char *txn_id,
                      trail_t *trail,
                      apr_pool_t *pool)
{
  const svn_fs_id_t *id;

  if (preserve_history)
    {
      node_revision_t *noderev;
      const char *copy_id;
      svn_fs_t *fs = svn_fs_base__dag_get_fs(from_node);
      const svn_fs_id_t *src_id = svn_fs_base__dag_get_id(from_node);
      const char *from_txn_id = NULL;

      /* Make a copy of the original node revision. */
      SVN_ERR(svn_fs_bdb__get_node_revision(&noderev, fs, from_node->id,
                                            trail, pool));

      /* Reserve a copy ID for this new copy. */
      SVN_ERR(svn_fs_bdb__reserve_copy_id(&copy_id, fs, trail, pool));

      /* Create a successor with its predecessor pointing at the copy
         source. */
      noderev->predecessor_id = svn_fs_base__id_copy(src_id, pool);
      if (noderev->predecessor_count != -1)
        noderev->predecessor_count++;
<<<<<<< HEAD
      noderev->created_path = svn_uri_join
=======
      noderev->created_path = svn_fspath__join
>>>>>>> 4cf18c3e
        (svn_fs_base__dag_get_created_path(to_node), entry, pool);
      SVN_ERR(svn_fs_base__create_successor(&id, fs, src_id, noderev,
                                            copy_id, txn_id, trail, pool));

      /* Translate FROM_REV into a transaction ID. */
      SVN_ERR(svn_fs_base__rev_get_txn_id(&from_txn_id, fs, from_rev,
                                          trail, pool));

      /* Now that we've done the copy, we need to add the information
         about the copy to the `copies' table, using the COPY_ID we
         reserved above.  */
      SVN_ERR(svn_fs_bdb__create_copy
              (fs, copy_id,
               svn_fs__canonicalize_abspath(from_path, pool),
               from_txn_id, id, copy_kind_real, trail, pool));

      /* Finally, add the COPY_ID to the transaction's list of copies
         so that, if this transaction is aborted, the `copies' table
         entry we added above will be cleaned up. */
      SVN_ERR(svn_fs_base__add_txn_copy(fs, txn_id, copy_id, trail, pool));
    }
  else  /* don't preserve history */
    {
      id = svn_fs_base__dag_get_id(from_node);
    }

  /* Set the entry in to_node to the new id. */
  return svn_fs_base__dag_set_entry(to_node, entry, id, txn_id,
                                    trail, pool);
}



/*** Deltification ***/

/* Maybe change the representation identified by TARGET_REP_KEY to be
   a delta against the representation identified by SOURCE_REP_KEY.
   Some reasons why we wouldn't include:

      - TARGET_REP_KEY and SOURCE_REP_KEY are the same key.

      - TARGET_REP_KEY's representation isn't mutable in TXN_ID (if
        TXN_ID is non-NULL).

      - The delta provides less space savings that a fulltext (this is
        a detail handled by lower logic layers, not this function).

   Do this work in TRAIL, using POOL for necessary allocations.
*/
static svn_error_t *
maybe_deltify_mutable_rep(const char *target_rep_key,
                          const char *source_rep_key,
                          const char *txn_id,
                          trail_t *trail,
                          apr_pool_t *pool)
{
  if (! (target_rep_key && source_rep_key
         && (strcmp(target_rep_key, source_rep_key) != 0)))
    return SVN_NO_ERROR;

  if (txn_id)
    {
      representation_t *target_rep;
      SVN_ERR(svn_fs_bdb__read_rep(&target_rep, trail->fs, target_rep_key,
                                   trail, pool));
      if (strcmp(target_rep->txn_id, txn_id) != 0)
        return SVN_NO_ERROR;
    }

  return svn_fs_base__rep_deltify(trail->fs, target_rep_key, source_rep_key,
                                  trail, pool);
}


svn_error_t *
svn_fs_base__dag_deltify(dag_node_t *target,
                         dag_node_t *source,
                         svn_boolean_t props_only,
                         const char *txn_id,
                         trail_t *trail,
                         apr_pool_t *pool)
{
  node_revision_t *source_nr, *target_nr;
  svn_fs_t *fs = svn_fs_base__dag_get_fs(target);

  /* Get node revisions for the two nodes.  */
  SVN_ERR(svn_fs_bdb__get_node_revision(&target_nr, fs, target->id,
                                        trail, pool));
  SVN_ERR(svn_fs_bdb__get_node_revision(&source_nr, fs, source->id,
                                        trail, pool));

  /* If TARGET and SOURCE both have properties, and are not sharing a
     property key, deltify TARGET's properties.  */
  SVN_ERR(maybe_deltify_mutable_rep(target_nr->prop_key, source_nr->prop_key,
                                    txn_id, trail, pool));

  /* If we are not only attending to properties, and if TARGET and
     SOURCE both have data, and are not sharing a data key, deltify
     TARGET's data.  */
  if (! props_only)
    SVN_ERR(maybe_deltify_mutable_rep(target_nr->data_key, source_nr->data_key,
                                      txn_id, trail, pool));

  return SVN_NO_ERROR;
}

/* Maybe store a `checksum-reps' index record for the representation whose
   key is REP.  (If there's already a rep for this checksum, we don't
   bother overwriting it.)  */
static svn_error_t *
maybe_store_checksum_rep(const char *rep,
                         trail_t *trail,
                         apr_pool_t *pool)
{
  svn_error_t *err = SVN_NO_ERROR;
  svn_fs_t *fs = trail->fs;
  svn_checksum_t *sha1_checksum;

  /* We want the SHA1 checksum, if any. */
  SVN_ERR(svn_fs_base__rep_contents_checksums(NULL, &sha1_checksum,
                                              fs, rep, trail, pool));
  if (sha1_checksum)
    {
      err = svn_fs_bdb__set_checksum_rep(fs, sha1_checksum, rep, trail, pool);
      if (err && (err->apr_err == SVN_ERR_FS_ALREADY_EXISTS))
        {
          svn_error_clear(err);
          err = SVN_NO_ERROR;
        }
    }
  return svn_error_trace(err);
}

svn_error_t *
svn_fs_base__dag_index_checksums(dag_node_t *node,
                                 trail_t *trail,
                                 apr_pool_t *pool)
{
  node_revision_t *node_rev;

  SVN_ERR(svn_fs_bdb__get_node_revision(&node_rev, trail->fs, node->id,
                                        trail, pool));
  if ((node_rev->kind == svn_node_file) && node_rev->data_key)
    SVN_ERR(maybe_store_checksum_rep(node_rev->data_key, trail, pool));
  if (node_rev->prop_key)
    SVN_ERR(maybe_store_checksum_rep(node_rev->prop_key, trail, pool));

  return SVN_NO_ERROR;
}



/*** Committing ***/

svn_error_t *
svn_fs_base__dag_commit_txn(svn_revnum_t *new_rev,
                            svn_fs_txn_t *txn,
                            trail_t *trail,
                            apr_pool_t *pool)
{
  revision_t revision;
  svn_string_t date;
  apr_hash_t *txnprops;
  svn_fs_t *fs = txn->fs;
  const char *txn_id = txn->id;

  /* Remove any temporary transaction properties initially created by
     begin_txn().  */
  SVN_ERR(svn_fs_base__txn_proplist_in_trail(&txnprops, txn_id, trail));

  /* Add new revision entry to `revisions' table. */
  revision.txn_id = txn_id;
  *new_rev = SVN_INVALID_REVNUM;
  SVN_ERR(svn_fs_bdb__put_rev(new_rev, fs, &revision, trail, pool));

  if (apr_hash_get(txnprops, SVN_FS__PROP_TXN_CHECK_OOD, APR_HASH_KEY_STRING))
    SVN_ERR(svn_fs_base__set_txn_prop
            (fs, txn_id, SVN_FS__PROP_TXN_CHECK_OOD, NULL, trail, pool));

  if (apr_hash_get(txnprops, SVN_FS__PROP_TXN_CHECK_LOCKS,
                   APR_HASH_KEY_STRING))
    SVN_ERR(svn_fs_base__set_txn_prop
            (fs, txn_id, SVN_FS__PROP_TXN_CHECK_LOCKS, NULL, trail, pool));

  /* Promote the unfinished transaction to a committed one. */
  SVN_ERR(svn_fs_base__txn_make_committed(fs, txn_id, *new_rev,
                                          trail, pool));

  /* Set a date on the commit.  We wait until now to fetch the date,
     so it's definitely newer than any previous revision's date. */
  date.data = svn_time_to_cstring(apr_time_now(), pool);
  date.len = strlen(date.data);
  return svn_fs_base__set_rev_prop(fs, *new_rev, SVN_PROP_REVISION_DATE,
                                   NULL, &date, trail, pool);
}


/*** Comparison. ***/

svn_error_t *
svn_fs_base__things_different(svn_boolean_t *props_changed,
                              svn_boolean_t *contents_changed,
                              dag_node_t *node1,
                              dag_node_t *node2,
                              trail_t *trail,
                              apr_pool_t *pool)
{
  node_revision_t *noderev1, *noderev2;

  /* If we have no place to store our results, don't bother doing
     anything. */
  if (! props_changed && ! contents_changed)
    return SVN_NO_ERROR;

  /* The the node revision skels for these two nodes. */
  SVN_ERR(svn_fs_bdb__get_node_revision(&noderev1, node1->fs, node1->id,
                                        trail, pool));
  SVN_ERR(svn_fs_bdb__get_node_revision(&noderev2, node2->fs, node2->id,
                                        trail, pool));

  /* Compare property keys. */
  if (props_changed != NULL)
    *props_changed = (! svn_fs_base__same_keys(noderev1->prop_key,
                                               noderev2->prop_key));

  /* Compare contents keys and their (optional) uniquifiers. */
  if (contents_changed != NULL)
    *contents_changed =
      (! (svn_fs_base__same_keys(noderev1->data_key,
                                 noderev2->data_key)
          /* Technically, these uniquifiers aren't used and "keys",
             but keys are base-36 stringified numbers, so we'll take
             this liberty. */
          && (svn_fs_base__same_keys(noderev1->data_key_uniquifier,
                                     noderev2->data_key_uniquifier))));

  return SVN_NO_ERROR;
}



/*** Mergeinfo tracking stuff ***/

svn_error_t *
svn_fs_base__dag_get_mergeinfo_stats(svn_boolean_t *has_mergeinfo,
                                     apr_int64_t *count,
                                     dag_node_t *node,
                                     trail_t *trail,
                                     apr_pool_t *pool)
{
  node_revision_t *node_rev;
  svn_fs_t *fs = svn_fs_base__dag_get_fs(node);
  const svn_fs_id_t *id = svn_fs_base__dag_get_id(node);

  SVN_ERR(svn_fs_bdb__get_node_revision(&node_rev, fs, id, trail, pool));
  if (has_mergeinfo)
    *has_mergeinfo = node_rev->has_mergeinfo;
  if (count)
    *count = node_rev->mergeinfo_count;
  return SVN_NO_ERROR;
}


svn_error_t *
svn_fs_base__dag_set_has_mergeinfo(dag_node_t *node,
                                   svn_boolean_t has_mergeinfo,
                                   svn_boolean_t *had_mergeinfo,
                                   const char *txn_id,
                                   trail_t *trail,
                                   apr_pool_t *pool)
{
  node_revision_t *node_rev;
  svn_fs_t *fs = svn_fs_base__dag_get_fs(node);
  const svn_fs_id_t *id = svn_fs_base__dag_get_id(node);

  SVN_ERR(svn_fs_base__test_required_feature_format
          (trail->fs, "mergeinfo", SVN_FS_BASE__MIN_MERGEINFO_FORMAT));

  if (! svn_fs_base__dag_check_mutable(node, txn_id))
    return svn_error_createf(SVN_ERR_FS_NOT_MUTABLE, NULL,
                             _("Attempted merge tracking info change on "
                               "immutable node"));

  SVN_ERR(svn_fs_bdb__get_node_revision(&node_rev, fs, id, trail, pool));
  *had_mergeinfo = node_rev->has_mergeinfo;

  /* Are we changing the node? */
  if ((! has_mergeinfo) != (! *had_mergeinfo))
    {
      /* Note the new has-mergeinfo state. */
      node_rev->has_mergeinfo = has_mergeinfo;

      /* Increment or decrement the mergeinfo count as necessary. */
      if (has_mergeinfo)
        node_rev->mergeinfo_count++;
      else
        node_rev->mergeinfo_count--;

      SVN_ERR(svn_fs_bdb__put_node_revision(fs, id, node_rev, trail, pool));
    }
  return SVN_NO_ERROR;
}


svn_error_t *
svn_fs_base__dag_adjust_mergeinfo_count(dag_node_t *node,
                                        apr_int64_t count_delta,
                                        const char *txn_id,
                                        trail_t *trail,
                                        apr_pool_t *pool)
{
  node_revision_t *node_rev;
  svn_fs_t *fs = svn_fs_base__dag_get_fs(node);
  const svn_fs_id_t *id = svn_fs_base__dag_get_id(node);

  SVN_ERR(svn_fs_base__test_required_feature_format
          (trail->fs, "mergeinfo", SVN_FS_BASE__MIN_MERGEINFO_FORMAT));

  if (! svn_fs_base__dag_check_mutable(node, txn_id))
    return svn_error_createf(SVN_ERR_FS_NOT_MUTABLE, NULL,
                             _("Attempted mergeinfo count change on "
                               "immutable node"));

  if (count_delta == 0)
    return SVN_NO_ERROR;

  SVN_ERR(svn_fs_bdb__get_node_revision(&node_rev, fs, id, trail, pool));
  node_rev->mergeinfo_count = node_rev->mergeinfo_count + count_delta;
  if ((node_rev->mergeinfo_count < 0)
      || ((node->kind == svn_node_file) && (node_rev->mergeinfo_count > 1)))
    return svn_error_createf(SVN_ERR_FS_CORRUPT, NULL,
                             apr_psprintf(pool,
                                          _("Invalid value (%%%s) for node "
                                            "revision mergeinfo count"),
                                          APR_INT64_T_FMT),
                             node_rev->mergeinfo_count);

  return svn_fs_bdb__put_node_revision(fs, id, node_rev, trail, pool);
}<|MERGE_RESOLUTION|>--- conflicted
+++ resolved
@@ -485,11 +485,7 @@
   /* Create the new node's NODE-REVISION */
   memset(&new_noderev, 0, sizeof(new_noderev));
   new_noderev.kind = is_dir ? svn_node_dir : svn_node_file;
-<<<<<<< HEAD
-  new_noderev.created_path = svn_uri_join(parent_path, name, pool);
-=======
   new_noderev.created_path = svn_fspath__join(parent_path, name, pool);
->>>>>>> 4cf18c3e
   SVN_ERR(svn_fs_base__create_node
           (&new_node_id, svn_fs_base__dag_get_fs(parent), &new_noderev,
            svn_fs_base__id_copy_id(svn_fs_base__dag_get_id(parent)),
@@ -773,11 +769,7 @@
       noderev->predecessor_id = cur_entry->id;
       if (noderev->predecessor_count != -1)
         noderev->predecessor_count++;
-<<<<<<< HEAD
-      noderev->created_path = svn_uri_join(parent_path, name, pool);
-=======
       noderev->created_path = svn_fspath__join(parent_path, name, pool);
->>>>>>> 4cf18c3e
       SVN_ERR(svn_fs_base__create_successor(&new_node_id, fs, cur_entry->id,
                                             noderev, copy_id, txn_id,
                                             trail, pool));
@@ -1430,11 +1422,7 @@
       noderev->predecessor_id = svn_fs_base__id_copy(src_id, pool);
       if (noderev->predecessor_count != -1)
         noderev->predecessor_count++;
-<<<<<<< HEAD
-      noderev->created_path = svn_uri_join
-=======
       noderev->created_path = svn_fspath__join
->>>>>>> 4cf18c3e
         (svn_fs_base__dag_get_created_path(to_node), entry, pool);
       SVN_ERR(svn_fs_base__create_successor(&id, fs, src_id, noderev,
                                             copy_id, txn_id, trail, pool));
