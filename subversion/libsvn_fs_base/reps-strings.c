--- conflicted
+++ resolved
@@ -907,15 +907,10 @@
             {
               representation_t *rep;
 
-<<<<<<< HEAD
-              svn_checksum_final(&args->rb->checksum, args->rb->checksum_ctx,
-                                 trail->pool);
-=======
               svn_checksum_final(&args->rb->md5_checksum,
                                  args->rb->md5_checksum_ctx, trail->pool);
               svn_checksum_final(&args->rb->sha1_checksum,
                                  args->rb->sha1_checksum_ctx, trail->pool);
->>>>>>> e363d545
               args->rb->checksum_finalized = TRUE;
 
               SVN_ERR(svn_fs_bdb__read_rep(&rep, args->rb->fs,
@@ -1121,16 +1116,11 @@
                     args->wb->txn_id,
                     trail,
                     trail->pool));
-<<<<<<< HEAD
-
-  return svn_checksum_update(args->wb->checksum_ctx, args->buf, args->len);
-=======
   SVN_ERR(svn_checksum_update(args->wb->md5_checksum_ctx,
                               args->buf, args->len));
   SVN_ERR(svn_checksum_update(args->wb->sha1_checksum_ctx,
                               args->buf, args->len));
   return SVN_NO_ERROR;
->>>>>>> e363d545
 }
 
 
@@ -1183,12 +1173,8 @@
 
   SVN_ERR(svn_fs_bdb__read_rep(&rep, wb->fs, wb->rep_key,
                                trail, trail->pool));
-<<<<<<< HEAD
-  rep->checksum = svn_checksum_dup(wb->checksum, trail->pool);
-=======
   rep->md5_checksum = svn_checksum_dup(wb->md5_checksum, trail->pool);
   rep->sha1_checksum = svn_checksum_dup(wb->sha1_checksum, trail->pool);
->>>>>>> e363d545
   return svn_fs_bdb__write_rep(wb->fs, wb->rep_key, rep,
                                trail, trail->pool);
 }
@@ -1214,14 +1200,10 @@
 
   if (! wb->finalized)
     {
-<<<<<<< HEAD
-      SVN_ERR(svn_checksum_final(&wb->checksum, wb->checksum_ctx, wb->pool));
-=======
       SVN_ERR(svn_checksum_final(&wb->md5_checksum, wb->md5_checksum_ctx,
                                  wb->pool));
       SVN_ERR(svn_checksum_final(&wb->sha1_checksum, wb->sha1_checksum_ctx,
                                  wb->pool));
->>>>>>> e363d545
       wb->finalized = TRUE;
     }
 
