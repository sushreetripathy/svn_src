--- conflicted
+++ resolved
@@ -1,22 +1,17 @@
 /* reps-strings.c : intepreting representations with respect to strings
  *
  * ====================================================================
- *    Licensed to the Apache Software Foundation (ASF) under one
- *    or more contributor license agreements.  See the NOTICE file
- *    distributed with this work for additional information
- *    regarding copyright ownership.  The ASF licenses this file
- *    to you under the Apache License, Version 2.0 (the
- *    "License"); you may not use this file except in compliance
- *    with the License.  You may obtain a copy of the License at
+ * Copyright (c) 2000-2009 CollabNet.  All rights reserved.
  *
- *      http://www.apache.org/licenses/LICENSE-2.0
+ * This software is licensed as described in the file COPYING, which
+ * you should have received as part of this distribution.  The terms
+ * are also available at http://subversion.tigris.org/license-1.html.
+ * If newer versions of this license are posted there, you may use a
+ * newer version instead, at your option.
  *
- *    Unless required by applicable law or agreed to in writing,
- *    software distributed under the License is distributed on an
- *    "AS IS" BASIS, WITHOUT WARRANTIES OR CONDITIONS OF ANY
- *    KIND, either express or implied.  See the License for the
- *    specific language governing permissions and limitations
- *    under the License.
+ * This software consists of voluntary contributions made by many
+ * individuals.  For exact contribution history, see the revision
+ * history and logs, available at http://subversion.tigris.org/.
  * ====================================================================
  */
 
@@ -133,7 +128,7 @@
 
 /* Delete the strings associated with array KEYS in FS as part of TRAIL.  */
 static svn_error_t *
-delete_strings(const apr_array_header_t *keys,
+delete_strings(apr_array_header_t *keys,
                svn_fs_t *fs,
                trail_t *trail,
                apr_pool_t *pool)
@@ -326,7 +321,7 @@
 
 static svn_error_t *
 rep_undeltify_range(svn_fs_t *fs,
-                    const apr_array_header_t *deltas,
+                    apr_array_header_t *deltas,
                     representation_t *fulltext,
                     int cur_chunk,
                     char *buf,
@@ -537,7 +532,7 @@
                    _("Corruption detected whilst reading delta chain from "
                      "representation '%s' to '%s'"), first_rep_key, rep_key);
               else
-                return svn_error_return(err);
+                return err;
             }
         }
     }
@@ -831,17 +826,9 @@
     if (! svn_checksum_match(checksum, rep_checksum))
       return svn_error_createf
         (SVN_ERR_FS_CORRUPT, NULL,
-<<<<<<< HEAD
-         apr_psprintf(pool, "%s:\n%s\n%s\n",
-                      _("Checksum mismatch on representation '%s'"),
-                      _("   expected:  %s"),
-                      _("     actual:  %s")),
-         rep_key,
-=======
          _("Checksum mismatch on representation '%s':\n"
            "   expected:  %s\n"
            "     actual:  %s\n"), rep_key,
->>>>>>> d3608daf
          svn_checksum_to_cstring_display(rep_checksum, pool),
          svn_checksum_to_cstring_display(checksum, pool));
   }
@@ -933,17 +920,9 @@
                                            args->rb->md5_checksum)))
                 return svn_error_createf
                   (SVN_ERR_FS_CORRUPT, NULL,
-<<<<<<< HEAD
-                   apr_psprintf(trail->pool, "%s:\n%s\n%s\n",
-                                _("MD5 checksum mismatch on representation '%s'"),
-                                _("   expected:  %s"),
-                                _("     actual:  %s")),
-                   args->rb->rep_key,
-=======
                    _("MD5 checksum mismatch on representation '%s':\n"
                      "   expected:  %s\n"
                      "     actual:  %s\n"), args->rb->rep_key,
->>>>>>> d3608daf
                    svn_checksum_to_cstring_display(rep->md5_checksum,
                                                    trail->pool),
                    svn_checksum_to_cstring_display(args->rb->md5_checksum,
@@ -954,17 +933,9 @@
                                            args->rb->sha1_checksum)))
                 return svn_error_createf
                   (SVN_ERR_FS_CORRUPT, NULL,
-<<<<<<< HEAD
-                   apr_psprintf(trail->pool, "%s:\n%s\n%s\n",
-                                _("SHA1 checksum mismatch on representation '%s'"),
-                                _("   expected:  %s"),
-                                _("     actual:  %s")),
-                   args->rb->rep_key,
-=======
                    _("SHA1 checksum mismatch on representation '%s':\n"
                      "   expected:  %s\n"
                      "     actual:  %s\n"), args->rb->rep_key,
->>>>>>> d3608daf
                    svn_checksum_to_cstring_display(rep->sha1_checksum,
                                                    trail->pool),
                    svn_checksum_to_cstring_display(args->rb->sha1_checksum,
@@ -1645,133 +1616,4 @@
   }
 
   return SVN_NO_ERROR;
-}
-
-svn_error_t *svn_fs_base__rep_obliterate(svn_fs_t *fs,
-                                         const char *key,
-                                         const char *pred_key,
-                                         trail_t *trail,
-                                         apr_pool_t *pool)
-{
-  const char *new_str = NULL;
-  representation_t *empty;
-  svn_stream_t *new_stream;
-  struct write_svndiff_strings_baton new_baton;
-  svn_stream_t *pred_stream1, *pred_stream2;
-  svn_txdelta_stream_t *txdelta_stream;
-  base_fs_data_t *bfd = fs->fsap_data;
-  svn_txdelta_window_handler_t new_handler;
-  void *new_handler_baton;
-  apr_pool_t *wpool;
-  apr_array_header_t *windows;
-  window_write_t *ww;
-  svn_txdelta_window_t *window;
-  svn_filesize_t tview_off = 0;
-  svn_filesize_t diffsize = 0;
-  const unsigned char *digest;
-  representation_t *pred_rep;
-  representation_t new_rep;
-  rep_delta_chunk_t *chunk;
-  apr_array_header_t *chunks;
-  int i;
-
-  if (!pred_key)
-    {
-      /* No predecessor so just write a new empty rep */
-      SVN_ERR(svn_fs_bdb__string_append(fs, &new_str, 0, NULL, trail, pool));
-      empty = make_fulltext_rep(new_str, NULL,
-                                svn_checksum_empty_checksum(svn_checksum_md5,
-                                                            pool),
-                                svn_checksum_empty_checksum(svn_checksum_sha1,
-                                                            pool),
-                                pool);
-      SVN_ERR(svn_fs_bdb__write_rep(fs, key, empty, trail, pool));
-
-      return SVN_NO_ERROR;
-    }
-
-  if (!strcmp(key, pred_key))
-    return svn_error_createf(SVN_ERR_FS_CORRUPT, NULL,
-                             _("Attempt to obliterate '%s' using itself "),
-                             key);
-
-  new_baton.fs = fs;
-  new_baton.trail = trail;
-  new_baton.header_read = FALSE;
-  new_stream = svn_stream_create(&new_baton, pool);
-  svn_stream_set_write(new_stream, write_svndiff_strings);
-
-  /* ### Is there a simpler way to write a no-change delta? */
-  SVN_ERR(svn_fs_base__rep_contents_read_stream(&pred_stream1, fs, pred_key,
-                                                TRUE, trail, pool));
-  SVN_ERR(svn_fs_base__rep_contents_read_stream(&pred_stream2, fs, pred_key,
-                                                TRUE, trail, pool));
-  svn_txdelta(&txdelta_stream, pred_stream1, pred_stream2, pool);
-
-  if (bfd->format >= SVN_FS_BASE__MIN_SVNDIFF1_FORMAT)
-    svn_txdelta_to_svndiff2(&new_handler, &new_handler_baton,
-                            new_stream, 1, pool);
-  else
-    svn_txdelta_to_svndiff2(&new_handler, &new_handler_baton,
-                            new_stream, 0, pool);
-
-  wpool = svn_pool_create(pool);
-  windows = apr_array_make(pool, 1, sizeof(ww));
-  do
-    {
-      new_baton.size = 0;
-      new_baton.key = NULL;
-      svn_pool_clear(wpool);
-
-      SVN_ERR(svn_txdelta_next_window(&window, txdelta_stream, wpool));
-      SVN_ERR(new_handler(window, new_handler_baton));
-      if (window)
-        {
-          ww = apr_pcalloc(pool, sizeof(*ww));
-          ww->key = new_baton.key;
-          ww->svndiff_len = new_baton.size;
-          ww->text_off = tview_off;
-          ww->text_len = window->tview_len;
-          APR_ARRAY_PUSH(windows, window_write_t *) = ww;
-          tview_off += window->tview_len;
-          diffsize += ww->svndiff_len;
-        }
-    } while (window);
-
-  svn_pool_destroy(wpool);
-
-  digest = svn_txdelta_md5_digest(txdelta_stream);
-  if (!digest)
-    return svn_error_createf(SVN_ERR_DELTA_MD5_CHECKSUM_ABSENT, NULL,
-                             _("Failed to calculate MD5 digest for '%s'"),
-                             pred_key);
-  /* ### Check the digest against something?  pred_rep->md5_checksum? */
-
-  SVN_ERR(svn_fs_bdb__read_rep(&pred_rep, fs, pred_key, trail, pool));
-  new_rep.md5_checksum = svn_checksum_dup(pred_rep->md5_checksum, pool);
-  new_rep.sha1_checksum = svn_checksum_dup(pred_rep->sha1_checksum, pool);
-  new_rep.kind = rep_kind_delta;
-  new_rep.txn_id = NULL;
-
-  chunks = apr_array_make(pool, windows->nelts, sizeof(chunk));
-
-  for (i = 0; i < windows->nelts; i++)
-    {
-      ww = APR_ARRAY_IDX(windows, i, window_write_t *);
-
-      chunk = apr_palloc(pool, sizeof(*chunk));
-      chunk->offset = ww->text_off;
-
-      chunk->version = new_baton.version;
-      chunk->string_key = ww->key;
-      chunk->size = ww->text_len;
-      chunk->rep_key = pred_key;
-
-      APR_ARRAY_PUSH(chunks, rep_delta_chunk_t *) = chunk;
-    }
-
-  new_rep.contents.delta.chunks = chunks;
-  SVN_ERR(svn_fs_bdb__write_rep(fs, key, &new_rep, trail, pool));
-
-  return SVN_NO_ERROR;
 }