--- conflicted
+++ resolved
@@ -151,23 +151,6 @@
                                        apr_pool_t *pool);
 
 
-<<<<<<< HEAD
-/* Set a PATH to VALUE for the SVN_FS__PROP_TXN_MERGEINFO property (a
-   serialized hash table) on transaction TXN_NAME's proplist in FS as
-   part of TRAIL.  Use POOL for any necessary allocations.
-
-   Return SVN_ERR_FS_TRANSACTION_NOT_MUTABLE if TXN_NAME refers to a
-   transaction that has already been committed.  */
-svn_error_t *
-svn_fs_base__set_txn_mergeinfo(svn_fs_t *fs,
-                               const char *txn_name,
-                               const char *path,
-                               const svn_string_t *value,
-                               trail_t *trail,
-                               apr_pool_t *pool);
-
-=======
->>>>>>> 6215c21a
 /* Set a property NAME to VALUE on transaction TXN_NAME in FS as part
    of TRAIL.  Use POOL for any necessary allocations.
 
@@ -243,11 +226,7 @@
                                           const svn_string_t *value,
                                           apr_pool_t *pool);
 
-<<<<<<< HEAD
-svn_error_t *svn_fs_base__change_txn_props(svn_fs_txn_t *txn, 
-=======
 svn_error_t *svn_fs_base__change_txn_props(svn_fs_txn_t *txn,
->>>>>>> 6215c21a
                                            apr_array_header_t *props,
                                            apr_pool_t *pool);
 
