--- conflicted
+++ resolved
@@ -62,10 +62,7 @@
 #include "bdb/changes-table.h"
 #include "bdb/copies-table.h"
 #include "bdb/node-origins-table.h"
-<<<<<<< HEAD
-=======
 #include "bdb/miscellaneous-table.h"
->>>>>>> 6215c21a
 #include "../libsvn_fs/fs-loader.h"
 #include "private/svn_fs_util.h"
 #include "private/svn_mergeinfo_private.h"
@@ -317,12 +314,8 @@
   if (apr_hash_get(txnprops, SVN_FS__PROP_TXN_CHECK_OOD, APR_HASH_KEY_STRING))
     flags |= SVN_FS_TXN_CHECK_OOD;
 
-<<<<<<< HEAD
-  if (apr_hash_get(txnprops, SVN_FS__PROP_TXN_CHECK_LOCKS, APR_HASH_KEY_STRING))
-=======
   if (apr_hash_get(txnprops, SVN_FS__PROP_TXN_CHECK_LOCKS,
                    APR_HASH_KEY_STRING))
->>>>>>> 6215c21a
     flags |= SVN_FS_TXN_CHECK_LOCKS;
 
   root = make_txn_root(fs, svn_txn_id, txn->base_rev, flags, trail->pool);
@@ -1171,11 +1164,7 @@
                 apr_pool_t *pool)
 {
   svn_error_t *err = node_kind(kind_p, root, path, pool);
-<<<<<<< HEAD
-  if (err && 
-=======
   if (err &&
->>>>>>> 6215c21a
       ((err->apr_err == SVN_ERR_FS_NOT_FOUND)
        || (err->apr_err == SVN_ERR_FS_NOT_DIRECTORY)))
     {
@@ -1281,10 +1270,7 @@
   return SVN_NO_ERROR;
 }
 
-<<<<<<< HEAD
-=======
-
->>>>>>> 6215c21a
+
 struct change_node_prop_args {
   svn_fs_root_t *root;
   const char *path;
@@ -1325,12 +1311,6 @@
   if (! proplist)
     proplist = apr_hash_make(trail->pool);
 
-<<<<<<< HEAD
-  if (strcmp(args->name, SVN_PROP_MERGEINFO) == 0)
-    SVN_ERR(change_txn_mergeinfo(args, trail));
-
-=======
->>>>>>> 6215c21a
   /* Set the property. */
   apr_hash_set(proplist, args->name, APR_HASH_KEY_STRING, args->value);
 
@@ -4714,287 +4694,10 @@
   svn_fs_root_t *root;
   dag_node_t *root_dir, *path_node;
   svn_error_t *err;
-<<<<<<< HEAD
 
   /* Get HEAD revision, */
   SVN_ERR(svn_fs_bdb__youngest_rev(&head_rev, trail->fs, trail, pool));
 
-  /* Then convert it into a root_t, */
-  SVN_ERR(svn_fs_base__dag_revision_root(&root_dir, trail->fs, head_rev,
-                                         trail, pool));
-  root = make_revision_root(trail->fs, head_rev, root_dir, pool);
-
-  /* And get the dag_node for path in the root_t. */
-  err = get_dag(&path_node, root, path, trail, pool);
-  if (err && (err->apr_err == SVN_ERR_FS_NOT_FOUND))
-    {
-      svn_error_clear(err);
-      *kind = svn_node_none;
-      return SVN_NO_ERROR;
-    }
-  else if (err)
-    return err;
-
-  *kind = svn_fs_base__dag_node_kind(path_node);
-  return SVN_NO_ERROR;
-}
-
-
-svn_error_t *
-svn_fs_base__get_path_created_rev(svn_revnum_t *rev,
-                                  const char *path,
-                                  trail_t *trail,
-                                  apr_pool_t *pool)
-{
-  svn_revnum_t head_rev, created_rev;
-  svn_fs_root_t *root;
-  dag_node_t *root_dir, *path_node;
-  svn_error_t *err;
-
-  /* Get HEAD revision, */
-  SVN_ERR(svn_fs_bdb__youngest_rev(&head_rev, trail->fs, trail, pool));
-
-  /* Then convert it into a root_t, */
-  SVN_ERR(svn_fs_base__dag_revision_root(&root_dir, trail->fs, head_rev,
-                                         trail, pool));
-  root = make_revision_root(trail->fs, head_rev, root_dir, pool);
-
-  /* And get the dag_node for path in the root_t. */
-  err = get_dag(&path_node, root, path, trail, pool);
-  if (err && (err->apr_err == SVN_ERR_FS_NOT_FOUND))
-    {
-      svn_error_clear(err);
-      *rev = SVN_INVALID_REVNUM;
-      return SVN_NO_ERROR;
-    }
-  else if (err)
-    return err;
-
-  /* Find the created_rev of the dag_node. */
-  SVN_ERR(svn_fs_base__dag_get_revision(&created_rev, path_node,
-                                        trail, pool));
-
-  *rev = created_rev;
-  return SVN_NO_ERROR;
-}
-
-
--
-/*** Finding the Origin of a Line of History ***/
-
-/* Set *PREV_PATH and *PREV_REV to the path and revision which
-   represent the location at which PATH in FS was located immediately
-   prior to REVISION iff there was a copy operation (to PATH or one of
-   its parent directories) between that previous location and
-   PATH@REVISION.
-
-   If there was no such copy operation in that portion of PATH's
-   history, set *PREV_PATH to NULL and *PREV_REV to SVN_INVALID_REVNUM.
-
-   WARNING:  Do *not* call this from inside a trail. */
-static svn_error_t *
-prev_location(const char **prev_path,
-              svn_revnum_t *prev_rev,
-              svn_fs_t *fs,
-              svn_fs_root_t *root,
-              const char *path,
-              apr_pool_t *pool)
-{
-  const char *copy_path, *copy_src_path, *remainder = "";
-  svn_fs_root_t *copy_root;
-  svn_revnum_t copy_src_rev;
-
-  /* Ask about the most recent copy which affected PATH@REVISION.  If
-     there was no such copy, we're done.  */
-  SVN_ERR(base_closest_copy(&copy_root, &copy_path, root, path, pool));
-  if (! copy_root)
-    {
-      *prev_rev = SVN_INVALID_REVNUM;
-      *prev_path = NULL;
-      return SVN_NO_ERROR;
-    }
-
-  /* Ultimately, it's not the path of the closest copy's source that
-     we care about -- it's our own path's location in the copy source
-     revision.  So we'll tack the relative path that expresses the
-     difference between the copy destination and our path in the copy
-     revision onto the copy source path to determine this information.
-
-     In other words, if our path is "/branches/my-branch/foo/bar", and
-     we know that the closest relevant copy was a copy of "/trunk" to
-     "/branches/my-branch", then that relative path under the copy
-     destination is "/foo/bar".  Tacking that onto the copy source
-     path tells us that our path was located at "/trunk/foo/bar"
-     before the copy.
-  */
-  SVN_ERR(base_copied_from(&copy_src_rev, &copy_src_path,
-                           copy_root, copy_path, pool));
-  if (! strcmp(copy_path, path) == 0)
-    remainder = svn_path_is_child(copy_path, path, pool);
-  *prev_path = svn_path_join(copy_src_path, remainder, pool);
-  *prev_rev = copy_src_rev;
-  return SVN_NO_ERROR;
-}
-
-
-struct id_created_rev_args {
-  svn_revnum_t revision;
-  const svn_fs_id_t *id;
-  const char *path;
-};
-
-
-static svn_error_t *
-txn_body_id_created_rev(void *baton, trail_t *trail)
-{
-  struct id_created_rev_args *args = baton;
-  dag_node_t *node;
-
-  SVN_ERR(svn_fs_base__dag_get_node(&node, trail->fs, args->id, 
-                                    trail, trail->pool));
-  SVN_ERR(svn_fs_base__dag_get_revision(&(args->revision), node, 
-                                        trail, trail->pool));
-  return SVN_NO_ERROR;
-}
-
-
-struct get_set_node_origin_args {
-  const svn_fs_id_t *origin_id;
-  const char *node_id;
-};
-
-
-static svn_error_t *
-txn_body_get_node_origin(void *baton, trail_t *trail)
-{
-  struct get_set_node_origin_args *args = baton;
-  return svn_fs_bdb__get_node_origin(&(args->origin_id), trail->fs, 
-                                     args->node_id, trail, trail->pool);
-}
-
-static svn_error_t *
-txn_body_set_node_origin(void *baton, trail_t *trail)
-{
-  struct get_set_node_origin_args *args = baton;
-  return svn_fs_bdb__set_node_origin(trail->fs, args->node_id, 
-                                     args->origin_id, trail, trail->pool);
-}
-
-static svn_error_t *
-base_node_origin_rev(svn_revnum_t *revision,
-                     svn_fs_root_t *root,
-                     const char *path,
-                     apr_pool_t *pool)
-{
-  svn_fs_t *fs = svn_fs_root_fs(root);
-  svn_error_t *err;
-  struct get_set_node_origin_args args;
-  const svn_fs_id_t *id, *origin_id;
-  struct id_created_rev_args icr_args;
-
-  path = svn_fs__canonicalize_abspath(path, pool);
-
-  SVN_ERR(base_node_id(&id, root, path, pool));
-  args.node_id = svn_fs_base__id_node_id(id);
-  err = svn_fs_base__retry_txn(root->fs, txn_body_get_node_origin, 
-                               &args, pool);
-
-  /* If we got a value for the origin node-revision-ID, that's great.
-     If we didn't, that's sad but non-fatal -- we'll just figure it
-     out the hard way, then record it so we don't have suffer again
-     the next time. */
-  if (! err)
-    {
-      origin_id = args.origin_id;
-    }
-  else if (err->apr_err == SVN_ERR_FS_NO_SUCH_NODE_ORIGIN)
-    {
-      svn_fs_root_t *curroot = root;
-      apr_pool_t *subpool = svn_pool_create(pool);
-      svn_stringbuf_t *lastpath = 
-        svn_stringbuf_create(path, pool);
-      svn_revnum_t lastrev = SVN_INVALID_REVNUM;
-      const svn_fs_id_t *pred_id;
-      
-      svn_error_clear(err);
-      err = SVN_NO_ERROR;
-
-      /* Walk the closest-copy chain back to the first copy in our history.
-         
-         NOTE: We merely *assume* that this is faster than walking the
-         predecessor chain, because we *assume* that copies of parent
-         directories happen less often than modifications to a given item. */
-      while (1)
-        {
-          svn_revnum_t currev;
-          const char *curpath = lastpath->data;
-          
-          /* Get a root pointing to LASTREV.  (The first time around,
-             LASTREV is invalid, but that's cool because CURROOT is
-             already initialized.)  */
-          if (SVN_IS_VALID_REVNUM(lastrev))
-            SVN_ERR(svn_fs_base__revision_root(&curroot, fs, 
-                                               lastrev, subpool));
-
-          /* Find the previous location using the closest-copy shortcut. */
-          SVN_ERR(prev_location(&curpath, &currev, fs, curroot, 
-                                curpath, subpool));
-          if (! curpath)
-            break;
-
-          /* Update our LASTPATH and LASTREV variables (which survive 
-             SUBPOOL). */
-          svn_stringbuf_set(lastpath, curpath);
-        }
-
-      /* Walk the predecessor links back to origin. */
-      SVN_ERR(base_node_id(&pred_id, curroot, lastpath->data, pool));
-      while (1)
-        {
-          struct txn_pred_id_args pid_args;
-          svn_pool_clear(subpool);
-          pid_args.id = pred_id;
-          pid_args.pool = subpool;
-          SVN_ERR(svn_fs_base__retry_txn(fs, txn_body_pred_id, 
-                                         &pid_args, subpool));
-          if (! pid_args.pred_id)
-            break;
-          pred_id = pid_args.pred_id;
-        }
-      
-      /* Okay.  PRED_ID should hold our origin ID now.  Let's remember
-         this value from now on, shall we?  */
-      args.origin_id = origin_id = svn_fs_base__id_copy(pred_id, pool);
-      SVN_ERR(svn_fs_base__retry_txn(root->fs, txn_body_set_node_origin, 
-                                      &args, subpool));
-      svn_pool_destroy(subpool);
-    }
-  else
-    {
-      return err;
-    }
-
-  /* Okay.  We have an origin node-revision-ID.  Let's get a created
-     revision from it. */
-  icr_args.id = origin_id;
-  SVN_ERR(svn_fs_base__retry_txn(root->fs, txn_body_id_created_rev, 
-                                 &icr_args, pool));
-  *revision = icr_args.revision;
-  return SVN_NO_ERROR;
-}
-
--
-/* Creating root objects.  */
-=======
->>>>>>> 6215c21a
-
-  /* Get HEAD revision, */
-  SVN_ERR(svn_fs_bdb__youngest_rev(&head_rev, trail->fs, trail, pool));
-
-<<<<<<< HEAD
-=======
   /* Then convert it into a root_t, */
   SVN_ERR(svn_fs_base__dag_revision_root(&root_dir, trail->fs, head_rev,
                                          trail, pool));
@@ -5712,7 +5415,6 @@
 /* Creating root objects.  */
 
 
->>>>>>> 6215c21a
 static root_vtable_t root_vtable = {
   base_paths_changed,
   base_check_path,
@@ -5733,11 +5435,7 @@
   base_copy,
   base_revision_link,
   base_file_length,
-<<<<<<< HEAD
-  base_file_md5_checksum,
-=======
   base_file_checksum,
->>>>>>> 6215c21a
   base_file_contents,
   base_make_file,
   base_apply_textdelta,
@@ -5745,12 +5443,7 @@
   base_contents_changed,
   base_get_file_delta_stream,
   base_merge,
-<<<<<<< HEAD
-  svn_fs_mergeinfo__get_mergeinfo,
-  svn_fs_mergeinfo__get_mergeinfo_for_tree
-=======
   base_get_mergeinfo,
->>>>>>> 6215c21a
 };
 
 
