/* tree.h : internal interface to tree node functions
 *
 * ====================================================================
 *    Licensed to the Subversion Corporation (SVN Corp.) under one
 *    or more contributor license agreements.  See the NOTICE file
 *    distributed with this work for additional information
 *    regarding copyright ownership.  The SVN Corp. licenses this file
 *    to you under the Apache License, Version 2.0 (the
 *    "License"); you may not use this file except in compliance
 *    with the License.  You may obtain a copy of the License at
 *
 *      http://www.apache.org/licenses/LICENSE-2.0
 *
 *    Unless required by applicable law or agreed to in writing,
 *    software distributed under the License is distributed on an
 *    "AS IS" BASIS, WITHOUT WARRANTIES OR CONDITIONS OF ANY
 *    KIND, either express or implied.  See the License for the
 *    specific language governing permissions and limitations
 *    under the License.
 * ====================================================================
 */

#ifndef SVN_LIBSVN_FS_TREE_H
#define SVN_LIBSVN_FS_TREE_H

#ifdef __cplusplus
extern "C" {
#endif /* __cplusplus */

#include "svn_props.h"

<<<<<<< HEAD
/* A transaction property which maps to a skel form of apr_hash_t
   (target wc path char * -> actual mergeinfo). */
#define SVN_FS__PROP_TXN_MERGEINFO     SVN_PROP_PREFIX "txn-mergeinfo"

=======
>>>>>>> 6215c21a


/* These functions implement some of the calls in the FS loader
   library's fs and txn vtables. */

svn_error_t *svn_fs_base__revision_root(svn_fs_root_t **root_p, svn_fs_t *fs,
                                        svn_revnum_t rev, apr_pool_t *pool);

svn_error_t *svn_fs_base__deltify(svn_fs_t *fs, svn_revnum_t rev,
                                  apr_pool_t *pool);

svn_error_t *svn_fs_base__commit_txn(const char **conflict_p,
                                     svn_revnum_t *new_rev, svn_fs_txn_t *txn,
                                     apr_pool_t *pool);

svn_error_t *svn_fs_base__commit_obliteration_txn(svn_revnum_t rev,
                                                  svn_fs_txn_t *txn,
                                                  apr_pool_t *pool);

svn_error_t *svn_fs_base__txn_root(svn_fs_root_t **root_p, svn_fs_txn_t *txn,
                                   apr_pool_t *pool);



/* Inserting and retrieving miscellany records in the fs */

/* Set the value of miscellaneous records KEY to VAL in FS.  To remove
   a value altogether, pass NULL for VAL.

   KEY and VAL should be NULL-terminated strings. */
svn_error_t *
svn_fs_base__miscellaneous_set(svn_fs_t *fs,
                               const char *key,
                               const char *val,
                               apr_pool_t *pool);

/* Retrieve the miscellany records for KEY into *VAL for FS, allocated
   in POOL.  If the fs doesn't support miscellany storage, or the value
   does not exist, *VAL is set to NULL.

   KEY should be a NULL-terminated string. */
svn_error_t *
svn_fs_base__miscellaneous_get(const char **val,
                               svn_fs_t *fs,
                               const char *key,
                               apr_pool_t *pool);





/* Helper func: in the context of TRAIL, return the KIND of PATH in
   head revision.   If PATH doesn't exist, set *KIND to svn_node_none.*/
svn_error_t *svn_fs_base__get_path_kind(svn_node_kind_t *kind,
                                        const char *path,
                                        trail_t *trail,
                                        apr_pool_t *pool);

/* Helper func: in the context of TRAIL, set *REV to the created-rev
   of PATH in head revision.  If PATH doesn't exist, set *REV to
   SVN_INVALID_REVNUM. */
svn_error_t *svn_fs_base__get_path_created_rev(svn_revnum_t *rev,
                                               const char *path,
                                               trail_t *trail,
                                               apr_pool_t *pool);


#ifdef __cplusplus
}
#endif /* __cplusplus */

#endif /* SVN_LIBSVN_FS_TREE_H */<|MERGE_RESOLUTION|>--- conflicted
+++ resolved
@@ -29,13 +29,6 @@
 
 #include "svn_props.h"
 
-<<<<<<< HEAD
-/* A transaction property which maps to a skel form of apr_hash_t
-   (target wc path char * -> actual mergeinfo). */
-#define SVN_FS__PROP_TXN_MERGEINFO     SVN_PROP_PREFIX "txn-mergeinfo"
-
-=======
->>>>>>> 6215c21a
  
 
