/* caching.c : in-memory caching
 *
 * ====================================================================
 *    Licensed to the Apache Software Foundation (ASF) under one
 *    or more contributor license agreements.  See the NOTICE file
 *    distributed with this work for additional information
 *    regarding copyright ownership.  The ASF licenses this file
 *    to you under the Apache License, Version 2.0 (the
 *    "License"); you may not use this file except in compliance
 *    with the License.  You may obtain a copy of the License at
 *
 *      http://www.apache.org/licenses/LICENSE-2.0
 *
 *    Unless required by applicable law or agreed to in writing,
 *    software distributed under the License is distributed on an
 *    "AS IS" BASIS, WITHOUT WARRANTIES OR CONDITIONS OF ANY
 *    KIND, either express or implied.  See the License for the
 *    specific language governing permissions and limitations
 *    under the License.
 * ====================================================================
 */

#include "fs.h"
#include "fs_fs.h"
#include "id.h"
#include "dag.h"
#include "temp_serializer.h"
#include "../libsvn_fs/fs-loader.h"

#include "svn_config.h"
#include "svn_pools.h"

#include "svn_private_config.h"

/*** Dup/serialize/deserialize functions. ***/

/* Return a memcache in *MEMCACHE_P for FS if it's configured to use
   memcached, or NULL otherwise.  Also, sets *FAIL_STOP to a boolean
   indicating whether cache errors should be returned to the caller or
   just passed to the FS warning handler.  Use FS->pool for allocating
   the memcache, and POOL for temporary allocations. */
static svn_error_t *
read_config(svn_memcache_t **memcache_p,
            svn_boolean_t *fail_stop,
            svn_fs_t *fs,
            apr_pool_t *pool)
{
  fs_fs_data_t *ffd = fs->fsap_data;

  SVN_ERR(svn_cache__make_memcache_from_config(memcache_p, ffd->config,
                                              fs->pool));
  return svn_config_get_bool(ffd->config, fail_stop,
                             CONFIG_SECTION_CACHES, CONFIG_OPTION_FAIL_STOP,
                             FALSE);
}


/* Implements svn_cache__error_handler_t */
static svn_error_t *
warn_on_cache_errors(svn_error_t *err,
                     void *baton,
                     apr_pool_t *pool)
{
  svn_fs_t *fs = baton;
  (fs->warning)(fs->warning_baton, err);
  svn_error_clear(err);
  return SVN_NO_ERROR;
}

svn_error_t *
svn_fs_fs__initialize_caches(svn_fs_t *fs,
                             apr_pool_t *pool)
{
  fs_fs_data_t *ffd = fs->fsap_data;
  const char *prefix = apr_pstrcat(pool,
                                   "fsfs:", ffd->uuid,
                                   "/", fs->path, ":",
                                   (char *)NULL);
  svn_memcache_t *memcache;
  svn_boolean_t no_handler;

  SVN_ERR(read_config(&memcache, &no_handler, fs, pool));

  /* Make the cache for revision roots.  For the vast majority of
   * commands, this is only going to contain a few entries (svnadmin
   * dump/verify is an exception here), so to reduce overhead let's
   * try to keep it to just one page.  I estimate each entry has about
   * 72 bytes of overhead (svn_revnum_t key, svn_fs_id_t +
   * id_private_t + 3 strings for value, and the cache_entry); the
   * default pool size is 8192, so about a hundred should fit
   * comfortably. */
<<<<<<< HEAD
  if (svn_fs__get_global_membuffer_cache())
    SVN_ERR(svn_cache__create_membuffer_cache(&(ffd->rev_root_id_cache),
                                              svn_fs__get_global_membuffer_cache(),
                                              svn_fs_fs__serialize_id,
                                              svn_fs_fs__deserialize_id,
                                              sizeof(svn_revnum_t),
                                              apr_pstrcat(pool, prefix, "RRI",
                                                          NULL),
                                              fs->pool));
=======
  if (memcache)
    SVN_ERR(svn_cache__create_memcache(&(ffd->rev_root_id_cache),
                                       memcache,
                                       serialize_id,
                                       deserialize_id,
                                       sizeof(svn_revnum_t),
                                       apr_pstrcat(pool, prefix, "RRI",
                                                   (char *)NULL),
                                       fs->pool));
>>>>>>> 4f5bcb32
  else
    SVN_ERR(svn_cache__create_inprocess(&(ffd->rev_root_id_cache),
                                        svn_fs_fs__serialize_id,
                                        svn_fs_fs__deserialize_id,
                                        sizeof(svn_revnum_t),
                                        1, 100, FALSE, fs->pool));
  if (! no_handler)
    SVN_ERR(svn_cache__set_error_handler(ffd->rev_root_id_cache,
                                         warn_on_cache_errors, fs, pool));


  /* Rough estimate: revision DAG nodes have size around 320 bytes, so
   * let's put 16 on a page. */
<<<<<<< HEAD
  if (svn_fs__get_global_membuffer_cache())
    SVN_ERR(svn_cache__create_membuffer_cache(&(ffd->rev_node_cache),
                                              svn_fs__get_global_membuffer_cache(),
                                              svn_fs_fs__dag_serialize,
                                              svn_fs_fs__dag_deserialize,
                                              APR_HASH_KEY_STRING,
                                              apr_pstrcat(pool, prefix, "DAG",
                                                          NULL),
                                              fs->pool));
=======
  if (memcache)
    SVN_ERR(svn_cache__create_memcache(&(ffd->rev_node_cache),
                                       memcache,
                                       svn_fs_fs__dag_serialize,
                                       svn_fs_fs__dag_deserialize,
                                       APR_HASH_KEY_STRING,
                                       apr_pstrcat(pool, prefix, "DAG",
                                                   (char *)NULL),
                                       fs->pool));
>>>>>>> 4f5bcb32
  else
    SVN_ERR(svn_cache__create_inprocess(&(ffd->rev_node_cache),
                                        svn_fs_fs__dag_serialize,
                                        svn_fs_fs__dag_deserialize,
                                        APR_HASH_KEY_STRING,
                                        1024, 16, FALSE, fs->pool));
  if (! no_handler)
    SVN_ERR(svn_cache__set_error_handler(ffd->rev_node_cache,
                                         warn_on_cache_errors, fs, pool));


  /* Very rough estimate: 1K per directory. */
<<<<<<< HEAD
  if (svn_fs__get_global_membuffer_cache())
    SVN_ERR(svn_cache__create_membuffer_cache(&(ffd->dir_cache),
                                              svn_fs__get_global_membuffer_cache(),
                                              svn_fs_fs__serialize_dir_entries,
                                              svn_fs_fs__deserialize_dir_entries,
                                              APR_HASH_KEY_STRING,
                                              apr_pstrcat(pool, prefix, "DIR",
                                                          NULL),
                                              fs->pool));
=======
  if (memcache)
    SVN_ERR(svn_cache__create_memcache(&(ffd->dir_cache),
                                       memcache,
                                       svn_fs_fs__dir_entries_serialize,
                                       svn_fs_fs__dir_entries_deserialize,
                                       APR_HASH_KEY_STRING,
                                       apr_pstrcat(pool, prefix, "DIR",
                                                   (char *)NULL),
                                       fs->pool));
>>>>>>> 4f5bcb32
  else
    SVN_ERR(svn_cache__create_inprocess(&(ffd->dir_cache),
                                        svn_fs_fs__serialize_dir_entries,
                                        svn_fs_fs__deserialize_dir_entries,
                                        APR_HASH_KEY_STRING,
                                        1024, 8, FALSE, fs->pool));

  if (! no_handler)
    SVN_ERR(svn_cache__set_error_handler(ffd->dir_cache,
                                         warn_on_cache_errors, fs, pool));

  /* Only 16 bytes per entry (a revision number + the corresponding offset).
     Since we want ~8k pages, that means 512 entries per page. */
<<<<<<< HEAD
  if (svn_fs__get_global_membuffer_cache())
    SVN_ERR(svn_cache__create_membuffer_cache(&(ffd->packed_offset_cache),
                                              svn_fs__get_global_membuffer_cache(),
                                              svn_fs_fs__serialize_manifest,
                                              svn_fs_fs__deserialize_manifest,
                                              sizeof(svn_revnum_t),
                                              apr_pstrcat(pool, prefix, "PACK-MANIFEST",
                                                          NULL),
                                              fs->pool));
=======
  if (memcache)
    SVN_ERR(svn_cache__create_memcache(&(ffd->packed_offset_cache),
                                       memcache,
                                       manifest_serialize,
                                       manifest_deserialize,
                                       sizeof(svn_revnum_t),
                                       apr_pstrcat(pool, prefix, "PACK-MANIFEST",
                                                   (char *)NULL),
                                       fs->pool));
>>>>>>> 4f5bcb32
  else
    SVN_ERR(svn_cache__create_inprocess(&(ffd->packed_offset_cache),
                                        svn_fs_fs__serialize_manifest,
                                        svn_fs_fs__deserialize_manifest,
                                        sizeof(svn_revnum_t),
                                        32, 1, FALSE, fs->pool));

  if (! no_handler)
    SVN_ERR(svn_cache__set_error_handler(ffd->packed_offset_cache,
                                         warn_on_cache_errors, fs, pool));

  /* initialize fulltext cache as configured */
  if (memcache)
    {
      SVN_ERR(svn_cache__create_memcache(&(ffd->fulltext_cache),
                                         memcache,
                                         /* Values are svn_string_t */
                                         NULL, NULL,
                                         APR_HASH_KEY_STRING,
                                         apr_pstrcat(pool, prefix, "TEXT",
                                                     (char *)NULL),
                                         fs->pool));
    }
  else if (svn_fs__get_global_membuffer_cache() && 
           svn_fs_get_cache_config()->cache_fulltexts)
    {
      SVN_ERR(svn_cache__create_membuffer_cache(&(ffd->fulltext_cache),
                                                svn_fs__get_global_membuffer_cache(),
                                                /* Values are svn_string_t */
                                                NULL, NULL,
                                                APR_HASH_KEY_STRING,
                                                apr_pstrcat(pool, prefix, "TEXT",
                                                            NULL),
                                                fs->pool));
    }
  else
    {
      ffd->fulltext_cache = NULL;
    }

  if (ffd->fulltext_cache && ! no_handler)
    SVN_ERR(svn_cache__set_error_handler(ffd->fulltext_cache,
            warn_on_cache_errors, fs, pool));

  /* initialize file handle cache as configured */
  ffd->file_handle_cache = svn_fs__get_global_file_handle_cache();

  /* initialize txdelta window cache, if that has been enabled */
  if (svn_fs__get_global_membuffer_cache() &&
      svn_fs_get_cache_config()->cache_txdeltas)
    {
      SVN_ERR(svn_cache__create_membuffer_cache
                (&(ffd->txdelta_window_cache),
                 svn_fs__get_global_membuffer_cache(),
                 svn_fs_fs__serialize_txdelta_window,
                 svn_fs_fs__deserialize_txdelta_window,
                 APR_HASH_KEY_STRING,
                 apr_pstrcat(pool, prefix, "TXDELTA_WINDOW", NULL),
                 fs->pool));
    }
  else
    {
      ffd->txdelta_window_cache = NULL;
    }

  if (ffd->txdelta_window_cache && ! no_handler)
    SVN_ERR(svn_cache__set_error_handler(ffd->txdelta_window_cache,
                                         warn_on_cache_errors, fs, pool));

  /* initialize node revision cache, if caching has been enabled */
  if (svn_fs__get_global_membuffer_cache())
    {
      SVN_ERR(svn_cache__create_membuffer_cache(&(ffd->node_revision_cache),
                                                svn_fs__get_global_membuffer_cache(),
                                                svn_fs_fs__serialize_node_revision,
                                                svn_fs_fs__deserialize_node_revision,
                                                APR_HASH_KEY_STRING,
                                                apr_pstrcat(pool,
                                                            prefix,
                                                            "NODEREVS",
                                                            NULL),
                                                fs->pool));
    }
  else
    {
      ffd->node_revision_cache = NULL;
    }

  if (ffd->node_revision_cache && ! no_handler)
    SVN_ERR(svn_cache__set_error_handler(ffd->node_revision_cache,
                                         warn_on_cache_errors, fs, pool));

  return SVN_NO_ERROR;
}<|MERGE_RESOLUTION|>--- conflicted
+++ resolved
@@ -89,7 +89,6 @@
    * id_private_t + 3 strings for value, and the cache_entry); the
    * default pool size is 8192, so about a hundred should fit
    * comfortably. */
-<<<<<<< HEAD
   if (svn_fs__get_global_membuffer_cache())
     SVN_ERR(svn_cache__create_membuffer_cache(&(ffd->rev_root_id_cache),
                                               svn_fs__get_global_membuffer_cache(),
@@ -97,19 +96,8 @@
                                               svn_fs_fs__deserialize_id,
                                               sizeof(svn_revnum_t),
                                               apr_pstrcat(pool, prefix, "RRI",
-                                                          NULL),
-                                              fs->pool));
-=======
-  if (memcache)
-    SVN_ERR(svn_cache__create_memcache(&(ffd->rev_root_id_cache),
-                                       memcache,
-                                       serialize_id,
-                                       deserialize_id,
-                                       sizeof(svn_revnum_t),
-                                       apr_pstrcat(pool, prefix, "RRI",
-                                                   (char *)NULL),
-                                       fs->pool));
->>>>>>> 4f5bcb32
+                                                          (char *)NULL),
+                                              fs->pool));
   else
     SVN_ERR(svn_cache__create_inprocess(&(ffd->rev_root_id_cache),
                                         svn_fs_fs__serialize_id,
@@ -123,7 +111,6 @@
 
   /* Rough estimate: revision DAG nodes have size around 320 bytes, so
    * let's put 16 on a page. */
-<<<<<<< HEAD
   if (svn_fs__get_global_membuffer_cache())
     SVN_ERR(svn_cache__create_membuffer_cache(&(ffd->rev_node_cache),
                                               svn_fs__get_global_membuffer_cache(),
@@ -131,19 +118,8 @@
                                               svn_fs_fs__dag_deserialize,
                                               APR_HASH_KEY_STRING,
                                               apr_pstrcat(pool, prefix, "DAG",
-                                                          NULL),
-                                              fs->pool));
-=======
-  if (memcache)
-    SVN_ERR(svn_cache__create_memcache(&(ffd->rev_node_cache),
-                                       memcache,
-                                       svn_fs_fs__dag_serialize,
-                                       svn_fs_fs__dag_deserialize,
-                                       APR_HASH_KEY_STRING,
-                                       apr_pstrcat(pool, prefix, "DAG",
-                                                   (char *)NULL),
-                                       fs->pool));
->>>>>>> 4f5bcb32
+                                                          (char *)NULL),
+                                              fs->pool));
   else
     SVN_ERR(svn_cache__create_inprocess(&(ffd->rev_node_cache),
                                         svn_fs_fs__dag_serialize,
@@ -156,7 +132,6 @@
 
 
   /* Very rough estimate: 1K per directory. */
-<<<<<<< HEAD
   if (svn_fs__get_global_membuffer_cache())
     SVN_ERR(svn_cache__create_membuffer_cache(&(ffd->dir_cache),
                                               svn_fs__get_global_membuffer_cache(),
@@ -164,19 +139,8 @@
                                               svn_fs_fs__deserialize_dir_entries,
                                               APR_HASH_KEY_STRING,
                                               apr_pstrcat(pool, prefix, "DIR",
-                                                          NULL),
-                                              fs->pool));
-=======
-  if (memcache)
-    SVN_ERR(svn_cache__create_memcache(&(ffd->dir_cache),
-                                       memcache,
-                                       svn_fs_fs__dir_entries_serialize,
-                                       svn_fs_fs__dir_entries_deserialize,
-                                       APR_HASH_KEY_STRING,
-                                       apr_pstrcat(pool, prefix, "DIR",
-                                                   (char *)NULL),
-                                       fs->pool));
->>>>>>> 4f5bcb32
+                                                          (char *)NULL),
+                                              fs->pool));
   else
     SVN_ERR(svn_cache__create_inprocess(&(ffd->dir_cache),
                                         svn_fs_fs__serialize_dir_entries,
@@ -190,7 +154,6 @@
 
   /* Only 16 bytes per entry (a revision number + the corresponding offset).
      Since we want ~8k pages, that means 512 entries per page. */
-<<<<<<< HEAD
   if (svn_fs__get_global_membuffer_cache())
     SVN_ERR(svn_cache__create_membuffer_cache(&(ffd->packed_offset_cache),
                                               svn_fs__get_global_membuffer_cache(),
@@ -198,19 +161,8 @@
                                               svn_fs_fs__deserialize_manifest,
                                               sizeof(svn_revnum_t),
                                               apr_pstrcat(pool, prefix, "PACK-MANIFEST",
-                                                          NULL),
-                                              fs->pool));
-=======
-  if (memcache)
-    SVN_ERR(svn_cache__create_memcache(&(ffd->packed_offset_cache),
-                                       memcache,
-                                       manifest_serialize,
-                                       manifest_deserialize,
-                                       sizeof(svn_revnum_t),
-                                       apr_pstrcat(pool, prefix, "PACK-MANIFEST",
-                                                   (char *)NULL),
-                                       fs->pool));
->>>>>>> 4f5bcb32
+                                                          (char *)NULL),
+                                              fs->pool));
   else
     SVN_ERR(svn_cache__create_inprocess(&(ffd->packed_offset_cache),
                                         svn_fs_fs__serialize_manifest,
