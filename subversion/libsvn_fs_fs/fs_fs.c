/* fs_fs.c --- filesystem operations specific to fs_fs
 *
 * ====================================================================
 *    Licensed to the Subversion Corporation (SVN Corp.) under one
 *    or more contributor license agreements.  See the NOTICE file
 *    distributed with this work for additional information
 *    regarding copyright ownership.  The SVN Corp. licenses this file
 *    to you under the Apache License, Version 2.0 (the
 *    "License"); you may not use this file except in compliance
 *    with the License.  You may obtain a copy of the License at
 *
 *      http://www.apache.org/licenses/LICENSE-2.0
 *
 *    Unless required by applicable law or agreed to in writing,
 *    software distributed under the License is distributed on an
 *    "AS IS" BASIS, WITHOUT WARRANTIES OR CONDITIONS OF ANY
 *    KIND, either express or implied.  See the License for the
 *    specific language governing permissions and limitations
 *    under the License.
 * ====================================================================
 */

#include <stdlib.h>
#include <stdio.h>
#include <string.h>
#include <ctype.h>
#include <assert.h>
#include <errno.h>

#include <apr_general.h>
#include <apr_pools.h>
#include <apr_file_io.h>
#include <apr_uuid.h>
#include <apr_lib.h>
#include <apr_md5.h>
#include <apr_sha1.h>
#include <apr_thread_mutex.h>

#include "svn_pools.h"
#include "svn_fs.h"
#include "svn_dirent_uri.h"
#include "svn_path.h"
#include "svn_hash.h"
#include "svn_props.h"
#include "svn_sorts.h"
#include "svn_time.h"
#include "svn_mergeinfo.h"
#include "svn_config.h"

#include "fs.h"
#include "err.h"
#include "tree.h"
#include "lock.h"
#include "key-gen.h"
#include "fs_fs.h"
#include "id.h"
#include "rep-cache.h"

<<<<<<< HEAD
#include "private/svn_fs_sqlite.h"
#include "private/svn_fs_mergeinfo.h"
#include "private/svn_fs_node_origins.h"
=======
>>>>>>> 6215c21a
#include "private/svn_fs_util.h"
#include "../libsvn_fs/fs-loader.h"

#include "svn_private_config.h"

/* An arbitrary maximum path length, so clients can't run us out of memory
 * by giving us arbitrarily large paths. */
#define FSFS_MAX_PATH_LEN 4096

/* The default maximum number of files per directory to store in the
   rev and revprops directory.  The number below is somewhat arbitrary,
   and can be overriden by defining the macro while compiling; the
   figure of 1000 is reasonable for VFAT filesystems, which are by far
   the worst performers in this area. */
#ifndef SVN_FS_FS_DEFAULT_MAX_FILES_PER_DIR
#define SVN_FS_FS_DEFAULT_MAX_FILES_PER_DIR 1000
#endif

/* Following are defines that specify the textual elements of the
   native filesystem directories and revision files. */

/* Headers used to describe node-revision in the revision file. */
#define HEADER_ID          "id"
#define HEADER_TYPE        "type"
#define HEADER_COUNT       "count"
#define HEADER_PROPS       "props"
#define HEADER_TEXT        "text"
#define HEADER_CPATH       "cpath"
#define HEADER_PRED        "pred"
#define HEADER_COPYFROM    "copyfrom"
#define HEADER_COPYROOT    "copyroot"
#define HEADER_FRESHTXNRT  "is-fresh-txn-root"
#define HEADER_MINFO_HERE  "minfo-here"
#define HEADER_MINFO_CNT   "minfo-cnt"

/* Kinds that a change can be. */
#define ACTION_MODIFY      "modify"
#define ACTION_ADD         "add"
#define ACTION_DELETE      "delete"
#define ACTION_REPLACE     "replace"
#define ACTION_RESET       "reset"

/* True and False flags. */
#define FLAG_TRUE          "true"
#define FLAG_FALSE         "false"

/* Kinds that a node-rev can be. */
#define KIND_FILE          "file"
#define KIND_DIR           "dir"

/* Kinds of representation. */
#define REP_PLAIN          "PLAIN"
#define REP_DELTA          "DELTA"

/* Notes:

To avoid opening and closing the rev-files all the time, it would
probably be advantageous to keep each rev-file open for the
lifetime of the transaction object.  I'll leave that as a later
optimization for now.

I didn't keep track of pool lifetimes at all in this code.  There
are likely some errors because of that.

*/

/* The vtable associated with an open transaction object. */
static txn_vtable_t txn_vtable = {
  svn_fs_fs__commit_txn,
  svn_fs_fs__commit_obliteration_txn,
  svn_fs_fs__abort_txn,
  svn_fs_fs__txn_prop,
  svn_fs_fs__txn_proplist,
  svn_fs_fs__change_txn_prop,
  svn_fs_fs__txn_root,
  svn_fs_fs__change_txn_props
};

/* Declarations. */

static svn_error_t *
read_min_unpacked_rev(svn_revnum_t *min_unpacked_rev,
                      const char *path,
                      apr_pool_t *pool);

static svn_error_t *
update_min_unpacked_rev(svn_fs_t *fs, apr_pool_t *pool);

/* Pathname helper functions */

/* Return TRUE is REV is packed in FS, FALSE otherwise. */
static svn_boolean_t
is_packed_rev(svn_fs_t *fs, svn_revnum_t rev)
{
  fs_fs_data_t *ffd = fs->fsap_data;

  return (rev < ffd->min_unpacked_rev);
}

static const char *
path_format(svn_fs_t *fs, apr_pool_t *pool)
{
  return svn_dirent_join(fs->path, PATH_FORMAT, pool);
}

static APR_INLINE const char *
path_uuid(svn_fs_t *fs, apr_pool_t *pool)
{
  return svn_dirent_join(fs->path, PATH_UUID, pool);
}

const char *
svn_fs_fs__path_current(svn_fs_t *fs, apr_pool_t *pool)
{
  return svn_dirent_join(fs->path, PATH_CURRENT, pool);
}

static APR_INLINE const char *
path_txn_current(svn_fs_t *fs, apr_pool_t *pool)
{
<<<<<<< HEAD
  return svn_path_join(fs->path, PATH_TXN_CURRENT, pool);
=======
  return svn_dirent_join(fs->path, PATH_TXN_CURRENT, pool);
>>>>>>> 6215c21a
}

static APR_INLINE const char *
path_txn_current_lock(svn_fs_t *fs, apr_pool_t *pool)
{
<<<<<<< HEAD
  return svn_path_join(fs->path, PATH_TXN_CURRENT_LOCK, pool);
=======
  return svn_dirent_join(fs->path, PATH_TXN_CURRENT_LOCK, pool);
>>>>>>> 6215c21a
}

static APR_INLINE const char *
path_lock(svn_fs_t *fs, apr_pool_t *pool)
{
  return svn_dirent_join(fs->path, PATH_LOCK_FILE, pool);
}

static const char *
path_rev_packed(svn_fs_t *fs, svn_revnum_t rev, const char *kind,
                apr_pool_t *pool)
{
  fs_fs_data_t *ffd = fs->fsap_data;

  assert(ffd->max_files_per_dir);
  assert(is_packed_rev(fs, rev));

  return svn_dirent_join_many(pool, fs->path, PATH_REVS_DIR,
                              apr_psprintf(pool, "%ld.pack",
                                           rev / ffd->max_files_per_dir),
                              kind, NULL);
}

static const char *
path_rev_shard(svn_fs_t *fs, svn_revnum_t rev, apr_pool_t *pool)
{
  fs_fs_data_t *ffd = fs->fsap_data;

  assert(ffd->max_files_per_dir);
  return svn_dirent_join_many(pool, fs->path, PATH_REVS_DIR,
                              apr_psprintf(pool, "%ld",
                                                 rev / ffd->max_files_per_dir),
                              NULL);
}

static const char *
path_rev(svn_fs_t *fs, svn_revnum_t rev, apr_pool_t *pool)
{
  fs_fs_data_t *ffd = fs->fsap_data;

  assert(! is_packed_rev(fs, rev));

  if (ffd->max_files_per_dir)
    {
      return svn_dirent_join(path_rev_shard(fs, rev, pool),
                             apr_psprintf(pool, "%ld", rev),
                             pool);
    }

  return svn_dirent_join_many(pool, fs->path, PATH_REVS_DIR,
                              apr_psprintf(pool, "%ld", rev), NULL);
}

/* Returns the path of REV in FS, whether in a pack file or not.
   Allocate in POOL. */
svn_error_t *
svn_fs_fs__path_rev_absolute(const char **path,
                             svn_fs_t *fs,
                             svn_revnum_t rev,
                             apr_pool_t *pool)
{
  if (! is_packed_rev(fs, rev))
    {
      svn_node_kind_t kind;

      /* Initialize the return variable. */
      *path = path_rev(fs, rev, pool);

      SVN_ERR(svn_io_check_path(*path, &kind, pool));
      if (kind == svn_node_file)
        {
          /* *path is already set correctly. */
          return SVN_NO_ERROR;
        }
      else
        {
          /* Someone must have run 'svnadmin pack' while this fs object
           * was open. */

          SVN_ERR(update_min_unpacked_rev(fs, pool));

          /* The rev really should be present now. */
          if (! is_packed_rev(fs, rev))
            return svn_error_createf(APR_ENOENT, NULL,
                                     _("Revision file '%s' does not exist, "
                                       "and r%ld is not packed"),
                                     svn_dirent_local_style(*path, pool),
                                     rev);
          /* Fall through. */
        }
    }

  *path = path_rev_packed(fs, rev, "pack", pool);

  return SVN_NO_ERROR;
}

static const char *
path_revprops_shard(svn_fs_t *fs, svn_revnum_t rev, apr_pool_t *pool)
{
  fs_fs_data_t *ffd = fs->fsap_data;

  assert(ffd->max_files_per_dir);
  return svn_dirent_join_many(pool, fs->path, PATH_REVPROPS_DIR,
                              apr_psprintf(pool, "%ld",
                                           rev / ffd->max_files_per_dir),
                              NULL);
}

static const char *
path_revprops(svn_fs_t *fs, svn_revnum_t rev, apr_pool_t *pool)
{
  fs_fs_data_t *ffd = fs->fsap_data;

  if (ffd->max_files_per_dir)
    {
      return svn_dirent_join(path_revprops_shard(fs, rev, pool),
                             apr_psprintf(pool, "%ld", rev),
                             pool);
    }

  return svn_dirent_join_many(pool, fs->path, PATH_REVPROPS_DIR,
                              apr_psprintf(pool, "%ld", rev), NULL);
}

static APR_INLINE const char *
path_txn_dir(svn_fs_t *fs, const char *txn_id, apr_pool_t *pool)
{
  return svn_dirent_join_many(pool, fs->path, PATH_TXNS_DIR,
                              apr_pstrcat(pool, txn_id, PATH_EXT_TXN, NULL),
                              NULL);
}

static APR_INLINE const char *
path_txn_changes(svn_fs_t *fs, const char *txn_id, apr_pool_t *pool)
{
  return svn_dirent_join(path_txn_dir(fs, txn_id, pool), PATH_CHANGES, pool);
}

static APR_INLINE const char *
path_txn_props(svn_fs_t *fs, const char *txn_id, apr_pool_t *pool)
{
  return svn_dirent_join(path_txn_dir(fs, txn_id, pool), PATH_TXN_PROPS, pool);
}

static APR_INLINE const char *
<<<<<<< HEAD
path_txn_mergeinfo(svn_fs_t *fs, const char *txn_id, apr_pool_t *pool)
=======
path_txn_next_ids(svn_fs_t *fs, const char *txn_id, apr_pool_t *pool)
>>>>>>> 6215c21a
{
  return svn_dirent_join(path_txn_dir(fs, txn_id, pool), PATH_NEXT_IDS, pool);
}

static APR_INLINE const char *
<<<<<<< HEAD
path_txn_next_ids(svn_fs_t *fs, const char *txn_id, apr_pool_t *pool)
=======
path_min_unpacked_rev(svn_fs_t *fs, apr_pool_t *pool)
>>>>>>> 6215c21a
{
  return svn_dirent_join(fs->path, PATH_MIN_UNPACKED_REV, pool);
}

static APR_INLINE const char *
path_txn_proto_rev(svn_fs_t *fs, const char *txn_id, apr_pool_t *pool)
{
  fs_fs_data_t *ffd = fs->fsap_data;
  if (ffd->format >= SVN_FS_FS__MIN_PROTOREVS_DIR_FORMAT)
    return svn_dirent_join_many(pool, fs->path, PATH_TXN_PROTOS_DIR,
                                apr_pstrcat(pool, txn_id, PATH_EXT_REV, NULL),
                                NULL);
  else
    return svn_dirent_join(path_txn_dir(fs, txn_id, pool), PATH_REV, pool);
}

static APR_INLINE const char *
path_txn_proto_rev_lock(svn_fs_t *fs, const char *txn_id, apr_pool_t *pool)
{
  fs_fs_data_t *ffd = fs->fsap_data;
  if (ffd->format >= SVN_FS_FS__MIN_PROTOREVS_DIR_FORMAT)
    return svn_dirent_join_many(pool, fs->path, PATH_TXN_PROTOS_DIR,
                                apr_pstrcat(pool, txn_id, PATH_EXT_REV_LOCK,
                                            NULL),
                                NULL);
  else
    return svn_dirent_join(path_txn_dir(fs, txn_id, pool), PATH_REV_LOCK,
                           pool);
}

static const char *
path_txn_node_rev(svn_fs_t *fs, const svn_fs_id_t *id, apr_pool_t *pool)
{
  const char *txn_id = svn_fs_fs__id_txn_id(id);
  const char *node_id = svn_fs_fs__id_node_id(id);
  const char *copy_id = svn_fs_fs__id_copy_id(id);
  const char *name = apr_psprintf(pool, PATH_PREFIX_NODE "%s.%s",
                                  node_id, copy_id);

  return svn_dirent_join(path_txn_dir(fs, txn_id, pool), name, pool);
}

static APR_INLINE const char *
path_txn_node_props(svn_fs_t *fs, const svn_fs_id_t *id, apr_pool_t *pool)
{
  return apr_pstrcat(pool, path_txn_node_rev(fs, id, pool), PATH_EXT_PROPS,
                     NULL);
}

static APR_INLINE const char *
path_txn_node_children(svn_fs_t *fs, const svn_fs_id_t *id, apr_pool_t *pool)
{
  return apr_pstrcat(pool, path_txn_node_rev(fs, id, pool),
                     PATH_EXT_CHILDREN, NULL);
}

static APR_INLINE const char *
path_node_origin(svn_fs_t *fs, const char *node_id, apr_pool_t *pool)
{
  size_t len = strlen(node_id);
  const char *node_id_minus_last_char =
    (len == 1) ? "0" : apr_pstrmemdup(pool, node_id, len - 1);
  return svn_dirent_join_many(pool, fs->path, PATH_NODE_ORIGINS_DIR,
                              node_id_minus_last_char, NULL);
}


/* Functions for working with shared transaction data. */

/* Return the transaction object for transaction TXN_ID from the
   transaction list of filesystem FS (which must already be locked via the
   txn_list_lock mutex).  If the transaction does not exist in the list,
   then create a new transaction object and return it (if CREATE_NEW is
   true) or return NULL (otherwise). */
static fs_fs_shared_txn_data_t *
get_shared_txn(svn_fs_t *fs, const char *txn_id, svn_boolean_t create_new)
{
  fs_fs_data_t *ffd = fs->fsap_data;
  fs_fs_shared_data_t *ffsd = ffd->shared;
  fs_fs_shared_txn_data_t *txn;

  for (txn = ffsd->txns; txn; txn = txn->next)
    if (strcmp(txn->txn_id, txn_id) == 0)
      break;

  if (txn || !create_new)
    return txn;

  /* Use the transaction object from the (single-object) freelist,
     if one is available, or otherwise create a new object. */
  if (ffsd->free_txn)
    {
      txn = ffsd->free_txn;
      ffsd->free_txn = NULL;
    }
  else
    {
      apr_pool_t *subpool = svn_pool_create(ffsd->common_pool);
      txn = apr_palloc(subpool, sizeof(*txn));
      txn->pool = subpool;
    }

  assert(strlen(txn_id) < sizeof(txn->txn_id));
  strcpy(txn->txn_id, txn_id);
  txn->being_written = FALSE;

  /* Link this transaction into the head of the list.  We will typically
     be dealing with only one active transaction at a time, so it makes
     sense for searches through the transaction list to look at the
     newest transactions first.  */
  txn->next = ffsd->txns;
  ffsd->txns = txn;

  return txn;
}

/* Free the transaction object for transaction TXN_ID, and remove it
   from the transaction list of filesystem FS (which must already be
   locked via the txn_list_lock mutex).  Do nothing if the transaction
   does not exist. */
static void
free_shared_txn(svn_fs_t *fs, const char *txn_id)
{
  fs_fs_data_t *ffd = fs->fsap_data;
  fs_fs_shared_data_t *ffsd = ffd->shared;
  fs_fs_shared_txn_data_t *txn, *prev = NULL;

  for (txn = ffsd->txns; txn; prev = txn, txn = txn->next)
    if (strcmp(txn->txn_id, txn_id) == 0)
      break;

  if (!txn)
    return;

  if (prev)
    prev->next = txn->next;
  else
    ffsd->txns = txn->next;

  /* As we typically will be dealing with one transaction after another,
     we will maintain a single-object free list so that we can hopefully
     keep reusing the same transaction object. */
  if (!ffsd->free_txn)
    ffsd->free_txn = txn;
  else
    svn_pool_destroy(txn->pool);
}


/* Obtain a lock on the transaction list of filesystem FS, call BODY
   with FS, BATON, and POOL, and then unlock the transaction list.
   Return what BODY returned. */
static svn_error_t *
with_txnlist_lock(svn_fs_t *fs,
                  svn_error_t *(*body)(svn_fs_t *fs,
                                       const void *baton,
                                       apr_pool_t *pool),
                  const void *baton,
                  apr_pool_t *pool)
{
  svn_error_t *err;
#if APR_HAS_THREADS
  fs_fs_data_t *ffd = fs->fsap_data;
  fs_fs_shared_data_t *ffsd = ffd->shared;
  apr_status_t apr_err;

  apr_err = apr_thread_mutex_lock(ffsd->txn_list_lock);
  if (apr_err)
    return svn_error_wrap_apr(apr_err, _("Can't grab FSFS txn list mutex"));
#endif

  err = body(fs, baton, pool);

#if APR_HAS_THREADS
  apr_err = apr_thread_mutex_unlock(ffsd->txn_list_lock);
  if (apr_err && !err)
    return svn_error_wrap_apr(apr_err, _("Can't ungrab FSFS txn list mutex"));
#endif

  return svn_error_return(err);
}


/* Get a lock on empty file LOCK_FILENAME, creating it in POOL. */
static svn_error_t *
get_lock_on_filesystem(const char *lock_filename,
                       apr_pool_t *pool)
{
  svn_error_t *err = svn_io_file_lock2(lock_filename, TRUE, FALSE, pool);

  if (err && APR_STATUS_IS_ENOENT(err->apr_err))
    {
      /* No lock file?  No big deal; these are just empty files
         anyway.  Create it and try again. */
      svn_error_clear(err);
      err = NULL;

      SVN_ERR(svn_io_file_create(lock_filename, "", pool));
      SVN_ERR(svn_io_file_lock2(lock_filename, TRUE, FALSE, pool));
    }

  return svn_error_return(err);
}

/* Obtain a write lock on the file LOCK_FILENAME (protecting with
   LOCK_MUTEX if APR is threaded) in a subpool of POOL, call BODY with
   BATON and that subpool, destroy the subpool (releasing the write
   lock) and return what BODY returned. */
static svn_error_t *
with_some_lock(svn_error_t *(*body)(void *baton,
                                    apr_pool_t *pool),
               void *baton,
               const char *lock_filename,
#if SVN_FS_FS__USE_LOCK_MUTEX
               apr_thread_mutex_t *lock_mutex,
#endif
               apr_pool_t *pool)
{
  apr_pool_t *subpool = svn_pool_create(pool);
  svn_error_t *err;

#if SVN_FS_FS__USE_LOCK_MUTEX
  apr_status_t status;

  /* POSIX fcntl locks are per-process, so we need to serialize locks
     within the process. */
  status = apr_thread_mutex_lock(lock_mutex);
  if (status)
    return svn_error_wrap_apr(status,
                              _("Can't grab FSFS mutex for '%s'"),
                              lock_filename);
#endif

  err = get_lock_on_filesystem(lock_filename, subpool);

  if (!err)
    err = body(baton, subpool);

  svn_pool_destroy(subpool);

#if SVN_FS_FS__USE_LOCK_MUTEX
  status = apr_thread_mutex_unlock(lock_mutex);
  if (status && !err)
    return svn_error_wrap_apr(status,
                              _("Can't ungrab FSFS mutex for '%s'"),
                              lock_filename);
#endif

  return svn_error_return(err);
}

svn_error_t *
svn_fs_fs__with_write_lock(svn_fs_t *fs,
                           svn_error_t *(*body)(void *baton,
                                                apr_pool_t *pool),
                           void *baton,
                           apr_pool_t *pool)
{
#if SVN_FS_FS__USE_LOCK_MUTEX
  fs_fs_data_t *ffd = fs->fsap_data;
  fs_fs_shared_data_t *ffsd = ffd->shared;
  apr_thread_mutex_t *mutex = ffsd->fs_write_lock;
#endif

  return with_some_lock(body, baton,
                        path_lock(fs, pool),
#if SVN_FS_FS__USE_LOCK_MUTEX
                        mutex,
#endif
                        pool);
}

/* Run BODY (with BATON and POOL) while the txn-current file
   of FS is locked. */
static svn_error_t *
with_txn_current_lock(svn_fs_t *fs,
                      svn_error_t *(*body)(void *baton,
                                           apr_pool_t *pool),
                      void *baton,
                      apr_pool_t *pool)
{
#if SVN_FS_FS__USE_LOCK_MUTEX
  fs_fs_data_t *ffd = fs->fsap_data;
  fs_fs_shared_data_t *ffsd = ffd->shared;
  apr_thread_mutex_t *mutex = ffsd->txn_current_lock;
#endif

  return with_some_lock(body, baton,
                        path_txn_current_lock(fs, pool),
#if SVN_FS_FS__USE_LOCK_MUTEX
                        mutex,
#endif
                        pool);
}


/* Get a lock on empty file LOCK_FILENAME, creating it in POOL. */
static svn_error_t *
get_lock_on_filesystem(const char *lock_filename,
                       apr_pool_t *pool)
{
  svn_error_t *err = svn_io_file_lock2(lock_filename, TRUE, FALSE, pool);

  if (err && APR_STATUS_IS_ENOENT(err->apr_err))
    {
      /* No lock file?  No big deal; these are just empty files
         anyway.  Create it and try again. */
      svn_error_clear(err);
      err = NULL;

      SVN_ERR(svn_io_file_create(lock_filename, "", pool));
      SVN_ERR(svn_io_file_lock2(lock_filename, TRUE, FALSE, pool));
    }

  return err;
}

/* Obtain a write lock on the file LOCK_FILENAME (protecting with
   LOCK_MUTEX if APR is threaded) in a subpool of POOL, call BODY with
   BATON and that subpool, destroy the subpool (releasing the write
   lock) and return what BODY returned. */
static svn_error_t *
with_some_lock(svn_error_t *(*body)(void *baton,
                                    apr_pool_t *pool),
               void *baton,
               const char *lock_filename,
#if APR_HAS_THREADS
               apr_thread_mutex_t *lock_mutex,
#endif
               apr_pool_t *pool)
{
  apr_pool_t *subpool = svn_pool_create(pool);
  svn_error_t *err;

#if APR_HAS_THREADS
  apr_status_t status;

  /* POSIX fcntl locks are per-process, so we need to serialize locks
     within the process. */
  status = apr_thread_mutex_lock(lock_mutex);
  if (status)
    return svn_error_wrap_apr(status, 
                              _("Can't grab FSFS mutex for '%s'"),
                              lock_filename);
#endif

  err = get_lock_on_filesystem(lock_filename, subpool);

  if (!err)
    err = body(baton, subpool);

  svn_pool_destroy(subpool);

#if APR_HAS_THREADS
  status = apr_thread_mutex_unlock(lock_mutex);
  if (status && !err)
    return svn_error_wrap_apr(status,
                              _("Can't ungrab FSFS mutex for '%s'"),
                              lock_filename);
#endif

  return err;
}

svn_error_t *
svn_fs_fs__with_write_lock(svn_fs_t *fs,
                           svn_error_t *(*body)(void *baton,
                                                apr_pool_t *pool),
                           void *baton,
                           apr_pool_t *pool)
{
#if APR_HAS_THREADS
  fs_fs_data_t *ffd = fs->fsap_data;
  fs_fs_shared_data_t *ffsd = ffd->shared;
  apr_thread_mutex_t *mutex = ffsd->fs_write_lock;
#endif

  return with_some_lock(body, baton,
                        path_lock(fs, pool),
#if APR_HAS_THREADS
                        mutex,
#endif
                        pool);
}

/* Run BODY (with BATON and POOL) while the transaction-current file
   of FS is locked. */
static svn_error_t *
with_txn_current_lock(svn_fs_t *fs,
                      svn_error_t *(*body)(void *baton,
                                           apr_pool_t *pool),
                      void *baton,
                      apr_pool_t *pool)
{
#if APR_HAS_THREADS
  fs_fs_data_t *ffd = fs->fsap_data;
  fs_fs_shared_data_t *ffsd = ffd->shared;
  apr_thread_mutex_t *mutex = ffsd->txn_current_lock;
#endif

  return with_some_lock(body, baton,
                        path_txn_current_lock(fs, pool),
#if APR_HAS_THREADS
                        mutex,
#endif
                        pool);
}

/* A structure used by unlock_proto_rev() and unlock_proto_rev_body(),
   which see. */
struct unlock_proto_rev_baton
{
  const char *txn_id;
  void *lockcookie;
};

/* Callback used in the implementation of unlock_proto_rev(). */
static svn_error_t *
unlock_proto_rev_body(svn_fs_t *fs, const void *baton, apr_pool_t *pool)
{
  const struct unlock_proto_rev_baton *b = baton;
  const char *txn_id = b->txn_id;
  apr_file_t *lockfile = b->lockcookie;
  fs_fs_shared_txn_data_t *txn = get_shared_txn(fs, txn_id, FALSE);
  apr_status_t apr_err;

  if (!txn)
    return svn_error_createf(SVN_ERR_FS_CORRUPT, NULL,
                             _("Can't unlock unknown transaction '%s'"),
                             txn_id);
  if (!txn->being_written)
    return svn_error_createf(SVN_ERR_FS_CORRUPT, NULL,
                             _("Can't unlock nonlocked transaction '%s'"),
                             txn_id);

  apr_err = apr_file_unlock(lockfile);
  if (apr_err)
    return svn_error_wrap_apr
      (apr_err,
       _("Can't unlock prototype revision lockfile for transaction '%s'"),
       txn_id);
  apr_err = apr_file_close(lockfile);
  if (apr_err)
    return svn_error_wrap_apr
      (apr_err,
       _("Can't close prototype revision lockfile for transaction '%s'"),
       txn_id);

  txn->being_written = FALSE;

  return SVN_NO_ERROR;
}

/* Unlock the prototype revision file for transaction TXN_ID in filesystem
   FS using cookie LOCKCOOKIE.  The original prototype revision file must
   have been closed _before_ calling this function.

   Perform temporary allocations in POOL. */
static svn_error_t *
unlock_proto_rev(svn_fs_t *fs, const char *txn_id, void *lockcookie,
                 apr_pool_t *pool)
{
  struct unlock_proto_rev_baton b;

  b.txn_id = txn_id;
  b.lockcookie = lockcookie;
  return with_txnlist_lock(fs, unlock_proto_rev_body, &b, pool);
}

/* Same as unlock_proto_rev(), but requires that the transaction list
   lock is already held. */
static svn_error_t *
unlock_proto_rev_list_locked(svn_fs_t *fs, const char *txn_id,
                             void *lockcookie,
                             apr_pool_t *pool)
{
  struct unlock_proto_rev_baton b;

  b.txn_id = txn_id;
  b.lockcookie = lockcookie;
  return unlock_proto_rev_body(fs, &b, pool);
}

/* A structure used by get_writable_proto_rev() and
   get_writable_proto_rev_body(), which see. */
struct get_writable_proto_rev_baton
{
  apr_file_t **file;
  void **lockcookie;
  const char *txn_id;
};

/* Callback used in the implementation of get_writable_proto_rev(). */
static svn_error_t *
get_writable_proto_rev_body(svn_fs_t *fs, const void *baton, apr_pool_t *pool)
{
  const struct get_writable_proto_rev_baton *b = baton;
  apr_file_t **file = b->file;
  void **lockcookie = b->lockcookie;
  const char *txn_id = b->txn_id;
  svn_error_t *err;
  fs_fs_shared_txn_data_t *txn = get_shared_txn(fs, txn_id, TRUE);

  /* First, ensure that no thread in this process (including this one)
     is currently writing to this transaction's proto-rev file. */
  if (txn->being_written)
    return svn_error_createf(SVN_ERR_FS_REP_BEING_WRITTEN, NULL,
                             _("Cannot write to the prototype revision file "
                               "of transaction '%s' because a previous "
                               "representation is currently being written by "
                               "this process"),
                             txn_id);


  /* We know that no thread in this process is writing to the proto-rev
     file, and by extension, that no thread in this process is holding a
     lock on the prototype revision lock file.  It is therefore safe
     for us to attempt to lock this file, to see if any other process
     is holding a lock. */

  {
    apr_file_t *lockfile;
    apr_status_t apr_err;
    const char *lockfile_path = path_txn_proto_rev_lock(fs, txn_id, pool);

    /* Open the proto-rev lockfile, creating it if necessary, as it may
       not exist if the transaction dates from before the lockfiles were
       introduced.

       ### We'd also like to use something like svn_io_file_lock2(), but
           that forces us to create a subpool just to be able to unlock
           the file, which seems a waste. */
    SVN_ERR(svn_io_file_open(&lockfile, lockfile_path,
                             APR_WRITE | APR_CREATE, APR_OS_DEFAULT, pool));

    apr_err = apr_file_lock(lockfile,
                            APR_FLOCK_EXCLUSIVE | APR_FLOCK_NONBLOCK);
    if (apr_err)
      {
        svn_error_clear(svn_io_file_close(lockfile, pool));

        if (APR_STATUS_IS_EAGAIN(apr_err))
          return svn_error_createf(SVN_ERR_FS_REP_BEING_WRITTEN, NULL,
                                   _("Cannot write to the prototype revision "
                                     "file of transaction '%s' because a "
                                     "previous representation is currently "
                                     "being written by another process"),
                                   txn_id);

        return svn_error_wrap_apr(apr_err,
                                  _("Can't get exclusive lock on file '%s'"),
                                  svn_dirent_local_style(lockfile_path, pool));
      }

    *lockcookie = lockfile;
  }

  /* We've successfully locked the transaction; mark it as such. */
  txn->being_written = TRUE;


  /* Now open the prototype revision file and seek to the end. */
  err = svn_io_file_open(file, path_txn_proto_rev(fs, txn_id, pool),
                         APR_WRITE | APR_BUFFERED, APR_OS_DEFAULT, pool);

  /* You might expect that we could dispense with the following seek
     and achieve the same thing by opening the file using APR_APPEND.
     Unfortunately, APR's buffered file implementation unconditionally
     places its initial file pointer at the start of the file (even for
     files opened with APR_APPEND), so we need this seek to reconcile
     the APR file pointer to the OS file pointer (since we need to be
     able to read the current file position later). */
  if (!err)
    {
      apr_off_t offset = 0;
      err = svn_io_file_seek(*file, APR_END, &offset, 0);
    }

  if (err)
    {
      svn_error_clear(unlock_proto_rev_list_locked(fs, txn_id, *lockcookie,
                                                   pool));
      *lockcookie = NULL;
    }

  return svn_error_return(err);
}

/* Get a handle to the prototype revision file for transaction TXN_ID in
   filesystem FS, and lock it for writing.  Return FILE, a file handle
   positioned at the end of the file, and LOCKCOOKIE, a cookie that
   should be passed to unlock_proto_rev() to unlock the file once FILE
   has been closed.

   If the prototype revision file is already locked, return error
   SVN_ERR_FS_REP_BEING_WRITTEN.

   Perform all allocations in POOL. */
static svn_error_t *
get_writable_proto_rev(apr_file_t **file,
                       void **lockcookie,
                       svn_fs_t *fs, const char *txn_id,
                       apr_pool_t *pool)
{
  struct get_writable_proto_rev_baton b;

  b.file = file;
  b.lockcookie = lockcookie;
  b.txn_id = txn_id;

  return with_txnlist_lock(fs, get_writable_proto_rev_body, &b, pool);
}

/* Callback used in the implementation of purge_shared_txn(). */
static svn_error_t *
purge_shared_txn_body(svn_fs_t *fs, const void *baton, apr_pool_t *pool)
{
  const char *txn_id = baton;

  free_shared_txn(fs, txn_id);
  return SVN_NO_ERROR;
}

/* Purge the shared data for transaction TXN_ID in filesystem FS.
   Perform all allocations in POOL. */
static svn_error_t *
purge_shared_txn(svn_fs_t *fs, const char *txn_id, apr_pool_t *pool)
{
<<<<<<< HEAD
  return with_txnlist_lock(fs, purge_shared_txn_body, (char **) &txn_id, pool);
=======
  return with_txnlist_lock(fs, purge_shared_txn_body, txn_id, pool);
>>>>>>> 6215c21a
}



/* Fetch the current offset of FILE into *OFFSET_P. */
static svn_error_t *
get_file_offset(apr_off_t *offset_p, apr_file_t *file, apr_pool_t *pool)
{
  apr_off_t offset;

  /* Note that, for buffered files, one (possibly surprising) side-effect
     of this call is to flush any unwritten data to disk. */
  offset = 0;
  SVN_ERR(svn_io_file_seek(file, APR_CUR, &offset, pool));
  *offset_p = offset;

  return SVN_NO_ERROR;
}


/* Check that BUF, a buffer of text from format file PATH, contains
   only digits, raising error SVN_ERR_BAD_VERSION_FILE_FORMAT if not.

   Uses POOL for temporary allocation. */
static svn_error_t *
check_format_file_buffer_numeric(const char *buf, const char *path,
                                 apr_pool_t *pool)
{
  const char *p;

  for (p = buf; *p; p++)
    if (!apr_isdigit(*p))
      return svn_error_createf(SVN_ERR_BAD_VERSION_FILE_FORMAT, NULL,
        _("Format file '%s' contains an unexpected non-digit"),
        svn_dirent_local_style(path, pool));

  return SVN_NO_ERROR;
}

/* Read the format number and maximum number of files per directory
   from PATH and return them in *PFORMAT and *MAX_FILES_PER_DIR
   respectively.

   *MAX_FILES_PER_DIR is obtained from the 'layout' format option, and
   will be set to zero if a linear scheme should be used.

   Use POOL for temporary allocation. */
static svn_error_t *
read_format(int *pformat, int *max_files_per_dir,
            const char *path, apr_pool_t *pool)
{
  svn_error_t *err;
  apr_file_t *file;
  char buf[80];
  apr_size_t len;

  err = svn_io_file_open(&file, path, APR_READ | APR_BUFFERED,
                         APR_OS_DEFAULT, pool);
  if (err && APR_STATUS_IS_ENOENT(err->apr_err))
    {
      /* Treat an absent format file as format 1.  Do not try to
         create the format file on the fly, because the repository
         might be read-only for us, or this might be a read-only
         operation, and the spirit of FSFS is to make no changes
         whatseover in read-only operations.  See thread starting at
         http://subversion.tigris.org/servlets/ReadMsg?list=dev&msgNo=97600
         for more. */
      svn_error_clear(err);
      *pformat = 1;
      *max_files_per_dir = 0;

      return SVN_NO_ERROR;
    }
  SVN_ERR(err);

  len = sizeof(buf);
  err = svn_io_read_length_line(file, buf, &len, pool);
  if (err && APR_STATUS_IS_EOF(err->apr_err))
    {
      /* Return a more useful error message. */
      svn_error_clear(err);
      return svn_error_createf(SVN_ERR_BAD_VERSION_FILE_FORMAT, NULL,
                               _("Can't read first line of format file '%s'"),
                               svn_dirent_local_style(path, pool));
    }
  SVN_ERR(err);

  /* Check that the first line contains only digits. */
  SVN_ERR(check_format_file_buffer_numeric(buf, path, pool));
  *pformat = atoi(buf);

  /* Set the default values for anything that can be set via an option. */
  *max_files_per_dir = 0;

  /* Read any options. */
  while (1)
    {
      len = sizeof(buf);
      err = svn_io_read_length_line(file, buf, &len, pool);
      if (err && APR_STATUS_IS_EOF(err->apr_err))
        {
          /* No more options; that's okay. */
          svn_error_clear(err);
          break;
        }
      SVN_ERR(err);

      if (*pformat >= SVN_FS_FS__MIN_LAYOUT_FORMAT_OPTION_FORMAT &&
          strncmp(buf, "layout ", 7) == 0)
        {
          if (strcmp(buf+7, "linear") == 0)
            {
              *max_files_per_dir = 0;
              continue;
            }

          if (strncmp(buf+7, "sharded ", 8) == 0)
            {
              /* Check that the argument is numeric. */
              SVN_ERR(check_format_file_buffer_numeric(buf+15, path, pool));
              *max_files_per_dir = atoi(buf+15);
              continue;
            }
        }

      return svn_error_createf(SVN_ERR_BAD_VERSION_FILE_FORMAT, NULL,
         _("'%s' contains invalid filesystem format option '%s'"),
         svn_dirent_local_style(path, pool), buf);
    }

  return svn_io_file_close(file, pool);
}

/* Write the format number and maximum number of files per directory
   to a new format file in PATH, possibly expecting to overwrite a
   previously existing file.

   Use POOL for temporary allocation. */
static svn_error_t *
write_format(const char *path, int format, int max_files_per_dir,
             svn_boolean_t overwrite, apr_pool_t *pool)
{
  svn_stringbuf_t *sb;
  svn_string_t *contents;

  SVN_ERR_ASSERT(1 <= format && format <= SVN_FS_FS__FORMAT_NUMBER);

  sb = svn_stringbuf_createf(pool, "%d\n", format);

  if (format >= SVN_FS_FS__MIN_LAYOUT_FORMAT_OPTION_FORMAT)
    {
      if (max_files_per_dir)
        svn_stringbuf_appendcstr(sb, apr_psprintf(pool, "layout sharded %d\n",
                                                  max_files_per_dir));
      else
        svn_stringbuf_appendcstr(sb, "layout linear\n");
    }

  contents = svn_string_create_from_buf(sb, pool);

  /* svn_io_write_version_file() does a load of magic to allow it to
     replace version files that already exist.  We only need to do
     that when we're allowed to overwrite an existing file. */
  if (! overwrite)
    {
      /* Create the file */
      SVN_ERR(svn_io_file_create(path, contents->data, pool));
    }
  else
    {
      const char *path_tmp;

      SVN_ERR(svn_io_write_unique(&path_tmp,
                                  svn_dirent_dirname(path, pool),
                                  contents->data, contents->len,
                                  svn_io_file_del_none, pool));

#ifdef WIN32
      /* make the destination writable, but only on Windows, because
         Windows does not let us replace read-only files. */
      SVN_ERR(svn_io_set_file_read_write(path, TRUE, pool));
#endif /* WIN32 */

      /* rename the temp file as the real destination */
      SVN_ERR(svn_io_file_rename(path_tmp, path, pool));
    }

  /* And set the perms to make it read only */
  return svn_io_set_file_read_only(path, FALSE, pool);
}

/* Return the error SVN_ERR_FS_UNSUPPORTED_FORMAT if FS's format
   number is not the same as a format number supported by this
   Subversion. */
static svn_error_t *
check_format(int format)
{
  /* We support all formats from 1-current simultaneously */
  if (1 <= format && format <= SVN_FS_FS__FORMAT_NUMBER)
    return SVN_NO_ERROR;

  return svn_error_createf(SVN_ERR_FS_UNSUPPORTED_FORMAT, NULL,
     _("Expected FS format between '1' and '%d'; found format '%d'"),
     SVN_FS_FS__FORMAT_NUMBER, format);
}

svn_boolean_t
svn_fs_fs__fs_supports_mergeinfo(svn_fs_t *fs)
{
  fs_fs_data_t *ffd = fs->fsap_data;
  return ffd->format >= SVN_FS_FS__MIN_MERGEINFO_FORMAT;
}

static svn_error_t *
read_config(svn_fs_t *fs,
            apr_pool_t *pool)
{
  fs_fs_data_t *ffd = fs->fsap_data;

  SVN_ERR(svn_config_read(&ffd->config,
                          svn_dirent_join(fs->path, PATH_CONFIG, pool),
                          FALSE, fs->pool));

  /* Initialize ffd->rep_sharing_allowed. */
  if (ffd->format >= SVN_FS_FS__MIN_REP_SHARING_FORMAT)
    SVN_ERR(svn_config_get_bool(ffd->config, &ffd->rep_sharing_allowed,
                                CONFIG_SECTION_REP_SHARING,
                                CONFIG_OPTION_ENABLE_REP_SHARING, TRUE));
  else
    ffd->rep_sharing_allowed = FALSE;

  return SVN_NO_ERROR;
}

static svn_error_t *
write_config(svn_fs_t *fs,
             apr_pool_t *pool)
{
#define NL APR_EOL_STR
  static const char * const fsfs_conf_contents =
"### This file controls the configuration of the FSFS filesystem."           NL
""                                                                           NL
"[" SVN_CACHE_CONFIG_CATEGORY_MEMCACHED_SERVERS "]"                          NL
"### These options name memcached servers used to cache internal FSFS"       NL
"### data.  See http://www.danga.com/memcached/ for more information on"     NL
"### memcached.  To use memcached with FSFS, run one or more memcached"      NL
"### servers, and specify each of them as an option like so:"                NL
"# first-server = 127.0.0.1:11211"                                           NL
"# remote-memcached = mymemcached.corp.example.com:11212"                    NL
"### The option name is ignored; the value is of the form HOST:PORT."        NL
"### memcached servers can be shared between multiple repositories;"         NL
"### however, if you do this, you *must* ensure that repositories have"      NL
"### distinct UUIDs and paths, or else cached data from one repository"      NL
"### might be used by another accidentally.  Note also that memcached has"   NL
"### no authentication for reads or writes, so you must ensure that your"    NL
"### memcached servers are only accessible by trusted users."                NL
""                                                                           NL
"[" CONFIG_SECTION_CACHES "]"                                                NL
"### When a cache-related error occurs, normally Subversion ignores it"      NL
"### and continues, logging an error if the server is appropriately"         NL
"### configured (and ignoring it with file:// access).  To make"             NL
"### Subversion never ignore cache errors, uncomment this line."             NL
"# " CONFIG_OPTION_FAIL_STOP " = true"                                       NL
""                                                                           NL
"[" CONFIG_SECTION_REP_SHARING "]"                                           NL
"### To conserve space, the filesystem can optionally avoid storing"         NL
"### duplicate representations.  This comes at a slight cost in"             NL
"### performance, as maintaining a database of shared representations can"   NL
"### increase commit times.  The space savings are dependent upon the size"  NL
"### of the repository, the number of objects it contains and the amount of" NL
"### duplication between them, usually a function of the branching and"      NL
"### merging process."                                                       NL
"###"                                                                        NL
"### The following parameter enables rep-sharing in the repository.  It can" NL
"### be switched on and off at will, but for best space-saving results"      NL
"### should be enabled consistently over the life of the repository."        NL
"# " CONFIG_OPTION_ENABLE_REP_SHARING " = true"                              NL

;
#undef NL
  return svn_io_file_create(svn_dirent_join(fs->path, PATH_CONFIG, pool),
                            fsfs_conf_contents, pool);
}

static svn_error_t *
read_min_unpacked_rev(svn_revnum_t *min_unpacked_rev,
                      const char *path,
                      apr_pool_t *pool)
{
  char buf[80];
  apr_file_t *file;
  apr_size_t len;

  SVN_ERR(svn_io_file_open(&file, path, APR_READ | APR_BUFFERED,
                           APR_OS_DEFAULT, pool));
  len = sizeof(buf);
  SVN_ERR(svn_io_read_length_line(file, buf, &len, pool));
  SVN_ERR(svn_io_file_close(file, pool));

  *min_unpacked_rev = SVN_STR_TO_REV(buf);
  return SVN_NO_ERROR;
}

static svn_error_t *
update_min_unpacked_rev(svn_fs_t *fs, apr_pool_t *pool)
{
  fs_fs_data_t *ffd = fs->fsap_data;

  return read_min_unpacked_rev(&ffd->min_unpacked_rev,
                               path_min_unpacked_rev(fs, pool),
                               pool);
}

static svn_error_t *
get_youngest(svn_revnum_t *youngest_p, const char *fs_path, apr_pool_t *pool);

svn_error_t *
svn_fs_fs__open(svn_fs_t *fs, const char *path, apr_pool_t *pool)
{
  fs_fs_data_t *ffd = fs->fsap_data;
  apr_file_t *uuid_file;
  int format, max_files_per_dir;
  char buf[APR_UUID_FORMATTED_LENGTH + 2];
  apr_size_t limit;

  fs->path = apr_pstrdup(fs->pool, path);

  /* Read the FS format number. */
  SVN_ERR(read_format(&format, &max_files_per_dir,
                      path_format(fs, pool), pool));

  /* Now we've got a format number no matter what. */
  ffd->format = format;
  ffd->max_files_per_dir = max_files_per_dir;
  SVN_ERR(check_format(format));

  /* Read in and cache the repository uuid. */
  SVN_ERR(svn_io_file_open(&uuid_file, path_uuid(fs, pool),
                           APR_READ | APR_BUFFERED, APR_OS_DEFAULT, pool));

  limit = sizeof(buf);
  SVN_ERR(svn_io_read_length_line(uuid_file, buf, &limit, pool));
  ffd->uuid = apr_pstrdup(fs->pool, buf);

  SVN_ERR(svn_io_file_close(uuid_file, pool));

  /* Read the min unpacked revision. */
  if (ffd->format >= SVN_FS_FS__MIN_PACKED_FORMAT)
    SVN_ERR(update_min_unpacked_rev(fs, pool));

  /* Read the configuration file. */
  SVN_ERR(read_config(fs, pool));

  return get_youngest(&(ffd->youngest_rev_cache), path, pool);
}

/* Wrapper around svn_io_file_create which ignores EEXIST. */
static svn_error_t *
create_file_ignore_eexist(const char *file,
                          const char *contents,
                          apr_pool_t *pool)
{
  svn_error_t *err = svn_io_file_create(file, contents, pool);
  if (err && APR_STATUS_IS_EEXIST(err->apr_err))
    {
      svn_error_clear(err);
      err = SVN_NO_ERROR;
    }
  return svn_error_return(err);
}

static svn_error_t *
upgrade_body(void *baton, apr_pool_t *pool)
{
  svn_fs_t *fs = baton;
  int format, max_files_per_dir;
  const char *format_path = path_format(fs, pool);

  /* Read the FS format number and max-files-per-dir setting. */
  SVN_ERR(read_format(&format, &max_files_per_dir, format_path, pool));

  /* If we're already up-to-date, there's nothing to be done here. */
  if (format == SVN_FS_FS__FORMAT_NUMBER)
    return SVN_NO_ERROR;

  /* If our filesystem predates the existance of the 'txn-current
     file', make that file and its corresponding lock file. */
  if (format < SVN_FS_FS__MIN_TXN_CURRENT_FORMAT)
    {
      SVN_ERR(create_file_ignore_eexist(path_txn_current(fs, pool), "0\n",
                                        pool));
      SVN_ERR(create_file_ignore_eexist(path_txn_current_lock(fs, pool), "",
                                        pool));
    }

  /* If our filesystem predates the existance of the 'txn-protorevs'
     dir, make that directory.  */
  if (format < SVN_FS_FS__MIN_PROTOREVS_DIR_FORMAT)
    {
      /* We don't use path_txn_proto_rev() here because it expects
         we've already bumped our format. */
      SVN_ERR(svn_io_make_dir_recursively(
          svn_dirent_join(fs->path, PATH_TXN_PROTOS_DIR, pool), pool));
    }

  /* If our filesystem is new enough, write the min unpacked rev file. */
  if (format < SVN_FS_FS__MIN_PACKED_FORMAT)
    SVN_ERR(svn_io_file_create(path_min_unpacked_rev(fs, pool), "0\n", pool));

  /* Bump the format file. */
  return write_format(format_path, SVN_FS_FS__FORMAT_NUMBER, max_files_per_dir,
                      TRUE, pool);
}


svn_error_t *
svn_fs_fs__upgrade(svn_fs_t *fs, apr_pool_t *pool)
{
  return svn_fs_fs__with_write_lock(fs, upgrade_body, (void *)fs, pool);
}


/* SVN_ERR-like macros for dealing with recoverable errors on mutable files
 *
 * Revprops, current, and txn-current files are mutable; that is, they
 * change as part of normal fsfs operation, in constrat to revs files, or
 * the format file, which are written once at create (or upgrade) time.
 * When more than one host writes to the same repository, we will
 * sometimes see these recoverable errors when accesssing these files.
 *
 * These errors all relate to NFS, and thus we only use this retry code if
 * ESTALE is defined.
 *
 ** ESTALE
 *
 * In NFS v3 and under, the server doesn't track opened files.  If you
 * unlink(2) or rename(2) a file held open by another process *on the
 * same host*, that host's kernel typically renames the file to
 * .nfsXXXX and automatically deletes that when it's no longer open,
 * but this behavior is not required.
 *
 * For obvious reasons, this does not work *across hosts*.  No one
 * knows about the opened file; not the server, and not the deleting
 * client.  So the file vanishes, and the reader gets stale NFS file
<<<<<<< HEAD
 * handle.  We have this problem with revprops files, current, and
 * transaction-current.
=======
 * handle.
 *
 ** EIO, ENOENT
>>>>>>> 6215c21a
 *
 * Some client implementations (at least the 2.6.18.5 kernel that ships
 * with Ubuntu Dapper) sometimes give spurious ENOENT (only on open) or
 * even EIO errors when trying to read these files that have been renamed
 * over on some other host.
 *
 ** Solution
 *
 * Wrap opens and reads of such files with RETRY_RECOVERABLE and
 * closes with IGNORE_RECOVERABLE.  Call these macros within a loop of
 * RECOVERABLE_RETRY_COUNT iterations (though, realistically, the
 * second try will succeed).  Make sure you put a break statement
 * after the close, at the end of your loop.  Immediately after your
 * loop, return err if err.
 *
 * You must initialize err to SVN_NO_ERROR and filehandle to NULL, as
 * these macros do not.
 */

#define RECOVERABLE_RETRY_COUNT 10

#ifdef ESTALE
#define RETRY_RECOVERABLE(err, filehandle, expr)                \
  {                                                             \
    svn_error_clear(err);                                       \
    err = (expr);                                               \
    if (err)                                                    \
      {                                                         \
        apr_status_t _e = APR_TO_OS_ERROR(err->apr_err);        \
        if ((_e == ESTALE) || (_e == EIO) || (_e == ENOENT)) {  \
          if (NULL != filehandle)                               \
            (void)apr_file_close(filehandle);                   \
          continue;                                             \
        }                                                       \
        return svn_error_return(err);                           \
      }                                                         \
  }
#define IGNORE_RECOVERABLE(err, expr)                           \
  {                                                             \
    svn_error_clear(err);                                       \
    err = (expr);                                               \
    if (err)                                                    \
      {                                                         \
        apr_status_t _e = APR_TO_OS_ERROR(err->apr_err);        \
        if ((_e != ESTALE) && (_e != EIO))                      \
          return svn_error_return(err);                         \
      }                                                         \
  }
#else
#define RETRY_RECOVERABLE(err, filehandle, expr)  SVN_ERR(expr)
#define IGNORE_RECOVERABLE(err, expr) SVN_ERR(expr)
#endif

/* Long enough to hold: "<svn_revnum_t> <node id> <copy id>\0"
 * 19 bytes for svn_revnum_t (room for 32 or 64 bit values)
 * + 2 spaces
 * + 26 bytes for each id (these are actually unbounded, so we just
 *   have to pick something; 2^64 is 13 bytes in base-36)
 * + 1 terminating null
 */
#define CURRENT_BUF_LEN 48

/* Read the 'current' file FNAME and store the contents in *BUF.
   Allocations are performed in POOL. */
static svn_error_t *
read_current(const char *fname, char **buf, apr_pool_t *pool)
{
  apr_file_t *revision_file = NULL;
  apr_size_t len;
  int i;
  svn_error_t *err = SVN_NO_ERROR;
  apr_pool_t *iterpool;

  *buf = apr_palloc(pool, CURRENT_BUF_LEN);
  iterpool = svn_pool_create(pool);
  for (i = 0; i < RECOVERABLE_RETRY_COUNT; i++)
    {
      svn_pool_clear(iterpool);

      RETRY_RECOVERABLE(err, revision_file,
                        svn_io_file_open(&revision_file, fname,
                                         APR_READ | APR_BUFFERED,
                                         APR_OS_DEFAULT, iterpool));

      len = CURRENT_BUF_LEN;
      RETRY_RECOVERABLE(err, revision_file,
                        svn_io_read_length_line(revision_file,
                                                *buf, &len, iterpool));
      IGNORE_RECOVERABLE(err, svn_io_file_close(revision_file, iterpool));

      break;
    }
  svn_pool_destroy(iterpool);

  return svn_error_return(err);
}

/* Find the youngest revision in a repository at path FS_PATH and
   return it in *YOUNGEST_P.  Perform temporary allocations in
   POOL. */
static svn_error_t *
get_youngest(svn_revnum_t *youngest_p,
             const char *fs_path,
             apr_pool_t *pool)
{
  char *buf;

  SVN_ERR(read_current(svn_dirent_join(fs_path, PATH_CURRENT, pool),
                       &buf, pool));

  *youngest_p = SVN_STR_TO_REV(buf);

  return SVN_NO_ERROR;
}

svn_error_t *
svn_fs_fs__hotcopy(const char *src_path,
                   const char *dst_path,
                   apr_pool_t *pool)
{
  const char *src_subdir, *dst_subdir;
  svn_revnum_t youngest, rev, min_unpacked_rev;
  apr_pool_t *iterpool;
  svn_node_kind_t kind;
  int format, max_files_per_dir;

  /* Check format to be sure we know how to hotcopy this FS. */
  SVN_ERR(read_format(&format, &max_files_per_dir,
                      svn_dirent_join(src_path, PATH_FORMAT, pool),
                      pool));
  SVN_ERR(check_format(format));

  /* Copy the 'current' file. */
  SVN_ERR(svn_io_dir_file_copy(src_path, dst_path, PATH_CURRENT, pool));

  /* Copy the uuid. */
  SVN_ERR(svn_io_dir_file_copy(src_path, dst_path, PATH_UUID, pool));

<<<<<<< HEAD
  /* Copy the merge tracking info. */
  SVN_ERR(svn_io_dir_file_copy(src_path, dst_path, SVN_FS__SQLITE_DB_NAME,
                               pool));
=======
  /* Copy the min unpacked rev, and read its value. */
  if (format >= SVN_FS_FS__MIN_PACKED_FORMAT)
    {
      const char *min_unpacked_rev_path;
      min_unpacked_rev_path = svn_dirent_join(src_path, PATH_MIN_UNPACKED_REV,
                                              pool);

      SVN_ERR(svn_io_dir_file_copy(src_path, dst_path, PATH_MIN_UNPACKED_REV,
                                   pool));
      SVN_ERR(read_min_unpacked_rev(&min_unpacked_rev, min_unpacked_rev_path,
                                    pool));
    }
  else
    {
      min_unpacked_rev = 0;
    }
>>>>>>> 6215c21a

  /* Find the youngest revision from this 'current' file. */
  SVN_ERR(get_youngest(&youngest, dst_path, pool));

  /* Copy the necessary rev files. */
  src_subdir = svn_dirent_join(src_path, PATH_REVS_DIR, pool);
  dst_subdir = svn_dirent_join(dst_path, PATH_REVS_DIR, pool);

  SVN_ERR(svn_io_make_dir_recursively(dst_subdir, pool));

  iterpool = svn_pool_create(pool);
  /* First, copy packed shards. */
  for (rev = 0; rev < min_unpacked_rev; rev += max_files_per_dir)
    {
      const char *packed_shard = apr_psprintf(iterpool, "%ld.pack",
                                              rev / max_files_per_dir);
      const char *src_subdir_packed_shard;
      src_subdir_packed_shard = svn_dirent_join(src_subdir, packed_shard,
                                                iterpool);

      SVN_ERR(svn_io_copy_dir_recursively(src_subdir_packed_shard,
                                          dst_subdir, packed_shard,
                                          TRUE /* copy_perms */,
                                          NULL /* cancel_func */, NULL,
                                          iterpool));
      svn_pool_clear(iterpool);
    }

  /* Then, copy non-packed shards. */
  SVN_ERR_ASSERT(rev == min_unpacked_rev);
  for (; rev <= youngest; rev++)
    {
      const char *src_subdir_shard = src_subdir,
                 *dst_subdir_shard = dst_subdir;

      if (max_files_per_dir)
        {
          const char *shard = apr_psprintf(iterpool, "%ld",
                                           rev / max_files_per_dir);
          src_subdir_shard = svn_dirent_join(src_subdir, shard, iterpool);
          dst_subdir_shard = svn_dirent_join(dst_subdir, shard, iterpool);

          if (rev % max_files_per_dir == 0)
            {
              SVN_ERR(svn_io_dir_make(dst_subdir_shard, APR_OS_DEFAULT,
                                      iterpool));
              SVN_ERR(svn_fs_fs__dup_perms(dst_subdir_shard, dst_subdir,
                                           iterpool));
            }
        }

      SVN_ERR(svn_io_dir_file_copy(src_subdir_shard, dst_subdir_shard,
                                   apr_psprintf(iterpool, "%ld", rev),
                                   iterpool));
      svn_pool_clear(iterpool);
    }

  /* Copy the necessary revprop files. */
  src_subdir = svn_dirent_join(src_path, PATH_REVPROPS_DIR, pool);
  dst_subdir = svn_dirent_join(dst_path, PATH_REVPROPS_DIR, pool);

  SVN_ERR(svn_io_make_dir_recursively(dst_subdir, pool));

  for (rev = 0; rev <= youngest; rev++)
    {
      const char *src_subdir_shard = src_subdir,
                 *dst_subdir_shard = dst_subdir;

      svn_pool_clear(iterpool);

      if (max_files_per_dir)
        {
          const char *shard = apr_psprintf(iterpool, "%ld",
                                           rev / max_files_per_dir);
          src_subdir_shard = svn_dirent_join(src_subdir, shard, iterpool);
          dst_subdir_shard = svn_dirent_join(dst_subdir, shard, iterpool);

          if (rev % max_files_per_dir == 0)
            {
              SVN_ERR(svn_io_dir_make(dst_subdir_shard, APR_OS_DEFAULT,
                                      iterpool));
              SVN_ERR(svn_fs_fs__dup_perms(dst_subdir_shard, dst_subdir,
                                           iterpool));
            }
        }

      SVN_ERR(svn_io_dir_file_copy(src_subdir_shard, dst_subdir_shard,
                                   apr_psprintf(iterpool, "%ld", rev),
                                   iterpool));
    }

  svn_pool_destroy(iterpool);

  /* Make an empty transactions directory for now.  Eventually some
     method of copying in progress transactions will need to be
     developed.*/
  dst_subdir = svn_dirent_join(dst_path, PATH_TXNS_DIR, pool);
  SVN_ERR(svn_io_make_dir_recursively(dst_subdir, pool));
  if (format >= SVN_FS_FS__MIN_PROTOREVS_DIR_FORMAT)
    {
      dst_subdir = svn_dirent_join(dst_path, PATH_TXN_PROTOS_DIR, pool);
      SVN_ERR(svn_io_make_dir_recursively(dst_subdir, pool));
    }

  /* Now copy the locks tree. */
  src_subdir = svn_dirent_join(src_path, PATH_LOCKS_DIR, pool);
  SVN_ERR(svn_io_check_path(src_subdir, &kind, pool));
  if (kind == svn_node_dir)
    SVN_ERR(svn_io_copy_dir_recursively(src_subdir, dst_path,
                                        PATH_LOCKS_DIR, TRUE, NULL,
                                        NULL, pool));

  /* Now copy the node-origins cache tree. */
  src_subdir = svn_dirent_join(src_path, PATH_NODE_ORIGINS_DIR, pool);
  SVN_ERR(svn_io_check_path(src_subdir, &kind, pool));
  if (kind == svn_node_dir)
    SVN_ERR(svn_io_copy_dir_recursively(src_subdir, dst_path,
                                        PATH_NODE_ORIGINS_DIR, TRUE, NULL,
                                        NULL, pool));

  /* Now copy the rep cache. */
  src_subdir = svn_dirent_join(src_path, REP_CACHE_DB_NAME, pool);
  SVN_ERR(svn_io_check_path(src_subdir, &kind, pool));
  if (kind == svn_node_file)
    SVN_ERR(svn_io_dir_file_copy(src_path, dst_path, REP_CACHE_DB_NAME, pool));

  /* Copy the txn-current file. */
  if (format >= SVN_FS_FS__MIN_TXN_CURRENT_FORMAT)
    SVN_ERR(svn_io_dir_file_copy(src_path, dst_path, PATH_TXN_CURRENT, pool));

  /* Hotcopied FS is complete. Stamp it with a format file. */
  return write_format(svn_dirent_join(dst_path, PATH_FORMAT, pool),
                      format, max_files_per_dir, FALSE, pool);
}

svn_error_t *
svn_fs_fs__youngest_rev(svn_revnum_t *youngest_p,
                        svn_fs_t *fs,
                        apr_pool_t *pool)
{
  fs_fs_data_t *ffd = fs->fsap_data;

  SVN_ERR(get_youngest(youngest_p, fs->path, pool));
  ffd->youngest_rev_cache = *youngest_p;

  return SVN_NO_ERROR;
}

/* Given a revision file FILE that has been pre-positioned at the
   beginning of a Node-Rev header block, read in that header block and
   store it in the apr_hash_t HEADERS.  All allocations will be from
   POOL. */
static svn_error_t * read_header_block(apr_hash_t **headers,
                                       svn_stream_t *stream,
                                       apr_pool_t *pool)
{
  *headers = apr_hash_make(pool);

  while (1)
    {
      svn_stringbuf_t *header_str;
      const char *name, *value;
      apr_size_t i = 0;
      svn_boolean_t eof;

      SVN_ERR(svn_stream_readline(stream, &header_str, "\n", &eof, pool));

      if (eof || header_str->len == 0)
        break; /* end of header block */

      while (header_str->data[i] != ':')
        {
          if (header_str->data[i] == '\0')
            return svn_error_create(SVN_ERR_FS_CORRUPT, NULL,
                                    _("Found malformed header in "
                                      "revision file"));
          i++;
        }

      /* Create a 'name' string and point to it. */
      header_str->data[i] = '\0';
      name = header_str->data;

      /* Skip over the NULL byte and the space following it. */
      i += 2;

      if (i > header_str->len)
        return svn_error_create(SVN_ERR_FS_CORRUPT, NULL,
                                _("Found malformed header in "
                                  "revision file"));

      value = header_str->data + i;

      /* header_str is safely in our pool, so we can use bits of it as
         key and value. */
      apr_hash_set(*headers, name, APR_HASH_KEY_STRING, value);
    }

  return SVN_NO_ERROR;
}

/* Return SVN_ERR_FS_NO_SUCH_REVISION if the given revision is newer
   than the current youngest revision or is simply not a valid
   revision number, else return success.

   FSFS is based around the concept that commits only take effect when
   the number in "current" is bumped.  Thus if there happens to be a rev
   or revprops file installed for a revision higher than the one recorded
   in "current" (because a commit failed between installing the rev file
   and bumping "current", or because an administrator rolled back the
   repository by resetting "current" without deleting rev files, etc), it
   ought to be completely ignored.  This function provides the check
   by which callers can make that decision. */
static svn_error_t *
ensure_revision_exists(svn_fs_t *fs,
                       svn_revnum_t rev,
                       apr_pool_t *pool)
{
  fs_fs_data_t *ffd = fs->fsap_data;

  if (! SVN_IS_VALID_REVNUM(rev))
    return svn_error_createf(SVN_ERR_FS_NO_SUCH_REVISION, NULL,
                             _("Invalid revision number '%ld'"), rev);


  /* Did the revision exist the last time we checked the current
     file? */
  if (rev <= ffd->youngest_rev_cache)
    return SVN_NO_ERROR;

  SVN_ERR(get_youngest(&(ffd->youngest_rev_cache), fs->path, pool));

  /* Check again. */
  if (rev <= ffd->youngest_rev_cache)
    return SVN_NO_ERROR;

  return svn_error_createf(SVN_ERR_FS_NO_SUCH_REVISION, NULL,
                           _("No such revision %ld"), rev);
}

/* Open the correct revision file for REV.  If the filesystem FS has
   been packed, *FILE will be set to the packed file; otherwise, set *FILE
   to the revision file for REV.  Return SVN_ERR_FS_NO_SUCH_REVISION if the
   file doesn't exist.  Use POOL for allocations. */
static svn_error_t *
open_pack_or_rev_file(apr_file_t **file,
                      svn_fs_t *fs,
                      svn_revnum_t rev,
                      apr_pool_t *pool)
{
  svn_error_t *err;
  const char *path;

  err = svn_fs_fs__path_rev_absolute(&path, fs, rev, pool);

  if (! err)
    err = svn_io_file_open(file, path,
                           APR_READ | APR_BUFFERED, APR_OS_DEFAULT, pool);

  if (err && APR_STATUS_IS_ENOENT(err->apr_err))
    {
      svn_error_clear(err);
      return svn_error_createf(SVN_ERR_FS_NO_SUCH_REVISION, NULL,
                               _("No such revision %ld"), rev);
    }

  return svn_error_return(err);
}

/* Given REV in FS, set *REV_OFFSET to REV's offset in the packed file.
   Use POOL for temporary allocations. */
static svn_error_t *
get_packed_offset(apr_off_t *rev_offset,
                  svn_fs_t *fs,
                  svn_revnum_t rev,
                  apr_pool_t *pool)
{
  fs_fs_data_t *ffd = fs->fsap_data;
  svn_stream_t *manifest_stream;
  svn_boolean_t is_cached;
  apr_int64_t shard;
  apr_array_header_t *manifest;
  apr_pool_t *iterpool;

  shard = rev / ffd->max_files_per_dir;
  SVN_ERR(svn_cache__get((void **) &manifest, &is_cached,
                         ffd->packed_offset_cache, &shard, pool));

  if (is_cached)
    {
      *rev_offset = APR_ARRAY_IDX(manifest, rev % ffd->max_files_per_dir,
                                  apr_off_t);
      return SVN_NO_ERROR;
    }

  /* Open the manifest file. */
  SVN_ERR(svn_stream_open_readonly(&manifest_stream,
                                   path_rev_packed(fs, rev, "manifest", pool),
                                   pool, pool));

  /* While we're here, let's just read the entire manifest file into an array,
     so we can cache the entire thing. */
  iterpool = svn_pool_create(pool);
  manifest = apr_array_make(pool, ffd->max_files_per_dir, sizeof(apr_off_t));
  while (1)
    {
      svn_stringbuf_t *sb;
      svn_boolean_t eof;

      svn_pool_clear(iterpool);
      SVN_ERR(svn_stream_readline(manifest_stream, &sb, "\n", &eof, iterpool));
      if (eof)
        break;

      APR_ARRAY_PUSH(manifest, apr_off_t) =
                apr_atoi64(svn_string_create_from_buf(sb, iterpool)->data);
      if (errno == ERANGE)
        return svn_error_create(SVN_ERR_FS_CORRUPT, NULL,
                                "Manifest offset too large");
    }
  svn_pool_destroy(iterpool);

  *rev_offset = APR_ARRAY_IDX(manifest, rev % ffd->max_files_per_dir,
                              apr_off_t);

  /* Close up shop and cache the array. */
  SVN_ERR(svn_stream_close(manifest_stream));
  return svn_cache__set(ffd->packed_offset_cache, &shard, manifest, pool);
}

/* Open the revision file for revision REV in filesystem FS and store
   the newly opened file in FILE.  Seek to location OFFSET before
   returning.  Perform temporary allocations in POOL. */
static svn_error_t *
open_and_seek_revision(apr_file_t **file,
                       svn_fs_t *fs,
                       svn_revnum_t rev,
                       apr_off_t offset,
                       apr_pool_t *pool)
{
  apr_file_t *rev_file;

  SVN_ERR(ensure_revision_exists(fs, rev, pool));

  SVN_ERR(open_pack_or_rev_file(&rev_file, fs, rev, pool));

  if (is_packed_rev(fs, rev))
    {
      apr_off_t rev_offset;

      SVN_ERR(get_packed_offset(&rev_offset, fs, rev, pool));
      offset += rev_offset;
    }

  SVN_ERR(svn_io_file_seek(rev_file, APR_SET, &offset, pool));

  *file = rev_file;

  return SVN_NO_ERROR;
}

/* Open the representation for a node-revision in transaction TXN_ID
   in filesystem FS and store the newly opened file in FILE.  Seek to
   location OFFSET before returning.  Perform temporary allocations in
   POOL.  Only appropriate for file contents, nor props or directory
   contents. */
static svn_error_t *
open_and_seek_transaction(apr_file_t **file,
                          svn_fs_t *fs,
                          const char *txn_id,
                          representation_t *rep,
                          apr_pool_t *pool)
{
  apr_file_t *rev_file;
  apr_off_t offset;

  SVN_ERR(svn_io_file_open(&rev_file, path_txn_proto_rev(fs, txn_id, pool),
                           APR_READ | APR_BUFFERED, APR_OS_DEFAULT, pool));

  offset = rep->offset;
  SVN_ERR(svn_io_file_seek(rev_file, APR_SET, &offset, pool));

  *file = rev_file;

  return SVN_NO_ERROR;
}

/* Given a node-id ID, and a representation REP in filesystem FS, open
   the correct file and seek to the correction location.  Store this
   file in *FILE_P.  Perform any allocations in POOL. */
static svn_error_t *
open_and_seek_representation(apr_file_t **file_p,
                             svn_fs_t *fs,
                             representation_t *rep,
                             apr_pool_t *pool)
{
  if (! rep->txn_id)
    return open_and_seek_revision(file_p, fs, rep->revision, rep->offset,
                                  pool);
  else
    return open_and_seek_transaction(file_p, fs, rep->txn_id, rep, pool);
}

/* Parse the description of a representation from STRING and store it
   into *REP_P.  If the representation is mutable (the revision is
   given as -1), then use TXN_ID for the representation's txn_id
   field.  If MUTABLE_REP_TRUNCATED is true, then this representation
   is for property or directory contents, and no information will be
   expected except the "-1" revision number for a mutable
   representation.  Allocate *REP_P in POOL. */
static svn_error_t *
read_rep_offsets(representation_t **rep_p,
                 char *string,
                 const char *txn_id,
                 svn_boolean_t mutable_rep_truncated,
                 apr_pool_t *pool)
{
  representation_t *rep;
  char *str, *last_str;

  rep = apr_pcalloc(pool, sizeof(*rep));
  *rep_p = rep;

  str = apr_strtok(string, " ", &last_str);
  if (str == NULL)
    return svn_error_create(SVN_ERR_FS_CORRUPT, NULL,
                            _("Malformed text representation offset line in node-rev"));


  rep->revision = SVN_STR_TO_REV(str);
  if (rep->revision == SVN_INVALID_REVNUM)
    {
      rep->txn_id = txn_id;
      if (mutable_rep_truncated)
        return SVN_NO_ERROR;
    }

  str = apr_strtok(NULL, " ", &last_str);
  if (str == NULL)
    return svn_error_create(SVN_ERR_FS_CORRUPT, NULL,
                            _("Malformed text representation offset line in node-rev"));

  rep->offset = apr_atoi64(str);

  str = apr_strtok(NULL, " ", &last_str);
  if (str == NULL)
    return svn_error_create(SVN_ERR_FS_CORRUPT, NULL,
                            _("Malformed text representation offset line in node-rev"));

  rep->size = apr_atoi64(str);

  str = apr_strtok(NULL, " ", &last_str);
  if (str == NULL)
    return svn_error_create(SVN_ERR_FS_CORRUPT, NULL,
                            _("Malformed text representation offset line in node-rev"));

  rep->expanded_size = apr_atoi64(str);

  /* Read in the MD5 hash. */
  str = apr_strtok(NULL, " ", &last_str);
  if ((str == NULL) || (strlen(str) != (APR_MD5_DIGESTSIZE * 2)))
    return svn_error_create(SVN_ERR_FS_CORRUPT, NULL,
                            _("Malformed text representation offset line in node-rev"));

  SVN_ERR(svn_checksum_parse_hex(&rep->md5_checksum, svn_checksum_md5, str,
                                 pool));

  /* The remaining fields are only used for formats >= 4, so check that. */
  str = apr_strtok(NULL, " ", &last_str);
  if (str == NULL)
    return SVN_NO_ERROR;

  /* Read the SHA1 hash. */
  if (strlen(str) != (APR_SHA1_DIGESTSIZE * 2))
    return svn_error_create(SVN_ERR_FS_CORRUPT, NULL,
                            _("Malformed text representation offset line in node-rev"));

  SVN_ERR(svn_checksum_parse_hex(&rep->sha1_checksum, svn_checksum_sha1, str,
                                 pool));

  /* Read the uniquifier. */
  str = apr_strtok(NULL, " ", &last_str);
  if (str == NULL)
    return svn_error_create(SVN_ERR_FS_CORRUPT, NULL,
                            _("Malformed text representation offset line in node-rev"));

  rep->uniquifier = apr_pstrdup(pool, str);

  return SVN_NO_ERROR;
}

/* Get the node-revision for the node ID in FS.
   Set *NODEREV_P to the new node-revision structure, allocated in POOL.
   See svn_fs_fs__get_node_revision, which wraps this and adds another
   error. */
static svn_error_t *
get_node_revision_body(node_revision_t **noderev_p,
                       svn_fs_t *fs,
                       const svn_fs_id_t *id,
                       apr_pool_t *pool)
{
  apr_file_t *revision_file;
  svn_error_t *err;

  if (svn_fs_fs__id_txn_id(id))
    {
      /* This is a transaction node-rev. */
      err = svn_io_file_open(&revision_file, path_txn_node_rev(fs, id, pool),
                             APR_READ | APR_BUFFERED, APR_OS_DEFAULT, pool);
    }
  else
    {
      /* This is a revision node-rev. */
      err = open_and_seek_revision(&revision_file, fs,
                                   svn_fs_fs__id_rev(id),
                                   svn_fs_fs__id_offset(id),
                                   pool);
    }

  if (err)
    {
      if (APR_STATUS_IS_ENOENT(err->apr_err))
        {
          svn_error_clear(err);
          return svn_fs_fs__err_dangling_id(fs, id);
        }

      return svn_error_return(err);
    }

  return svn_fs_fs__read_noderev(noderev_p,
                                 svn_stream_from_aprfile2(revision_file, FALSE,
                                                          pool),
                                 pool);
}

svn_error_t *
svn_fs_fs__read_noderev(node_revision_t **noderev_p,
                        svn_stream_t *stream,
                        apr_pool_t *pool)
{
  apr_hash_t *headers;
  node_revision_t *noderev;
  char *value;

  SVN_ERR(read_header_block(&headers, stream, pool));

  noderev = apr_pcalloc(pool, sizeof(*noderev));

  /* Read the node-rev id. */
  value = apr_hash_get(headers, HEADER_ID, APR_HASH_KEY_STRING);
  if (value == NULL)
      return svn_error_create(SVN_ERR_FS_CORRUPT, NULL,
                              _("Missing id field in node-rev"));

  SVN_ERR(svn_stream_close(stream));

  noderev->id = svn_fs_fs__id_parse(value, strlen(value), pool);

  /* Read the type. */
  value = apr_hash_get(headers, HEADER_TYPE, APR_HASH_KEY_STRING);

  if ((value == NULL) ||
      (strcmp(value, KIND_FILE) != 0 && strcmp(value, KIND_DIR)))
    return svn_error_create(SVN_ERR_FS_CORRUPT, NULL,
                            _("Missing kind field in node-rev"));

  noderev->kind = (strcmp(value, KIND_FILE) == 0) ? svn_node_file
    : svn_node_dir;

  /* Read the 'count' field. */
  value = apr_hash_get(headers, HEADER_COUNT, APR_HASH_KEY_STRING);
  noderev->predecessor_count = (value == NULL) ? 0 : atoi(value);

  /* Get the properties location. */
  value = apr_hash_get(headers, HEADER_PROPS, APR_HASH_KEY_STRING);
  if (value)
    {
      SVN_ERR(read_rep_offsets(&noderev->prop_rep, value,
                               svn_fs_fs__id_txn_id(noderev->id), TRUE, pool));
    }

  /* Get the data location. */
  value = apr_hash_get(headers, HEADER_TEXT, APR_HASH_KEY_STRING);
  if (value)
    {
      SVN_ERR(read_rep_offsets(&noderev->data_rep, value,
                               svn_fs_fs__id_txn_id(noderev->id),
                               (noderev->kind == svn_node_dir), pool));
    }

  /* Get the created path. */
  value = apr_hash_get(headers, HEADER_CPATH, APR_HASH_KEY_STRING);
  if (value == NULL)
    {
      return svn_error_create(SVN_ERR_FS_CORRUPT, NULL,
                              _("Missing cpath in node-rev"));
    }
  else
    {
      noderev->created_path = apr_pstrdup(pool, value);
    }

  /* Get the predecessor ID. */
  value = apr_hash_get(headers, HEADER_PRED, APR_HASH_KEY_STRING);
  if (value)
    noderev->predecessor_id = svn_fs_fs__id_parse(value, strlen(value),
                                                  pool);

  /* Get the copyroot. */
  value = apr_hash_get(headers, HEADER_COPYROOT, APR_HASH_KEY_STRING);
  if (value == NULL)
    {
      noderev->copyroot_path = apr_pstrdup(pool, noderev->created_path);
      noderev->copyroot_rev = svn_fs_fs__id_rev(noderev->id);
    }
  else
    {
      char *str, *last_str;

      str = apr_strtok(value, " ", &last_str);
      if (str == NULL)
        return svn_error_create(SVN_ERR_FS_CORRUPT, NULL,
                                _("Malformed copyroot line in node-rev"));

      noderev->copyroot_rev = atoi(str);

      if (last_str == NULL)
        return svn_error_create(SVN_ERR_FS_CORRUPT, NULL,
                                _("Malformed copyroot line in node-rev"));
      noderev->copyroot_path = apr_pstrdup(pool, last_str);
    }

  /* Get the copyfrom. */
  value = apr_hash_get(headers, HEADER_COPYFROM, APR_HASH_KEY_STRING);
  if (value == NULL)
    {
      noderev->copyfrom_path = NULL;
      noderev->copyfrom_rev = SVN_INVALID_REVNUM;
    }
  else
    {
      char *str, *last_str;

      str = apr_strtok(value, " ", &last_str);
      if (str == NULL)
        return svn_error_create(SVN_ERR_FS_CORRUPT, NULL,
                                _("Malformed copyfrom line in node-rev"));

      noderev->copyfrom_rev = atoi(str);

      if (last_str == NULL)
        return svn_error_create(SVN_ERR_FS_CORRUPT, NULL,
                                _("Malformed copyfrom line in node-rev"));
      noderev->copyfrom_path = apr_pstrdup(pool, last_str);
    }

  /* Get whether this is a fresh txn root. */
  value = apr_hash_get(headers, HEADER_FRESHTXNRT, APR_HASH_KEY_STRING);
  noderev->is_fresh_txn_root = (value != NULL);

  /* Get the mergeinfo count. */
  value = apr_hash_get(headers, HEADER_MINFO_CNT, APR_HASH_KEY_STRING);
  noderev->mergeinfo_count = (value == NULL) ? 0 : apr_atoi64(value);

  /* Get whether *this* node has mergeinfo. */
  value = apr_hash_get(headers, HEADER_MINFO_HERE, APR_HASH_KEY_STRING);
  noderev->has_mergeinfo = (value != NULL);

  *noderev_p = noderev;

  return SVN_NO_ERROR;
}

svn_error_t *
svn_fs_fs__get_node_revision(node_revision_t **noderev_p,
                             svn_fs_t *fs,
                             const svn_fs_id_t *id,
                             apr_pool_t *pool)
{
  svn_error_t *err = get_node_revision_body(noderev_p, fs, id, pool);
  if (err && err->apr_err == SVN_ERR_FS_CORRUPT)
    {
      svn_string_t *id_string = svn_fs_fs__id_unparse(id, pool);
      return svn_error_createf(SVN_ERR_FS_CORRUPT, err,
                               "Corrupt node-revision '%s'",
                               id_string->data);
    }
  return svn_error_return(err);
}


/* Return a formatted string, compatible with filesystem format FORMAT,
   that represents the location of representation REP.  If
   MUTABLE_REP_TRUNCATED is given, the rep is for props or dir contents,
   and only a "-1" revision number will be given for a mutable rep.
   Perform the allocation from POOL.  */
static const char *
representation_string(representation_t *rep,
                      int format,
                      svn_boolean_t mutable_rep_truncated,
                      apr_pool_t *pool)
{
  if (rep->txn_id && mutable_rep_truncated)
    return "-1";

  if (format < SVN_FS_FS__MIN_REP_SHARING_FORMAT || rep->sha1_checksum == NULL)
    return apr_psprintf(pool, "%ld %" APR_OFF_T_FMT " %" SVN_FILESIZE_T_FMT
                        " %" SVN_FILESIZE_T_FMT " %s",
                        rep->revision, rep->offset, rep->size,
                        rep->expanded_size,
                        svn_checksum_to_cstring_display(rep->md5_checksum,
                                                        pool));

  return apr_psprintf(pool, "%ld %" APR_OFF_T_FMT " %" SVN_FILESIZE_T_FMT
                      " %" SVN_FILESIZE_T_FMT " %s %s %s",
                      rep->revision, rep->offset, rep->size,
                      rep->expanded_size,
                      svn_checksum_to_cstring_display(rep->md5_checksum,
                                                      pool),
                      svn_checksum_to_cstring_display(rep->sha1_checksum,
                                                      pool),
                      rep->uniquifier);
}


svn_error_t *
svn_fs_fs__write_noderev(svn_stream_t *outfile,
                         node_revision_t *noderev,
                         int format,
                         svn_boolean_t include_mergeinfo,
                         apr_pool_t *pool)
{
  SVN_ERR(svn_stream_printf(outfile, pool, HEADER_ID ": %s\n",
                            svn_fs_fs__id_unparse(noderev->id,
                                                  pool)->data));

  SVN_ERR(svn_stream_printf(outfile, pool, HEADER_TYPE ": %s\n",
                            (noderev->kind == svn_node_file) ?
                            KIND_FILE : KIND_DIR));

  if (noderev->predecessor_id)
    SVN_ERR(svn_stream_printf(outfile, pool, HEADER_PRED ": %s\n",
                              svn_fs_fs__id_unparse(noderev->predecessor_id,
                                                    pool)->data));

  SVN_ERR(svn_stream_printf(outfile, pool, HEADER_COUNT ": %d\n",
                            noderev->predecessor_count));

  if (noderev->data_rep)
    SVN_ERR(svn_stream_printf(outfile, pool, HEADER_TEXT ": %s\n",
                              representation_string(noderev->data_rep,
                                                    format,
                                                    (noderev->kind
                                                     == svn_node_dir),
                                                    pool)));

  if (noderev->prop_rep)
    SVN_ERR(svn_stream_printf(outfile, pool, HEADER_PROPS ": %s\n",
                              representation_string(noderev->prop_rep, format,
                                                    TRUE, pool)));

  SVN_ERR(svn_stream_printf(outfile, pool, HEADER_CPATH ": %s\n",
                            noderev->created_path));

  if (noderev->copyfrom_path)
    SVN_ERR(svn_stream_printf(outfile, pool, HEADER_COPYFROM ": %ld"
                              " %s\n",
                              noderev->copyfrom_rev,
                              noderev->copyfrom_path));

  if ((noderev->copyroot_rev != svn_fs_fs__id_rev(noderev->id)) ||
      (strcmp(noderev->copyroot_path, noderev->created_path) != 0))
    SVN_ERR(svn_stream_printf(outfile, pool, HEADER_COPYROOT ": %ld"
                              " %s\n",
                              noderev->copyroot_rev,
                              noderev->copyroot_path));

  if (noderev->is_fresh_txn_root)
    SVN_ERR(svn_stream_printf(outfile, pool, HEADER_FRESHTXNRT ": y\n"));

  if (include_mergeinfo)
    {
      if (noderev->mergeinfo_count > 0)
        SVN_ERR(svn_stream_printf(outfile, pool, HEADER_MINFO_CNT ": %"
                                  APR_INT64_T_FMT "\n",
                                  noderev->mergeinfo_count));

      if (noderev->has_mergeinfo)
        SVN_ERR(svn_stream_printf(outfile, pool, HEADER_MINFO_HERE ": y\n"));
    }

  return svn_stream_printf(outfile, pool, "\n");
}

svn_error_t *
svn_fs_fs__put_node_revision(svn_fs_t *fs,
                             const svn_fs_id_t *id,
                             node_revision_t *noderev,
                             svn_boolean_t fresh_txn_root,
                             apr_pool_t *pool)
{
  fs_fs_data_t *ffd = fs->fsap_data;
  apr_file_t *noderev_file;
  const char *txn_id = svn_fs_fs__id_txn_id(id);

  noderev->is_fresh_txn_root = fresh_txn_root;

  if (! txn_id)
    return svn_error_create(SVN_ERR_FS_CORRUPT, NULL,
                            _("Attempted to write to non-transaction"));

  SVN_ERR(svn_io_file_open(&noderev_file, path_txn_node_rev(fs, id, pool),
                           APR_WRITE | APR_CREATE | APR_TRUNCATE
                           | APR_BUFFERED, APR_OS_DEFAULT, pool));

  SVN_ERR(svn_fs_fs__write_noderev(svn_stream_from_aprfile2(noderev_file, TRUE,
                                                            pool),
                                   noderev, ffd->format,
                                   svn_fs_fs__fs_supports_mergeinfo(fs),
                                   pool));

  return svn_io_file_close(noderev_file, pool);
}


/* This structure is used to hold the information associated with a
   REP line. */
struct rep_args
{
  svn_boolean_t is_delta;
  svn_boolean_t is_delta_vs_empty;

  svn_revnum_t base_revision;
  apr_off_t base_offset;
  apr_size_t base_length;
};

/* Read the next line from file FILE and parse it as a text
   representation entry.  Return the parsed entry in *REP_ARGS_P.
   Perform all allocations in POOL. */
static svn_error_t *
read_rep_line(struct rep_args **rep_args_p,
              apr_file_t *file,
              apr_pool_t *pool)
{
  char buffer[160];
  apr_size_t limit;
  struct rep_args *rep_args;
  char *str, *last_str;

  limit = sizeof(buffer);
  SVN_ERR(svn_io_read_length_line(file, buffer, &limit, pool));

  rep_args = apr_pcalloc(pool, sizeof(*rep_args));
  rep_args->is_delta = FALSE;

  if (strcmp(buffer, REP_PLAIN) == 0)
    {
      *rep_args_p = rep_args;
      return SVN_NO_ERROR;
    }

  if (strcmp(buffer, REP_DELTA) == 0)
    {
      /* This is a delta against the empty stream. */
      rep_args->is_delta = TRUE;
      rep_args->is_delta_vs_empty = TRUE;
      *rep_args_p = rep_args;
      return SVN_NO_ERROR;
    }

  rep_args->is_delta = TRUE;
  rep_args->is_delta_vs_empty = FALSE;

  /* We have hopefully a DELTA vs. a non-empty base revision. */
  str = apr_strtok(buffer, " ", &last_str);
  if (! str || (strcmp(str, REP_DELTA) != 0)) goto err;

  str = apr_strtok(NULL, " ", &last_str);
  if (! str) goto err;
  rep_args->base_revision = atol(str);

  str = apr_strtok(NULL, " ", &last_str);
  if (! str) goto err;
  rep_args->base_offset = (apr_off_t) apr_atoi64(str);

  str = apr_strtok(NULL, " ", &last_str);
  if (! str) goto err;
  rep_args->base_length = (apr_size_t) apr_atoi64(str);

  *rep_args_p = rep_args;
  return SVN_NO_ERROR;

 err:
  return svn_error_create(SVN_ERR_FS_CORRUPT, NULL,
                          _("Malformed representation header"));
}

/* Given a revision file REV_FILE, opened to REV in FS, find the Node-ID
   of the header located at OFFSET and store it in *ID_P.  Allocate
   temporary variables from POOL. */
static svn_error_t *
get_fs_id_at_offset(svn_fs_id_t **id_p,
                    apr_file_t *rev_file,
                    svn_fs_t *fs,
                    svn_revnum_t rev,
                    apr_off_t offset,
                    apr_pool_t *pool)
{
  svn_fs_id_t *id;
  apr_hash_t *headers;
  const char *node_id_str;

  SVN_ERR(svn_io_file_seek(rev_file, APR_SET, &offset, pool));

  SVN_ERR(read_header_block(&headers,
                            svn_stream_from_aprfile2(rev_file, TRUE, pool),
                            pool));

  node_id_str = apr_hash_get(headers, HEADER_ID, APR_HASH_KEY_STRING);

  if (node_id_str == NULL)
    return svn_error_create(SVN_ERR_FS_CORRUPT, NULL,
                            _("Missing node-id in node-rev"));

  id = svn_fs_fs__id_parse(node_id_str, strlen(node_id_str), pool);

  if (id == NULL)
    return svn_error_create(SVN_ERR_FS_CORRUPT, NULL,
                            _("Corrupt node-id in node-rev"));

  *id_p = id;

  return SVN_NO_ERROR;
}


/* Given an open revision file REV_FILE in FS for REV, locate the trailer that
   specifies the offset to the root node-id and to the changed path
   information.  Store the root node offset in *ROOT_OFFSET and the
   changed path offset in *CHANGES_OFFSET.  If either of these
   pointers is NULL, do nothing with it.  If PACKED is true, REV_FILE
   should be a packed shard file.  Allocate temporary variables from POOL. */
static svn_error_t *
get_root_changes_offset(apr_off_t *root_offset,
                        apr_off_t *changes_offset,
                        apr_file_t *rev_file,
                        svn_fs_t *fs,
                        svn_revnum_t rev,
                        apr_pool_t *pool)
{
  fs_fs_data_t *ffd = fs->fsap_data;
  apr_off_t offset;
  apr_off_t rev_offset;
  char buf[64];
  int i, num_bytes;
  apr_size_t len;
  apr_seek_where_t seek_relative;

  /* Determine where to seek to in the file.

     If we've got a pack file, we want to seek to the end of the desired
     revision.  But we don't track that, so we seek to the beginning of the
     next revision.

     Unless the next revision is in a different file, in which case, we can
     just seek to the end of the pack file -- just like we do in the
     non-packed case. */
  if (is_packed_rev(fs, rev) && ((rev + 1) % ffd->max_files_per_dir != 0))
    {
      SVN_ERR(get_packed_offset(&offset, fs, rev + 1, pool));
      seek_relative = APR_SET;
    }
  else
    {
      seek_relative = APR_END;
      offset = 0;
    }

  /* Offset of the revision from the start of the pack file, if applicable. */
  if (is_packed_rev(fs, rev))
    SVN_ERR(get_packed_offset(&rev_offset, fs, rev, pool));
  else
    rev_offset = 0;

  /* We will assume that the last line containing the two offsets
     will never be longer than 64 characters. */
  SVN_ERR(svn_io_file_seek(rev_file, seek_relative, &offset, pool));

  offset -= sizeof(buf);
  SVN_ERR(svn_io_file_seek(rev_file, APR_SET, &offset, pool));

  /* Read in this last block, from which we will identify the last line. */
  len = sizeof(buf);
  SVN_ERR(svn_io_file_read(rev_file, buf, &len, pool));

  /* This cast should be safe since the maximum amount read, 64, will
     never be bigger than the size of an int. */
  num_bytes = (int) len;

  /* The last byte should be a newline. */
  if (buf[num_bytes - 1] != '\n')
    {
      return svn_error_createf(SVN_ERR_FS_CORRUPT, NULL,
                               _("Revision file lacks trailing newline"));
    }

  /* Look for the next previous newline. */
  for (i = num_bytes - 2; i >= 0; i--)
    {
      if (buf[i] == '\n') break;
    }

  if (i < 0)
    {
      return svn_error_createf(SVN_ERR_FS_CORRUPT, NULL,
                               _("Final line in revision file longer than 64 "
                                 "characters"));
    }

  i++;

  if (root_offset)
    *root_offset = rev_offset + apr_atoi64(&buf[i]);

  /* find the next space */
  for ( ; i < (num_bytes - 2) ; i++)
    if (buf[i] == ' ') break;

  if (i == (num_bytes - 2))
    return svn_error_create(SVN_ERR_FS_CORRUPT, NULL,
                            _("Final line in revision file missing space"));

  i++;

  /* note that apr_atoi64() will stop reading as soon as it encounters
     the final newline. */
  if (changes_offset)
    *changes_offset = rev_offset + apr_atoi64(&buf[i]);

  return SVN_NO_ERROR;
}

/* Move a file into place from OLD_FILENAME in the transactions
   directory to its final location NEW_FILENAME in the repository.  On
   Unix, match the permissions of the new file to the permissions of
   PERMS_REFERENCE.  Temporary allocations are from POOL. */
static svn_error_t *
move_into_place(const char *old_filename,
                const char *new_filename,
                const char *perms_reference,
                apr_pool_t *pool)
{
  svn_error_t *err;

  SVN_ERR(svn_fs_fs__dup_perms(old_filename, perms_reference, pool));

  /* Move the file into place. */
  err = svn_io_file_rename(old_filename, new_filename, pool);
  if (err && APR_STATUS_IS_EXDEV(err->apr_err))
    {
      apr_file_t *file;

      /* Can't rename across devices; fall back to copying. */
      svn_error_clear(err);
      err = SVN_NO_ERROR;
      SVN_ERR(svn_io_copy_file(old_filename, new_filename, TRUE, pool));

      /* Flush the target of the copy to disk. */
      SVN_ERR(svn_io_file_open(&file, new_filename, APR_READ,
                               APR_OS_DEFAULT, pool));
      SVN_ERR(svn_io_file_flush_to_disk(file, pool));
      SVN_ERR(svn_io_file_close(file, pool));
    }
  if (err)
    return svn_error_return(err);

#ifdef __linux__
  {
    /* Linux has the unusual feature that fsync() on a file is not
       enough to ensure that a file's directory entries have been
       flushed to disk; you have to fsync the directory as well.
       On other operating systems, we'd only be asking for trouble
       by trying to open and fsync a directory. */
    const char *dirname;
    apr_file_t *file;

    dirname = svn_dirent_dirname(new_filename, pool);
    SVN_ERR(svn_io_file_open(&file, dirname, APR_READ, APR_OS_DEFAULT,
                             pool));
    SVN_ERR(svn_io_file_flush_to_disk(file, pool));
    SVN_ERR(svn_io_file_close(file, pool));
  }
#endif

  return SVN_NO_ERROR;
}

svn_error_t *
svn_fs_fs__rev_get_root(svn_fs_id_t **root_id_p,
                        svn_fs_t *fs,
                        svn_revnum_t rev,
                        apr_pool_t *pool)
{
  fs_fs_data_t *ffd = fs->fsap_data;
  apr_file_t *revision_file;
  apr_off_t root_offset;
  svn_fs_id_t *root_id;
<<<<<<< HEAD
  svn_error_t *err;
  const char *rev_str = apr_psprintf(ffd->rev_root_id_cache_pool, "%ld", rev);
  svn_fs_id_t *cached_id;

  /* Calculate an index into the revroot id cache */
  cached_id = apr_hash_get(ffd->rev_root_id_cache,
                           rev_str,
                           APR_HASH_KEY_STRING);

  if (cached_id)
    {
      *root_id_p = svn_fs_fs__id_copy(cached_id, pool);
      return SVN_NO_ERROR;
    }
=======
  svn_boolean_t is_cached;
>>>>>>> 6215c21a

  SVN_ERR(ensure_revision_exists(fs, rev, pool));

  SVN_ERR(svn_cache__get((void **) root_id_p, &is_cached,
                         ffd->rev_root_id_cache, &rev, pool));
  if (is_cached)
    return SVN_NO_ERROR;

  SVN_ERR(open_pack_or_rev_file(&revision_file, fs, rev, pool));
  SVN_ERR(get_root_changes_offset(&root_offset, NULL, revision_file, fs, rev,
                                  pool));

  SVN_ERR(get_fs_id_at_offset(&root_id, revision_file, fs, rev,
                              root_offset, pool));

  SVN_ERR(svn_io_file_close(revision_file, pool));

<<<<<<< HEAD
  /* Cache it */
  if (apr_hash_count(ffd->rev_root_id_cache) >= NUM_RRI_CACHE_ENTRIES)
    {
      /* In order to only use one pool for the whole cache, we need to
       * completely wipe it to expire entries! */
      svn_pool_clear(ffd->rev_root_id_cache_pool);
      ffd->rev_root_id_cache = apr_hash_make(ffd->rev_root_id_cache_pool);
    }
  apr_hash_set(ffd->rev_root_id_cache, rev_str, APR_HASH_KEY_STRING,
               svn_fs_fs__id_copy(root_id, ffd->rev_root_id_cache_pool));
=======
  SVN_ERR(svn_cache__set(ffd->rev_root_id_cache, &rev, root_id, pool));
>>>>>>> 6215c21a

  *root_id_p = root_id;

  return SVN_NO_ERROR;
}

/* Set the revision property list of revision REV in filesystem FS to
   PROPLIST.  Use POOL for temporary allocations. */
static svn_error_t *
set_revision_proplist(svn_fs_t *fs,
                      svn_revnum_t rev,
                      apr_hash_t *proplist,
                      apr_pool_t *pool)
{
  const char *final_path = path_revprops(fs, rev, pool);
  const char *tmp_path;
  const char *perms_reference;
  svn_stream_t *stream;

  SVN_ERR(ensure_revision_exists(fs, rev, pool));

  /* ### do we have a directory sitting around already? we really shouldn't
     ### have to get the dirname here. */
  SVN_ERR(svn_stream_open_unique(&stream, &tmp_path,
                                 svn_dirent_dirname(final_path, pool),
                                 svn_io_file_del_none, pool, pool));
  SVN_ERR(svn_hash_write2(proplist, stream, SVN_HASH_TERMINATOR, pool));
  SVN_ERR(svn_stream_close(stream));

  /* We use the rev file of this revision as the perms reference,
     because when setting revprops for the first time, the revprop
     file won't exist and therefore can't serve as its own reference.
     (Whereas the rev file should already exist at this point.) */
  SVN_ERR(svn_fs_fs__path_rev_absolute(&perms_reference, fs, rev, pool));
  SVN_ERR(move_into_place(tmp_path, final_path, perms_reference, pool));

  return SVN_NO_ERROR;
}

svn_error_t *
svn_fs_fs__revision_proplist(apr_hash_t **proplist_p,
                             svn_fs_t *fs,
                             svn_revnum_t rev,
                             apr_pool_t *pool)
{
  apr_file_t *revprop_file = NULL;
  apr_hash_t *proplist;
  svn_error_t *err = SVN_NO_ERROR;
  int i;
  apr_pool_t *iterpool;

  SVN_ERR(ensure_revision_exists(fs, rev, pool));

  proplist = apr_hash_make(pool);
  iterpool = svn_pool_create(pool);
  for (i = 0; i < RECOVERABLE_RETRY_COUNT; i++)
    {
      svn_pool_clear(iterpool);

      /* Clear err here rather than after finding a recoverable error so
       * we can return that error on the last iteration of the loop. */
      svn_error_clear(err);
      err = svn_io_file_open(&revprop_file, path_revprops(fs, rev, iterpool),
                             APR_READ | APR_BUFFERED, APR_OS_DEFAULT,
                             iterpool);
      if (err)
        {
          if (APR_STATUS_IS_ENOENT(err->apr_err))
            {
              svn_error_clear(err);
              return svn_error_createf(SVN_ERR_FS_NO_SUCH_REVISION, NULL,
                                       _("No such revision %ld"), rev);
            }
#ifdef ESTALE
          else if (APR_TO_OS_ERROR(err->apr_err) == ESTALE
                   || APR_TO_OS_ERROR(err->apr_err) == EIO
                   || APR_TO_OS_ERROR(err->apr_err) == ENOENT)
            continue;
#endif
          return svn_error_return(err);
        }

      SVN_ERR(svn_hash__clear(proplist, pool));
      RETRY_RECOVERABLE(err, revprop_file,
                        svn_hash_read2(proplist,
                                       svn_stream_from_aprfile2(revprop_file,
                                                                TRUE,
                                                                iterpool),
                                       SVN_HASH_TERMINATOR, pool));

      IGNORE_RECOVERABLE(err, svn_io_file_close(revprop_file, iterpool));

      break;
    }
  if (err)
    return svn_error_return(err);
  svn_pool_destroy(iterpool);

  *proplist_p = proplist;

  return SVN_NO_ERROR;
}

/* Represents where in the current svndiff data block each
   representation is. */
struct rep_state
{
  apr_file_t *file;
  apr_off_t start;  /* The starting offset for the raw
                       svndiff/plaintext data minus header. */
  apr_off_t off;    /* The current offset into the file. */
  apr_off_t end;    /* The end offset of the raw data. */
  int ver;          /* If a delta, what svndiff version? */
  int chunk_index;
};

/* See create_rep_state, which wraps this and adds another error. */
static svn_error_t *
create_rep_state_body(struct rep_state **rep_state,
                      struct rep_args **rep_args,
                      representation_t *rep,
                      svn_fs_t *fs,
                      apr_pool_t *pool)
{
  struct rep_state *rs = apr_pcalloc(pool, sizeof(*rs));
  struct rep_args *ra;
  unsigned char buf[4];

  SVN_ERR(open_and_seek_representation(&rs->file, fs, rep, pool));
  SVN_ERR(read_rep_line(&ra, rs->file, pool));
  SVN_ERR(get_file_offset(&rs->start, rs->file, pool));
  rs->off = rs->start;
  rs->end = rs->start + rep->size;
  *rep_state = rs;
  *rep_args = ra;

  if (ra->is_delta == FALSE)
    /* This is a plaintext, so just return the current rep_state. */
    return SVN_NO_ERROR;

  /* We are dealing with a delta, find out what version. */
  SVN_ERR(svn_io_file_read_full(rs->file, buf, sizeof(buf), NULL, pool));
  if (! ((buf[0] == 'S') && (buf[1] == 'V') && (buf[2] == 'N')))
    return svn_error_create
      (SVN_ERR_FS_CORRUPT, NULL,
       _("Malformed svndiff data in representation"));
  rs->ver = buf[3];
  rs->chunk_index = 0;
  rs->off += 4;

  return SVN_NO_ERROR;
}

/* Read the rep args for REP in filesystem FS and create a rep_state
   for reading the representation.  Return the rep_state in *REP_STATE
   and the rep args in *REP_ARGS, both allocated in POOL. */
static svn_error_t *
create_rep_state(struct rep_state **rep_state,
                 struct rep_args **rep_args,
                 representation_t *rep,
                 svn_fs_t *fs,
                 apr_pool_t *pool)
{
  svn_error_t *err = create_rep_state_body(rep_state, rep_args, rep, fs, pool);
  if (err && err->apr_err == SVN_ERR_FS_CORRUPT)
    {
      fs_fs_data_t *ffd = fs->fsap_data;

      /* ### This always returns "-1" for transaction reps, because
         ### this particular bit of code doesn't know if the rep is
         ### stored in the protorev or in the mutable area (for props
         ### or dir contents).  It is pretty rare for FSFS to *read*
         ### from the protorev file, though, so this is probably OK.
         ### And anyone going to debug corruption errors is probably
         ### going to jump straight to this comment anyway! */
      return svn_error_createf(SVN_ERR_FS_CORRUPT, err,
                               "Corrupt representation '%s'",
                               representation_string(rep, ffd->format, TRUE,
                                                     pool));
    }
  return svn_error_return(err);
}

/* Build an array of rep_state structures in *LIST giving the delta
   reps from first_rep to a plain-text or self-compressed rep.  Set
   *SRC_STATE to the plain-text rep we find at the end of the chain,
   or to NULL if the final delta representation is self-compressed.
   The representation to start from is designated by filesystem FS, id
   ID, and representation REP. */
static svn_error_t *
build_rep_list(apr_array_header_t **list,
               struct rep_state **src_state,
               svn_fs_t *fs,
               representation_t *first_rep,
               apr_pool_t *pool)
{
  representation_t rep;
  struct rep_state *rs;
  struct rep_args *rep_args;

  *list = apr_array_make(pool, 1, sizeof(struct rep_state *));
  rep = *first_rep;

  while (1)
    {
      SVN_ERR(create_rep_state(&rs, &rep_args, &rep, fs, pool));
      if (rep_args->is_delta == FALSE)
        {
          /* This is a plaintext, so just return the current rep_state. */
          *src_state = rs;
          return SVN_NO_ERROR;
        }

      /* Push this rep onto the list.  If it's self-compressed, we're done. */
      APR_ARRAY_PUSH(*list, struct rep_state *) = rs;
      if (rep_args->is_delta_vs_empty)
        {
          *src_state = NULL;
          return SVN_NO_ERROR;
        }

      rep.revision = rep_args->base_revision;
      rep.offset = rep_args->base_offset;
      rep.size = rep_args->base_length;
      rep.txn_id = NULL;
    }
}


struct rep_read_baton
{
  /* The FS from which we're reading. */
  svn_fs_t *fs;

  /* The state of all prior delta representations. */
  apr_array_header_t *rs_list;

  /* The plaintext state, if there is a plaintext. */
  struct rep_state *src_state;

  /* The index of the current delta chunk, if we are reading a delta. */
  int chunk_index;

  /* The buffer where we store undeltified data. */
  char *buf;
  apr_size_t buf_pos;
  apr_size_t buf_len;

  /* A checksum context for summing the data read in order to verify it.
     Note: we don't need to use the sha1 checksum because we're only doing
     data verification, for which md5 is perfectly safe.  */
  svn_checksum_ctx_t *md5_checksum_ctx;

  svn_boolean_t checksum_finalized;

  /* The stored checksum of the representation we are reading, its
     length, and the amount we've read so far.  Some of this
     information is redundant with rs_list and src_state, but it's
     convenient for the checksumming code to have it here. */
  svn_checksum_t *md5_checksum;

  svn_filesize_t len;
  svn_filesize_t off;

  /* The key for the fulltext cache for this rep, if there is a
     fulltext cache. */
  const char *fulltext_cache_key;
  /* The text we've been reading, if we're going to cache it. */
  svn_stringbuf_t *current_fulltext;

  /* Used for temporary allocations during the read. */
  apr_pool_t *pool;

  /* Pool used to store file handles and other data that is persistant
     for the entire stream read. */
  apr_pool_t *filehandle_pool;
};

/* Create a rep_read_baton structure for node revision NODEREV in
   filesystem FS and store it in *RB_P.  If FULLTEXT_CACHE_KEY is not
   NULL, it is the rep's key in the fulltext cache, and a stringbuf
   must be allocated to store the text.  Perform all allocations in
   POOL.  If rep is mutable, it must be for file contents. */
static svn_error_t *
rep_read_get_baton(struct rep_read_baton **rb_p,
                   svn_fs_t *fs,
                   representation_t *rep,
                   const char *fulltext_cache_key,
                   apr_pool_t *pool)
{
  struct rep_read_baton *b;

  b = apr_pcalloc(pool, sizeof(*b));
  b->fs = fs;
  b->chunk_index = 0;
  b->buf = NULL;
  b->md5_checksum_ctx = svn_checksum_ctx_create(svn_checksum_md5, pool);
  b->checksum_finalized = FALSE;
  b->md5_checksum = svn_checksum_dup(rep->md5_checksum, pool);
  b->len = rep->expanded_size;
  b->off = 0;
  b->fulltext_cache_key = fulltext_cache_key;
  b->pool = svn_pool_create(pool);
  b->filehandle_pool = svn_pool_create(pool);

  if (fulltext_cache_key)
    b->current_fulltext = svn_stringbuf_create("", b->filehandle_pool);
  else
    b->current_fulltext = NULL;

  SVN_ERR(build_rep_list(&b->rs_list, &b->src_state, fs, rep,
                         b->filehandle_pool));

  /* Save our output baton. */
  *rb_p = b;

  return SVN_NO_ERROR;
}

/* Skip forwards to THIS_CHUNK in REP_STATE and then read the next delta
   window into *NWIN. */
static svn_error_t *
read_window(svn_txdelta_window_t **nwin, int this_chunk, struct rep_state *rs,
            apr_pool_t *pool)
{
  svn_stream_t *stream;

  SVN_ERR_ASSERT(rs->chunk_index <= this_chunk);

  /* Skip windows to reach the current chunk if we aren't there yet. */
  while (rs->chunk_index < this_chunk)
    {
      SVN_ERR(svn_txdelta_skip_svndiff_window(rs->file, rs->ver, pool));
      rs->chunk_index++;
      SVN_ERR(get_file_offset(&rs->off, rs->file, pool));
      if (rs->off >= rs->end)
        return svn_error_create(SVN_ERR_FS_CORRUPT, NULL,
                                _("Reading one svndiff window read "
                                  "beyond the end of the "
                                  "representation"));
    }

  /* Read the next window. */
  stream = svn_stream_from_aprfile2(rs->file, TRUE, pool);
  SVN_ERR(svn_txdelta_read_svndiff_window(nwin, stream, rs->ver, pool));
  rs->chunk_index++;
  SVN_ERR(get_file_offset(&rs->off, rs->file, pool));

  if (rs->off > rs->end)
    return svn_error_create(SVN_ERR_FS_CORRUPT, NULL,
                            _("Reading one svndiff window read beyond "
                              "the end of the representation"));

  return SVN_NO_ERROR;
}

/* Get one delta window that is a result of combining all but the last deltas
   from the current desired representation identified in *RB, to its
   final base representation.  Store the window in *RESULT. */
static svn_error_t *
get_combined_window(svn_txdelta_window_t **result,
                    struct rep_read_baton *rb)
{
  apr_pool_t *pool, *new_pool;
  int i;
  svn_txdelta_window_t *window, *nwin;
  struct rep_state *rs;

  SVN_ERR_ASSERT(rb->rs_list->nelts >= 2);

  pool = svn_pool_create(rb->pool);

  /* Read the next window from the original rep. */
  rs = APR_ARRAY_IDX(rb->rs_list, 0, struct rep_state *);
  SVN_ERR(read_window(&window, rb->chunk_index, rs, pool));

  /* Combine in the windows from the other delta reps, if needed. */
  for (i = 1; i < rb->rs_list->nelts - 1; i++)
    {
      if (window->src_ops == 0)
        break;

      rs = APR_ARRAY_IDX(rb->rs_list, i, struct rep_state *);

      SVN_ERR(read_window(&nwin, rb->chunk_index, rs, pool));

      /* Combine this window with the current one.  Cycle pools so that we
         only need to hold three windows at a time. */
      new_pool = svn_pool_create(rb->pool);
      window = svn_txdelta_compose_windows(nwin, window, new_pool);
      svn_pool_destroy(pool);
      pool = new_pool;
    }

  *result = window;
  return SVN_NO_ERROR;
}

static svn_error_t *
rep_read_contents_close(void *baton)
{
  struct rep_read_baton *rb = baton;

  svn_pool_destroy(rb->pool);
  svn_pool_destroy(rb->filehandle_pool);

  return SVN_NO_ERROR;
}

/* Return the next *LEN bytes of the rep and store them in *BUF. */
static svn_error_t *
get_contents(struct rep_read_baton *rb,
             char *buf,
             apr_size_t *len)
{
  apr_size_t copy_len, remaining = *len, tlen;
  char *sbuf, *tbuf, *cur = buf;
  struct rep_state *rs;
  svn_txdelta_window_t *cwindow, *lwindow;

  /* Special case for when there are no delta reps, only a plain
     text. */
  if (rb->rs_list->nelts == 0)
    {
      copy_len = remaining;
      rs = rb->src_state;
      if (((apr_off_t) copy_len) > rs->end - rs->off)
        copy_len = (apr_size_t) (rs->end - rs->off);
      SVN_ERR(svn_io_file_read_full(rs->file, cur, copy_len, NULL,
                                    rb->pool));
      rs->off += copy_len;
      *len = copy_len;
      return SVN_NO_ERROR;
    }

  while (remaining > 0)
    {
      /* If we have buffered data from a previous chunk, use that. */
      if (rb->buf)
        {
          /* Determine how much to copy from the buffer. */
          copy_len = rb->buf_len - rb->buf_pos;
          if (copy_len > remaining)
            copy_len = remaining;

          /* Actually copy the data. */
          memcpy(cur, rb->buf + rb->buf_pos, copy_len);
          rb->buf_pos += copy_len;
          cur += copy_len;
          remaining -= copy_len;

          /* If the buffer is all used up, clear it and empty the
             local pool. */
          if (rb->buf_pos == rb->buf_len)
            {
              svn_pool_clear(rb->pool);
              rb->buf = NULL;
            }
        }
      else
        {

          rs = APR_ARRAY_IDX(rb->rs_list, 0, struct rep_state *);
          if (rs->off == rs->end)
            break;

          /* Get more buffered data by evaluating a chunk. */
          if (rb->rs_list->nelts > 1)
            SVN_ERR(get_combined_window(&cwindow, rb));
          else
            cwindow = NULL;
          if (!cwindow || cwindow->src_ops > 0)
            {
              rs = APR_ARRAY_IDX(rb->rs_list, rb->rs_list->nelts - 1,
                                 struct rep_state *);
              /* Read window from last representation in list. */
              /* We apply this window directly instead of combining it
                 with the others.  We do this because vdelta used to
                 be used for deltas against the empty stream, which
                 will trigger quadratic behaviour in the delta
                 combiner.  It's still likely that we'll find such
                 deltas in an old repository; it may be worth
                 considering whether or not this special case is still
                 needed in the future, though. */
              SVN_ERR(read_window(&lwindow, rb->chunk_index, rs, rb->pool));

              if (lwindow->src_ops > 0)
                {
                  if (! rb->src_state)
                    return svn_error_create(SVN_ERR_FS_CORRUPT, NULL,
                                            _("svndiff data requested "
                                              "non-existent source"));
                  rs = rb->src_state;
                  sbuf = apr_palloc(rb->pool, lwindow->sview_len);
                  if (! ((rs->start + lwindow->sview_offset) < rs->end))
                    return svn_error_create(SVN_ERR_FS_CORRUPT, NULL,
                                            _("svndiff requested position "
                                              "beyond end of stream"));
                  if ((rs->start + lwindow->sview_offset) != rs->off)
                    {
                      rs->off = rs->start + lwindow->sview_offset;
                      SVN_ERR(svn_io_file_seek(rs->file, APR_SET, &rs->off,
                                               rb->pool));
                    }
                  SVN_ERR(svn_io_file_read_full(rs->file, sbuf,
                                                lwindow->sview_len,
                                                NULL, rb->pool));
                  rs->off += lwindow->sview_len;
                }
              else
                sbuf = NULL;

              /* Apply lwindow to source. */
              tlen = lwindow->tview_len;
              tbuf = apr_palloc(rb->pool, tlen);
              svn_txdelta_apply_instructions(lwindow, sbuf, tbuf,
                                             &tlen);
              if (tlen != lwindow->tview_len)
                return svn_error_create(SVN_ERR_FS_CORRUPT, NULL,
                                        _("svndiff window length is "
                                          "corrupt"));
              sbuf = tbuf;
            }
          else
            sbuf = NULL;

          rb->chunk_index++;

          if (cwindow)
            {
              rb->buf_len = cwindow->tview_len;
              rb->buf = apr_palloc(rb->pool, rb->buf_len);
              svn_txdelta_apply_instructions(cwindow, sbuf, rb->buf,
                                             &rb->buf_len);
              if (rb->buf_len != cwindow->tview_len)
                return svn_error_create(SVN_ERR_FS_CORRUPT, NULL,
                                        _("svndiff window length is "
                                          "corrupt"));
            }
          else
            {
              rb->buf_len = lwindow->tview_len;
              rb->buf = sbuf;
            }

          rb->buf_pos = 0;
        }
    }

  *len = cur - buf;

  return SVN_NO_ERROR;
}

/* BATON is of type `rep_read_baton'; read the next *LEN bytes of the
   representation and store them in *BUF.  Sum as we read and verify
   the MD5 sum at the end. */
static svn_error_t *
rep_read_contents(void *baton,
                  char *buf,
                  apr_size_t *len)
{
  struct rep_read_baton *rb = baton;

  /* Get the next block of data. */
  SVN_ERR(get_contents(rb, buf, len));

  if (rb->current_fulltext)
    svn_stringbuf_appendbytes(rb->current_fulltext, buf, *len);

  /* Perform checksumming.  We want to check the checksum as soon as
     the last byte of data is read, in case the caller never performs
     a short read, but we don't want to finalize the MD5 context
     twice. */
  if (!rb->checksum_finalized)
    {
      SVN_ERR(svn_checksum_update(rb->md5_checksum_ctx, buf, *len));
      rb->off += *len;
      if (rb->off == rb->len)
        {
          svn_checksum_t *md5_checksum;

          rb->checksum_finalized = TRUE;
          svn_checksum_final(&md5_checksum, rb->md5_checksum_ctx, rb->pool);
          if (!svn_checksum_match(md5_checksum, rb->md5_checksum))
            return svn_error_createf
              (SVN_ERR_FS_CORRUPT, NULL,
               apr_psprintf(rb->pool, "%s:\n%s\n%s\n",
                            _("Checksum mismatch while reading representation"),
                            _("   expected:  %s"),
                            _("     actual:  %s")),
               svn_checksum_to_cstring_display(rb->md5_checksum, rb->pool),
               svn_checksum_to_cstring_display(md5_checksum, rb->pool));
        }
    }

  if (rb->off == rb->len && rb->current_fulltext)
    {
      fs_fs_data_t *ffd = rb->fs->fsap_data;
      SVN_ERR(svn_cache__set(ffd->fulltext_cache, rb->fulltext_cache_key,
                             rb->current_fulltext, rb->pool));
      rb->current_fulltext = NULL;
    }

  return SVN_NO_ERROR;
}


/* Returns whether or not the expanded fulltext of the file is
 * cachable based on its size SIZE.  Specifically, if it will fit
 * into a memcached value.  The memcached cutoff seems to be a bit
 * (header length?) under a megabyte; we round down a little to be
 * safe.
 */
static svn_boolean_t
fulltext_size_is_cachable(svn_filesize_t size)
{
  return size < 1000000;
}

/* Return a stream in *CONTENTS_P that will read the contents of a
   representation stored at the location given by REP.  Appropriate
   for any kind of immutable representation, but only for file
   contents (not props or directory contents) in mutable
   representations.

   If REP is NULL, the representation is assumed to be empty, and the
   empty stream is returned.
*/
static svn_error_t *
read_representation(svn_stream_t **contents_p,
                    svn_fs_t *fs,
                    representation_t *rep,
                    apr_pool_t *pool)
{
  if (! rep)
    {
      *contents_p = svn_stream_empty(pool);
    }
  else
    {
      fs_fs_data_t *ffd = fs->fsap_data;
      const char *fulltext_key = NULL;
      struct rep_read_baton *rb;

      if (ffd->fulltext_cache && SVN_IS_VALID_REVNUM(rep->revision)
          && fulltext_size_is_cachable(rep->expanded_size))
        {
          svn_string_t *fulltext;
          svn_boolean_t is_cached;
          fulltext_key = apr_psprintf(pool, "%ld/%" APR_OFF_T_FMT,
                                      rep->revision, rep->offset);
          SVN_ERR(svn_cache__get((void **) &fulltext, &is_cached,
                                 ffd->fulltext_cache, fulltext_key, pool));
          if (is_cached)
            {
              *contents_p = svn_stream_from_string(fulltext, pool);
              return SVN_NO_ERROR;
            }
        }

      SVN_ERR(rep_read_get_baton(&rb, fs, rep, fulltext_key, pool));

      *contents_p = svn_stream_create(rb, pool);
      svn_stream_set_read(*contents_p, rep_read_contents);
      svn_stream_set_close(*contents_p, rep_read_contents_close);
    }

  return SVN_NO_ERROR;
}

svn_error_t *
svn_fs_fs__get_contents(svn_stream_t **contents_p,
                        svn_fs_t *fs,
                        node_revision_t *noderev,
                        apr_pool_t *pool)
{
  return read_representation(contents_p, fs, noderev->data_rep, pool);
}

/* Baton used when reading delta windows. */
struct delta_read_baton
{
  struct rep_state *rs;
  svn_checksum_t *checksum;
};

/* This implements the svn_txdelta_next_window_fn_t interface. */
static svn_error_t *
delta_read_next_window(svn_txdelta_window_t **window, void *baton,
                       apr_pool_t *pool)
{
  struct delta_read_baton *drb = baton;

  if (drb->rs->off == drb->rs->end)
    {
      *window = NULL;
      return SVN_NO_ERROR;
    }

  return read_window(window, drb->rs->chunk_index, drb->rs, pool);
}

/* This implements the svn_txdelta_md5_digest_fn_t interface. */
static const unsigned char *
delta_read_md5_digest(void *baton)
{
  struct delta_read_baton *drb = baton;

  if (drb->checksum->kind == svn_checksum_md5)
    return drb->checksum->digest;
  else
    return NULL;
}

svn_error_t *
svn_fs_fs__get_file_delta_stream(svn_txdelta_stream_t **stream_p,
                                 svn_fs_t *fs,
                                 node_revision_t *source,
                                 node_revision_t *target,
                                 apr_pool_t *pool)
{
  svn_stream_t *source_stream, *target_stream;

  /* Try a shortcut: if the target is stored as a delta against the source,
     then just use that delta. */
  if (source && source->data_rep && target->data_rep)
    {
      struct rep_state *rep_state;
      struct rep_args *rep_args;

      /* Read target's base rep if any. */
      SVN_ERR(create_rep_state(&rep_state, &rep_args, target->data_rep,
                               fs, pool));
      /* If that matches source, then use this delta as is. */
      if (rep_args->is_delta
          && (rep_args->is_delta_vs_empty
              || (rep_args->base_revision == source->data_rep->revision
                  && rep_args->base_offset == source->data_rep->offset)))
        {
          /* Create the delta read baton. */
          struct delta_read_baton *drb = apr_pcalloc(pool, sizeof(*drb));
          drb->rs = rep_state;
          drb->checksum = svn_checksum_dup(target->data_rep->md5_checksum,
                                           pool);
          *stream_p = svn_txdelta_stream_create(drb, delta_read_next_window,
                                                delta_read_md5_digest, pool);
          return SVN_NO_ERROR;
        }
      else
        SVN_ERR(svn_io_file_close(rep_state->file, pool));
    }

  /* Read both fulltexts and construct a delta. */
  if (source)
    SVN_ERR(read_representation(&source_stream, fs, source->data_rep, pool));
  else
    source_stream = svn_stream_empty(pool);
  SVN_ERR(read_representation(&target_stream, fs, target->data_rep, pool));
  svn_txdelta(stream_p, source_stream, target_stream, pool);

  return SVN_NO_ERROR;
}


/* Fetch the contents of a directory into ENTRIES.  Values are stored
   as filename to string mappings; further conversion is necessary to
   convert them into svn_fs_dirent_t values. */
static svn_error_t *
get_dir_contents(apr_hash_t *entries,
                 svn_fs_t *fs,
                 node_revision_t *noderev,
                 apr_pool_t *pool)
{
  svn_stream_t *contents;

  if (noderev->data_rep && noderev->data_rep->txn_id)
    {
      const char *filename = path_txn_node_children(fs, noderev->id, pool);

      /* The representation is mutable.  Read the old directory
         contents from the mutable children file, followed by the
         changes we've made in this transaction. */
      SVN_ERR(svn_stream_open_readonly(&contents, filename, pool, pool));
      SVN_ERR(svn_hash_read2(entries, contents, SVN_HASH_TERMINATOR, pool));
      SVN_ERR(svn_hash_read_incremental(entries, contents, NULL, pool));
      SVN_ERR(svn_stream_close(contents));
    }
  else if (noderev->data_rep)
    {
      /* The representation is immutable.  Read it normally. */
      SVN_ERR(read_representation(&contents, fs, noderev->data_rep, pool));
      SVN_ERR(svn_hash_read2(entries, contents, SVN_HASH_TERMINATOR, pool));
      SVN_ERR(svn_stream_close(contents));
    }

  return SVN_NO_ERROR;
}


static const char *
unparse_dir_entry(svn_node_kind_t kind, const svn_fs_id_t *id,
                  apr_pool_t *pool)
{
  return apr_psprintf(pool, "%s %s",
                      (kind == svn_node_file) ? KIND_FILE : KIND_DIR,
                      svn_fs_fs__id_unparse(id, pool)->data);
}

/* Given a hash ENTRIES of dirent structions, return a hash in
   *STR_ENTRIES_P, that has svn_string_t as the values in the format
   specified by the fs_fs directory contents file.  Perform
   allocations in POOL. */
static svn_error_t *
unparse_dir_entries(apr_hash_t **str_entries_p,
                    apr_hash_t *entries,
                    apr_pool_t *pool)
{
  apr_hash_index_t *hi;

  *str_entries_p = apr_hash_make(pool);

<<<<<<< HEAD
  /* If we have this directory cached, return it. */
  if (! svn_fs_fs__id_txn_id(noderev->id) &&
      ffd->dir_cache_id[hid] && svn_fs_fs__id_eq(ffd->dir_cache_id[hid],
                                                 noderev->id))
=======
  for (hi = apr_hash_first(pool, entries); hi; hi = apr_hash_next(hi))
>>>>>>> 6215c21a
    {
      const void *key;
      apr_ssize_t klen;
      svn_fs_dirent_t *dirent = svn_apr_hash_index_val(hi);
      const char *new_val;

      apr_hash_this(hi, &key, &klen, NULL);
      new_val = unparse_dir_entry(dirent->kind, dirent->id, pool);
      apr_hash_set(*str_entries_p, key, klen,
                   svn_string_create(new_val, pool));
    }

  return SVN_NO_ERROR;
}


svn_error_t *
svn_fs_fs__dir_entries_serialize(char **data,
                                 apr_size_t *data_len,
                                 void *in,
                                 apr_pool_t *pool)
{
  apr_hash_t *entries = in;
  svn_stringbuf_t *buf = svn_stringbuf_create("", pool);
  svn_stream_t *stream = svn_stream_from_stringbuf(buf, pool);

  SVN_ERR(unparse_dir_entries(&entries, entries, pool));
  SVN_ERR(svn_hash_write2(entries, stream, SVN_HASH_TERMINATOR, pool));

  *data = buf->data;
  *data_len = buf->len;

  return SVN_NO_ERROR;
}


/* Given a hash STR_ENTRIES with values as svn_string_t as specified
   in an FSFS directory contents listing, return a hash of dirents in
   *ENTRIES_P.  Perform allocations in POOL. */
static svn_error_t *
parse_dir_entries(apr_hash_t **entries_p,
                  apr_hash_t *str_entries,
                  apr_pool_t *pool)
{
  apr_hash_index_t *hi;

  *entries_p = apr_hash_make(pool);

  /* Translate the string dir entries into real entries. */
  for (hi = apr_hash_first(pool, str_entries); hi; hi = apr_hash_next(hi))
    {
      const char *name = svn_apr_hash_index_key(hi);
      svn_string_t *str_val = svn_apr_hash_index_val(hi);
      char *str, *last_str;
      svn_fs_dirent_t *dirent = apr_pcalloc(pool, sizeof(*dirent));

      str = apr_pstrdup(pool, str_val->data);
      dirent->name = apr_pstrdup(pool, name);

      str = apr_strtok(str, " ", &last_str);
      if (str == NULL)
        return svn_error_create(SVN_ERR_FS_CORRUPT, NULL,
                                _("Directory entry corrupt"));

      if (strcmp(str, KIND_FILE) == 0)
        {
          dirent->kind = svn_node_file;
        }
      else if (strcmp(str, KIND_DIR) == 0)
        {
          dirent->kind = svn_node_dir;
        }
      else
        {
          return svn_error_create(SVN_ERR_FS_CORRUPT, NULL,
                                  _("Directory entry corrupt"));
        }

      str = apr_strtok(NULL, " ", &last_str);
      if (str == NULL)
        return svn_error_create(SVN_ERR_FS_CORRUPT, NULL,
                                _("Directory entry corrupt"));

      dirent->id = svn_fs_fs__id_parse(str, strlen(str), pool);

      apr_hash_set(*entries_p, dirent->name, APR_HASH_KEY_STRING, dirent);
    }

  return SVN_NO_ERROR;
}

svn_error_t *
svn_fs_fs__dir_entries_deserialize(void **out,
                                   const char *data,
                                   apr_size_t data_len,
                                   apr_pool_t *pool)
{
  apr_hash_t *entries = apr_hash_make(pool);
  svn_stringbuf_t *buf = svn_stringbuf_ncreate(data, data_len, pool);
  svn_stream_t *stream = svn_stream_from_stringbuf(buf, pool);

  SVN_ERR(svn_hash_read2(entries, stream, SVN_HASH_TERMINATOR, pool));
  SVN_ERR(parse_dir_entries(&entries, entries, pool));

  *out = entries;
  return SVN_NO_ERROR;
}


svn_error_t *
svn_fs_fs__rep_contents_dir(apr_hash_t **entries_p,
                            svn_fs_t *fs,
                            node_revision_t *noderev,
                            apr_pool_t *pool)
{
  fs_fs_data_t *ffd = fs->fsap_data;
  const char *unparsed_id;
  apr_hash_t *unparsed_entries, *parsed_entries;

  /* Are we looking for an immutable directory?  We could try the
   * cache. */
  if (! svn_fs_fs__id_txn_id(noderev->id))
    {
      svn_boolean_t found;

      unparsed_id = svn_fs_fs__id_unparse(noderev->id, pool)->data;
      SVN_ERR(svn_cache__get((void **) entries_p, &found, ffd->dir_cache,
                             unparsed_id, pool));
      if (found)
        return SVN_NO_ERROR;
    }

  /* Read in the directory hash. */
  unparsed_entries = apr_hash_make(pool);
  SVN_ERR(get_dir_contents(unparsed_entries, fs, noderev, pool));
  SVN_ERR(parse_dir_entries(&parsed_entries, unparsed_entries, pool));

  /* If this is an immutable directory, let's cache the contents. */
  if (! svn_fs_fs__id_txn_id(noderev->id))
    SVN_ERR(svn_cache__set(ffd->dir_cache, unparsed_id, parsed_entries, pool));

  *entries_p = parsed_entries;
  return SVN_NO_ERROR;
}

svn_error_t *
svn_fs_fs__get_proplist(apr_hash_t **proplist_p,
                        svn_fs_t *fs,
                        node_revision_t *noderev,
                        apr_pool_t *pool)
{
  apr_hash_t *proplist;
  svn_stream_t *stream;

  proplist = apr_hash_make(pool);

  if (noderev->prop_rep && noderev->prop_rep->txn_id)
    {
      const char *filename = path_txn_node_props(fs, noderev->id, pool);

      SVN_ERR(svn_stream_open_readonly(&stream, filename, pool, pool));
      SVN_ERR(svn_hash_read2(proplist, stream, SVN_HASH_TERMINATOR, pool));
      SVN_ERR(svn_stream_close(stream));
    }
  else if (noderev->prop_rep)
    {
      SVN_ERR(read_representation(&stream, fs, noderev->prop_rep, pool));
      SVN_ERR(svn_hash_read2(proplist, stream, SVN_HASH_TERMINATOR, pool));
      SVN_ERR(svn_stream_close(stream));
    }

  *proplist_p = proplist;

  return SVN_NO_ERROR;
}

svn_error_t *
svn_fs_fs__file_length(svn_filesize_t *length,
                       node_revision_t *noderev,
                       apr_pool_t *pool)
{
  if (noderev->data_rep)
    *length = noderev->data_rep->expanded_size;
  else
    *length = 0;

  return SVN_NO_ERROR;
}

svn_boolean_t
svn_fs_fs__noderev_same_rep_key(representation_t *a,
                                representation_t *b)
{
  if (a == b)
    return TRUE;

  if (a == NULL || b == NULL)
    return FALSE;

  if (a->offset != b->offset)
    return FALSE;

  if (a->revision != b->revision)
    return FALSE;

  if (a->uniquifier == b->uniquifier)
    return TRUE;

  if (a->uniquifier == NULL || b->uniquifier == NULL)
    return FALSE;

  return strcmp(a->uniquifier, b->uniquifier) == 0;
}

svn_error_t *
svn_fs_fs__file_checksum(svn_checksum_t **checksum,
                         node_revision_t *noderev,
                         svn_checksum_kind_t kind,
                         apr_pool_t *pool)
{
  if (noderev->data_rep)
    {
      switch(kind)
        {
          case svn_checksum_md5:
            *checksum = svn_checksum_dup(noderev->data_rep->md5_checksum,
                                         pool);
            break;
          case svn_checksum_sha1:
            *checksum = svn_checksum_dup(noderev->data_rep->sha1_checksum,
                                         pool);
            break;
          default:
            *checksum = NULL;
        }
    }
  else
    *checksum = NULL;

  return SVN_NO_ERROR;
}

representation_t *
svn_fs_fs__rep_copy(representation_t *rep,
                    apr_pool_t *pool)
{
  representation_t *rep_new;

  if (rep == NULL)
    return NULL;

  rep_new = apr_pcalloc(pool, sizeof(*rep_new));

  memcpy(rep_new, rep, sizeof(*rep_new));
  rep_new->md5_checksum = svn_checksum_dup(rep->md5_checksum, pool);
  rep_new->sha1_checksum = svn_checksum_dup(rep->sha1_checksum, pool);
  rep_new->uniquifier = apr_pstrdup(pool, rep->uniquifier);

  return rep_new;
}

/* Merge the internal-use-only CHANGE into a hash of public-FS
   svn_fs_path_change2_t CHANGES, collapsing multiple changes into a
   single summarical (is that real word?) change per path.  Also keep
   the COPYFROM_CACHE up to date with new adds and replaces.  */
static svn_error_t *
fold_change(apr_hash_t *changes,
            const change_t *change,
            apr_hash_t *copyfrom_cache)
{
  apr_pool_t *pool = apr_hash_pool_get(changes);
  svn_fs_path_change2_t *old_change, *new_change;
  const char *path = NULL;

  if ((old_change = apr_hash_get(changes, change->path, APR_HASH_KEY_STRING)))
    {
      /* This path already exists in the hash, so we have to merge
         this change into the already existing one. */

      /* Since the path already exists in the hash, we don't have to
         dup the allocation for the path itself. */
      path = change->path;
      /* Sanity check:  only allow NULL node revision ID in the
         `reset' case. */
      if ((! change->noderev_id) && (change->kind != svn_fs_path_change_reset))
        return svn_error_create
          (SVN_ERR_FS_CORRUPT, NULL,
           _("Missing required node revision ID"));

      /* Sanity check: we should be talking about the same node
         revision ID as our last change except where the last change
         was a deletion. */
      if (change->noderev_id
          && (! svn_fs_fs__id_eq(old_change->node_rev_id, change->noderev_id))
          && (old_change->change_kind != svn_fs_path_change_delete))
        return svn_error_create
          (SVN_ERR_FS_CORRUPT, NULL,
           _("Invalid change ordering: new node revision ID "
             "without delete"));

      /* Sanity check: an add, replacement, or reset must be the first
         thing to follow a deletion. */
      if ((old_change->change_kind == svn_fs_path_change_delete)
          && (! ((change->kind == svn_fs_path_change_replace)
                 || (change->kind == svn_fs_path_change_reset)
                 || (change->kind == svn_fs_path_change_add))))
        return svn_error_create
          (SVN_ERR_FS_CORRUPT, NULL,
           _("Invalid change ordering: non-add change on deleted path"));

      /* Now, merge that change in. */
      switch (change->kind)
        {
        case svn_fs_path_change_reset:
          /* A reset here will simply remove the path change from the
             hash. */
          old_change = NULL;
          break;

        case svn_fs_path_change_delete:
          if (old_change->change_kind == svn_fs_path_change_add)
            {
              /* If the path was introduced in this transaction via an
                 add, and we are deleting it, just remove the path
                 altogether. */
              old_change = NULL;
            }
          else
            {
              /* A deletion overrules all previous changes. */
              old_change->change_kind = svn_fs_path_change_delete;
              old_change->text_mod = change->text_mod;
              old_change->prop_mod = change->prop_mod;
              old_change->copyfrom_rev = SVN_INVALID_REVNUM;
              old_change->copyfrom_path = NULL;
            }
          break;

        case svn_fs_path_change_add:
        case svn_fs_path_change_replace:
          /* An add at this point must be following a previous delete,
             so treat it just like a replace. */
          old_change->change_kind = svn_fs_path_change_replace;
          old_change->node_rev_id = svn_fs_fs__id_copy(change->noderev_id,
                                                       pool);
          old_change->text_mod = change->text_mod;
          old_change->prop_mod = change->prop_mod;
          if (change->copyfrom_rev == SVN_INVALID_REVNUM)
            {
              old_change->copyfrom_rev = SVN_INVALID_REVNUM;
              old_change->copyfrom_path = NULL;
            }
          else
            {
              old_change->copyfrom_rev = change->copyfrom_rev;
              old_change->copyfrom_path = apr_pstrdup(pool,
                                                      change->copyfrom_path);
            }
          break;

        case svn_fs_path_change_modify:
        default:
          if (change->text_mod)
            old_change->text_mod = TRUE;
          if (change->prop_mod)
            old_change->prop_mod = TRUE;
          break;
        }

      /* Point our new_change to our (possibly modified) old_change. */
      new_change = old_change;
    }
  else
    {
      /* This change is new to the hash, so make a new public change
         structure from the internal one (in the hash's pool), and dup
         the path into the hash's pool, too. */
      new_change = apr_pcalloc(pool, sizeof(*new_change));
      new_change->node_rev_id = svn_fs_fs__id_copy(change->noderev_id, pool);
      new_change->change_kind = change->kind;
      new_change->text_mod = change->text_mod;
      new_change->prop_mod = change->prop_mod;
      /* In FSFS, copyfrom_known is *always* true, since we've always
       * stored copyfroms in changed paths lists. */
      new_change->copyfrom_known = TRUE;
      if (change->copyfrom_rev != SVN_INVALID_REVNUM)
        {
          new_change->copyfrom_rev = change->copyfrom_rev;
          new_change->copyfrom_path = apr_pstrdup(pool, change->copyfrom_path);
        }
      else
        {
          new_change->copyfrom_rev = SVN_INVALID_REVNUM;
          new_change->copyfrom_path = NULL;
        }
      path = apr_pstrdup(pool, change->path);
    }

  if (new_change)
    new_change->node_kind = change->node_kind;

  /* Add (or update) this path. */
  apr_hash_set(changes, path, APR_HASH_KEY_STRING, new_change);

  /* Update the copyfrom cache, if any. */
  if (copyfrom_cache)
    {
      apr_pool_t *copyfrom_pool = apr_hash_pool_get(copyfrom_cache);
      const char *copyfrom_string = NULL, *copyfrom_key = path;
      if (new_change)
        {
          if (SVN_IS_VALID_REVNUM(new_change->copyfrom_rev))
            copyfrom_string = apr_psprintf(copyfrom_pool, "%ld %s",
                                           new_change->copyfrom_rev,
                                           new_change->copyfrom_path);
          else
            copyfrom_string = "";
        }
      /* We need to allocate a copy of the key in the copyfrom_pool if
       * we're not doing a deletion and if it isn't already there. */
      if (copyfrom_string && ! apr_hash_get(copyfrom_cache, copyfrom_key,
                                            APR_HASH_KEY_STRING))
        copyfrom_key = apr_pstrdup(copyfrom_pool, copyfrom_key);
      apr_hash_set(copyfrom_cache, copyfrom_key, APR_HASH_KEY_STRING,
                   copyfrom_string);
    }

  return SVN_NO_ERROR;
}

/* The 256 is an arbitrary size large enough to hold the node id and the
 * various flags. */
#define MAX_CHANGE_LINE_LEN FSFS_MAX_PATH_LEN + 256

/* Read the next entry in the changes record from file FILE and store
   the resulting change in *CHANGE_P.  If there is no next record,
   store NULL there.  Perform all allocations from POOL. */
static svn_error_t *
read_change(change_t **change_p,
            apr_file_t *file,
            apr_pool_t *pool)
{
  char buf[MAX_CHANGE_LINE_LEN];
  apr_size_t len = sizeof(buf);
  change_t *change;
  char *str, *last_str, *kind_str;
  svn_error_t *err;

  /* Default return value. */
  *change_p = NULL;

  err = svn_io_read_length_line(file, buf, &len, pool);

  /* Check for a blank line. */
  if (err || (len == 0))
    {
      if (err && APR_STATUS_IS_EOF(err->apr_err))
        {
          svn_error_clear(err);
          return SVN_NO_ERROR;
        }
      if ((len == 0) && (! err))
        return SVN_NO_ERROR;
      return svn_error_return(err);
    }

  change = apr_pcalloc(pool, sizeof(*change));

  /* Get the node-id of the change. */
  str = apr_strtok(buf, " ", &last_str);
  if (str == NULL)
    return svn_error_create(SVN_ERR_FS_CORRUPT, NULL,
                            _("Invalid changes line in rev-file"));

  change->noderev_id = svn_fs_fs__id_parse(str, strlen(str), pool);
  if (change->noderev_id == NULL)
    return svn_error_create(SVN_ERR_FS_CORRUPT, NULL,
                            _("Invalid changes line in rev-file"));

  /* Get the change type. */
  str = apr_strtok(NULL, " ", &last_str);
  if (str == NULL)
    return svn_error_create(SVN_ERR_FS_CORRUPT, NULL,
                            _("Invalid changes line in rev-file"));

  /* Don't bother to check the format number before looking for
   * node-kinds: just read them if you find them. */
  change->node_kind = svn_node_unknown;
  kind_str = strchr(str, '-');
  if (kind_str)
    {
      /* Cap off the end of "str" (the action). */
      *kind_str = '\0';
      kind_str++;
      if (strcmp(kind_str, KIND_FILE) == 0)
        change->node_kind = svn_node_file;
      else if (strcmp(kind_str, KIND_DIR) == 0)
        change->node_kind = svn_node_dir;
      else
        return svn_error_create(SVN_ERR_FS_CORRUPT, NULL,
                                _("Invalid changes line in rev-file"));
    }

  if (strcmp(str, ACTION_MODIFY) == 0)
    {
      change->kind = svn_fs_path_change_modify;
    }
  else if (strcmp(str, ACTION_ADD) == 0)
    {
      change->kind = svn_fs_path_change_add;
    }
  else if (strcmp(str, ACTION_DELETE) == 0)
    {
      change->kind = svn_fs_path_change_delete;
    }
  else if (strcmp(str, ACTION_REPLACE) == 0)
    {
      change->kind = svn_fs_path_change_replace;
    }
  else if (strcmp(str, ACTION_RESET) == 0)
    {
      change->kind = svn_fs_path_change_reset;
    }
  else
    {
      return svn_error_create(SVN_ERR_FS_CORRUPT, NULL,
                              _("Invalid change kind in rev file"));
    }

  /* Get the text-mod flag. */
  str = apr_strtok(NULL, " ", &last_str);
  if (str == NULL)
    return svn_error_create(SVN_ERR_FS_CORRUPT, NULL,
                            _("Invalid changes line in rev-file"));

  if (strcmp(str, FLAG_TRUE) == 0)
    {
      change->text_mod = TRUE;
    }
  else if (strcmp(str, FLAG_FALSE) == 0)
    {
      change->text_mod = FALSE;
    }
  else
    {
      return svn_error_create(SVN_ERR_FS_CORRUPT, NULL,
                              _("Invalid text-mod flag in rev-file"));
    }

  /* Get the prop-mod flag. */
  str = apr_strtok(NULL, " ", &last_str);
  if (str == NULL)
    return svn_error_create(SVN_ERR_FS_CORRUPT, NULL,
                            _("Invalid changes line in rev-file"));

  if (strcmp(str, FLAG_TRUE) == 0)
    {
      change->prop_mod = TRUE;
    }
  else if (strcmp(str, FLAG_FALSE) == 0)
    {
      change->prop_mod = FALSE;
    }
  else
    {
      return svn_error_create(SVN_ERR_FS_CORRUPT, NULL,
                              _("Invalid prop-mod flag in rev-file"));
    }

  /* Get the changed path. */
  change->path = apr_pstrdup(pool, last_str);


  /* Read the next line, the copyfrom line. */
  len = sizeof(buf);
  SVN_ERR(svn_io_read_length_line(file, buf, &len, pool));

  if (len == 0)
    {
      change->copyfrom_rev = SVN_INVALID_REVNUM;
      change->copyfrom_path = NULL;
    }
  else
    {
      str = apr_strtok(buf, " ", &last_str);
      if (! str)
        return svn_error_create(SVN_ERR_FS_CORRUPT, NULL,
                                _("Invalid changes line in rev-file"));
      change->copyfrom_rev = atol(str);

      if (! last_str)
        return svn_error_create(SVN_ERR_FS_CORRUPT, NULL,
                                _("Invalid changes line in rev-file"));

      change->copyfrom_path = apr_pstrdup(pool, last_str);
    }

  *change_p = change;

  return SVN_NO_ERROR;
}

/* Fetch all the changed path entries from FILE and store then in
   *CHANGED_PATHS.  Folding is done to remove redundant or unnecessary
   *data.  Store a hash of paths to copyfrom revisions/paths in
   COPYFROM_HASH if it is non-NULL.  If PREFOLDED is true, assume that
   the changed-path entries have already been folded (by
   write_final_changed_path_info) and may be out of order, so we shouldn't
   remove children of replaced or deleted directories.  Do all
   allocations in POOL. */
static svn_error_t *
fetch_all_changes(apr_hash_t *changed_paths,
                  apr_hash_t *copyfrom_hash,
                  apr_file_t *file,
                  svn_boolean_t prefolded,
                  apr_pool_t *pool)
{
  change_t *change;
  apr_pool_t *iterpool = svn_pool_create(pool);

  /* Read in the changes one by one, folding them into our local hash
     as necessary. */

  SVN_ERR(read_change(&change, file, iterpool));

  while (change)
    {
      SVN_ERR(fold_change(changed_paths, change, copyfrom_hash));

      /* Now, if our change was a deletion or replacement, we have to
         blow away any changes thus far on paths that are (or, were)
         children of this path.
         ### i won't bother with another iteration pool here -- at
         most we talking about a few extra dups of paths into what
         is already a temporary subpool.
      */

      if (((change->kind == svn_fs_path_change_delete)
           || (change->kind == svn_fs_path_change_replace))
          && ! prefolded)
        {
          apr_hash_index_t *hi;

          for (hi = apr_hash_first(iterpool, changed_paths);
               hi;
               hi = apr_hash_next(hi))
            {
              /* KEY is the path. */
              const char *path = svn_apr_hash_index_key(hi);
              apr_ssize_t klen = svn_apr_hash_index_klen(hi);

              /* If we come across our own path, ignore it. */
              if (strcmp(change->path, path) == 0)
                continue;

              /* If we come across a child of our path, remove it. */
              if (svn_dirent_is_child(change->path, path, iterpool))
                apr_hash_set(changed_paths, path, klen, NULL);
            }
        }

      /* Clear the per-iteration subpool. */
      svn_pool_clear(iterpool);

      SVN_ERR(read_change(&change, file, iterpool));
    }

  /* Destroy the per-iteration subpool. */
  svn_pool_destroy(iterpool);

  return SVN_NO_ERROR;
}

svn_error_t *
svn_fs_fs__txn_changes_fetch(apr_hash_t **changed_paths_p,
                             svn_fs_t *fs,
                             const char *txn_id,
                             apr_pool_t *pool)
{
  apr_file_t *file;
  apr_hash_t *changed_paths = apr_hash_make(pool);

  SVN_ERR(svn_io_file_open(&file, path_txn_changes(fs, txn_id, pool),
                           APR_READ | APR_BUFFERED, APR_OS_DEFAULT, pool));

  SVN_ERR(fetch_all_changes(changed_paths, NULL, file, FALSE, pool));

  SVN_ERR(svn_io_file_close(file, pool));

  *changed_paths_p = changed_paths;

  return SVN_NO_ERROR;
}

svn_error_t *
svn_fs_fs__paths_changed(apr_hash_t **changed_paths_p,
                         svn_fs_t *fs,
                         svn_revnum_t rev,
                         apr_hash_t *copyfrom_cache,
                         apr_pool_t *pool)
{
  apr_off_t changes_offset;
  apr_hash_t *changed_paths;
  apr_file_t *revision_file;

  SVN_ERR(ensure_revision_exists(fs, rev, pool));

  SVN_ERR(open_pack_or_rev_file(&revision_file, fs, rev, pool));

  SVN_ERR(get_root_changes_offset(NULL, &changes_offset, revision_file, fs,
                                  rev, pool));

  SVN_ERR(svn_io_file_seek(revision_file, APR_SET, &changes_offset, pool));

  changed_paths = apr_hash_make(pool);

  SVN_ERR(fetch_all_changes(changed_paths, copyfrom_cache, revision_file,
                            TRUE, pool));

  /* Close the revision file. */
  SVN_ERR(svn_io_file_close(revision_file, pool));

  *changed_paths_p = changed_paths;

  return SVN_NO_ERROR;
}

/* Copy a revision node-rev SRC into the current transaction TXN_ID in
   the filesystem FS.  This is only used to create the root of a transaction.
   Allocations are from POOL.  */
static svn_error_t *
create_new_txn_noderev_from_rev(svn_fs_t *fs,
                                const char *txn_id,
                                svn_fs_id_t *src,
                                apr_pool_t *pool)
{
  node_revision_t *noderev;
  const char *node_id, *copy_id;

  SVN_ERR(svn_fs_fs__get_node_revision(&noderev, fs, src, pool));

  if (svn_fs_fs__id_txn_id(noderev->id))
    return svn_error_create(SVN_ERR_FS_CORRUPT, NULL,
                            _("Copying from transactions not allowed"));

  noderev->predecessor_id = noderev->id;
  noderev->predecessor_count++;
  noderev->copyfrom_path = NULL;
  noderev->copyfrom_rev = SVN_INVALID_REVNUM;

  /* For the transaction root, the copyroot never changes. */

  node_id = svn_fs_fs__id_node_id(noderev->id);
  copy_id = svn_fs_fs__id_copy_id(noderev->id);
  noderev->id = svn_fs_fs__id_txn_create(node_id, copy_id, txn_id, pool);

  return svn_fs_fs__put_node_revision(fs, noderev->id, noderev, TRUE, pool);
}

/* A structure used by get_and_increment_txn_key_body(). */
struct get_and_increment_txn_key_baton {
  svn_fs_t *fs;
  char *txn_id;
  apr_pool_t *pool;
};

/* Callback used in the implementation of create_txn_dir().  This gets
   the current base 36 value in PATH_TXN_CURRENT and increments it.
   It returns the original value by the baton. */
static svn_error_t *
get_and_increment_txn_key_body(void *baton, apr_pool_t *pool)
{
  struct get_and_increment_txn_key_baton *cb = baton;
  const char *txn_current_filename = path_txn_current(cb->fs, pool);
<<<<<<< HEAD
  apr_file_t *txn_current_file;
=======
  apr_file_t *txn_current_file = NULL;
>>>>>>> 6215c21a
  const char *tmp_filename;
  char next_txn_id[MAX_KEY_SIZE+3];
  svn_error_t *err = SVN_NO_ERROR;
  apr_pool_t *iterpool;
  apr_size_t len;
  int i;

  cb->txn_id = apr_palloc(cb->pool, MAX_KEY_SIZE);

  iterpool = svn_pool_create(pool);
  for (i = 0; i < RECOVERABLE_RETRY_COUNT; ++i)
    {
      svn_pool_clear(iterpool);

      RETRY_RECOVERABLE(err, txn_current_file,
                        svn_io_file_open(&txn_current_file,
                                         txn_current_filename,
                                         APR_READ | APR_BUFFERED,
                                         APR_OS_DEFAULT, iterpool));
      len = MAX_KEY_SIZE;
      RETRY_RECOVERABLE(err, txn_current_file,
                        svn_io_read_length_line(txn_current_file,
                                                cb->txn_id,
                                                &len,
                                                iterpool));
      IGNORE_RECOVERABLE(err, svn_io_file_close(txn_current_file,
                                                iterpool));

      break;
    }
  SVN_ERR(err);

  svn_pool_destroy(iterpool);

  /* Increment the key and add a trailing \n to the string so the
     txn-current file has a newline in it. */
  svn_fs_fs__next_key(cb->txn_id, &len, next_txn_id);
  next_txn_id[len] = '\n';
  ++len;
  next_txn_id[len] = '\0';

  SVN_ERR(svn_io_write_unique(&tmp_filename,
                              svn_dirent_dirname(txn_current_filename, pool),
                              next_txn_id, len, svn_io_file_del_none, pool));
  SVN_ERR(move_into_place(tmp_filename, txn_current_filename,
                          txn_current_filename, pool));

  return SVN_NO_ERROR;
}

/* Create a unique directory for a transaction in FS based on revision
   REV.  Return the ID for this transaction in *ID_P.  Use a sequence
   value in the transaction ID to prevent reuse of transaction IDs. */
static svn_error_t *
create_txn_dir(const char **id_p, svn_fs_t *fs, svn_revnum_t rev,
               apr_pool_t *pool)
{
  struct get_and_increment_txn_key_baton cb;
  const char *txn_dir;

  /* Get the current transaction sequence value, which is a base-36
     number, from the txn-current file, and write an
     incremented value back out to the file.  Place the revision
     number the transaction is based off into the transaction id. */
  cb.pool = pool;
  cb.fs = fs;
  SVN_ERR(with_txn_current_lock(fs,
                                get_and_increment_txn_key_body,
                                &cb,
                                pool));
  *id_p = apr_psprintf(pool, "%ld-%s", rev, cb.txn_id);

  txn_dir = svn_dirent_join_many(pool,
                                 fs->path,
                                 PATH_TXNS_DIR,
                                 apr_pstrcat(pool, *id_p, PATH_EXT_TXN, NULL),
                                 NULL);

  return svn_io_dir_make(txn_dir, APR_OS_DEFAULT, pool);
}

/* Create a unique directory for a transaction in FS based on revision
   REV.  Return the ID for this transaction in *ID_P.  This
   implementation is used in svn 1.4 and earlier repositories and is
   kept in 1.5 and greater to support the --pre-1.4-compatible and
   --pre-1.5-compatible repository creation options.  Reused
   transaction IDs are possible with this implementation. */
static svn_error_t *
create_txn_dir_pre_1_5(const char **id_p, svn_fs_t *fs, svn_revnum_t rev,
                       apr_pool_t *pool)
{
  unsigned int i;
  apr_pool_t *subpool;
  const char *unique_path, *prefix;

  /* Try to create directories named "<txndir>/<rev>-<uniqueifier>.txn". */
  prefix = svn_dirent_join_many(pool, fs->path, PATH_TXNS_DIR,
                                apr_psprintf(pool, "%ld", rev), NULL);

  subpool = svn_pool_create(pool);
  for (i = 1; i <= 99999; i++)
    {
      svn_error_t *err;

      svn_pool_clear(subpool);
      unique_path = apr_psprintf(subpool, "%s-%u" PATH_EXT_TXN, prefix, i);
      err = svn_io_dir_make(unique_path, APR_OS_DEFAULT, subpool);
      if (! err)
        {
          /* We succeeded.  Return the basename minus the ".txn" extension. */
          const char *name = svn_dirent_basename(unique_path, subpool);
          *id_p = apr_pstrndup(pool, name,
                               strlen(name) - strlen(PATH_EXT_TXN));
          svn_pool_destroy(subpool);
          return SVN_NO_ERROR;
        }
      if (! APR_STATUS_IS_EEXIST(err->apr_err))
        return svn_error_return(err);
      svn_error_clear(err);
    }

  return svn_error_createf(SVN_ERR_IO_UNIQUE_NAMES_EXHAUSTED,
                           NULL,
                           _("Unable to create transaction directory "
                             "in '%s' for revision %ld"),
                           fs->path, rev);
}

svn_error_t *
svn_fs_fs__create_txn(svn_fs_txn_t **txn_p,
                      svn_fs_t *fs,
                      svn_revnum_t rev,
                      apr_pool_t *pool)
{
  fs_fs_data_t *ffd = fs->fsap_data;
  svn_fs_txn_t *txn;
  svn_fs_id_t *root_id;

  txn = apr_pcalloc(pool, sizeof(*txn));

  /* Get the txn_id. */
  if (ffd->format >= SVN_FS_FS__MIN_TXN_CURRENT_FORMAT)
    SVN_ERR(create_txn_dir(&txn->id, fs, rev, pool));
  else
    SVN_ERR(create_txn_dir_pre_1_5(&txn->id, fs, rev, pool));

  txn->fs = fs;
  txn->base_rev = rev;

  txn->vtable = &txn_vtable;
  *txn_p = txn;

  /* Create a new root node for this transaction. */
  SVN_ERR(svn_fs_fs__rev_get_root(&root_id, fs, rev, pool));
  SVN_ERR(create_new_txn_noderev_from_rev(fs, txn->id, root_id, pool));

  /* Create an empty rev file. */
  SVN_ERR(svn_io_file_create(path_txn_proto_rev(fs, txn->id, pool), "",
                             pool));

  /* Create an empty rev-lock file. */
  SVN_ERR(svn_io_file_create(path_txn_proto_rev_lock(fs, txn->id, pool), "",
                             pool));

  /* Create an empty changes file. */
  SVN_ERR(svn_io_file_create(path_txn_changes(fs, txn->id, pool), "",
                             pool));

  /* Create the next-ids file. */
  return svn_io_file_create(path_txn_next_ids(fs, txn->id, pool), "0 0\n",
                            pool);
}

/* ### Not sure if this creates the right kind of txn for obliterate
 * - need to construct it differently from a normal txn? */
static svn_error_t *
svn_fs_fs__create_obliteration_txn(svn_fs_txn_t **txn_p,
                                   svn_fs_t *fs,
                                   svn_revnum_t rev,
                                   apr_pool_t *pool)
{
  fs_fs_data_t *ffd = fs->fsap_data;
  svn_fs_txn_t *txn;
  svn_fs_id_t *root_id;

  txn = apr_pcalloc(pool, sizeof(*txn));

  /* Get the txn_id. */
  if (ffd->format >= SVN_FS_FS__MIN_TXN_CURRENT_FORMAT)
    SVN_ERR(create_txn_dir(&txn->id, fs, rev, pool));
  else
    SVN_ERR(create_txn_dir_pre_1_5(&txn->id, fs, rev, pool));

  txn->fs = fs;
  txn->base_rev = rev;

  txn->vtable = &txn_vtable;
  *txn_p = txn;

  /* Create a new root node for this transaction. */
  SVN_ERR(svn_fs_fs__rev_get_root(&root_id, fs, rev, pool));
  /* ### Need to clone the rev root instead of create_new_txn_... */
  SVN_ERR(create_new_txn_noderev_from_rev(fs, txn->id, root_id, pool));

  /* Create an empty rev file. */
  SVN_ERR(svn_io_file_create(path_txn_proto_rev(fs, txn->id, pool), "",
                             pool));

  /* Create an empty rev-lock file. */
  SVN_ERR(svn_io_file_create(path_txn_proto_rev_lock(fs, txn->id, pool), "",
                             pool));

  /* Create an empty changes file. */
  SVN_ERR(svn_io_file_create(path_txn_changes(fs, txn->id, pool), "",
                             pool));

  /* Create the next-ids file. */
  return svn_io_file_create(path_txn_next_ids(fs, txn->id, pool), "0 0\n",
                            pool);
}

/* Store the property list for transaction TXN_ID in PROPLIST.
   Perform temporary allocations in POOL. */
static svn_error_t *
get_txn_proplist(apr_hash_t *proplist,
                 svn_fs_t *fs,
                 const char *txn_id,
                 apr_pool_t *pool)
{
  svn_stream_t *stream;

  /* Open the transaction properties file. */
  SVN_ERR(svn_stream_open_readonly(&stream, path_txn_props(fs, txn_id, pool),
                                   pool, pool));

  /* Read in the property list. */
  SVN_ERR(svn_hash_read2(proplist, stream, SVN_HASH_TERMINATOR, pool));

  return svn_stream_close(stream);
}

svn_error_t *
svn_fs_fs__change_txn_prop(svn_fs_txn_t *txn,
                           const char *name,
                           const svn_string_t *value,
                           apr_pool_t *pool)
{
  apr_array_header_t *props = apr_array_make(pool, 1, sizeof(svn_prop_t));
  svn_prop_t prop;
<<<<<<< HEAD
  
  prop.name = name;
  prop.value = value;
  APR_ARRAY_PUSH(props, svn_prop_t) = prop;
  
=======

  prop.name = name;
  prop.value = value;
  APR_ARRAY_PUSH(props, svn_prop_t) = prop;

>>>>>>> 6215c21a
  return svn_fs_fs__change_txn_props(txn, props, pool);
}

svn_error_t *
svn_fs_fs__change_txn_props(svn_fs_txn_t *txn,
                            apr_array_header_t *props,
                            apr_pool_t *pool)
{
<<<<<<< HEAD
  apr_file_t *txn_prop_file;
=======
  const char *txn_prop_filename;
  svn_stringbuf_t *buf;
  svn_stream_t *stream;
>>>>>>> 6215c21a
  apr_hash_t *txn_prop = apr_hash_make(pool);
  int i;
  svn_error_t *err;

  err = get_txn_proplist(txn_prop, txn->fs, txn->id, pool);
  /* Here - and here only - we need to deal with the possibility that the
     transaction property file doesn't yet exist.  The rest of the
     implementation assumes that the file exists, but we're called to set the
     initial transaction properties as the transaction is being created. */
  if (err && (APR_STATUS_IS_ENOENT(err->apr_err)))
    svn_error_clear(err);
  else if (err)
    return svn_error_return(err);

  for (i = 0; i < props->nelts; i++)
    {
      svn_prop_t *prop = &APR_ARRAY_IDX(props, i, svn_prop_t);

<<<<<<< HEAD
  for (i = 0; i < props->nelts; i++)
    {
      svn_prop_t *prop = &APR_ARRAY_IDX(props, i, svn_prop_t);

=======
>>>>>>> 6215c21a
      apr_hash_set(txn_prop, prop->name, APR_HASH_KEY_STRING, prop->value);
    }

  /* Create a new version of the file and write out the new props. */
  /* Open the transaction properties file. */
  buf = svn_stringbuf_create_ensure(1024, pool);
  stream = svn_stream_from_stringbuf(buf, pool);
  SVN_ERR(svn_hash_write2(txn_prop, stream, SVN_HASH_TERMINATOR, pool));
  SVN_ERR(svn_stream_close(stream));
  SVN_ERR(svn_io_write_unique(&txn_prop_filename,
                              path_txn_dir(txn->fs, txn->id, pool),
                              buf->data,
                              buf->len,
                              svn_io_file_del_none,
                              pool));
  return svn_io_file_rename(txn_prop_filename,
                            path_txn_props(txn->fs, txn->id, pool),
                            pool);
}

svn_error_t *
svn_fs_fs__get_txn(transaction_t **txn_p,
                   svn_fs_t *fs,
                   const char *txn_id,
                   apr_pool_t *pool)
{
  transaction_t *txn;
  node_revision_t *noderev;
  svn_fs_id_t *root_id;

  txn = apr_pcalloc(pool, sizeof(*txn));
  txn->proplist = apr_hash_make(pool);

  SVN_ERR(get_txn_proplist(txn->proplist, fs, txn_id, pool));
  root_id = svn_fs_fs__id_txn_create("0", "0", txn_id, pool);

  SVN_ERR(svn_fs_fs__get_node_revision(&noderev, fs, root_id, pool));

  txn->root_id = svn_fs_fs__id_copy(noderev->id, pool);
  txn->base_id = svn_fs_fs__id_copy(noderev->predecessor_id, pool);
  txn->copies = NULL;

  *txn_p = txn;

  return SVN_NO_ERROR;
}

/* Write out the currently available next node_id NODE_ID and copy_id
   COPY_ID for transaction TXN_ID in filesystem FS.  The next node-id is
   used both for creating new unique nodes for the given transaction, as
   well as uniquifying representations.  Perform temporary allocations in
   POOL. */
static svn_error_t *
write_next_ids(svn_fs_t *fs,
               const char *txn_id,
               const char *node_id,
               const char *copy_id,
               apr_pool_t *pool)
{
  apr_file_t *file;
  svn_stream_t *out_stream;

  SVN_ERR(svn_io_file_open(&file, path_txn_next_ids(fs, txn_id, pool),
                           APR_WRITE | APR_TRUNCATE,
                           APR_OS_DEFAULT, pool));

  out_stream = svn_stream_from_aprfile2(file, TRUE, pool);

  SVN_ERR(svn_stream_printf(out_stream, pool, "%s %s\n", node_id, copy_id));

  SVN_ERR(svn_stream_close(out_stream));
  return svn_io_file_close(file, pool);
}

/* Find out what the next unique node-id and copy-id are for
   transaction TXN_ID in filesystem FS.  Store the results in *NODE_ID
   and *COPY_ID.  The next node-id is used both for creating new unique
   nodes for the given transaction, as well as uniquifying representations.
   Perform all allocations in POOL. */
static svn_error_t *
read_next_ids(const char **node_id,
              const char **copy_id,
              svn_fs_t *fs,
              const char *txn_id,
              apr_pool_t *pool)
{
  apr_file_t *file;
  char buf[MAX_KEY_SIZE*2+3];
  apr_size_t limit;
  char *str, *last_str;

  SVN_ERR(svn_io_file_open(&file, path_txn_next_ids(fs, txn_id, pool),
                           APR_READ | APR_BUFFERED, APR_OS_DEFAULT, pool));

  limit = sizeof(buf);
  SVN_ERR(svn_io_read_length_line(file, buf, &limit, pool));

  SVN_ERR(svn_io_file_close(file, pool));

  /* Parse this into two separate strings. */

  str = apr_strtok(buf, " ", &last_str);
  if (! str)
    return svn_error_create(SVN_ERR_FS_CORRUPT, NULL,
                            _("next-id file corrupt"));

  *node_id = apr_pstrdup(pool, str);

  str = apr_strtok(NULL, " ", &last_str);
  if (! str)
    return svn_error_create(SVN_ERR_FS_CORRUPT, NULL,
                            _("next-id file corrupt"));

  *copy_id = apr_pstrdup(pool, str);

  return SVN_NO_ERROR;
}

/* Get a new and unique to this transaction node-id for transaction
   TXN_ID in filesystem FS.  Store the new node-id in *NODE_ID_P.
   Node-ids are guaranteed to be unique to this transction, but may
   not necessarily be sequential.  Perform all allocations in POOL. */
static svn_error_t *
get_new_txn_node_id(const char **node_id_p,
                    svn_fs_t *fs,
                    const char *txn_id,
                    apr_pool_t *pool)
{
  const char *cur_node_id, *cur_copy_id;
  char *node_id;
  apr_size_t len;

  /* First read in the current next-ids file. */
  SVN_ERR(read_next_ids(&cur_node_id, &cur_copy_id, fs, txn_id, pool));

  node_id = apr_pcalloc(pool, strlen(cur_node_id) + 2);

  len = strlen(cur_node_id);
  svn_fs_fs__next_key(cur_node_id, &len, node_id);

  SVN_ERR(write_next_ids(fs, txn_id, node_id, cur_copy_id, pool));

  *node_id_p = apr_pstrcat(pool, "_", cur_node_id, NULL);

  return SVN_NO_ERROR;
}

svn_error_t *
svn_fs_fs__create_node(const svn_fs_id_t **id_p,
                       svn_fs_t *fs,
                       node_revision_t *noderev,
                       const char *copy_id,
                       const char *txn_id,
                       apr_pool_t *pool)
{
  const char *node_id;
  const svn_fs_id_t *id;

  /* Get a new node-id for this node. */
  SVN_ERR(get_new_txn_node_id(&node_id, fs, txn_id, pool));

  id = svn_fs_fs__id_txn_create(node_id, copy_id, txn_id, pool);

  noderev->id = id;

  SVN_ERR(svn_fs_fs__put_node_revision(fs, noderev->id, noderev, FALSE, pool));

  *id_p = id;

  return SVN_NO_ERROR;
}

svn_error_t *
svn_fs_fs__purge_txn(svn_fs_t *fs,
                     const char *txn_id,
                     apr_pool_t *pool)
{
  fs_fs_data_t *ffd = fs->fsap_data;

  /* Remove the shared transaction object associated with this transaction. */
  SVN_ERR(purge_shared_txn(fs, txn_id, pool));
  /* Remove the directory associated with this transaction. */
  SVN_ERR(svn_io_remove_dir2(path_txn_dir(fs, txn_id, pool), FALSE,
                             NULL, NULL, pool));
  if (ffd->format >= SVN_FS_FS__MIN_PROTOREVS_DIR_FORMAT)
    {
      /* Delete protorev and its lock, which aren't in the txn
         directory.  It's OK if they don't exist (for example, if this
         is post-commit and the proto-rev has been moved into
         place). */
      SVN_ERR(svn_io_remove_file2(path_txn_proto_rev(fs, txn_id, pool),
                                  TRUE, pool));
      SVN_ERR(svn_io_remove_file2(path_txn_proto_rev_lock(fs, txn_id, pool),
                                  TRUE, pool));
    }
  return SVN_NO_ERROR;
}


svn_error_t *
svn_fs_fs__abort_txn(svn_fs_txn_t *txn,
                     apr_pool_t *pool)
{
<<<<<<< HEAD
  fs_fs_data_t *ffd;

  SVN_ERR(svn_fs__check_fs(txn->fs, TRUE));

  /* Clean out the directory cache. */
  ffd = txn->fs->fsap_data;
  memset(&ffd->dir_cache_id, 0,
         sizeof(svn_fs_id_t *) * NUM_DIR_CACHE_ENTRIES);
=======
  SVN_ERR(svn_fs__check_fs(txn->fs, TRUE));
>>>>>>> 6215c21a

  /* Now, purge the transaction. */
  SVN_ERR_W(svn_fs_fs__purge_txn(txn->fs, txn->id, pool),
            _("Transaction cleanup failed"));

  return SVN_NO_ERROR;
}


svn_error_t *
svn_fs_fs__set_entry(svn_fs_t *fs,
                     const char *txn_id,
                     node_revision_t *parent_noderev,
                     const char *name,
                     const svn_fs_id_t *id,
                     svn_node_kind_t kind,
                     apr_pool_t *pool)
{
  representation_t *rep = parent_noderev->data_rep;
  const char *filename = path_txn_node_children(fs, parent_noderev->id, pool);
  apr_file_t *file;
  svn_stream_t *out;

  if (!rep || !rep->txn_id)
    {
      const char *unique_suffix;

      {
        apr_hash_t *entries;
        apr_pool_t *subpool = svn_pool_create(pool);

        /* Before we can modify the directory, we need to dump its old
           contents into a mutable representation file. */
        SVN_ERR(svn_fs_fs__rep_contents_dir(&entries, fs, parent_noderev,
                                            subpool));
        SVN_ERR(unparse_dir_entries(&entries, entries, subpool));
        SVN_ERR(svn_io_file_open(&file, filename,
                                 APR_WRITE | APR_CREATE | APR_BUFFERED,
                                 APR_OS_DEFAULT, pool));
        out = svn_stream_from_aprfile2(file, TRUE, pool);
        SVN_ERR(svn_hash_write2(entries, out, SVN_HASH_TERMINATOR, subpool));

        svn_pool_destroy(subpool);
      }

      /* Mark the node-rev's data rep as mutable. */
      rep = apr_pcalloc(pool, sizeof(*rep));
      rep->revision = SVN_INVALID_REVNUM;
      rep->txn_id = txn_id;
      SVN_ERR(get_new_txn_node_id(&unique_suffix, fs, txn_id, pool));
      rep->uniquifier = apr_psprintf(pool, "%s/%s", txn_id, unique_suffix);
      parent_noderev->data_rep = rep;
      SVN_ERR(svn_fs_fs__put_node_revision(fs, parent_noderev->id,
                                           parent_noderev, FALSE, pool));
    }
  else
    {
      /* The directory rep is already mutable, so just open it for append. */
      SVN_ERR(svn_io_file_open(&file, filename, APR_WRITE | APR_APPEND,
                               APR_OS_DEFAULT, pool));
      out = svn_stream_from_aprfile2(file, TRUE, pool);
    }

  /* Append an incremental hash entry for the entry change. */
  if (id)
    {
      const char *val = unparse_dir_entry(kind, id, pool);

      SVN_ERR(svn_stream_printf(out, pool, "K %" APR_SIZE_T_FMT "\n%s\n"
                                "V %" APR_SIZE_T_FMT "\n%s\n",
                                strlen(name), name,
                                strlen(val), val));
    }
  else
    {
      SVN_ERR(svn_stream_printf(out, pool, "D %" APR_SIZE_T_FMT "\n%s\n",
                                strlen(name), name));
    }

  return svn_io_file_close(file, pool);
}

/* Write a single change entry, path PATH, change CHANGE, and copyfrom
   string COPYFROM, into the file specified by FILE.  Only include the
   node kind field if INCLUDE_NODE_KIND is true.  All temporary
   allocations are in POOL. */
static svn_error_t *
write_change_entry(apr_file_t *file,
                   const char *path,
                   svn_fs_path_change2_t *change,
                   svn_boolean_t include_node_kind,
                   apr_pool_t *pool)
{
  const char *idstr, *buf;
  const char *change_string = NULL;
  const char *kind_string = "";

  switch (change->change_kind)
    {
    case svn_fs_path_change_modify:
      change_string = ACTION_MODIFY;
      break;
    case svn_fs_path_change_add:
      change_string = ACTION_ADD;
      break;
    case svn_fs_path_change_delete:
      change_string = ACTION_DELETE;
      break;
    case svn_fs_path_change_replace:
      change_string = ACTION_REPLACE;
      break;
    case svn_fs_path_change_reset:
      change_string = ACTION_RESET;
      break;
    default:
      return svn_error_create(SVN_ERR_FS_CORRUPT, NULL,
                              _("Invalid change type"));
    }

  if (change->node_rev_id)
    idstr = svn_fs_fs__id_unparse(change->node_rev_id, pool)->data;
  else
    idstr = ACTION_RESET;

  if (include_node_kind)
    {
      assert(change->node_kind == svn_node_dir
                     || change->node_kind == svn_node_file);
      kind_string = apr_psprintf(pool, "-%s",
                                 change->node_kind == svn_node_dir
                                 ? KIND_DIR : KIND_FILE);
    }
  buf = apr_psprintf(pool, "%s %s%s %s %s %s\n",
                     idstr, change_string, kind_string,
                     change->text_mod ? FLAG_TRUE : FLAG_FALSE,
                     change->prop_mod ? FLAG_TRUE : FLAG_FALSE,
                     path);

  SVN_ERR(svn_io_file_write_full(file, buf, strlen(buf), NULL, pool));

  if (SVN_IS_VALID_REVNUM(change->copyfrom_rev))
    {
      buf = apr_psprintf(pool, "%ld %s", change->copyfrom_rev,
                         change->copyfrom_path);
      SVN_ERR(svn_io_file_write_full(file, buf, strlen(buf), NULL, pool));
    }

  return svn_io_file_write_full(file, "\n", 1, NULL, pool);
}

svn_error_t *
svn_fs_fs__add_change(svn_fs_t *fs,
                      const char *txn_id,
                      const char *path,
                      const svn_fs_id_t *id,
                      svn_fs_path_change_kind_t change_kind,
                      svn_boolean_t text_mod,
                      svn_boolean_t prop_mod,
                      svn_node_kind_t node_kind,
                      svn_revnum_t copyfrom_rev,
                      const char *copyfrom_path,
                      apr_pool_t *pool)
{
  apr_file_t *file;
  svn_fs_path_change2_t *change;

  SVN_ERR(svn_io_file_open(&file, path_txn_changes(fs, txn_id, pool),
                           APR_APPEND | APR_WRITE | APR_CREATE
                           | APR_BUFFERED, APR_OS_DEFAULT, pool));

  change = svn_fs__path_change_create_internal(id, change_kind, pool);
  change->text_mod = text_mod;
  change->prop_mod = prop_mod;
  change->node_kind = node_kind;
  change->copyfrom_rev = copyfrom_rev;
  change->copyfrom_path = apr_pstrdup(pool, copyfrom_path);

  SVN_ERR(write_change_entry(file, path, change, TRUE, pool));

  return svn_io_file_close(file, pool);
}

/* This baton is used by the representation writing streams.  It keeps
   track of the checksum information as well as the total size of the
   representation so far. */
struct rep_write_baton
{
  /* The FS we are writing to. */
  svn_fs_t *fs;

  /* Actual file to which we are writing. */
  svn_stream_t *rep_stream;

  /* A stream from the delta combiner.  Data written here gets
     deltified, then eventually written to rep_stream. */
  svn_stream_t *delta_stream;

  /* Where is this representation header stored. */
  apr_off_t rep_offset;

  /* Start of the actual data. */
  apr_off_t delta_start;

  /* How many bytes have been written to this rep already. */
  svn_filesize_t rep_size;

  /* The node revision for which we're writing out info. */
  node_revision_t *noderev;

  /* Actual output file. */
  apr_file_t *file;
  /* Lock 'cookie' used to unlock the output file once we've finished
     writing to it. */
  void *lockcookie;

  svn_checksum_ctx_t *md5_checksum_ctx;
  svn_checksum_ctx_t *sha1_checksum_ctx;

  apr_pool_t *pool;

  apr_pool_t *parent_pool;
};

/* Handler for the write method of the representation writable stream.
   BATON is a rep_write_baton, DATA is the data to write, and *LEN is
   the length of this data. */
static svn_error_t *
rep_write_contents(void *baton,
                   const char *data,
                   apr_size_t *len)
{
  struct rep_write_baton *b = baton;

  SVN_ERR(svn_checksum_update(b->md5_checksum_ctx, data, *len));
  SVN_ERR(svn_checksum_update(b->sha1_checksum_ctx, data, *len));
  b->rep_size += *len;

  /* If we are writing a delta, use that stream. */
  if (b->delta_stream)
    return svn_stream_write(b->delta_stream, data, len);
  else
    return svn_stream_write(b->rep_stream, data, len);
}

/* Given a node-revision NODEREV in filesystem FS, return the
   representation in *REP to use as the base for a text representation
   delta.  Perform temporary allocations in *POOL. */
static svn_error_t *
choose_delta_base(representation_t **rep,
                  svn_fs_t *fs,
                  node_revision_t *noderev,
                  apr_pool_t *pool)
{
  int count;
  node_revision_t *base;

  /* If we have no predecessors, then use the empty stream as a
     base. */
  if (! noderev->predecessor_count)
    {
      *rep = NULL;
      return SVN_NO_ERROR;
    }

  /* Flip the rightmost '1' bit of the predecessor count to determine
     which file rev (counting from 0) we want to use.  (To see why
     count & (count - 1) unsets the rightmost set bit, think about how
     you decrement a binary number.) */
  count = noderev->predecessor_count;
  count = count & (count - 1);

  /* Walk back a number of predecessors equal to the difference
     between count and the original predecessor count.  (For example,
     if noderev has ten predecessors and we want the eighth file rev,
     walk back two predecessors.) */
  base = noderev;
  while ((count++) < noderev->predecessor_count)
    SVN_ERR(svn_fs_fs__get_node_revision(&base, fs,
                                         base->predecessor_id, pool));

  *rep = base->data_rep;

  return SVN_NO_ERROR;
}

/* Get a rep_write_baton and store it in *WB_P for the representation
   indicated by NODEREV in filesystem FS.  Perform allocations in
   POOL.  Only appropriate for file contents, not for props or
   directory contents. */
static svn_error_t *
rep_write_get_baton(struct rep_write_baton **wb_p,
                    svn_fs_t *fs,
                    node_revision_t *noderev,
                    apr_pool_t *pool)
{
  struct rep_write_baton *b;
  apr_file_t *file;
  representation_t *base_rep;
  svn_stream_t *source;
  const char *header;
  svn_txdelta_window_handler_t wh;
  void *whb;
  fs_fs_data_t *ffd = fs->fsap_data;

  b = apr_pcalloc(pool, sizeof(*b));

  b->sha1_checksum_ctx = svn_checksum_ctx_create(svn_checksum_sha1, pool);
  b->md5_checksum_ctx = svn_checksum_ctx_create(svn_checksum_md5, pool);

  b->fs = fs;
  b->parent_pool = pool;
  b->pool = svn_pool_create(pool);
  b->rep_size = 0;
  b->noderev = noderev;

  /* Open the prototype rev file and seek to its end. */
  SVN_ERR(get_writable_proto_rev(&file, &b->lockcookie,
                                 fs, svn_fs_fs__id_txn_id(noderev->id),
                                 b->pool));

  b->file = file;
  b->rep_stream = svn_stream_from_aprfile2(file, TRUE, b->pool);

  SVN_ERR(get_file_offset(&b->rep_offset, file, b->pool));

  /* Get the base for this delta. */
  SVN_ERR(choose_delta_base(&base_rep, fs, noderev, b->pool));
  SVN_ERR(read_representation(&source, fs, base_rep, b->pool));

  /* Write out the rep header. */
  if (base_rep)
    {
      header = apr_psprintf(b->pool, REP_DELTA " %ld %" APR_OFF_T_FMT " %"
                            SVN_FILESIZE_T_FMT "\n",
                            base_rep->revision, base_rep->offset,
                            base_rep->size);
    }
  else
    {
      header = REP_DELTA "\n";
    }
  SVN_ERR(svn_io_file_write_full(file, header, strlen(header), NULL,
                                 b->pool));

  /* Now determine the offset of the actual svndiff data. */
  SVN_ERR(get_file_offset(&b->delta_start, file, b->pool));

  /* Prepare to write the svndiff data. */
  if (ffd->format >= SVN_FS_FS__MIN_SVNDIFF1_FORMAT)
    svn_txdelta_to_svndiff2(&wh, &whb, b->rep_stream, 1, pool);
  else
    svn_txdelta_to_svndiff2(&wh, &whb, b->rep_stream, 0, pool);

  b->delta_stream = svn_txdelta_target_push(wh, whb, source, b->pool);

  *wb_p = b;

  return SVN_NO_ERROR;
}

/* Close handler for the representation write stream.  BATON is a
   rep_write_baton.  Writes out a new node-rev that correctly
   references the representation we just finished writing. */
static svn_error_t *
rep_write_contents_close(void *baton)
{
  struct rep_write_baton *b = baton;
  fs_fs_data_t *ffd = b->fs->fsap_data;
  const char *unique_suffix;
  representation_t *rep;
  representation_t *old_rep;
  apr_off_t offset;

  rep = apr_pcalloc(b->parent_pool, sizeof(*rep));
  rep->offset = b->rep_offset;

  /* Close our delta stream so the last bits of svndiff are written
     out. */
  if (b->delta_stream)
    SVN_ERR(svn_stream_close(b->delta_stream));

  /* Determine the length of the svndiff data. */
  SVN_ERR(get_file_offset(&offset, b->file, b->pool));
  rep->size = offset - b->delta_start;

  /* Fill in the rest of the representation field. */
  rep->expanded_size = b->rep_size;
  rep->txn_id = svn_fs_fs__id_txn_id(b->noderev->id);
  SVN_ERR(get_new_txn_node_id(&unique_suffix, b->fs, rep->txn_id, b->pool));
  rep->uniquifier = apr_psprintf(b->parent_pool, "%s/%s", rep->txn_id,
                                 unique_suffix);
  rep->revision = SVN_INVALID_REVNUM;

  /* Finalize the checksum. */
  SVN_ERR(svn_checksum_final(&rep->md5_checksum, b->md5_checksum_ctx,
                              b->parent_pool));
  SVN_ERR(svn_checksum_final(&rep->sha1_checksum, b->sha1_checksum_ctx,
                              b->parent_pool));

  /* Check and see if we already have a representation somewhere that's
     identical to the one we just wrote out. */
  if (ffd->rep_sharing_allowed)
    /* ### TODO: ignore errors opening the DB (issue #3506) * */
    SVN_ERR(svn_fs_fs__get_rep_reference(&old_rep, b->fs, rep->sha1_checksum,
                                         b->parent_pool));
  else
    old_rep = NULL;

  if (old_rep)
    {
      /* We need to erase from the protorev the data we just wrote. */
      SVN_ERR(svn_io_file_trunc(b->file, b->rep_offset, b->pool));

      /* Use the old rep for this content. */
      old_rep->md5_checksum = rep->md5_checksum;
      old_rep->uniquifier = rep->uniquifier;
      b->noderev->data_rep = old_rep;
    }
  else
    {
      /* Write out our cosmetic end marker. */
      SVN_ERR(svn_stream_printf(b->rep_stream, b->pool, "ENDREP\n"));

      b->noderev->data_rep = rep;
    }

  /* Write out the new node-rev information. */
  SVN_ERR(svn_fs_fs__put_node_revision(b->fs, b->noderev->id, b->noderev, FALSE,
                                       b->pool));

  SVN_ERR(svn_io_file_close(b->file, b->pool));
  SVN_ERR(unlock_proto_rev(b->fs, rep->txn_id, b->lockcookie, b->pool));
  svn_pool_destroy(b->pool);

  return SVN_NO_ERROR;
}

/* Store a writable stream in *CONTENTS_P that will receive all data
   written and store it as the file data representation referenced by
   NODEREV in filesystem FS.  Perform temporary allocations in
   POOL.  Only appropriate for file data, not props or directory
   contents. */
static svn_error_t *
set_representation(svn_stream_t **contents_p,
                   svn_fs_t *fs,
                   node_revision_t *noderev,
                   apr_pool_t *pool)
{
  struct rep_write_baton *wb;

  if (! svn_fs_fs__id_txn_id(noderev->id))
    return svn_error_create(SVN_ERR_FS_CORRUPT, NULL,
                            _("Attempted to write to non-transaction"));

  SVN_ERR(rep_write_get_baton(&wb, fs, noderev, pool));

  *contents_p = svn_stream_create(wb, pool);
  svn_stream_set_write(*contents_p, rep_write_contents);
  svn_stream_set_close(*contents_p, rep_write_contents_close);

  return SVN_NO_ERROR;
}

svn_error_t *
svn_fs_fs__set_contents(svn_stream_t **stream,
                        svn_fs_t *fs,
                        node_revision_t *noderev,
                        apr_pool_t *pool)
{
  if (noderev->kind != svn_node_file)
    return svn_error_create(SVN_ERR_FS_NOT_FILE, NULL,
                            _("Can't set text contents of a directory"));

  return set_representation(stream, fs, noderev, pool);
}

svn_error_t *
svn_fs_fs__create_successor(const svn_fs_id_t **new_id_p,
                            svn_fs_t *fs,
                            const svn_fs_id_t *old_idp,
                            node_revision_t *new_noderev,
                            const char *copy_id,
                            const char *txn_id,
                            apr_pool_t *pool)
{
  const svn_fs_id_t *id;

  if (! copy_id)
    copy_id = svn_fs_fs__id_copy_id(old_idp);
  id = svn_fs_fs__id_txn_create(svn_fs_fs__id_node_id(old_idp), copy_id,
                                txn_id, pool);

  new_noderev->id = id;

  if (! new_noderev->copyroot_path)
    {
      new_noderev->copyroot_path = apr_pstrdup(pool,
                                               new_noderev->created_path);
      new_noderev->copyroot_rev = svn_fs_fs__id_rev(new_noderev->id);
    }

  SVN_ERR(svn_fs_fs__put_node_revision(fs, new_noderev->id, new_noderev, FALSE,
                                       pool));

  *new_id_p = id;

  return SVN_NO_ERROR;
}

svn_error_t *
svn_fs_fs__set_proplist(svn_fs_t *fs,
                        node_revision_t *noderev,
                        apr_hash_t *proplist,
                        apr_pool_t *pool)
{
  const char *filename = path_txn_node_props(fs, noderev->id, pool);
  apr_file_t *file;
  svn_stream_t *out;

  /* Dump the property list to the mutable property file. */
  SVN_ERR(svn_io_file_open(&file, filename,
                           APR_WRITE | APR_CREATE | APR_TRUNCATE
                           | APR_BUFFERED, APR_OS_DEFAULT, pool));
  out = svn_stream_from_aprfile2(file, TRUE, pool);
  SVN_ERR(svn_hash_write2(proplist, out, SVN_HASH_TERMINATOR, pool));
  SVN_ERR(svn_io_file_close(file, pool));

  /* Mark the node-rev's prop rep as mutable, if not already done. */
  if (!noderev->prop_rep || !noderev->prop_rep->txn_id)
    {
      noderev->prop_rep = apr_pcalloc(pool, sizeof(*noderev->prop_rep));
      noderev->prop_rep->txn_id = svn_fs_fs__id_txn_id(noderev->id);
      SVN_ERR(svn_fs_fs__put_node_revision(fs, noderev->id, noderev, FALSE, pool));
    }

  return SVN_NO_ERROR;
}

/* Read the 'current' file for filesystem FS and store the next
   available node id in *NODE_ID, and the next available copy id in
   *COPY_ID.  Allocations are performed from POOL. */
static svn_error_t *
get_next_revision_ids(const char **node_id,
                      const char **copy_id,
                      svn_fs_t *fs,
                      apr_pool_t *pool)
{
  char *buf;
  char *str, *last_str;

  SVN_ERR(read_current(svn_fs_fs__path_current(fs, pool), &buf, pool));

  str = apr_strtok(buf, " ", &last_str);
  if (! str)
    return svn_error_create(SVN_ERR_FS_CORRUPT, NULL,
                            _("Corrupt 'current' file"));

  str = apr_strtok(NULL, " ", &last_str);
  if (! str)
    return svn_error_create(SVN_ERR_FS_CORRUPT, NULL,
                            _("Corrupt 'current' file"));

  *node_id = apr_pstrdup(pool, str);

  str = apr_strtok(NULL, " ", &last_str);
  if (! str)
    return svn_error_create(SVN_ERR_FS_CORRUPT, NULL,
                            _("Corrupt 'current' file"));

  *copy_id = apr_pstrdup(pool, str);

  return SVN_NO_ERROR;
}

/* This baton is used by the stream created for write_hash_rep. */
struct write_hash_baton
{
  svn_stream_t *stream;

  apr_size_t size;

  svn_checksum_ctx_t *checksum_ctx;
};

/* The handler for the write_hash_rep stream.  BATON is a
   write_hash_baton, DATA has the data to write and *LEN is the number
   of bytes to write. */
static svn_error_t *
write_hash_handler(void *baton,
                   const char *data,
                   apr_size_t *len)
{
  struct write_hash_baton *whb = baton;

  SVN_ERR(svn_checksum_update(whb->checksum_ctx, data, *len));

  SVN_ERR(svn_stream_write(whb->stream, data, len));
  whb->size += *len;

  return SVN_NO_ERROR;
}

/* Write out the hash HASH as a text representation to file FILE.  In
   the process, record the total size of the dump in *SIZE, and the
   md5 digest in CHECKSUM.  Perform temporary allocations in POOL. */
static svn_error_t *
write_hash_rep(svn_filesize_t *size,
               svn_checksum_t **checksum,
               apr_file_t *file,
               apr_hash_t *hash,
               apr_pool_t *pool)
{
  svn_stream_t *stream;
  struct write_hash_baton *whb;

  whb = apr_pcalloc(pool, sizeof(*whb));

  whb->stream = svn_stream_from_aprfile2(file, TRUE, pool);
  whb->size = 0;
  whb->checksum_ctx = svn_checksum_ctx_create(svn_checksum_md5, pool);

  stream = svn_stream_create(whb, pool);
  svn_stream_set_write(stream, write_hash_handler);

  SVN_ERR(svn_stream_printf(whb->stream, pool, "PLAIN\n"));

  SVN_ERR(svn_hash_write2(hash, stream, SVN_HASH_TERMINATOR, pool));

  /* Store the results. */
  svn_checksum_final(checksum, whb->checksum_ctx, pool);
  *size = whb->size;

  return svn_stream_printf(whb->stream, pool, "ENDREP\n");
}

/* Copy a node-revision specified by id ID in fileystem FS from a
   transaction into the permanent rev-file FILE.  Set *NEW_ID_P to a
   pointer to the new node-id which will be allocated in POOL.
   If this is a directory, copy all children as well.

   START_NODE_ID and START_COPY_ID are
   the first available node and copy ids for this filesystem, for older
   FS formats.

   If REPS_TO_CACHE is not NULL, append to it a copy (allocated in
   REPS_POOL) of each data rep that is new in this revision.

   Temporary allocations are also from POOL. */
static svn_error_t *
write_final_rev(const svn_fs_id_t **new_id_p,
                apr_file_t *file,
                svn_revnum_t rev,
                svn_fs_t *fs,
                const svn_fs_id_t *id,
                const char *start_node_id,
                const char *start_copy_id,
<<<<<<< HEAD
                apr_hash_t *node_origins,
=======
                apr_array_header_t *reps_to_cache,
                apr_pool_t *reps_pool,
>>>>>>> 6215c21a
                apr_pool_t *pool)
{
  node_revision_t *noderev;
  apr_off_t my_offset;
  char my_node_id_buf[MAX_KEY_SIZE + 2];
  char my_copy_id_buf[MAX_KEY_SIZE + 2];
  const svn_fs_id_t *new_id;
<<<<<<< HEAD
  const char *node_id, *copy_id;
  svn_boolean_t node_id_is_new = FALSE;
=======
  const char *node_id, *copy_id, *my_node_id, *my_copy_id;
  fs_fs_data_t *ffd = fs->fsap_data;
>>>>>>> 6215c21a

  *new_id_p = NULL;

  /* Check to see if this is a transaction node. */
  if (! svn_fs_fs__id_txn_id(id))
    return SVN_NO_ERROR;

  SVN_ERR(svn_fs_fs__get_node_revision(&noderev, fs, id, pool));

  if (noderev->kind == svn_node_dir)
    {
      apr_pool_t *subpool;
      apr_hash_t *entries, *str_entries;
      apr_hash_index_t *hi;

      /* This is a directory.  Write out all the children first. */
      subpool = svn_pool_create(pool);

      SVN_ERR(svn_fs_fs__rep_contents_dir(&entries, fs, noderev, pool));

      for (hi = apr_hash_first(pool, entries); hi; hi = apr_hash_next(hi))
        {
          svn_fs_dirent_t *dirent = svn_apr_hash_index_val(hi);

          svn_pool_clear(subpool);
          SVN_ERR(write_final_rev(&new_id, file, rev, fs, dirent->id,
<<<<<<< HEAD
                                  start_node_id, start_copy_id, 
                                  node_origins, subpool));
=======
                                  start_node_id, start_copy_id,
                                  reps_to_cache, reps_pool,
                                  subpool));
>>>>>>> 6215c21a
          if (new_id && (svn_fs_fs__id_rev(new_id) == rev))
            dirent->id = svn_fs_fs__id_copy(new_id, pool);
        }
      svn_pool_destroy(subpool);

      if (noderev->data_rep && noderev->data_rep->txn_id)
        {
          /* Write out the contents of this directory as a text rep. */
          SVN_ERR(unparse_dir_entries(&str_entries, entries, pool));

          noderev->data_rep->txn_id = NULL;
          noderev->data_rep->revision = rev;
          SVN_ERR(get_file_offset(&noderev->data_rep->offset, file, pool));
          SVN_ERR(write_hash_rep(&noderev->data_rep->size,
                                 &noderev->data_rep->md5_checksum, file,
                                 str_entries, pool));
          noderev->data_rep->expanded_size = noderev->data_rep->size;
        }
    }
  else
    {
      /* This is a file.  We should make sure the data rep, if it
         exists in a "this" state, gets rewritten to our new revision
         num. */

      if (noderev->data_rep && noderev->data_rep->txn_id)
        {
          noderev->data_rep->txn_id = NULL;
          noderev->data_rep->revision = rev;
        }
    }

  /* Fix up the property reps. */
  if (noderev->prop_rep && noderev->prop_rep->txn_id)
    {
      apr_hash_t *proplist;

      SVN_ERR(svn_fs_fs__get_proplist(&proplist, fs, noderev, pool));
      SVN_ERR(get_file_offset(&noderev->prop_rep->offset, file, pool));
      SVN_ERR(write_hash_rep(&noderev->prop_rep->size,
                             &noderev->prop_rep->md5_checksum, file,
                             proplist, pool));

      noderev->prop_rep->txn_id = NULL;
      noderev->prop_rep->revision = rev;
    }


  /* Convert our temporary ID into a permanent revision one. */
  SVN_ERR(get_file_offset(&my_offset, file, pool));

  node_id = svn_fs_fs__id_node_id(noderev->id);
  if (*node_id == '_')
    {
<<<<<<< HEAD
      node_id_is_new = TRUE;
      svn_fs_fs__add_keys(start_node_id, node_id + 1, my_node_id);
=======
      if (ffd->format >= SVN_FS_FS__MIN_NO_GLOBAL_IDS_FORMAT)
        my_node_id = apr_psprintf(pool, "%s-%ld", node_id + 1, rev);
      else
        {
          svn_fs_fs__add_keys(start_node_id, node_id + 1, my_node_id_buf);
          my_node_id = my_node_id_buf;
        }
>>>>>>> 6215c21a
    }
  else
    my_node_id = node_id;

  copy_id = svn_fs_fs__id_copy_id(noderev->id);
  if (*copy_id == '_')
    {
      if (ffd->format >= SVN_FS_FS__MIN_NO_GLOBAL_IDS_FORMAT)
        my_copy_id = apr_psprintf(pool, "%s-%ld", copy_id + 1, rev);
      else
        {
          svn_fs_fs__add_keys(start_copy_id, copy_id + 1, my_copy_id_buf);
          my_copy_id = my_copy_id_buf;
        }
    }
  else
    my_copy_id = copy_id;

  if (noderev->copyroot_rev == SVN_INVALID_REVNUM)
    noderev->copyroot_rev = rev;

  new_id = svn_fs_fs__id_rev_create(my_node_id, my_copy_id, rev, my_offset,
                                    pool);

  noderev->id = new_id;

  if (node_id_is_new)
    {
      apr_pool_t *hash_pool = apr_hash_pool_get(node_origins);
      const char *key = apr_pstrdup(hash_pool, my_node_id);
      const svn_fs_id_t *val = svn_fs_fs__id_copy(new_id, hash_pool);

      apr_hash_set(node_origins, key, APR_HASH_KEY_STRING, val);
    }

  /* Write out our new node-revision. */
<<<<<<< HEAD
  SVN_ERR(write_noderev_txn(file, noderev, pool));
=======
  SVN_ERR(svn_fs_fs__write_noderev(svn_stream_from_aprfile2(file, TRUE, pool),
                                   noderev, ffd->format,
                                   svn_fs_fs__fs_supports_mergeinfo(fs),
                                   pool));

  /* Save the data representation's hash in the rep cache. */
  if (ffd->rep_sharing_allowed
        && noderev->data_rep && noderev->kind == svn_node_file
        && noderev->data_rep->revision == rev)
    {
      SVN_ERR_ASSERT(reps_to_cache && reps_pool);
      APR_ARRAY_PUSH(reps_to_cache, representation_t *)
        = svn_fs_fs__rep_copy(noderev->data_rep, reps_pool);
    }
>>>>>>> 6215c21a

  /* Return our ID that references the revision file. */
  *new_id_p = noderev->id;

  return SVN_NO_ERROR;
}

/* Write the changed path info from transaction TXN_ID in filesystem
   FS to the permanent rev-file FILE.  *OFFSET_P is set the to offset
   in the file of the beginning of this information.  Perform
   temporary allocations in POOL. */
static svn_error_t *
write_final_changed_path_info(apr_off_t *offset_p,
                              apr_file_t *file,
                              svn_fs_t *fs,
                              const char *txn_id,
                              apr_pool_t *pool)
{
  apr_hash_t *changed_paths;
  apr_off_t offset;
  apr_hash_index_t *hi;
  apr_pool_t *iterpool = svn_pool_create(pool);
  fs_fs_data_t *ffd = fs->fsap_data;
  svn_boolean_t include_node_kinds =
      ffd->format >= SVN_FS_FS__MIN_KIND_IN_CHANGED_FORMAT;

  SVN_ERR(get_file_offset(&offset, file, pool));

  SVN_ERR(svn_fs_fs__txn_changes_fetch(&changed_paths, fs, txn_id, pool));

  /* Iterate through the changed paths one at a time, and convert the
     temporary node-id into a permanent one for each change entry. */
  for (hi = apr_hash_first(pool, changed_paths); hi; hi = apr_hash_next(hi))
    {
      node_revision_t *noderev;
      const svn_fs_id_t *id;
      svn_fs_path_change2_t *change;
      const char *path;

      svn_pool_clear(iterpool);

      change = svn_apr_hash_index_val(hi);
      path = svn_apr_hash_index_key(hi);

      id = change->node_rev_id;

      /* If this was a delete of a mutable node, then it is OK to
         leave the change entry pointing to the non-existent temporary
         node, since it will never be used. */
      if ((change->change_kind != svn_fs_path_change_delete) &&
          (! svn_fs_fs__id_txn_id(id)))
        {
          SVN_ERR(svn_fs_fs__get_node_revision(&noderev, fs, id, iterpool));

          /* noderev has the permanent node-id at this point, so we just
             substitute it for the temporary one. */
          change->node_rev_id = noderev->id;
        }

      /* Write out the new entry into the final rev-file. */
      SVN_ERR(write_change_entry(file, path, change, include_node_kinds,
                                 iterpool));
    }

  svn_pool_destroy(iterpool);

  *offset_p = offset;

  return SVN_NO_ERROR;
}


svn_error_t *
svn_fs_fs__dup_perms(const char *filename,
                     const char *perms_reference,
                     apr_pool_t *pool)
{
#ifndef WIN32
  apr_status_t status;
  apr_finfo_t finfo;
  const char *filename_apr, *perms_reference_apr;

  SVN_ERR(svn_path_cstring_from_utf8(&filename_apr, filename, pool));
  SVN_ERR(svn_path_cstring_from_utf8(&perms_reference_apr, perms_reference,
                                     pool));

  status = apr_stat(&finfo, perms_reference_apr, APR_FINFO_PROT, pool);
  if (status)
    return svn_error_wrap_apr(status, _("Can't stat '%s'"),
                              svn_dirent_local_style(perms_reference, pool));
  status = apr_file_perms_set(filename_apr, finfo.protection);
  if (status)
    return svn_error_wrap_apr(status, _("Can't chmod '%s'"),
                              svn_dirent_local_style(filename, pool));
#endif
  return SVN_NO_ERROR;
}


<<<<<<< HEAD
svn_error_t *
svn_fs_fs__move_into_place(const char *old_filename,
                           const char *new_filename,
                           const char *perms_reference,
                           apr_pool_t *pool)
{
  svn_error_t *err;

  SVN_ERR(svn_fs_fs__dup_perms(old_filename, perms_reference, pool));

  /* Move the file into place. */
  err = svn_io_file_rename(old_filename, new_filename, pool);
  if (err && APR_STATUS_IS_EXDEV(err->apr_err))
    {
      apr_file_t *file;

      /* Can't rename across devices; fall back to copying. */
      svn_error_clear(err);
      err = SVN_NO_ERROR;
      SVN_ERR(svn_io_copy_file(old_filename, new_filename, TRUE, pool));

      /* Flush the target of the copy to disk. */
      SVN_ERR(svn_io_file_open(&file, new_filename, APR_READ,
                               APR_OS_DEFAULT, pool));
      SVN_ERR(svn_io_file_flush_to_disk(file, pool));
      SVN_ERR(svn_io_file_close(file, pool));
    }
  if (err)
    return err;

#ifdef __linux__
  {
    /* Linux has the unusual feature that fsync() on a file is not
       enough to ensure that a file's directory entries have been
       flushed to disk; you have to fsync the directory as well.
       On other operating systems, we'd only be asking for trouble
       by trying to open and fsync a directory. */
    const char *dirname;
    apr_file_t *file;

    dirname = svn_path_dirname(new_filename, pool);
    SVN_ERR(svn_io_file_open(&file, dirname, APR_READ, APR_OS_DEFAULT,
                             pool));
    SVN_ERR(svn_io_file_flush_to_disk(file, pool));
    SVN_ERR(svn_io_file_close(file, pool));
  }
#endif

  return SVN_NO_ERROR;
}

/* Atomically update the current file to hold the specifed REV, NEXT_NODE_ID,
   and NEXT_COPY_ID.  Perform temporary allocations in POOL. */
=======
/* Atomically update the 'current' file to hold the specifed REV,
   NEXT_NODE_ID, and NEXT_COPY_ID.  (The two next-ID parameters are
   ignored and may be NULL if the FS format does not use them.)
   Perform temporary allocations in POOL. */
>>>>>>> 6215c21a
static svn_error_t *
write_current(svn_fs_t *fs, svn_revnum_t rev, const char *next_node_id,
              const char *next_copy_id, apr_pool_t *pool)
{
  char *buf;
  const char *tmp_name, *name;
  fs_fs_data_t *ffd = fs->fsap_data;

  /* Now we can just write out this line. */
  if (ffd->format >= SVN_FS_FS__MIN_NO_GLOBAL_IDS_FORMAT)
    buf = apr_psprintf(pool, "%ld\n", rev);
  else
    buf = apr_psprintf(pool, "%ld %s %s\n", rev, next_node_id, next_copy_id);

  name = svn_fs_fs__path_current(fs, pool);
  SVN_ERR(svn_io_write_unique(&tmp_name,
                              svn_dirent_dirname(name, pool),
                              buf, strlen(buf),
                              svn_io_file_del_none, pool));

  return move_into_place(tmp_name, name, name, pool);
}

/* Update the 'current' file to hold the correct next node and copy_ids
   from transaction TXN_ID in filesystem FS.  The current revision is
   set to REV.  Perform temporary allocations in POOL. */
static svn_error_t *
write_final_current(svn_fs_t *fs,
                    const char *txn_id,
                    svn_revnum_t rev,
                    const char *start_node_id,
                    const char *start_copy_id,
                    apr_pool_t *pool)
{
  const char *txn_node_id, *txn_copy_id;
  char new_node_id[MAX_KEY_SIZE + 2];
  char new_copy_id[MAX_KEY_SIZE + 2];
  fs_fs_data_t *ffd = fs->fsap_data;

  if (ffd->format >= SVN_FS_FS__MIN_NO_GLOBAL_IDS_FORMAT)
    return write_current(fs, rev, NULL, NULL, pool);

  /* To find the next available ids, we add the id that used to be in
     the 'current' file, to the next ids from the transaction file. */
  SVN_ERR(read_next_ids(&txn_node_id, &txn_copy_id, fs, txn_id, pool));

  svn_fs_fs__add_keys(start_node_id, txn_node_id, new_node_id);
  svn_fs_fs__add_keys(start_copy_id, txn_copy_id, new_copy_id);

  return write_current(fs, rev, new_node_id, new_copy_id, pool);
}

/* Verify that the user registed with FS has all the locks necessary to
   permit all the changes associate with TXN_NAME.
   The FS write lock is assumed to be held by the caller. */
static svn_error_t *
verify_locks(svn_fs_t *fs,
             const char *txn_name,
             apr_pool_t *pool)
{
  apr_pool_t *subpool = svn_pool_create(pool);
  apr_hash_t *changes;
  apr_hash_index_t *hi;
  apr_array_header_t *changed_paths;
  svn_stringbuf_t *last_recursed = NULL;
  int i;

  /* Fetch the changes for this transaction. */
<<<<<<< HEAD
  SVN_ERR(svn_fs_fs__txn_changes_fetch(&changes, fs, txn_name, NULL, pool));
=======
  SVN_ERR(svn_fs_fs__txn_changes_fetch(&changes, fs, txn_name, pool));
>>>>>>> 6215c21a

  /* Make an array of the changed paths, and sort them depth-first-ily.  */
  changed_paths = apr_array_make(pool, apr_hash_count(changes) + 1,
                                 sizeof(const char *));
  for (hi = apr_hash_first(pool, changes); hi; hi = apr_hash_next(hi))
<<<<<<< HEAD
    {
      const void *key;
      apr_hash_this(hi, &key, NULL, NULL);
      APR_ARRAY_PUSH(changed_paths, const char *) = key;
    }
=======
    APR_ARRAY_PUSH(changed_paths, const char *) = svn_apr_hash_index_key(hi);
>>>>>>> 6215c21a
  qsort(changed_paths->elts, changed_paths->nelts,
        changed_paths->elt_size, svn_sort_compare_paths);

  /* Now, traverse the array of changed paths, verify locks.  Note
     that if we need to do a recursive verification a path, we'll skip
     over children of that path when we get to them. */
  for (i = 0; i < changed_paths->nelts; i++)
    {
      const char *path;
<<<<<<< HEAD
      svn_fs_path_change_t *change;
=======
      svn_fs_path_change2_t *change;
>>>>>>> 6215c21a
      svn_boolean_t recurse = TRUE;

      svn_pool_clear(subpool);
      path = APR_ARRAY_IDX(changed_paths, i, const char *);

      /* If this path has already been verified as part of a recursive
         check of one of its parents, no need to do it again.  */
      if (last_recursed
          && svn_dirent_is_child(last_recursed->data, path, subpool))
        continue;

      /* Fetch the change associated with our path.  */
      change = apr_hash_get(changes, path, APR_HASH_KEY_STRING);

      /* What does it mean to succeed at lock verification for a given
         path?  For an existing file or directory getting modified
         (text, props), it means we hold the lock on the file or
         directory.  For paths being added or removed, we need to hold
         the locks for that path and any children of that path.

         WHEW!  We have no reliable way to determine the node kind
         of deleted items, but fortunately we are going to do a
         recursive check on deleted paths regardless of their kind.  */
      if (change->change_kind == svn_fs_path_change_modify)
        recurse = FALSE;
      SVN_ERR(svn_fs_fs__allow_locked_operation(path, fs, recurse, TRUE,
                                                subpool));

      /* If we just did a recursive check, remember the path we
         checked (so children can be skipped).  */
      if (recurse)
        {
          if (! last_recursed)
            last_recursed = svn_stringbuf_create(path, pool);
          else
            svn_stringbuf_set(last_recursed, path);
        }
    }
  svn_pool_destroy(subpool);
  return SVN_NO_ERROR;
}

/* Baton used for commit_body below. */
struct commit_baton {
  svn_revnum_t *new_rev_p;
  svn_fs_t *fs;
  svn_fs_txn_t *txn;
<<<<<<< HEAD
  apr_hash_t *node_origins;
=======
  apr_array_header_t *reps_to_cache;
  apr_pool_t *reps_pool;
>>>>>>> 6215c21a
};

/* The work-horse for svn_fs_fs__commit, called with the FS write lock.
   This implements the svn_fs_fs__with_write_lock() 'body' callback
   type.  BATON is a 'struct commit_baton *'. */
static svn_error_t *
commit_body(void *baton, apr_pool_t *pool)
{
  struct commit_baton *cb = baton;
  fs_fs_data_t *ffd = cb->fs->fsap_data;
  const char *old_rev_filename, *rev_filename, *proto_filename;
  const char *revprop_filename, *final_revprop;
  const svn_fs_id_t *root_id, *new_root_id;
  const char *start_node_id = NULL, *start_copy_id = NULL;
  svn_revnum_t old_rev, new_rev;
  apr_file_t *proto_file;
  void *proto_file_lockcookie;
  apr_off_t changed_path_offset;
  char *buf;
  apr_hash_t *txnprops;
  apr_array_header_t *txnprop_list;
  svn_prop_t prop;
  svn_string_t date;

  /* Get the current youngest revision. */
  SVN_ERR(svn_fs_fs__youngest_rev(&old_rev, cb->fs, pool));

  /* Check to make sure this transaction is based off the most recent
     revision. */
  if (cb->txn->base_rev != old_rev)
    return svn_error_create(SVN_ERR_FS_TXN_OUT_OF_DATE, NULL,
                            _("Transaction out of date"));

  /* Locks may have been added (or stolen) between the calling of
     previous svn_fs.h functions and svn_fs_commit_txn(), so we need
     to re-examine every changed-path in the txn and re-verify all
     discovered locks. */
  SVN_ERR(verify_locks(cb->fs, cb->txn->id, pool));

  /* Get the next node_id and copy_id to use. */
  if (ffd->format < SVN_FS_FS__MIN_NO_GLOBAL_IDS_FORMAT)
    SVN_ERR(get_next_revision_ids(&start_node_id, &start_copy_id, cb->fs,
                                  pool));

  /* We are going to be one better than this puny old revision. */
  new_rev = old_rev + 1;

  /* Get a write handle on the proto revision file. */
  SVN_ERR(get_writable_proto_rev(&proto_file, &proto_file_lockcookie,
                                 cb->fs, cb->txn->id, pool));

  /* Write out all the node-revisions and directory contents. */
  root_id = svn_fs_fs__id_txn_create("0", "0", cb->txn->id, pool);
  SVN_ERR(write_final_rev(&new_root_id, proto_file, new_rev, cb->fs, root_id,
<<<<<<< HEAD
                          start_node_id, start_copy_id, cb->node_origins, 
=======
                          start_node_id, start_copy_id,
                          cb->reps_to_cache, cb->reps_pool,
>>>>>>> 6215c21a
                          pool));

  /* Write the changed-path information. */
  SVN_ERR(write_final_changed_path_info(&changed_path_offset, proto_file,
                                        cb->fs, cb->txn->id, pool));

  /* Write the final line. */
  buf = apr_psprintf(pool, "\n%" APR_OFF_T_FMT " %" APR_OFF_T_FMT "\n",
                     svn_fs_fs__id_offset(new_root_id),
                     changed_path_offset);
  SVN_ERR(svn_io_file_write_full(proto_file, buf, strlen(buf), NULL,
                                 pool));
  SVN_ERR(svn_io_file_flush_to_disk(proto_file, pool));
  SVN_ERR(svn_io_file_close(proto_file, pool));

  /* We don't unlock the prototype revision file immediately to avoid a
     race with another caller writing to the prototype revision file
     before we commit it. */

  /* Remove any temporary txn props representing 'flags'. */
  SVN_ERR(svn_fs_fs__txn_proplist(&txnprops, cb->txn, pool));
<<<<<<< HEAD
  if (txnprops)
    {
      apr_array_header_t *props = apr_array_make(pool, 3, sizeof(svn_prop_t));
      svn_prop_t prop;
      prop.value = NULL;

      if (apr_hash_get(txnprops, SVN_FS__PROP_TXN_CHECK_OOD,
                       APR_HASH_KEY_STRING))
        {
          prop.name = SVN_FS__PROP_TXN_CHECK_OOD;
          APR_ARRAY_PUSH(props, svn_prop_t) = prop;
        }
      
      if (apr_hash_get(txnprops, SVN_FS__PROP_TXN_CHECK_LOCKS,
                       APR_HASH_KEY_STRING))
        {
          prop.name = SVN_FS__PROP_TXN_CHECK_LOCKS;
          APR_ARRAY_PUSH(props, svn_prop_t) = prop;
        }          

      if (apr_hash_get(txnprops, SVN_FS__PROP_TXN_CONTAINS_MERGEINFO,
                       APR_HASH_KEY_STRING))
        {
          target_mergeinfo = apr_hash_make(pool);
          SVN_ERR(get_txn_mergeinfo(target_mergeinfo, cb->txn->fs, cb->txn->id,
                                    pool));
          prop.name = SVN_FS__PROP_TXN_CONTAINS_MERGEINFO;
          APR_ARRAY_PUSH(props, svn_prop_t) = prop;
        }
      
      if (! apr_is_empty_array(props))
        SVN_ERR(svn_fs_fs__change_txn_props(cb->txn, props, pool));
=======
  txnprop_list = apr_array_make(pool, 3, sizeof(svn_prop_t));
  prop.value = NULL;

  if (apr_hash_get(txnprops, SVN_FS__PROP_TXN_CHECK_OOD, APR_HASH_KEY_STRING))
    {
      prop.name = SVN_FS__PROP_TXN_CHECK_OOD;
      APR_ARRAY_PUSH(txnprop_list, svn_prop_t) = prop;
    }

  if (apr_hash_get(txnprops, SVN_FS__PROP_TXN_CHECK_LOCKS,
                   APR_HASH_KEY_STRING))
    {
      prop.name = SVN_FS__PROP_TXN_CHECK_LOCKS;
      APR_ARRAY_PUSH(txnprop_list, svn_prop_t) = prop;
>>>>>>> 6215c21a
    }

  if (! apr_is_empty_array(txnprop_list))
    SVN_ERR(svn_fs_fs__change_txn_props(cb->txn, txnprop_list, pool));

  /* Create the shard for the rev and revprop file, if we're sharding and
     this is the first revision of a new shard.  We don't care if this
     fails because the shard already existed for some reason. */
  if (ffd->max_files_per_dir && new_rev % ffd->max_files_per_dir == 0)
    {
      svn_error_t *err;
      const char *new_dir = path_rev_shard(cb->fs, new_rev, pool);
      err = svn_io_dir_make(new_dir, APR_OS_DEFAULT, pool);
      if (err && !APR_STATUS_IS_EEXIST(err->apr_err))
        SVN_ERR(err);
      svn_error_clear(err);
      SVN_ERR(svn_fs_fs__dup_perms(new_dir,
                                   svn_dirent_join(cb->fs->path,
                                                   PATH_REVS_DIR,
                                                   pool),
                                   pool));

      new_dir = path_revprops_shard(cb->fs, new_rev, pool);
      err = svn_io_dir_make(new_dir, APR_OS_DEFAULT, pool);
      if (err && !APR_STATUS_IS_EEXIST(err->apr_err))
        SVN_ERR(err);
      svn_error_clear(err);
      SVN_ERR(svn_fs_fs__dup_perms(new_dir,
                                   svn_dirent_join(cb->fs->path,
                                                   PATH_REVPROPS_DIR,
                                                   pool),
                                   pool));
    }

  /* Move the finished rev file into place. */
  SVN_ERR(svn_fs_fs__path_rev_absolute(&old_rev_filename,
                                       cb->fs, old_rev, pool));
  rev_filename = path_rev(cb->fs, new_rev, pool);
  proto_filename = path_txn_proto_rev(cb->fs, cb->txn->id, pool);
  SVN_ERR(move_into_place(proto_filename, rev_filename, old_rev_filename,
                          pool));

  /* Now that we've moved the prototype revision file out of the way,
     we can unlock it (since further attempts to write to the file
     will fail as it no longer exists).  We must do this so that we can
     remove the transaction directory later. */
  SVN_ERR(unlock_proto_rev(cb->fs, cb->txn->id, proto_file_lockcookie, pool));

  /* Update commit time to ensure that svn:date revprops remain ordered. */
  date.data = svn_time_to_cstring(apr_time_now(), pool);
  date.len = strlen(date.data);

  SVN_ERR(svn_fs_fs__change_txn_prop(cb->txn, SVN_PROP_REVISION_DATE,
                                     &date, pool));

  /* Move the revprops file into place. */
  revprop_filename = path_txn_props(cb->fs, cb->txn->id, pool);
  final_revprop = path_revprops(cb->fs, new_rev, pool);
  SVN_ERR(move_into_place(revprop_filename, final_revprop, old_rev_filename,
                          pool));

  /* Update the 'current' file. */
  SVN_ERR(write_final_current(cb->fs, cb->txn->id, new_rev, start_node_id,
                              start_copy_id, pool));
  ffd->youngest_rev_cache = new_rev;

  /* Remove this transaction directory. */
  SVN_ERR(svn_fs_fs__purge_txn(cb->fs, cb->txn->id, pool));

  *cb->new_rev_p = new_rev;

  return SVN_NO_ERROR;
}

/* The work-horse for svn_fs_fs__commit_obliteration, called with the FS write lock.
   This implements the svn_fs_fs__with_write_lock() 'body' callback
   type.  BATON is a 'struct commit_baton *'. */
static svn_error_t *
commit_obliteration_body(void *baton, apr_pool_t *pool)
{
  struct commit_baton *cb = baton;
  fs_fs_data_t *ffd = cb->fs->fsap_data;
  const char *old_rev_filename, *rev_filename, *proto_filename;
  const char *revprop_filename, *final_revprop;
  const svn_fs_id_t *root_id, *new_root_id;
  const char *start_node_id = NULL, *start_copy_id = NULL;
  svn_revnum_t rev = *cb->new_rev_p;
  svn_revnum_t old_rev = rev, new_rev = rev;  /* ### relics of normal commit */
  apr_file_t *proto_file;
  void *proto_file_lockcookie;
  apr_off_t changed_path_offset;
  char *buf;

  SVN_ERR_ASSERT(! is_packed_rev(cb->fs, rev));

  /* Get the next node_id and copy_id to use. */
  if (ffd->format < SVN_FS_FS__MIN_NO_GLOBAL_IDS_FORMAT)
    /* ### But not like this, perhaps, for obliterate? Or, if so, then we
     * should increment and write back this info in the 'current' file as
     * the non-oblit commit does. */
    SVN_ERR(get_next_revision_ids(&start_node_id, &start_copy_id, cb->fs,
                                  pool));

  /* Get a write handle on the proto revision file. */
  SVN_ERR(get_writable_proto_rev(&proto_file, &proto_file_lockcookie,
                                 cb->fs, cb->txn->id, pool));

  /* Write out all the node-revisions and directory contents. */
  root_id = svn_fs_fs__id_txn_create("0", "0", cb->txn->id, pool);
  SVN_ERR(write_final_rev(&new_root_id, proto_file, new_rev, cb->fs, root_id,
                          start_node_id, start_copy_id,
                          cb->reps_to_cache, cb->reps_pool,
                          pool));

  /* Write the changed-path information. */
  SVN_ERR(write_final_changed_path_info(&changed_path_offset, proto_file,
                                        cb->fs, cb->txn->id, pool));

  /* Write the final line. */
  buf = apr_psprintf(pool, "\n%" APR_OFF_T_FMT " %" APR_OFF_T_FMT "\n",
                     svn_fs_fs__id_offset(new_root_id),
                     changed_path_offset);
  SVN_ERR(svn_io_file_write_full(proto_file, buf, strlen(buf), NULL,
                                 pool));
  SVN_ERR(svn_io_file_flush_to_disk(proto_file, pool));
  SVN_ERR(svn_io_file_close(proto_file, pool));

  /* We don't unlock the prototype revision file immediately to avoid a
     race with another caller writing to the prototype revision file
     before we commit it. */

  /* Move the finished rev file into place. */
  if (is_packed_rev(cb->fs, rev))
    {
      /* ### complexity */
      SVN_ERR_MALFUNCTION();
    }
  else
    {
      SVN_ERR(svn_fs_fs__path_rev_absolute(&old_rev_filename,
                                           cb->fs, old_rev, pool));
      rev_filename = path_rev(cb->fs, new_rev, pool);
      proto_filename = path_txn_proto_rev(cb->fs, cb->txn->id, pool);
      SVN_ERR(move_into_place(proto_filename, rev_filename, old_rev_filename,
                              pool));
    }

  /* Now that we've moved the prototype revision file out of the way,
     we can unlock it (since further attempts to write to the file
     will fail as it no longer exists).  We must do this so that we can
     remove the transaction directory later. */
  SVN_ERR(unlock_proto_rev(cb->fs, cb->txn->id, proto_file_lockcookie, pool));

  /* Move the revprops file into place. */
  revprop_filename = path_txn_props(cb->fs, cb->txn->id, pool);
  final_revprop = path_revprops(cb->fs, new_rev, pool);
  SVN_ERR(move_into_place(revprop_filename, final_revprop, old_rev_filename,
                          pool));

  /* Remove this transaction directory. */
  SVN_ERR(svn_fs_fs__purge_txn(cb->fs, cb->txn->id, pool));

  return SVN_NO_ERROR;
}

/* Add the representations in REPS_TO_CACHE (an array of representation_t *)
 * to the rep-cache database of FS. */
static svn_error_t *
write_reps_to_cache(svn_fs_t *fs,
                    apr_array_header_t *reps_to_cache,
                    apr_pool_t *scratch_pool)
{
  int i;

  for (i = 0; i < reps_to_cache->nelts; i++)
    {
      representation_t *rep = APR_ARRAY_IDX(reps_to_cache, i, representation_t *);

      /* FALSE because we don't care if another parallel commit happened to
       * collide with us.  (Non-parallel collisions will not be detected.) */
      SVN_ERR(svn_fs_fs__set_rep_reference(fs, rep, FALSE, scratch_pool));
    }

  return SVN_NO_ERROR;
}

/* Implements svn_sqlite__transaction_callback_t. */
static svn_error_t *
commit_sqlite_txn_callback(void *baton, svn_sqlite__db_t *db,
                           apr_pool_t *scratch_pool)
{
  struct commit_baton *cb = baton;

  /* Write new entries to the rep-sharing database.
   *
   * We use an sqlite transcation to speed things up;
   * see <http://www.sqlite.org/faq.html#q19>.
   */
  SVN_ERR(write_reps_to_cache(cb->fs, cb->reps_to_cache, scratch_pool));

  return SVN_NO_ERROR;
}

svn_error_t *
svn_fs_fs__commit(svn_revnum_t *new_rev_p,
                  svn_fs_t *fs,
                  svn_fs_txn_t *txn,
                  apr_pool_t *pool)
{
  struct commit_baton cb;
<<<<<<< HEAD
  apr_hash_t *node_origins = apr_hash_make(pool);
=======
  fs_fs_data_t *ffd = fs->fsap_data;
>>>>>>> 6215c21a

  cb.new_rev_p = new_rev_p;
  cb.fs = fs;
  cb.txn = txn;
<<<<<<< HEAD
  cb.node_origins = node_origins;
  SVN_ERR(svn_fs_fs__with_write_lock(fs, commit_body, &cb, pool));
  
  /* Now that we're no longer locked, we can update the node-origins
     cache without blocking writers. */
  if (apr_hash_count(node_origins) > 0)
    SVN_ERR(svn_fs__set_node_origins(fs, node_origins, pool));
=======

  if (ffd->rep_sharing_allowed)
    {
      cb.reps_to_cache = apr_array_make(pool, 5, sizeof(representation_t *));
      cb.reps_pool = pool;
    }
  else
    {
      cb.reps_to_cache = NULL;
      cb.reps_pool = NULL;
    }

  SVN_ERR(svn_fs_fs__with_write_lock(fs, commit_body, &cb, pool));

  if (ffd->rep_sharing_allowed)
    {
      /* ### TODO: ignore errors opening the DB (issue #3506) * */
      SVN_ERR(svn_fs_fs__open_rep_cache(fs, pool));
      SVN_ERR(svn_sqlite__with_transaction(ffd->rep_cache_db,
                                           commit_sqlite_txn_callback,
                                           &cb, pool));
    }

  return SVN_NO_ERROR;
}

svn_error_t *
svn_fs_fs__commit_obliteration(svn_revnum_t rev,
                               svn_fs_t *fs,
                               svn_fs_txn_t *txn,
                               apr_pool_t *pool)
{
  struct commit_baton cb;
  fs_fs_data_t *ffd = fs->fsap_data;

  /* Analogous to svn_fs_fs__commit(). */
  cb.new_rev_p = &rev;
  cb.fs = fs;
  cb.txn = txn;

  if (ffd->rep_sharing_allowed)
    {
      cb.reps_to_cache = apr_array_make(pool, 5, sizeof(representation_t *));
      cb.reps_pool = pool;
    }
  else
    {
      cb.reps_to_cache = NULL;
      cb.reps_pool = NULL;
    }

  /* Commit the obliteration revision */
  SVN_ERR(svn_fs_fs__with_write_lock(fs, commit_obliteration_body, &cb, pool));

  /* TODO: Update the rep cache: in particular, delete invalid entries, and
   * ensure we will re-validate entries that may already be in pending txns. */
  if (ffd->rep_sharing_allowed)
    {
      /* ###
       * SVN_ERR(svn_fs_fs__open_rep_cache(fs, pool));
       * SVN_ERR(svn_sqlite__with_transaction(ffd->rep_cache_db,
       *                                      commit_sqlite_txn_callback,
       *                                      &cb, pool));
       */
    }
>>>>>>> 6215c21a

  return SVN_NO_ERROR;
}

svn_error_t *
svn_fs_fs__reserve_copy_id(const char **copy_id_p,
                           svn_fs_t *fs,
                           const char *txn_id,
                           apr_pool_t *pool)
{
  const char *cur_node_id, *cur_copy_id;
  char *copy_id;
  apr_size_t len;

  /* First read in the current next-ids file. */
  SVN_ERR(read_next_ids(&cur_node_id, &cur_copy_id, fs, txn_id, pool));

  copy_id = apr_pcalloc(pool, strlen(cur_copy_id) + 2);

  len = strlen(cur_copy_id);
  svn_fs_fs__next_key(cur_copy_id, &len, copy_id);

  SVN_ERR(write_next_ids(fs, txn_id, cur_node_id, copy_id, pool));

  *copy_id_p = apr_pstrcat(pool, "_", cur_copy_id, NULL);

  return SVN_NO_ERROR;
}

/* Write out the zeroth revision for filesystem FS. */
static svn_error_t *
write_revision_zero(svn_fs_t *fs)
{
  apr_hash_t *proplist;
  svn_string_t date;

  /* Write out a rev file for revision 0. */
  SVN_ERR(svn_io_file_create(path_rev(fs, 0, fs->pool),
                             "PLAIN\nEND\nENDREP\n"
                             "id: 0.0.r0/17\n"
                             "type: dir\n"
                             "count: 0\n"
                             "text: 0 0 4 4 "
                             "2d2977d1c96f487abe4a1e202dd03b4e\n"
                             "cpath: /\n"
                             "\n\n17 107\n", fs->pool));

  /* Set a date on revision 0. */
  date.data = svn_time_to_cstring(apr_time_now(), fs->pool);
  date.len = strlen(date.data);
  proplist = apr_hash_make(fs->pool);
  apr_hash_set(proplist, SVN_PROP_REVISION_DATE, APR_HASH_KEY_STRING, &date);
  return set_revision_proplist(fs, 0, proplist, fs->pool);
}

svn_error_t *
svn_fs_fs__create(svn_fs_t *fs,
                  const char *path,
                  apr_pool_t *pool)
{
  int format = SVN_FS_FS__FORMAT_NUMBER;
  fs_fs_data_t *ffd = fs->fsap_data;

  fs->path = apr_pstrdup(pool, path);
  /* See if we had an explicitly requested pre-1.4- or pre-1.5-compatible.  */
  if (fs->config)
    {
      if (apr_hash_get(fs->config, SVN_FS_CONFIG_PRE_1_4_COMPATIBLE,
                                   APR_HASH_KEY_STRING))
        format = 1;
      else if (apr_hash_get(fs->config, SVN_FS_CONFIG_PRE_1_5_COMPATIBLE,
                                        APR_HASH_KEY_STRING))
        format = 2;
      else if (apr_hash_get(fs->config, SVN_FS_CONFIG_PRE_1_6_COMPATIBLE,
                                        APR_HASH_KEY_STRING))
        format = 3;
    }
  ffd->format = format;

  /* Override the default linear layout if this is a new-enough format. */
  if (format >= SVN_FS_FS__MIN_LAYOUT_FORMAT_OPTION_FORMAT)
    ffd->max_files_per_dir = SVN_FS_FS_DEFAULT_MAX_FILES_PER_DIR;

  /* Create the revision data directories. */
  if (ffd->max_files_per_dir)
    SVN_ERR(svn_io_make_dir_recursively(path_rev_shard(fs, 0, pool), pool));
  else
    SVN_ERR(svn_io_make_dir_recursively(svn_dirent_join(path, PATH_REVS_DIR,
                                                        pool),
                                        pool));

  /* Create the revprops directory. */
  if (ffd->max_files_per_dir)
    SVN_ERR(svn_io_make_dir_recursively(path_revprops_shard(fs, 0, pool),
                                        pool));
  else
    SVN_ERR(svn_io_make_dir_recursively(svn_dirent_join(path,
                                                        PATH_REVPROPS_DIR,
                                                        pool),
                                        pool));

  /* Create the transaction directory. */
  SVN_ERR(svn_io_make_dir_recursively(svn_dirent_join(path, PATH_TXNS_DIR,
                                                      pool),
                                      pool));

  /* Create the protorevs directory. */
  if (format >= SVN_FS_FS__MIN_PROTOREVS_DIR_FORMAT)
    SVN_ERR(svn_io_make_dir_recursively(svn_dirent_join(path, PATH_TXN_PROTOS_DIR,
                                                      pool),
                                        pool));

  /* Create the 'current' file. */
  SVN_ERR(svn_io_file_create(svn_fs_fs__path_current(fs, pool),
                             (format >= SVN_FS_FS__MIN_NO_GLOBAL_IDS_FORMAT
                              ? "0\n" : "0 1 1\n"),
                             pool));
  SVN_ERR(svn_io_file_create(path_lock(fs, pool), "", pool));
  SVN_ERR(svn_fs_fs__set_uuid(fs, svn_uuid_generate(pool), pool));

  SVN_ERR(write_revision_zero(fs));

  SVN_ERR(write_config(fs, pool));

  SVN_ERR(read_config(fs, pool));

  /* Create the min unpacked rev file. */
  if (ffd->format >= SVN_FS_FS__MIN_PACKED_FORMAT)
    SVN_ERR(svn_io_file_create(path_min_unpacked_rev(fs, pool), "0\n", pool));

  /* Create the txn-current file if the repository supports
     the transaction sequence file. */
  if (format >= SVN_FS_FS__MIN_TXN_CURRENT_FORMAT)
    {
      SVN_ERR(svn_io_file_create(path_txn_current(fs, pool),
                                 "0\n", pool));
      SVN_ERR(svn_io_file_create(path_txn_current_lock(fs, pool),
                                 "", pool));
    }

  /* This filesystem is ready.  Stamp it with a format number. */
  SVN_ERR(write_format(path_format(fs, pool),
                       ffd->format, ffd->max_files_per_dir, FALSE, pool));

<<<<<<< HEAD
  /* ### this should be before the format file */
  SVN_ERR(svn_fs__sqlite_create_index(path, pool));
=======
  ffd->youngest_rev_cache = 0;
>>>>>>> 6215c21a
  return SVN_NO_ERROR;
}

/* Part of the recovery procedure.  Return the largest revision *REV in
   filesystem FS.  Use POOL for temporary allocation. */
static svn_error_t *
recover_get_largest_revision(svn_fs_t *fs, svn_revnum_t *rev, apr_pool_t *pool)
{
  /* Discovering the largest revision in the filesystem would be an
     expensive operation if we did a readdir() or searched linearly,
     so we'll do a form of binary search.  left is a revision that we
     know exists, right a revision that we know does not exist. */
  apr_pool_t *iterpool;
  svn_revnum_t left, right = 1;

  iterpool = svn_pool_create(pool);
  /* Keep doubling right, until we find a revision that doesn't exist. */
  while (1)
    {
      svn_error_t *err;
      apr_file_t *file;

      err = open_pack_or_rev_file(&file, fs, right, iterpool);
      svn_pool_clear(iterpool);

      if (err && err->apr_err == SVN_ERR_FS_NO_SUCH_REVISION)
        {
          svn_error_clear(err);
          break;
        }
      else
        SVN_ERR(err);

      right <<= 1;
    }

  left = right >> 1;

  /* We know that left exists and right doesn't.  Do a normal bsearch to find
     the last revision. */
  while (left + 1 < right)
    {
      svn_revnum_t probe = left + ((right - left) / 2);
      svn_error_t *err;
      apr_file_t *file;

      err = open_pack_or_rev_file(&file, fs, probe, iterpool);
      svn_pool_clear(iterpool);

      if (err && err->apr_err == SVN_ERR_FS_NO_SUCH_REVISION)
        {
          svn_error_clear(err);
          right = probe;
        }
      else
        {
          SVN_ERR(err);
          left = probe;
        }
    }

  svn_pool_destroy(iterpool);

  /* left is now the largest revision that exists. */
  *rev = left;
  return SVN_NO_ERROR;
}

/* A baton for reading a fixed amount from an open file.  For
   recover_find_max_ids() below. */
struct recover_read_from_file_baton
{
  apr_file_t *file;
  apr_pool_t *pool;
  apr_off_t remaining;
};

/* A stream read handler used by recover_find_max_ids() below.
   Read and return at most BATON->REMAINING bytes from the stream,
   returning nothing after that to indicate EOF. */
static svn_error_t *
read_handler_recover(void *baton, char *buffer, apr_size_t *len)
{
  struct recover_read_from_file_baton *b = baton;
  svn_filesize_t bytes_to_read = *len;

  if (b->remaining == 0)
    {
      /* Return a successful read of zero bytes to signal EOF. */
      *len = 0;
      return SVN_NO_ERROR;
    }

  if (bytes_to_read > b->remaining)
    bytes_to_read = b->remaining;
  b->remaining -= bytes_to_read;

  return svn_io_file_read_full(b->file, buffer, (apr_size_t) bytes_to_read,
                               len, b->pool);
}

/* Part of the recovery procedure.  Read the directory noderev at offset
   OFFSET of file REV_FILE (the revision file of revision REV of
   filesystem FS), and set MAX_NODE_ID and MAX_COPY_ID to be the node-id
   and copy-id of that node, if greater than the current value stored
   in either.  Recurse into any child directories that were modified in
   this revision.

   MAX_NODE_ID and MAX_COPY_ID must be arrays of at least MAX_KEY_SIZE.

   Perform temporary allocation in POOL. */
static svn_error_t *
recover_find_max_ids(svn_fs_t *fs, svn_revnum_t rev,
                     apr_file_t *rev_file, apr_off_t offset,
                     char *max_node_id, char *max_copy_id,
                     apr_pool_t *pool)
{
  apr_hash_t *headers;
  char *value;
  node_revision_t noderev;
  struct rep_args *ra;
  struct recover_read_from_file_baton baton;
  svn_stream_t *stream;
  apr_hash_t *entries;
  apr_hash_index_t *hi;
  apr_pool_t *iterpool;

  SVN_ERR(svn_io_file_seek(rev_file, APR_SET, &offset, pool));
  SVN_ERR(read_header_block(&headers, svn_stream_from_aprfile2(rev_file, TRUE,
                                                               pool),
                            pool));

  /* We're going to populate a skeletal noderev - just the id and data_rep. */
  value = apr_hash_get(headers, HEADER_ID, APR_HASH_KEY_STRING);
  noderev.id = svn_fs_fs__id_parse(value, strlen(value), pool);

  /* Check that this is a directory.  It should be. */
  value = apr_hash_get(headers, HEADER_TYPE, APR_HASH_KEY_STRING);
  if (value == NULL || strcmp(value, KIND_DIR) != 0)
    return svn_error_create(SVN_ERR_FS_CORRUPT, NULL,
                            _("Recovery encountered a non-directory node"));

  /* Get the data location.  No data location indicates an empty directory. */
  value = apr_hash_get(headers, HEADER_TEXT, APR_HASH_KEY_STRING);
  if (!value)
    return SVN_NO_ERROR;
  SVN_ERR(read_rep_offsets(&noderev.data_rep, value, NULL, FALSE, pool));

  /* If the directory's data representation wasn't changed in this revision,
     we've already scanned the directory's contents for noderevs, so we don't
     need to again.  This will occur if a property is changed on a directory
     without changing the directory's contents. */
  if (noderev.data_rep->revision != rev)
    return SVN_NO_ERROR;

  /* We could use get_dir_contents(), but this is much cheaper.  It does
     rely on directory entries being stored as PLAIN reps, though. */
  offset = noderev.data_rep->offset;
  SVN_ERR(svn_io_file_seek(rev_file, APR_SET, &offset, pool));
  SVN_ERR(read_rep_line(&ra, rev_file, pool));
  if (ra->is_delta)
    return svn_error_create(SVN_ERR_FS_CORRUPT, NULL,
                            _("Recovery encountered a deltified directory "
                              "representation"));

  /* Now create a stream that's allowed to read only as much data as is
     stored in the representation. */
  baton.file = rev_file;
  baton.pool = pool;
  baton.remaining = noderev.data_rep->expanded_size;
  stream = svn_stream_create(&baton, pool);
  svn_stream_set_read(stream, read_handler_recover);

  /* Now read the entries from that stream. */
  entries = apr_hash_make(pool);
  SVN_ERR(svn_hash_read2(entries, stream, SVN_HASH_TERMINATOR, pool));
  SVN_ERR(svn_stream_close(stream));

  /* Now check each of the entries in our directory to find new node and
     copy ids, and recurse into new subdirectories. */
  iterpool = svn_pool_create(pool);
  for (hi = apr_hash_first(pool, entries); hi; hi = apr_hash_next(hi))
    {
      char *str_val;
      char *str, *last_str;
      svn_node_kind_t kind;
      svn_fs_id_t *id;
      const char *node_id, *copy_id;
      apr_off_t child_dir_offset;
      const svn_string_t *path = svn_apr_hash_index_val(hi);

      svn_pool_clear(iterpool);

      str_val = apr_pstrdup(iterpool, path->data);

      str = apr_strtok(str_val, " ", &last_str);
      if (str == NULL)
        return svn_error_create(SVN_ERR_FS_CORRUPT, NULL,
                                _("Directory entry corrupt"));

      if (strcmp(str, KIND_FILE) == 0)
        kind = svn_node_file;
      else if (strcmp(str, KIND_DIR) == 0)
        kind = svn_node_dir;
      else
        {
          return svn_error_create(SVN_ERR_FS_CORRUPT, NULL,
                                  _("Directory entry corrupt"));
        }

      str = apr_strtok(NULL, " ", &last_str);
      if (str == NULL)
        return svn_error_create(SVN_ERR_FS_CORRUPT, NULL,
                                _("Directory entry corrupt"));

      id = svn_fs_fs__id_parse(str, strlen(str), iterpool);

      if (svn_fs_fs__id_rev(id) != rev)
        {
          /* If the node wasn't modified in this revision, we've already
             checked the node and copy id. */
          continue;
        }

      node_id = svn_fs_fs__id_node_id(id);
      copy_id = svn_fs_fs__id_copy_id(id);

      if (svn_fs_fs__key_compare(node_id, max_node_id) > 0)
        strcpy(max_node_id, node_id);
      if (svn_fs_fs__key_compare(copy_id, max_copy_id) > 0)
        strcpy(max_copy_id, copy_id);

      if (kind == svn_node_file)
        continue;

      child_dir_offset = svn_fs_fs__id_offset(id);
      SVN_ERR(recover_find_max_ids(fs, rev, rev_file, child_dir_offset,
                                   max_node_id, max_copy_id, iterpool));
    }
  svn_pool_destroy(iterpool);

  return SVN_NO_ERROR;
}

/* Baton used for recover_body below. */
struct recover_baton {
  svn_fs_t *fs;
  svn_cancel_func_t cancel_func;
  void *cancel_baton;
};

/* The work-horse for svn_fs_fs__recover, called with the FS
   write lock.  This implements the svn_fs_fs__with_write_lock()
   'body' callback type.  BATON is a 'struct recover_baton *'. */
static svn_error_t *
recover_body(void *baton, apr_pool_t *pool)
{
  struct recover_baton *b = baton;
  svn_fs_t *fs = b->fs;
  fs_fs_data_t *ffd = fs->fsap_data;
  svn_revnum_t max_rev;
  char next_node_id_buf[MAX_KEY_SIZE], next_copy_id_buf[MAX_KEY_SIZE];
  char *next_node_id = NULL, *next_copy_id = NULL;
  svn_revnum_t youngest_rev;
  svn_node_kind_t youngest_revprops_kind;

  /* First, we need to know the largest revision in the filesystem. */
  SVN_ERR(recover_get_largest_revision(fs, &max_rev, pool));

  /* Get the expected youngest revision */
  SVN_ERR(get_youngest(&youngest_rev, fs->path, pool));

  /* Policy note:

     Since the revprops file is written after the revs file, the true
     maximum available revision is the youngest one for which both are
     present.  That's probably the same as the max_rev we just found,
     but if it's not, we could, in theory, repeatedly decrement
     max_rev until we find a revision that has both a revs and
     revprops file, then write db/current with that.

     But we choose not to.  If a repository is so corrupt that it's
     missing at least one revprops file, we shouldn't assume that the
     youngest revision for which both the revs and revprops files are
     present is healthy.  In other words, we're willing to recover
     from a missing or out-of-date db/current file, because db/current
     is truly redundant -- it's basically a cache so we don't have to
     find max_rev each time, albeit a cache with unusual semantics,
     since it also officially defines when a revision goes live.  But
     if we're missing more than the cache, it's time to back out and
     let the admin reconstruct things by hand: correctness at that
     point may depend on external things like checking a commit email
     list, looking in particular working copies, etc.

     This policy matches well with a typical naive backup scenario.
     Say you're rsyncing your FSFS repository nightly to the same
     location.  Once revs and revprops are written, you've got the
     maximum rev; if the backup should bomb before db/current is
     written, then db/current could stay arbitrarily out-of-date, but
     we can still recover.  It's a small window, but we might as well
     do what we can. */

  /* Even if db/current were missing, it would be created with 0 by
     get_youngest(), so this conditional remains valid. */
  if (youngest_rev > max_rev)
    return svn_error_createf(SVN_ERR_FS_CORRUPT, NULL,
                             _("Expected current rev to be <= %ld "
                               "but found %ld"), max_rev, youngest_rev);

  /* We only need to search for maximum IDs for old FS formats which
     se global ID counters. */
  if (ffd->format < SVN_FS_FS__MIN_NO_GLOBAL_IDS_FORMAT)
    {
      /* Next we need to find the maximum node id and copy id in use across the
         filesystem.  Unfortunately, the only way we can get this information
         is to scan all the noderevs of all the revisions and keep track as
         we go along. */
      svn_revnum_t rev;
      apr_pool_t *iterpool = svn_pool_create(pool);
      char max_node_id[MAX_KEY_SIZE] = "0", max_copy_id[MAX_KEY_SIZE] = "0";
      apr_size_t len;

      for (rev = 0; rev <= max_rev; rev++)
        {
          apr_file_t *rev_file;
          apr_off_t root_offset;

          svn_pool_clear(iterpool);

          if (b->cancel_func)
            SVN_ERR(b->cancel_func(b->cancel_baton));

          SVN_ERR(open_pack_or_rev_file(&rev_file, fs, rev, iterpool));
          SVN_ERR(get_root_changes_offset(&root_offset, NULL, rev_file, fs, rev,
                                          iterpool));
          SVN_ERR(recover_find_max_ids(fs, rev, rev_file, root_offset,
                                       max_node_id, max_copy_id, iterpool));
          SVN_ERR(svn_io_file_close(rev_file, iterpool));
        }
      svn_pool_destroy(iterpool);

      /* Now that we finally have the maximum revision, node-id and copy-id, we
         can bump the two ids to get the next of each. */
      len = strlen(max_node_id);
      svn_fs_fs__next_key(max_node_id, &len, next_node_id_buf);
      next_node_id = next_node_id_buf;
      len = strlen(max_copy_id);
      svn_fs_fs__next_key(max_copy_id, &len, next_copy_id_buf);
      next_copy_id = next_copy_id_buf;
    }

  /* Before setting current, verify that there is a revprops file
     for the youngest revision.  (Issue #2992) */
  SVN_ERR(svn_io_check_path(path_revprops(fs, max_rev, pool),
                            &youngest_revprops_kind, pool));
  if (youngest_revprops_kind == svn_node_none)
    return svn_error_createf(SVN_ERR_FS_CORRUPT, NULL,
                             _("Revision %ld has a revs file but no "
                               "revprops file"),
                             max_rev);
  else if (youngest_revprops_kind != svn_node_file)
    return svn_error_createf(SVN_ERR_FS_CORRUPT, NULL,
                             _("Revision %ld has a non-file where its "
                               "revprops file should be"),
                             max_rev);

  /* Now store the discovered youngest revision, and the next IDs if
     relevant, in a new 'current' file. */
  return write_current(fs, max_rev, next_node_id, next_copy_id, pool);
}

/* This implements the fs_library_vtable_t.recover() API. */
svn_error_t *
svn_fs_fs__recover(svn_fs_t *fs,
                   svn_cancel_func_t cancel_func, void *cancel_baton,
                   apr_pool_t *pool)
{
  struct recover_baton b;

  /* We have no way to take out an exclusive lock in FSFS, so we're
     restricted as to the types of recovery we can do.  Luckily,
     we just want to recreate the 'current' file, and we can do that just
     by blocking other writers. */
  b.fs = fs;
  b.cancel_func = cancel_func;
  b.cancel_baton = cancel_baton;
  return svn_fs_fs__with_write_lock(fs, recover_body, &b, pool);
}

svn_error_t *
svn_fs_fs__get_uuid(svn_fs_t *fs,
                    const char **uuid_p,
                    apr_pool_t *pool)
{
  fs_fs_data_t *ffd = fs->fsap_data;

  *uuid_p = apr_pstrdup(pool, ffd->uuid);
  return SVN_NO_ERROR;
}

svn_error_t *
svn_fs_fs__set_uuid(svn_fs_t *fs,
                    const char *uuid,
                    apr_pool_t *pool)
{
  char *my_uuid;
  apr_size_t my_uuid_len;
  const char *tmp_path;
  const char *uuid_path = path_uuid(fs, pool);
  fs_fs_data_t *ffd = fs->fsap_data;

  if (! uuid)
    uuid = svn_uuid_generate(pool);

  /* Make sure we have a copy in FS->POOL, and append a newline. */
  my_uuid = apr_pstrcat(fs->pool, uuid, "\n", NULL);
  my_uuid_len = strlen(my_uuid);

  SVN_ERR(svn_io_write_unique(&tmp_path,
                              svn_dirent_dirname(uuid_path, pool),
                              my_uuid, my_uuid_len,
                              svn_io_file_del_none, pool));

  /* We use the permissions of the 'current' file, because the 'uuid'
     file does not exist during repository creation. */
  SVN_ERR(move_into_place(tmp_path, uuid_path,
                          svn_fs_fs__path_current(fs, pool), pool));

  /* Remove the newline we added, and stash the UUID. */
  my_uuid[my_uuid_len - 1] = '\0';
  ffd->uuid = my_uuid;

  return SVN_NO_ERROR;
}

/** Node origin lazy cache. */

/* If directory PATH does not exist, create it and give it the same
   permissions as FS->path.*/
svn_error_t *
svn_fs_fs__ensure_dir_exists(const char *path,
                             svn_fs_t *fs,
                             apr_pool_t *pool)
{
  svn_error_t *err = svn_io_dir_make(path, APR_OS_DEFAULT, pool);
  if (err && APR_STATUS_IS_EEXIST(err->apr_err))
    {
      svn_error_clear(err);
      return SVN_NO_ERROR;
    }
  SVN_ERR(err);

  /* We successfully created a new directory.  Dup the permissions
     from FS->path. */
  return svn_fs_fs__dup_perms(path, fs->path, pool);
}

/* Set *NODE_ORIGINS to a hash mapping 'const char *' node IDs to
   'svn_string_t *' node revision IDs.  Use POOL for allocations. */
static svn_error_t *
get_node_origins_from_file(svn_fs_t *fs,
                           apr_hash_t **node_origins,
                           const char *node_origins_file,
                           apr_pool_t *pool)
{
  apr_file_t *fd;
  svn_error_t *err;
  svn_stream_t *stream;

  *node_origins = NULL;
  err = svn_io_file_open(&fd, node_origins_file,
                         APR_READ, APR_OS_DEFAULT, pool);
  if (err && APR_STATUS_IS_ENOENT(err->apr_err))
    {
      svn_error_clear(err);
      return SVN_NO_ERROR;
    }
  SVN_ERR(err);

  stream = svn_stream_from_aprfile2(fd, FALSE, pool);
  *node_origins = apr_hash_make(pool);
  SVN_ERR(svn_hash_read2(*node_origins, stream, SVN_HASH_TERMINATOR, pool));
  return svn_stream_close(stream);
}

svn_error_t *
svn_fs_fs__get_node_origin(const svn_fs_id_t **origin_id,
                           svn_fs_t *fs,
                           const char *node_id,
                           apr_pool_t *pool)
{
  apr_hash_t *node_origins;

  *origin_id = NULL;
  SVN_ERR(get_node_origins_from_file(fs, &node_origins,
                                     path_node_origin(fs, node_id, pool),
                                     pool));
  if (node_origins)
    {
      svn_string_t *origin_id_str =
        apr_hash_get(node_origins, node_id, APR_HASH_KEY_STRING);
      if (origin_id_str)
        *origin_id = svn_fs_fs__id_parse(origin_id_str->data,
                                         origin_id_str->len, pool);
    }
  return SVN_NO_ERROR;
}


/* Helper for svn_fs_fs__set_node_origin.  Takes a NODE_ID/NODE_REV_ID
   pair and adds it to the NODE_ORIGINS_PATH file.  */
static svn_error_t *
set_node_origins_for_file(svn_fs_t *fs,
                          const char *node_origins_path,
                          const char *node_id,
                          svn_string_t *node_rev_id,
                          apr_pool_t *pool)
{
  const char *path_tmp;
  svn_stream_t *stream;
  apr_hash_t *origins_hash;
  svn_string_t *old_node_rev_id;

  SVN_ERR(svn_fs_fs__ensure_dir_exists(svn_dirent_join(fs->path,
                                                       PATH_NODE_ORIGINS_DIR,
                                                       pool),
                                       fs, pool));

  /* Read the previously existing origins (if any), and merge our
     update with it. */
  SVN_ERR(get_node_origins_from_file(fs, &origins_hash,
                                     node_origins_path, pool));
  if (! origins_hash)
    origins_hash = apr_hash_make(pool);

  old_node_rev_id = apr_hash_get(origins_hash, node_id, APR_HASH_KEY_STRING);

  if (old_node_rev_id && !svn_string_compare(node_rev_id, old_node_rev_id))
    return svn_error_createf(SVN_ERR_FS_CORRUPT, NULL,
                             _("Node origin for '%s' exists with a different "
                               "value (%s) than what we were about to store "
                               "(%s)"),
                             node_id, old_node_rev_id->data, node_rev_id->data);

  apr_hash_set(origins_hash, node_id, APR_HASH_KEY_STRING, node_rev_id);

  /* Sure, there's a race condition here.  Two processes could be
     trying to add different cache elements to the same file at the
     same time, and the entries added by the first one to write will
     be lost.  But this is just a cache of reconstructible data, so
     we'll accept this problem in return for not having to deal with
     locking overhead. */

  /* Create a temporary file, write out our hash, and close the file. */
  SVN_ERR(svn_stream_open_unique(&stream, &path_tmp,
                                 svn_dirent_dirname(node_origins_path, pool),
                                 svn_io_file_del_none, pool, pool));
  SVN_ERR(svn_hash_write2(origins_hash, stream, SVN_HASH_TERMINATOR, pool));
  SVN_ERR(svn_stream_close(stream));

  /* Rename the temp file as the real destination */
  return svn_io_file_rename(path_tmp, node_origins_path, pool);
}


svn_error_t *
svn_fs_fs__set_node_origin(svn_fs_t *fs,
                           const char *node_id,
                           const svn_fs_id_t *node_rev_id,
                           apr_pool_t *pool)
{
  svn_error_t *err;
  const char *filename = path_node_origin(fs, node_id, pool);

  err = set_node_origins_for_file(fs, filename,
                                  node_id,
                                  svn_fs_fs__id_unparse(node_rev_id, pool),
                                  pool);
  if (err && APR_STATUS_IS_EACCES(err->apr_err))
    {
      /* It's just a cache; stop trying if I can't write. */
      svn_error_clear(err);
      err = NULL;
    }
  return svn_error_return(err);
}


svn_error_t *
svn_fs_fs__list_transactions(apr_array_header_t **names_p,
                             svn_fs_t *fs,
                             apr_pool_t *pool)
{
  const char *txn_dir;
  apr_hash_t *dirents;
  apr_hash_index_t *hi;
  apr_array_header_t *names;
  apr_size_t ext_len = strlen(PATH_EXT_TXN);

  names = apr_array_make(pool, 1, sizeof(const char *));

  /* Get the transactions directory. */
  txn_dir = svn_dirent_join(fs->path, PATH_TXNS_DIR, pool);

  /* Now find a listing of this directory. */
  SVN_ERR(svn_io_get_dirents2(&dirents, txn_dir, pool));

  /* Loop through all the entries and return anything that ends with '.txn'. */
  for (hi = apr_hash_first(pool, dirents); hi; hi = apr_hash_next(hi))
    {
      const char *name = svn_apr_hash_index_key(hi);
      apr_ssize_t klen = svn_apr_hash_index_klen(hi);
      const char *id;

      /* The name must end with ".txn" to be considered a transaction. */
      if ((apr_size_t) klen <= ext_len
          || (strcmp(name + klen - ext_len, PATH_EXT_TXN)) != 0)
        continue;

      /* Truncate the ".txn" extension and store the ID. */
      id = apr_pstrndup(pool, name, strlen(name) - ext_len);
      APR_ARRAY_PUSH(names, const char *) = id;
    }

  *names_p = names;

  return SVN_NO_ERROR;
}

svn_error_t *
svn_fs_fs__open_txn(svn_fs_txn_t **txn_p,
                    svn_fs_t *fs,
                    const char *name,
                    apr_pool_t *pool)
{
  svn_fs_txn_t *txn;
  svn_node_kind_t kind;
  transaction_t *local_txn;

  /* First check to see if the directory exists. */
  SVN_ERR(svn_io_check_path(path_txn_dir(fs, name, pool), &kind, pool));

  /* Did we find it? */
  if (kind != svn_node_dir)
    return svn_error_create(SVN_ERR_FS_NO_SUCH_TRANSACTION, NULL,
                            _("No such transaction"));

  txn = apr_pcalloc(pool, sizeof(*txn));

  /* Read in the root node of this transaction. */
  txn->id = apr_pstrdup(pool, name);
  txn->fs = fs;

  SVN_ERR(svn_fs_fs__get_txn(&local_txn, fs, name, pool));

  txn->base_rev = svn_fs_fs__id_rev(local_txn->base_id);

  txn->vtable = &txn_vtable;
  *txn_p = txn;

  return SVN_NO_ERROR;
}

svn_error_t *
svn_fs_fs__txn_proplist(apr_hash_t **table_p,
                        svn_fs_txn_t *txn,
                        apr_pool_t *pool)
{
  apr_hash_t *proplist = apr_hash_make(pool);
  SVN_ERR(get_txn_proplist(proplist, txn->fs, txn->id, pool));
  *table_p = proplist;

  return SVN_NO_ERROR;
}

svn_error_t *
svn_fs_fs__delete_node_revision(svn_fs_t *fs,
                                const svn_fs_id_t *id,
                                apr_pool_t *pool)
{
  node_revision_t *noderev;

  SVN_ERR(svn_fs_fs__get_node_revision(&noderev, fs, id, pool));

  /* Delete any mutable property representation. */
  if (noderev->prop_rep && noderev->prop_rep->txn_id)
    SVN_ERR(svn_io_remove_file2(path_txn_node_props(fs, id, pool), FALSE,
                                pool));

  /* Delete any mutable data representation. */
  if (noderev->data_rep && noderev->data_rep->txn_id
      && noderev->kind == svn_node_dir)
    SVN_ERR(svn_io_remove_file2(path_txn_node_children(fs, id, pool), FALSE,
                                pool));

  return svn_io_remove_file2(path_txn_node_rev(fs, id, pool), FALSE, pool);
}



/*** Revisions ***/

svn_error_t *
svn_fs_fs__revision_prop(svn_string_t **value_p,
                         svn_fs_t *fs,
                         svn_revnum_t rev,
                         const char *propname,
                         apr_pool_t *pool)
{
  apr_hash_t *table;

  SVN_ERR(svn_fs__check_fs(fs, TRUE));
  SVN_ERR(svn_fs_fs__revision_proplist(&table, fs, rev, pool));

  *value_p = apr_hash_get(table, propname, APR_HASH_KEY_STRING);

  return SVN_NO_ERROR;
}


/* Baton used for change_rev_prop_body below. */
struct change_rev_prop_baton {
  svn_fs_t *fs;
  svn_revnum_t rev;
  const char *name;
  const svn_string_t *value;
};

/* The work-horse for svn_fs_fs__change_rev_prop, called with the FS
   write lock.  This implements the svn_fs_fs__with_write_lock()
   'body' callback type.  BATON is a 'struct change_rev_prop_baton *'. */

static svn_error_t *
change_rev_prop_body(void *baton, apr_pool_t *pool)
{
  struct change_rev_prop_baton *cb = baton;
  apr_hash_t *table;

  SVN_ERR(svn_fs_fs__revision_proplist(&table, cb->fs, cb->rev, pool));

  apr_hash_set(table, cb->name, APR_HASH_KEY_STRING, cb->value);

  return set_revision_proplist(cb->fs, cb->rev, table, pool);
}

svn_error_t *
svn_fs_fs__change_rev_prop(svn_fs_t *fs,
                           svn_revnum_t rev,
                           const char *name,
                           const svn_string_t *value,
                           apr_pool_t *pool)
{
  struct change_rev_prop_baton cb;

  SVN_ERR(svn_fs__check_fs(fs, TRUE));

  cb.fs = fs;
  cb.rev = rev;
  cb.name = name;
  cb.value = value;

  return svn_fs_fs__with_write_lock(fs, change_rev_prop_body, &cb, pool);
}



/*** Transactions ***/

svn_error_t *
svn_fs_fs__get_txn_ids(const svn_fs_id_t **root_id_p,
                       const svn_fs_id_t **base_root_id_p,
                       svn_fs_t *fs,
                       const char *txn_name,
                       apr_pool_t *pool)
{
  transaction_t *txn;
  SVN_ERR(svn_fs_fs__get_txn(&txn, fs, txn_name, pool));
  *root_id_p = txn->root_id;
  *base_root_id_p = txn->base_id;
  return SVN_NO_ERROR;
}


/* Generic transaction operations.  */

svn_error_t *
svn_fs_fs__txn_prop(svn_string_t **value_p,
                    svn_fs_txn_t *txn,
                    const char *propname,
                    apr_pool_t *pool)
{
  apr_hash_t *table;
  svn_fs_t *fs = txn->fs;

  SVN_ERR(svn_fs__check_fs(fs, TRUE));
  SVN_ERR(svn_fs_fs__txn_proplist(&table, txn, pool));

  *value_p = apr_hash_get(table, propname, APR_HASH_KEY_STRING);

  return SVN_NO_ERROR;
}

svn_error_t *
svn_fs_fs__begin_txn(svn_fs_txn_t **txn_p,
                     svn_fs_t *fs,
                     svn_revnum_t rev,
                     apr_uint32_t flags,
                     apr_pool_t *pool)
{
  svn_string_t date;
  svn_prop_t prop;
  apr_array_header_t *props = apr_array_make(pool, 3, sizeof(svn_prop_t));

  SVN_ERR(svn_fs__check_fs(fs, TRUE));

  SVN_ERR(svn_fs_fs__create_txn(txn_p, fs, rev, pool));

  /* Put a datestamp on the newly created txn, so we always know
     exactly how old it is.  (This will help sysadmins identify
     long-abandoned txns that may need to be manually removed.)  When
     a txn is promoted to a revision, this property will be
     automatically overwritten with a revision datestamp. */
  date.data = svn_time_to_cstring(apr_time_now(), pool);
  date.len = strlen(date.data);

  prop.name = SVN_PROP_REVISION_DATE;
  prop.value = &date;
  APR_ARRAY_PUSH(props, svn_prop_t) = prop;

  /* Set temporary txn props that represent the requested 'flags'
     behaviors. */
  if (flags & SVN_FS_TXN_CHECK_OOD)
    {
      prop.name = SVN_FS__PROP_TXN_CHECK_OOD;
      prop.value = svn_string_create("true", pool);
      APR_ARRAY_PUSH(props, svn_prop_t) = prop;
    }

  if (flags & SVN_FS_TXN_CHECK_LOCKS)
    {
      prop.name = SVN_FS__PROP_TXN_CHECK_LOCKS;
      prop.value = svn_string_create("true", pool);
      APR_ARRAY_PUSH(props, svn_prop_t) = prop;
    }
<<<<<<< HEAD

  return svn_fs_fs__change_txn_props(*txn_p, props, pool);
=======

  return svn_fs_fs__change_txn_props(*txn_p, props, pool);
}

svn_error_t *
svn_fs_fs__begin_obliteration_txn(svn_fs_txn_t **txn_p,
                                  svn_fs_t *fs,
                                  svn_revnum_t rev,
                                  apr_pool_t *pool)
{
  apr_array_header_t *props = apr_array_make(pool, 0, sizeof(svn_prop_t));

  SVN_ERR(svn_fs__check_fs(fs, TRUE));

  SVN_ERR(svn_fs_fs__create_obliteration_txn(txn_p, fs, rev, pool));

  /* ### Not sure if we need to do anything to this txn such as
   * - setting temporary txn props (as done in svn_fs_fs__begin_txn()) */

  /* ### This "change txn props" call is just because if the txn props file
   * doesn't exist, a call to svn_fs_fs__txn_proplist() later fails. */
  SVN_ERR(svn_fs_fs__change_txn_props(*txn_p, props, pool));

  return SVN_NO_ERROR;
}


/****** Packing FSFS shards *********/
/* Pack a single shard SHARD in REVS_DIR, using POOL for allocations.
   CANCEL_FUNC and CANCEL_BATON are what you think they are.

   If for some reason we detect a partial packing already performed, we
   remove the pack file and start again. */
static svn_error_t *
pack_shard(const char *revs_dir,
           const char *fs_path,
           apr_int64_t shard,
           int max_files_per_dir,
           svn_fs_pack_notify_t notify_func,
           void *notify_baton,
           svn_cancel_func_t cancel_func,
           void *cancel_baton,
           apr_pool_t *pool)
{
  const char *tmp_path, *final_path;
  const char *pack_file_path, *manifest_file_path, *shard_path;
  const char *pack_file_dir;
  svn_stream_t *pack_stream, *manifest_stream;
  svn_revnum_t start_rev, end_rev, rev;
  svn_stream_t *tmp_stream;
  apr_off_t next_offset;
  apr_pool_t *iterpool;

  /* Some useful paths. */
  pack_file_dir = svn_dirent_join(revs_dir,
                        apr_psprintf(pool, "%" APR_INT64_T_FMT ".pack", shard),
                        pool);
  pack_file_path = svn_dirent_join(pack_file_dir, "pack", pool);
  manifest_file_path = svn_dirent_join(pack_file_dir, "manifest", pool);
  shard_path = svn_dirent_join(revs_dir,
                             apr_psprintf(pool, "%" APR_INT64_T_FMT, shard),
                             pool);

  /* Notify caller we're starting to pack this shard. */
  if (notify_func)
    SVN_ERR(notify_func(notify_baton, shard, svn_fs_pack_notify_start,
                        pool));

  /* Remove any existing pack file for this shard, since it is incomplete. */
  SVN_ERR(svn_io_remove_dir2(pack_file_dir, TRUE, cancel_func, cancel_baton,
                             pool));

  /* Create the new directory and pack and manifest files. */
  SVN_ERR(svn_io_dir_make(pack_file_dir, APR_OS_DEFAULT, pool));
  SVN_ERR(svn_stream_open_writable(&pack_stream, pack_file_path, pool,
                                    pool));
  SVN_ERR(svn_stream_open_writable(&manifest_stream, manifest_file_path,
                                   pool, pool));

  start_rev = (svn_revnum_t) (shard * max_files_per_dir);
  end_rev = (svn_revnum_t) ((shard + 1) * (max_files_per_dir) - 1);
  next_offset = 0;
  iterpool = svn_pool_create(pool);

  /* Iterate over the revisions in this shard, squashing them together. */
  for (rev = start_rev; rev <= end_rev; rev++)
    {
      svn_stream_t *rev_stream;
      apr_finfo_t finfo;
      const char *path;

      svn_pool_clear(iterpool);

      /* Get the size of the file. */
      path = svn_dirent_join(shard_path, apr_psprintf(iterpool, "%ld", rev),
                             iterpool);
      SVN_ERR(svn_io_stat(&finfo, path, APR_FINFO_SIZE, iterpool));

      /* Update the manifest. */
      svn_stream_printf(manifest_stream, iterpool, "%" APR_OFF_T_FMT "\n",
                        next_offset);
      next_offset += finfo.size;

      /* Copy all the bits from the rev file to the end of the pack file. */
      SVN_ERR(svn_stream_open_readonly(&rev_stream, path, iterpool, iterpool));
      SVN_ERR(svn_stream_copy3(rev_stream, svn_stream_disown(pack_stream,
                                                             iterpool),
                          cancel_func, cancel_baton, iterpool));
    }

  SVN_ERR(svn_stream_close(manifest_stream));
  SVN_ERR(svn_stream_close(pack_stream));
  SVN_ERR(svn_fs_fs__dup_perms(pack_file_dir, shard_path, pool));

  /* Update the min-unpacked-rev file to reflect our newly packed shard.
   * (ffd->min_unpacked_rev will be updated by open_pack_or_rev_file().)
   */
  final_path = svn_dirent_join(fs_path, PATH_MIN_UNPACKED_REV, iterpool);
  SVN_ERR(svn_stream_open_unique(&tmp_stream, &tmp_path, fs_path,
                                   svn_io_file_del_none, iterpool, iterpool));
  SVN_ERR(svn_stream_printf(tmp_stream, iterpool, "%ld\n",
                            (svn_revnum_t) ((shard + 1) * max_files_per_dir)));
  SVN_ERR(svn_stream_close(tmp_stream));
  SVN_ERR(move_into_place(tmp_path, final_path, final_path, iterpool));
  svn_pool_destroy(iterpool);

  /* Finally, remove the existing shard directory. */
  SVN_ERR(svn_io_remove_dir2(shard_path, TRUE, cancel_func, cancel_baton,
                             pool));

  /* Notify caller we're starting to pack this shard. */
  if (notify_func)
    SVN_ERR(notify_func(notify_baton, shard, svn_fs_pack_notify_end,
                        pool));

  return SVN_NO_ERROR;
}

struct pack_baton
{
  svn_fs_t *fs;
  svn_fs_pack_notify_t notify_func;
  void *notify_baton;
  svn_cancel_func_t cancel_func;
  void *cancel_baton;
};

static svn_error_t *
pack_body(void *baton,
          apr_pool_t *pool)
{
  struct pack_baton *pb = baton;
  int format, max_files_per_dir;
  apr_int64_t completed_shards;
  apr_int64_t i;
  svn_revnum_t youngest;
  apr_pool_t *iterpool;
  const char *data_path;
  svn_revnum_t min_unpacked_rev;

  SVN_ERR(read_format(&format, &max_files_per_dir,
                      svn_dirent_join(pb->fs->path, PATH_FORMAT, pool),
                      pool));

  /* If the repository isn't a new enough format, we don't support packing.
     Return a friendly error to that effect. */
  if (format < SVN_FS_FS__MIN_PACKED_FORMAT)
    return svn_error_create(SVN_ERR_FS_UNSUPPORTED_FORMAT, NULL,
      _("FS format too old to pack, please upgrade."));

  /* If we aren't using sharding, we can't do any packing, so quit. */
  if (!max_files_per_dir)
    return SVN_NO_ERROR;

  SVN_ERR(read_min_unpacked_rev(&min_unpacked_rev,
                                svn_dirent_join(pb->fs->path,
                                                PATH_MIN_UNPACKED_REV, pool),
                                pool));

  SVN_ERR(get_youngest(&youngest, pb->fs->path, pool));
  completed_shards = (youngest + 1) / max_files_per_dir;

  /* See if we've already completed all possible shards thus far. */
  if (min_unpacked_rev == (completed_shards * max_files_per_dir))
    return SVN_NO_ERROR;

  data_path = svn_dirent_join(pb->fs->path, PATH_REVS_DIR, pool);

  iterpool = svn_pool_create(pool);
  for (i = min_unpacked_rev / max_files_per_dir; i < completed_shards; i++)
    {
      svn_pool_clear(iterpool);

      if (pb->cancel_func)
        SVN_ERR(pb->cancel_func(pb->cancel_baton));

      SVN_ERR(pack_shard(data_path, pb->fs->path, i, max_files_per_dir,
                         pb->notify_func, pb->notify_baton,
                         pb->cancel_func, pb->cancel_baton, iterpool));
      /* We can't pack revprops, because they aren't immutable :(
         If we ever do get clever and figure out how to pack revprops,
         this is the place to do it. */
    }

  svn_pool_destroy(iterpool);
  return SVN_NO_ERROR;
}

svn_error_t *
svn_fs_fs__pack(svn_fs_t *fs,
                svn_fs_pack_notify_t notify_func,
                void *notify_baton,
                svn_cancel_func_t cancel_func,
                void *cancel_baton,
                apr_pool_t *pool)
{
  struct pack_baton pb = { 0 };
  pb.fs = fs;
  pb.notify_func = notify_func;
  pb.notify_baton = notify_baton;
  pb.cancel_func = cancel_func;
  pb.cancel_baton = cancel_baton;
  return svn_fs_fs__with_write_lock(fs, pack_body, &pb, pool);
>>>>>>> 6215c21a
}<|MERGE_RESOLUTION|>--- conflicted
+++ resolved
@@ -56,12 +56,6 @@
 #include "id.h"
 #include "rep-cache.h"
 
-<<<<<<< HEAD
-#include "private/svn_fs_sqlite.h"
-#include "private/svn_fs_mergeinfo.h"
-#include "private/svn_fs_node_origins.h"
-=======
->>>>>>> 6215c21a
 #include "private/svn_fs_util.h"
 #include "../libsvn_fs/fs-loader.h"
 
@@ -182,21 +176,13 @@
 static APR_INLINE const char *
 path_txn_current(svn_fs_t *fs, apr_pool_t *pool)
 {
-<<<<<<< HEAD
-  return svn_path_join(fs->path, PATH_TXN_CURRENT, pool);
-=======
   return svn_dirent_join(fs->path, PATH_TXN_CURRENT, pool);
->>>>>>> 6215c21a
 }
 
 static APR_INLINE const char *
 path_txn_current_lock(svn_fs_t *fs, apr_pool_t *pool)
 {
-<<<<<<< HEAD
-  return svn_path_join(fs->path, PATH_TXN_CURRENT_LOCK, pool);
-=======
   return svn_dirent_join(fs->path, PATH_TXN_CURRENT_LOCK, pool);
->>>>>>> 6215c21a
 }
 
 static APR_INLINE const char *
@@ -343,21 +329,13 @@
 }
 
 static APR_INLINE const char *
-<<<<<<< HEAD
-path_txn_mergeinfo(svn_fs_t *fs, const char *txn_id, apr_pool_t *pool)
-=======
 path_txn_next_ids(svn_fs_t *fs, const char *txn_id, apr_pool_t *pool)
->>>>>>> 6215c21a
 {
   return svn_dirent_join(path_txn_dir(fs, txn_id, pool), PATH_NEXT_IDS, pool);
 }
 
 static APR_INLINE const char *
-<<<<<<< HEAD
-path_txn_next_ids(svn_fs_t *fs, const char *txn_id, apr_pool_t *pool)
-=======
 path_min_unpacked_rev(svn_fs_t *fs, apr_pool_t *pool)
->>>>>>> 6215c21a
 {
   return svn_dirent_join(fs->path, PATH_MIN_UNPACKED_REV, pool);
 }
@@ -649,119 +627,6 @@
   return with_some_lock(body, baton,
                         path_txn_current_lock(fs, pool),
 #if SVN_FS_FS__USE_LOCK_MUTEX
-                        mutex,
-#endif
-                        pool);
-}
-
-
-/* Get a lock on empty file LOCK_FILENAME, creating it in POOL. */
-static svn_error_t *
-get_lock_on_filesystem(const char *lock_filename,
-                       apr_pool_t *pool)
-{
-  svn_error_t *err = svn_io_file_lock2(lock_filename, TRUE, FALSE, pool);
-
-  if (err && APR_STATUS_IS_ENOENT(err->apr_err))
-    {
-      /* No lock file?  No big deal; these are just empty files
-         anyway.  Create it and try again. */
-      svn_error_clear(err);
-      err = NULL;
-
-      SVN_ERR(svn_io_file_create(lock_filename, "", pool));
-      SVN_ERR(svn_io_file_lock2(lock_filename, TRUE, FALSE, pool));
-    }
-
-  return err;
-}
-
-/* Obtain a write lock on the file LOCK_FILENAME (protecting with
-   LOCK_MUTEX if APR is threaded) in a subpool of POOL, call BODY with
-   BATON and that subpool, destroy the subpool (releasing the write
-   lock) and return what BODY returned. */
-static svn_error_t *
-with_some_lock(svn_error_t *(*body)(void *baton,
-                                    apr_pool_t *pool),
-               void *baton,
-               const char *lock_filename,
-#if APR_HAS_THREADS
-               apr_thread_mutex_t *lock_mutex,
-#endif
-               apr_pool_t *pool)
-{
-  apr_pool_t *subpool = svn_pool_create(pool);
-  svn_error_t *err;
-
-#if APR_HAS_THREADS
-  apr_status_t status;
-
-  /* POSIX fcntl locks are per-process, so we need to serialize locks
-     within the process. */
-  status = apr_thread_mutex_lock(lock_mutex);
-  if (status)
-    return svn_error_wrap_apr(status, 
-                              _("Can't grab FSFS mutex for '%s'"),
-                              lock_filename);
-#endif
-
-  err = get_lock_on_filesystem(lock_filename, subpool);
-
-  if (!err)
-    err = body(baton, subpool);
-
-  svn_pool_destroy(subpool);
-
-#if APR_HAS_THREADS
-  status = apr_thread_mutex_unlock(lock_mutex);
-  if (status && !err)
-    return svn_error_wrap_apr(status,
-                              _("Can't ungrab FSFS mutex for '%s'"),
-                              lock_filename);
-#endif
-
-  return err;
-}
-
-svn_error_t *
-svn_fs_fs__with_write_lock(svn_fs_t *fs,
-                           svn_error_t *(*body)(void *baton,
-                                                apr_pool_t *pool),
-                           void *baton,
-                           apr_pool_t *pool)
-{
-#if APR_HAS_THREADS
-  fs_fs_data_t *ffd = fs->fsap_data;
-  fs_fs_shared_data_t *ffsd = ffd->shared;
-  apr_thread_mutex_t *mutex = ffsd->fs_write_lock;
-#endif
-
-  return with_some_lock(body, baton,
-                        path_lock(fs, pool),
-#if APR_HAS_THREADS
-                        mutex,
-#endif
-                        pool);
-}
-
-/* Run BODY (with BATON and POOL) while the transaction-current file
-   of FS is locked. */
-static svn_error_t *
-with_txn_current_lock(svn_fs_t *fs,
-                      svn_error_t *(*body)(void *baton,
-                                           apr_pool_t *pool),
-                      void *baton,
-                      apr_pool_t *pool)
-{
-#if APR_HAS_THREADS
-  fs_fs_data_t *ffd = fs->fsap_data;
-  fs_fs_shared_data_t *ffsd = ffd->shared;
-  apr_thread_mutex_t *mutex = ffsd->txn_current_lock;
-#endif
-
-  return with_some_lock(body, baton,
-                        path_txn_current_lock(fs, pool),
-#if APR_HAS_THREADS
                         mutex,
 #endif
                         pool);
@@ -987,11 +852,7 @@
 static svn_error_t *
 purge_shared_txn(svn_fs_t *fs, const char *txn_id, apr_pool_t *pool)
 {
-<<<<<<< HEAD
-  return with_txnlist_lock(fs, purge_shared_txn_body, (char **) &txn_id, pool);
-=======
   return with_txnlist_lock(fs, purge_shared_txn_body, txn_id, pool);
->>>>>>> 6215c21a
 }
  
@@ -1437,14 +1298,9 @@
  * For obvious reasons, this does not work *across hosts*.  No one
  * knows about the opened file; not the server, and not the deleting
  * client.  So the file vanishes, and the reader gets stale NFS file
-<<<<<<< HEAD
- * handle.  We have this problem with revprops files, current, and
- * transaction-current.
-=======
  * handle.
  *
  ** EIO, ENOENT
->>>>>>> 6215c21a
  *
  * Some client implementations (at least the 2.6.18.5 kernel that ships
  * with Ubuntu Dapper) sometimes give spurious ENOENT (only on open) or
@@ -1583,11 +1439,6 @@
   /* Copy the uuid. */
   SVN_ERR(svn_io_dir_file_copy(src_path, dst_path, PATH_UUID, pool));
 
-<<<<<<< HEAD
-  /* Copy the merge tracking info. */
-  SVN_ERR(svn_io_dir_file_copy(src_path, dst_path, SVN_FS__SQLITE_DB_NAME,
-                               pool));
-=======
   /* Copy the min unpacked rev, and read its value. */
   if (format >= SVN_FS_FS__MIN_PACKED_FORMAT)
     {
@@ -1604,7 +1455,6 @@
     {
       min_unpacked_rev = 0;
     }
->>>>>>> 6215c21a
 
   /* Find the youngest revision from this 'current' file. */
   SVN_ERR(get_youngest(&youngest, dst_path, pool));
@@ -2714,24 +2564,7 @@
   apr_file_t *revision_file;
   apr_off_t root_offset;
   svn_fs_id_t *root_id;
-<<<<<<< HEAD
-  svn_error_t *err;
-  const char *rev_str = apr_psprintf(ffd->rev_root_id_cache_pool, "%ld", rev);
-  svn_fs_id_t *cached_id;
-
-  /* Calculate an index into the revroot id cache */
-  cached_id = apr_hash_get(ffd->rev_root_id_cache,
-                           rev_str,
-                           APR_HASH_KEY_STRING);
-
-  if (cached_id)
-    {
-      *root_id_p = svn_fs_fs__id_copy(cached_id, pool);
-      return SVN_NO_ERROR;
-    }
-=======
   svn_boolean_t is_cached;
->>>>>>> 6215c21a
 
   SVN_ERR(ensure_revision_exists(fs, rev, pool));
 
@@ -2749,20 +2582,7 @@
 
   SVN_ERR(svn_io_file_close(revision_file, pool));
 
-<<<<<<< HEAD
-  /* Cache it */
-  if (apr_hash_count(ffd->rev_root_id_cache) >= NUM_RRI_CACHE_ENTRIES)
-    {
-      /* In order to only use one pool for the whole cache, we need to
-       * completely wipe it to expire entries! */
-      svn_pool_clear(ffd->rev_root_id_cache_pool);
-      ffd->rev_root_id_cache = apr_hash_make(ffd->rev_root_id_cache_pool);
-    }
-  apr_hash_set(ffd->rev_root_id_cache, rev_str, APR_HASH_KEY_STRING,
-               svn_fs_fs__id_copy(root_id, ffd->rev_root_id_cache_pool));
-=======
   SVN_ERR(svn_cache__set(ffd->rev_root_id_cache, &rev, root_id, pool));
->>>>>>> 6215c21a
 
   *root_id_p = root_id;
 
@@ -3585,14 +3405,7 @@
 
   *str_entries_p = apr_hash_make(pool);
 
-<<<<<<< HEAD
-  /* If we have this directory cached, return it. */
-  if (! svn_fs_fs__id_txn_id(noderev->id) &&
-      ffd->dir_cache_id[hid] && svn_fs_fs__id_eq(ffd->dir_cache_id[hid],
-                                                 noderev->id))
-=======
   for (hi = apr_hash_first(pool, entries); hi; hi = apr_hash_next(hi))
->>>>>>> 6215c21a
     {
       const void *key;
       apr_ssize_t klen;
@@ -4367,11 +4180,7 @@
 {
   struct get_and_increment_txn_key_baton *cb = baton;
   const char *txn_current_filename = path_txn_current(cb->fs, pool);
-<<<<<<< HEAD
-  apr_file_t *txn_current_file;
-=======
   apr_file_t *txn_current_file = NULL;
->>>>>>> 6215c21a
   const char *tmp_filename;
   char next_txn_id[MAX_KEY_SIZE+3];
   svn_error_t *err = SVN_NO_ERROR;
@@ -4621,19 +4430,11 @@
 {
   apr_array_header_t *props = apr_array_make(pool, 1, sizeof(svn_prop_t));
   svn_prop_t prop;
-<<<<<<< HEAD
-  
+
   prop.name = name;
   prop.value = value;
   APR_ARRAY_PUSH(props, svn_prop_t) = prop;
-  
-=======
-
-  prop.name = name;
-  prop.value = value;
-  APR_ARRAY_PUSH(props, svn_prop_t) = prop;
-
->>>>>>> 6215c21a
+
   return svn_fs_fs__change_txn_props(txn, props, pool);
 }
 
@@ -4642,13 +4443,9 @@
                             apr_array_header_t *props,
                             apr_pool_t *pool)
 {
-<<<<<<< HEAD
-  apr_file_t *txn_prop_file;
-=======
   const char *txn_prop_filename;
   svn_stringbuf_t *buf;
   svn_stream_t *stream;
->>>>>>> 6215c21a
   apr_hash_t *txn_prop = apr_hash_make(pool);
   int i;
   svn_error_t *err;
@@ -4667,13 +4464,6 @@
     {
       svn_prop_t *prop = &APR_ARRAY_IDX(props, i, svn_prop_t);
 
-<<<<<<< HEAD
-  for (i = 0; i < props->nelts; i++)
-    {
-      svn_prop_t *prop = &APR_ARRAY_IDX(props, i, svn_prop_t);
-
-=======
->>>>>>> 6215c21a
       apr_hash_set(txn_prop, prop->name, APR_HASH_KEY_STRING, prop->value);
     }
 
@@ -4877,18 +4667,7 @@
 svn_fs_fs__abort_txn(svn_fs_txn_t *txn,
                      apr_pool_t *pool)
 {
-<<<<<<< HEAD
-  fs_fs_data_t *ffd;
-
   SVN_ERR(svn_fs__check_fs(txn->fs, TRUE));
-
-  /* Clean out the directory cache. */
-  ffd = txn->fs->fsap_data;
-  memset(&ffd->dir_cache_id, 0,
-         sizeof(svn_fs_id_t *) * NUM_DIR_CACHE_ENTRIES);
-=======
-  SVN_ERR(svn_fs__check_fs(txn->fs, TRUE));
->>>>>>> 6215c21a
 
   /* Now, purge the transaction. */
   SVN_ERR_W(svn_fs_fs__purge_txn(txn->fs, txn->id, pool),
@@ -5545,12 +5324,8 @@
                 const svn_fs_id_t *id,
                 const char *start_node_id,
                 const char *start_copy_id,
-<<<<<<< HEAD
-                apr_hash_t *node_origins,
-=======
                 apr_array_header_t *reps_to_cache,
                 apr_pool_t *reps_pool,
->>>>>>> 6215c21a
                 apr_pool_t *pool)
 {
   node_revision_t *noderev;
@@ -5558,13 +5333,8 @@
   char my_node_id_buf[MAX_KEY_SIZE + 2];
   char my_copy_id_buf[MAX_KEY_SIZE + 2];
   const svn_fs_id_t *new_id;
-<<<<<<< HEAD
-  const char *node_id, *copy_id;
-  svn_boolean_t node_id_is_new = FALSE;
-=======
   const char *node_id, *copy_id, *my_node_id, *my_copy_id;
   fs_fs_data_t *ffd = fs->fsap_data;
->>>>>>> 6215c21a
 
   *new_id_p = NULL;
 
@@ -5591,14 +5361,9 @@
 
           svn_pool_clear(subpool);
           SVN_ERR(write_final_rev(&new_id, file, rev, fs, dirent->id,
-<<<<<<< HEAD
-                                  start_node_id, start_copy_id, 
-                                  node_origins, subpool));
-=======
                                   start_node_id, start_copy_id,
                                   reps_to_cache, reps_pool,
                                   subpool));
->>>>>>> 6215c21a
           if (new_id && (svn_fs_fs__id_rev(new_id) == rev))
             dirent->id = svn_fs_fs__id_copy(new_id, pool);
         }
@@ -5653,10 +5418,6 @@
   node_id = svn_fs_fs__id_node_id(noderev->id);
   if (*node_id == '_')
     {
-<<<<<<< HEAD
-      node_id_is_new = TRUE;
-      svn_fs_fs__add_keys(start_node_id, node_id + 1, my_node_id);
-=======
       if (ffd->format >= SVN_FS_FS__MIN_NO_GLOBAL_IDS_FORMAT)
         my_node_id = apr_psprintf(pool, "%s-%ld", node_id + 1, rev);
       else
@@ -5664,7 +5425,6 @@
           svn_fs_fs__add_keys(start_node_id, node_id + 1, my_node_id_buf);
           my_node_id = my_node_id_buf;
         }
->>>>>>> 6215c21a
     }
   else
     my_node_id = node_id;
@@ -5691,19 +5451,7 @@
 
   noderev->id = new_id;
 
-  if (node_id_is_new)
-    {
-      apr_pool_t *hash_pool = apr_hash_pool_get(node_origins);
-      const char *key = apr_pstrdup(hash_pool, my_node_id);
-      const svn_fs_id_t *val = svn_fs_fs__id_copy(new_id, hash_pool);
-
-      apr_hash_set(node_origins, key, APR_HASH_KEY_STRING, val);
-    }
-
   /* Write out our new node-revision. */
-<<<<<<< HEAD
-  SVN_ERR(write_noderev_txn(file, noderev, pool));
-=======
   SVN_ERR(svn_fs_fs__write_noderev(svn_stream_from_aprfile2(file, TRUE, pool),
                                    noderev, ffd->format,
                                    svn_fs_fs__fs_supports_mergeinfo(fs),
@@ -5718,7 +5466,6 @@
       APR_ARRAY_PUSH(reps_to_cache, representation_t *)
         = svn_fs_fs__rep_copy(noderev->data_rep, reps_pool);
     }
->>>>>>> 6215c21a
 
   /* Return our ID that references the revision file. */
   *new_id_p = noderev->id;
@@ -5818,66 +5565,10 @@
 }
 
 
-<<<<<<< HEAD
-svn_error_t *
-svn_fs_fs__move_into_place(const char *old_filename,
-                           const char *new_filename,
-                           const char *perms_reference,
-                           apr_pool_t *pool)
-{
-  svn_error_t *err;
-
-  SVN_ERR(svn_fs_fs__dup_perms(old_filename, perms_reference, pool));
-
-  /* Move the file into place. */
-  err = svn_io_file_rename(old_filename, new_filename, pool);
-  if (err && APR_STATUS_IS_EXDEV(err->apr_err))
-    {
-      apr_file_t *file;
-
-      /* Can't rename across devices; fall back to copying. */
-      svn_error_clear(err);
-      err = SVN_NO_ERROR;
-      SVN_ERR(svn_io_copy_file(old_filename, new_filename, TRUE, pool));
-
-      /* Flush the target of the copy to disk. */
-      SVN_ERR(svn_io_file_open(&file, new_filename, APR_READ,
-                               APR_OS_DEFAULT, pool));
-      SVN_ERR(svn_io_file_flush_to_disk(file, pool));
-      SVN_ERR(svn_io_file_close(file, pool));
-    }
-  if (err)
-    return err;
-
-#ifdef __linux__
-  {
-    /* Linux has the unusual feature that fsync() on a file is not
-       enough to ensure that a file's directory entries have been
-       flushed to disk; you have to fsync the directory as well.
-       On other operating systems, we'd only be asking for trouble
-       by trying to open and fsync a directory. */
-    const char *dirname;
-    apr_file_t *file;
-
-    dirname = svn_path_dirname(new_filename, pool);
-    SVN_ERR(svn_io_file_open(&file, dirname, APR_READ, APR_OS_DEFAULT,
-                             pool));
-    SVN_ERR(svn_io_file_flush_to_disk(file, pool));
-    SVN_ERR(svn_io_file_close(file, pool));
-  }
-#endif
-
-  return SVN_NO_ERROR;
-}
-
-/* Atomically update the current file to hold the specifed REV, NEXT_NODE_ID,
-   and NEXT_COPY_ID.  Perform temporary allocations in POOL. */
-=======
 /* Atomically update the 'current' file to hold the specifed REV,
    NEXT_NODE_ID, and NEXT_COPY_ID.  (The two next-ID parameters are
    ignored and may be NULL if the FS format does not use them.)
    Perform temporary allocations in POOL. */
->>>>>>> 6215c21a
 static svn_error_t *
 write_current(svn_fs_t *fs, svn_revnum_t rev, const char *next_node_id,
               const char *next_copy_id, apr_pool_t *pool)
@@ -5946,25 +5637,13 @@
   int i;
 
   /* Fetch the changes for this transaction. */
-<<<<<<< HEAD
-  SVN_ERR(svn_fs_fs__txn_changes_fetch(&changes, fs, txn_name, NULL, pool));
-=======
   SVN_ERR(svn_fs_fs__txn_changes_fetch(&changes, fs, txn_name, pool));
->>>>>>> 6215c21a
 
   /* Make an array of the changed paths, and sort them depth-first-ily.  */
   changed_paths = apr_array_make(pool, apr_hash_count(changes) + 1,
                                  sizeof(const char *));
   for (hi = apr_hash_first(pool, changes); hi; hi = apr_hash_next(hi))
-<<<<<<< HEAD
-    {
-      const void *key;
-      apr_hash_this(hi, &key, NULL, NULL);
-      APR_ARRAY_PUSH(changed_paths, const char *) = key;
-    }
-=======
     APR_ARRAY_PUSH(changed_paths, const char *) = svn_apr_hash_index_key(hi);
->>>>>>> 6215c21a
   qsort(changed_paths->elts, changed_paths->nelts,
         changed_paths->elt_size, svn_sort_compare_paths);
 
@@ -5974,11 +5653,7 @@
   for (i = 0; i < changed_paths->nelts; i++)
     {
       const char *path;
-<<<<<<< HEAD
-      svn_fs_path_change_t *change;
-=======
       svn_fs_path_change2_t *change;
->>>>>>> 6215c21a
       svn_boolean_t recurse = TRUE;
 
       svn_pool_clear(subpool);
@@ -6026,12 +5701,8 @@
   svn_revnum_t *new_rev_p;
   svn_fs_t *fs;
   svn_fs_txn_t *txn;
-<<<<<<< HEAD
-  apr_hash_t *node_origins;
-=======
   apr_array_header_t *reps_to_cache;
   apr_pool_t *reps_pool;
->>>>>>> 6215c21a
 };
 
 /* The work-horse for svn_fs_fs__commit, called with the FS write lock.
@@ -6086,12 +5757,8 @@
   /* Write out all the node-revisions and directory contents. */
   root_id = svn_fs_fs__id_txn_create("0", "0", cb->txn->id, pool);
   SVN_ERR(write_final_rev(&new_root_id, proto_file, new_rev, cb->fs, root_id,
-<<<<<<< HEAD
-                          start_node_id, start_copy_id, cb->node_origins, 
-=======
                           start_node_id, start_copy_id,
                           cb->reps_to_cache, cb->reps_pool,
->>>>>>> 6215c21a
                           pool));
 
   /* Write the changed-path information. */
@@ -6113,40 +5780,6 @@
 
   /* Remove any temporary txn props representing 'flags'. */
   SVN_ERR(svn_fs_fs__txn_proplist(&txnprops, cb->txn, pool));
-<<<<<<< HEAD
-  if (txnprops)
-    {
-      apr_array_header_t *props = apr_array_make(pool, 3, sizeof(svn_prop_t));
-      svn_prop_t prop;
-      prop.value = NULL;
-
-      if (apr_hash_get(txnprops, SVN_FS__PROP_TXN_CHECK_OOD,
-                       APR_HASH_KEY_STRING))
-        {
-          prop.name = SVN_FS__PROP_TXN_CHECK_OOD;
-          APR_ARRAY_PUSH(props, svn_prop_t) = prop;
-        }
-      
-      if (apr_hash_get(txnprops, SVN_FS__PROP_TXN_CHECK_LOCKS,
-                       APR_HASH_KEY_STRING))
-        {
-          prop.name = SVN_FS__PROP_TXN_CHECK_LOCKS;
-          APR_ARRAY_PUSH(props, svn_prop_t) = prop;
-        }          
-
-      if (apr_hash_get(txnprops, SVN_FS__PROP_TXN_CONTAINS_MERGEINFO,
-                       APR_HASH_KEY_STRING))
-        {
-          target_mergeinfo = apr_hash_make(pool);
-          SVN_ERR(get_txn_mergeinfo(target_mergeinfo, cb->txn->fs, cb->txn->id,
-                                    pool));
-          prop.name = SVN_FS__PROP_TXN_CONTAINS_MERGEINFO;
-          APR_ARRAY_PUSH(props, svn_prop_t) = prop;
-        }
-      
-      if (! apr_is_empty_array(props))
-        SVN_ERR(svn_fs_fs__change_txn_props(cb->txn, props, pool));
-=======
   txnprop_list = apr_array_make(pool, 3, sizeof(svn_prop_t));
   prop.value = NULL;
 
@@ -6161,7 +5794,6 @@
     {
       prop.name = SVN_FS__PROP_TXN_CHECK_LOCKS;
       APR_ARRAY_PUSH(txnprop_list, svn_prop_t) = prop;
->>>>>>> 6215c21a
     }
 
   if (! apr_is_empty_array(txnprop_list))
@@ -6372,24 +6004,11 @@
                   apr_pool_t *pool)
 {
   struct commit_baton cb;
-<<<<<<< HEAD
-  apr_hash_t *node_origins = apr_hash_make(pool);
-=======
   fs_fs_data_t *ffd = fs->fsap_data;
->>>>>>> 6215c21a
 
   cb.new_rev_p = new_rev_p;
   cb.fs = fs;
   cb.txn = txn;
-<<<<<<< HEAD
-  cb.node_origins = node_origins;
-  SVN_ERR(svn_fs_fs__with_write_lock(fs, commit_body, &cb, pool));
-  
-  /* Now that we're no longer locked, we can update the node-origins
-     cache without blocking writers. */
-  if (apr_hash_count(node_origins) > 0)
-    SVN_ERR(svn_fs__set_node_origins(fs, node_origins, pool));
-=======
 
   if (ffd->rep_sharing_allowed)
     {
@@ -6455,7 +6074,6 @@
        *                                      &cb, pool));
        */
     }
->>>>>>> 6215c21a
 
   return SVN_NO_ERROR;
 }
@@ -6600,12 +6218,7 @@
   SVN_ERR(write_format(path_format(fs, pool),
                        ffd->format, ffd->max_files_per_dir, FALSE, pool));
 
-<<<<<<< HEAD
-  /* ### this should be before the format file */
-  SVN_ERR(svn_fs__sqlite_create_index(path, pool));
-=======
   ffd->youngest_rev_cache = 0;
->>>>>>> 6215c21a
   return SVN_NO_ERROR;
 }
 
@@ -7453,10 +7066,6 @@
       prop.value = svn_string_create("true", pool);
       APR_ARRAY_PUSH(props, svn_prop_t) = prop;
     }
-<<<<<<< HEAD
-
-  return svn_fs_fs__change_txn_props(*txn_p, props, pool);
-=======
 
   return svn_fs_fs__change_txn_props(*txn_p, props, pool);
 }
@@ -7681,5 +7290,4 @@
   pb.cancel_func = cancel_func;
   pb.cancel_baton = cancel_baton;
   return svn_fs_fs__with_write_lock(fs, pack_body, &pb, pool);
->>>>>>> 6215c21a
 }