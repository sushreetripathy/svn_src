/* rep-sharing.c --- the rep-sharing cache for fsfs
 *
 * ====================================================================
 *    Licensed to the Apache Software Foundation (ASF) under one
 *    or more contributor license agreements.  See the NOTICE file
 *    distributed with this work for additional information
 *    regarding copyright ownership.  The ASF licenses this file
 *    to you under the Apache License, Version 2.0 (the
 *    "License"); you may not use this file except in compliance
 *    with the License.  You may obtain a copy of the License at
 *
 *      http://www.apache.org/licenses/LICENSE-2.0
 *
 *    Unless required by applicable law or agreed to in writing,
 *    software distributed under the License is distributed on an
 *    "AS IS" BASIS, WITHOUT WARRANTIES OR CONDITIONS OF ANY
 *    KIND, either express or implied.  See the License for the
 *    specific language governing permissions and limitations
 *    under the License.
 * ====================================================================
 */

#include "svn_private_config.h"

#include "fs.h"
#include "rep-cache.h"
#include "../libsvn_fs/fs-loader.h"

#include "svn_path.h"

#include "private/svn_sqlite.h"

#include "rep-cache-db.h"

/* A few magic values */
#define REP_CACHE_SCHEMA_FORMAT   1

REP_CACHE_DB_SQL_DECLARE_STATEMENTS(statements);


<<<<<<< HEAD
static svn_error_t *
open_rep_cache(void *baton,
               apr_pool_t *pool)
=======
static const char * const statements[] = {
  "select revision, offset, size, expanded_size "
  "from rep_cache "
  "where hash = ?1",

  "insert into rep_cache (hash, revision, offset, size, expanded_size) "
  "values (?1, ?2, ?3, ?4, ?5);",

  NULL
  };


svn_error_t *
svn_fs_fs__open_rep_cache(svn_fs_t *fs,
                          apr_pool_t *pool)
>>>>>>> d3608daf
{
  svn_fs_t *fs = baton;
  fs_fs_data_t *ffd = fs->fsap_data;
  const char *db_path;
  int version;

  /* Open (or create) the sqlite database.  It will be automatically
     closed when fs->pool is destoyed. */
  db_path = svn_dirent_join(fs->path, REP_CACHE_DB_NAME, pool);
  SVN_ERR(svn_sqlite__open(&ffd->rep_cache_db, db_path,
                           svn_sqlite__mode_rwcreate, statements,
                           0, NULL,
                           fs->pool, pool));

  SVN_ERR(svn_sqlite__read_schema_version(&version, ffd->rep_cache_db, pool));
  if (version < REP_CACHE_SCHEMA_FORMAT)
    {
      /* Must be 0 -- an uninitialized (no schema) database. Create
         the schema. Results in schema version of 1.  */
      SVN_ERR(svn_sqlite__exec_statements(ffd->rep_cache_db,
                                          STMT_CREATE_SCHEMA));
    }

  return SVN_NO_ERROR;
}

svn_error_t *
svn_fs_fs__open_rep_cache(svn_fs_t *fs,
                          apr_pool_t *pool)
{
  fs_fs_data_t *ffd = fs->fsap_data;
  return svn_error_return(svn_atomic__init_once(&ffd->rep_cache_db_opened,
                                                open_rep_cache, fs, pool));
}

svn_error_t *
svn_fs_fs__get_rep_reference(representation_t **rep,
                             svn_fs_t *fs,
                             svn_checksum_t *checksum,
                             apr_pool_t *pool)
{
  fs_fs_data_t *ffd = fs->fsap_data;
  svn_sqlite__stmt_t *stmt;
  svn_boolean_t have_row;

  SVN_ERR_ASSERT(ffd->rep_sharing_allowed);
  if (! ffd->rep_cache_db)
    SVN_ERR(svn_fs_fs__open_rep_cache(fs, pool));

  /* We only allow SHA1 checksums in this table. */
  if (checksum->kind != svn_checksum_sha1)
    return svn_error_create(SVN_ERR_BAD_CHECKSUM_KIND, NULL,
                            _("Only SHA1 checksums can be used as keys in the "
                              "rep_cache table.\n"));

  SVN_ERR(svn_sqlite__get_statement(&stmt, ffd->rep_cache_db, STMT_GET_REP));
  SVN_ERR(svn_sqlite__bindf(stmt, "s",
                            svn_checksum_to_cstring(checksum, pool)));

  SVN_ERR(svn_sqlite__step(&have_row, stmt));
  if (have_row)
    {
      *rep = apr_pcalloc(pool, sizeof(**rep));
      (*rep)->sha1_checksum = svn_checksum_dup(checksum, pool);
      (*rep)->revision = svn_sqlite__column_revnum(stmt, 0);
      (*rep)->offset = svn_sqlite__column_int64(stmt, 1);
      (*rep)->size = svn_sqlite__column_int64(stmt, 2);
      (*rep)->expanded_size = svn_sqlite__column_int64(stmt, 3);
    }
  else
    *rep = NULL;

  return svn_sqlite__reset(stmt);
}

svn_error_t *
svn_fs_fs__set_rep_reference(svn_fs_t *fs,
                             representation_t *rep,
                             svn_boolean_t reject_dup,
                             apr_pool_t *pool)
{
  fs_fs_data_t *ffd = fs->fsap_data;
  representation_t *old_rep;
  svn_sqlite__stmt_t *stmt;

  SVN_ERR_ASSERT(ffd->rep_sharing_allowed);
  if (! ffd->rep_cache_db)
    SVN_ERR(svn_fs_fs__open_rep_cache(fs, pool));

  /* We only allow SHA1 checksums in this table. */
  if (rep->sha1_checksum == NULL)
    return svn_error_create(SVN_ERR_BAD_CHECKSUM_KIND, NULL,
                            _("Only SHA1 checksums can be used as keys in the "
                              "rep_cache table.\n"));

  /* Check to see if we already have a mapping for REP->SHA1_CHECKSUM.  If so,
     and the value is the same one we were about to write, that's
     cool -- just do nothing.  If, however, the value is *different*,
     that's a red flag!  */
  SVN_ERR(svn_fs_fs__get_rep_reference(&old_rep, fs, rep->sha1_checksum, pool));

  if (old_rep)
    {
      if ( reject_dup && ((old_rep->revision != rep->revision)
            || (old_rep->offset != rep->offset)
            || (old_rep->size != rep->size)
            || (old_rep->expanded_size != rep->expanded_size)) )
        return svn_error_createf(SVN_ERR_FS_CORRUPT, NULL,
                 apr_psprintf(pool,
                              _("Representation key for checksum '%%s' exists "
                                "in filesystem '%%s' with a different value "
                                "(%%ld,%%%s,%%%s,%%%s) than what we were about "
                                "to store (%%ld,%%%s,%%%s,%%%s)"),
                              APR_OFF_T_FMT, SVN_FILESIZE_T_FMT,
                              SVN_FILESIZE_T_FMT, APR_OFF_T_FMT,
                              SVN_FILESIZE_T_FMT, SVN_FILESIZE_T_FMT),
                 svn_checksum_to_cstring_display(rep->sha1_checksum, pool),
                 fs->path, old_rep->revision, old_rep->offset, old_rep->size,
                 old_rep->expanded_size, rep->revision, rep->offset, rep->size,
                 rep->expanded_size);
      else
        return SVN_NO_ERROR;
    }

  SVN_ERR(svn_sqlite__get_statement(&stmt, ffd->rep_cache_db, STMT_SET_REP));
  SVN_ERR(svn_sqlite__bindf(stmt, "siiii",
                            svn_checksum_to_cstring(rep->sha1_checksum, pool),
                            (apr_int64_t) rep->revision,
                            (apr_int64_t) rep->offset,
                            (apr_int64_t) rep->size,
                            (apr_int64_t) rep->expanded_size));

  return svn_sqlite__insert(NULL, stmt);
}<|MERGE_RESOLUTION|>--- conflicted
+++ resolved
@@ -1,22 +1,17 @@
 /* rep-sharing.c --- the rep-sharing cache for fsfs
  *
  * ====================================================================
- *    Licensed to the Apache Software Foundation (ASF) under one
- *    or more contributor license agreements.  See the NOTICE file
- *    distributed with this work for additional information
- *    regarding copyright ownership.  The ASF licenses this file
- *    to you under the Apache License, Version 2.0 (the
- *    "License"); you may not use this file except in compliance
- *    with the License.  You may obtain a copy of the License at
+ * Copyright (c) 2008-2009 CollabNet.  All rights reserved.
  *
- *      http://www.apache.org/licenses/LICENSE-2.0
+ * This software is licensed as described in the file COPYING, which
+ * you should have received as part of this distribution.  The terms
+ * are also available at http://subversion.tigris.org/license-1.html.
+ * If newer versions of this license are posted there, you may use a
+ * newer version instead, at your option.
  *
- *    Unless required by applicable law or agreed to in writing,
- *    software distributed under the License is distributed on an
- *    "AS IS" BASIS, WITHOUT WARRANTIES OR CONDITIONS OF ANY
- *    KIND, either express or implied.  See the License for the
- *    specific language governing permissions and limitations
- *    under the License.
+ * This software consists of voluntary contributions made by many
+ * individuals.  For exact contribution history, see the revision
+ * history and logs, available at http://subversion.tigris.org/.
  * ====================================================================
  */
 
@@ -35,14 +30,18 @@
 /* A few magic values */
 #define REP_CACHE_SCHEMA_FORMAT   1
 
-REP_CACHE_DB_SQL_DECLARE_STATEMENTS(statements);
+static const char * const upgrade_sql[] = { NULL,
+  REP_CACHE_DB_SQL
+  };
 
+/* These values are directly related to the statements contained in STATEMENTS
+   below.  If you add something to that array, you'd better do the same here.
+*/
+enum statement_keys {
+  STMT_GET_REP,
+  STMT_SET_REP
+};
 
-<<<<<<< HEAD
-static svn_error_t *
-open_rep_cache(void *baton,
-               apr_pool_t *pool)
-=======
 static const char * const statements[] = {
   "select revision, offset, size, expanded_size "
   "from rep_cache "
@@ -58,40 +57,19 @@
 svn_error_t *
 svn_fs_fs__open_rep_cache(svn_fs_t *fs,
                           apr_pool_t *pool)
->>>>>>> d3608daf
 {
-  svn_fs_t *fs = baton;
   fs_fs_data_t *ffd = fs->fsap_data;
   const char *db_path;
-  int version;
 
   /* Open (or create) the sqlite database.  It will be automatically
      closed when fs->pool is destoyed. */
-  db_path = svn_dirent_join(fs->path, REP_CACHE_DB_NAME, pool);
+  db_path = svn_path_join(fs->path, REP_CACHE_DB_NAME, pool);
   SVN_ERR(svn_sqlite__open(&ffd->rep_cache_db, db_path,
                            svn_sqlite__mode_rwcreate, statements,
-                           0, NULL,
-                           fs->pool, pool));
-
-  SVN_ERR(svn_sqlite__read_schema_version(&version, ffd->rep_cache_db, pool));
-  if (version < REP_CACHE_SCHEMA_FORMAT)
-    {
-      /* Must be 0 -- an uninitialized (no schema) database. Create
-         the schema. Results in schema version of 1.  */
-      SVN_ERR(svn_sqlite__exec_statements(ffd->rep_cache_db,
-                                          STMT_CREATE_SCHEMA));
-    }
+                           REP_CACHE_SCHEMA_FORMAT,
+                           upgrade_sql, fs->pool, pool));
 
   return SVN_NO_ERROR;
-}
-
-svn_error_t *
-svn_fs_fs__open_rep_cache(svn_fs_t *fs,
-                          apr_pool_t *pool)
-{
-  fs_fs_data_t *ffd = fs->fsap_data;
-  return svn_error_return(svn_atomic__init_once(&ffd->rep_cache_db_opened,
-                                                open_rep_cache, fs, pool));
 }
 
 svn_error_t *
@@ -104,9 +82,11 @@
   svn_sqlite__stmt_t *stmt;
   svn_boolean_t have_row;
 
-  SVN_ERR_ASSERT(ffd->rep_sharing_allowed);
-  if (! ffd->rep_cache_db)
-    SVN_ERR(svn_fs_fs__open_rep_cache(fs, pool));
+  if (ffd->rep_cache_db == NULL)
+    {
+      *rep = NULL;
+      return SVN_NO_ERROR;
+    }
 
   /* We only allow SHA1 checksums in this table. */
   if (checksum->kind != svn_checksum_sha1)
@@ -144,9 +124,8 @@
   representation_t *old_rep;
   svn_sqlite__stmt_t *stmt;
 
-  SVN_ERR_ASSERT(ffd->rep_sharing_allowed);
-  if (! ffd->rep_cache_db)
-    SVN_ERR(svn_fs_fs__open_rep_cache(fs, pool));
+  if (ffd->rep_cache_db == NULL)
+    return SVN_NO_ERROR;
 
   /* We only allow SHA1 checksums in this table. */
   if (rep->sha1_checksum == NULL)
