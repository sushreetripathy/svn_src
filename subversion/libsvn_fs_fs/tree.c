/* tree.c : tree-like filesystem, built on DAG filesystem
 *
 * ====================================================================
 * Copyright (c) 2000-2008 CollabNet.  All rights reserved.
 *
 * This software is licensed as described in the file COPYING, which
 * you should have received as part of this distribution.  The terms
 * are also available at http://subversion.tigris.org/license-1.html.
 * If newer versions of this license are posted there, you may use a
 * newer version instead, at your option.
 *
 * This software consists of voluntary contributions made by many
 * individuals.  For exact contribution history, see the revision
 * history and logs, available at http://subversion.tigris.org/.
 * ====================================================================
 */


/* The job of this layer is to take a filesystem with lots of node
   sharing going on --- the real DAG filesystem as it appears in the
   database --- and make it look and act like an ordinary tree
   filesystem, with no sharing.

   We do just-in-time cloning: you can walk from some unfinished
   transaction's root down into directories and files shared with
   committed revisions; as soon as you try to change something, the
   appropriate nodes get cloned (and parent directory entries updated)
   invisibly, behind your back.  Any other references you have to
   nodes that have been cloned by other changes, even made by other
   processes, are automatically updated to point to the right clones.  */


#include <stdlib.h>
#include <string.h>
#include <assert.h>
#include <apr_pools.h>
#include <apr_hash.h>

#include "svn_private_config.h"
#include "svn_pools.h"
#include "svn_error.h"
#include "svn_path.h"
#include "svn_mergeinfo.h"
#include "svn_fs.h"
#include "fs.h"
#include "err.h"
#include "key-gen.h"
#include "dag.h"
#include "lock.h"
#include "tree.h"
#include "fs_fs.h"
#include "id.h"

#include "private/svn_mergeinfo_private.h"
#include "private/svn_fs_util.h"
#include "../libsvn_fs/fs-loader.h"


/* ### I believe this constant will become internal to reps-strings.c.
   ### see the comment in window_consumer() for more information. */

/* ### the comment also seems to need tweaking: the log file stuff
   ### is no longer an issue... */
/* Data written to the filesystem through the svn_fs_apply_textdelta()
   interface is cached in memory until the end of the data stream, or
   until a size trigger is hit.  Define that trigger here (in bytes).
   Setting the value to 0 will result in no filesystem buffering at
   all.  The value only really matters when dealing with file contents
   bigger than the value itself.  Above that point, large values here
   allow the filesystem to buffer more data in memory before flushing
   to the database, which increases memory usage but greatly decreases
   the amount of disk access (and log-file generation) in database.
   Smaller values will limit your overall memory consumption, but can
   drastically hurt throughput by necessitating more write operations
   to the database (which also generates more log-files).  */
#define WRITE_BUFFER_SIZE          512000



/* The root structures.

   Why do they contain different data?  Well, transactions are mutable
   enough that it isn't safe to cache the DAG node for the root
   directory or the hash of copyfrom data: somebody else might modify
   them concurrently on disk!  (Why is the DAG node cache safer than
   the root DAG node?  When cloning transaction DAG nodes in and out
   of the cache, all of the possibly-mutable data from the
   node_revision_t inside the dag_node_t is dropped.)  Additionally,
   revisions are immutable enough that their DAG node cache can be
   kept in the FS object and shared among multiple revision root
   objects.
*/
typedef struct
{
  /* A dag node for the revision's root directory. */
  dag_node_t *root_dir;

  /* Cache structure for mapping const char * PATH to const char
     *COPYFROM_STRING, so that paths_changed can remember all the
     copyfrom information in the changes file.
     COPYFROM_STRING has the format "REV PATH", or is the empty string if
     the path was added without history. */
  apr_hash_t *copyfrom_cache;

} fs_rev_root_data_t;

typedef struct
{
  /* Cache of txn DAG nodes (without their nested noderevs, because
   * it's mutable). */
  svn_cache__t *txn_node_cache;
} fs_txn_root_data_t;

/* Declared here to resolve the circular dependencies. */
static svn_error_t * get_dag(dag_node_t **dag_node_p, svn_fs_root_t *root,
                             const char *path, apr_pool_t *pool);

static svn_fs_root_t *make_revision_root(svn_fs_t *fs, svn_revnum_t rev,
                                         dag_node_t *root_dir,
                                         apr_pool_t *pool);

static svn_error_t *make_txn_root(svn_fs_root_t **root_p,
                                  svn_fs_t *fs, const char *txn,
                                  svn_revnum_t base_rev, apr_uint32_t flags,
                                  apr_pool_t *pool);


/*** Node Caching ***/

/* Find and return the DAG node cache for ROOT and the key that
   should be used for PATH. */
static void
locate_cache(svn_cache__t **cache,
             const char **key,
             svn_fs_root_t *root,
             const char *path,
             apr_pool_t *pool)
{
  if (root->is_txn_root)
    {
      fs_txn_root_data_t *frd = root->fsap_data;
      if (cache) *cache = frd->txn_node_cache;
      if (key && path) *key = path;
    }
  else
    {
      fs_fs_data_t *ffd = root->fs->fsap_data;
      if (cache) *cache = ffd->rev_node_cache;
      if (key && path) *key = apr_psprintf(pool, "%ld%s",
                                           root->rev, path);
    }
}

/* Return NODE for PATH from ROOT's node cache, or NULL if the node
   isn't cached; the node is copied into POOL. */
static svn_error_t *
dag_node_cache_get(dag_node_t **node_p,
                   svn_fs_root_t *root,
                   const char *path,
                   apr_pool_t *pool)
{
  svn_boolean_t found;
  dag_node_t *node;
  svn_cache__t *cache;
  const char *key;

  SVN_ERR_ASSERT(*path == '/');

  locate_cache(&cache, &key, root, path, pool);

  SVN_ERR(svn_cache__get((void **) &node, &found, cache, key, pool));
  if (found && node)
    {
      /* Patch up the FS, since this might have come from an old FS
       * object. */
      svn_fs_fs__dag_set_fs(node, root->fs);
      *node_p = node;
    }
  else
    *node_p = NULL;
  return SVN_NO_ERROR;
}


/* Add the NODE for PATH to ROOT's node cache. */
static svn_error_t *
dag_node_cache_set(svn_fs_root_t *root,
                   const char *path,
                   dag_node_t *node,
                   apr_pool_t *pool)
{
  svn_cache__t *cache;
  const char *key;

  SVN_ERR_ASSERT(*path == '/');

  locate_cache(&cache, &key, root, path, pool);

  return svn_cache__set(cache, key, node, pool);
}


/* Baton for find_descendents_in_cache. */
struct fdic_baton {
  const char *path;
  apr_array_header_t *list;
  apr_pool_t *pool;
};

/* If the given item is a descendent of BATON->PATH, push
 * it onto BATON->LIST (copying into BATON->POOL).  Implements
 * the svn_iter_apr_hash_cb_t prototype. */
static svn_error_t *
find_descendents_in_cache(void *baton,
                          const void *key,
                          apr_ssize_t klen,
                          void *val,
                          apr_pool_t *pool)
{
  struct fdic_baton *b = baton;
  const char *item_path = key;

  if (svn_path_is_ancestor(b->path, item_path))
    APR_ARRAY_PUSH(b->list, const char *) = apr_pstrdup(b->pool, item_path);

  return SVN_NO_ERROR;
}

/* Invalidate cache entries for PATH and any of its children.  This
   should *only* be called on a transaction root! */
static svn_error_t *
dag_node_cache_invalidate(svn_fs_root_t *root,
                          const char *path,
                          apr_pool_t *pool)
{
  struct fdic_baton b;
  svn_cache__t *cache;
  apr_pool_t *iterpool;
  int i;

  b.path = path;
  b.pool = svn_pool_create(pool);
  b.list = apr_array_make(b.pool, 1, sizeof(const char *));

  SVN_ERR_ASSERT(root->is_txn_root);
  locate_cache(&cache, NULL, root, NULL, b.pool);


  SVN_ERR(svn_cache__iter(NULL, cache, find_descendents_in_cache,
                         &b, b.pool));

  iterpool = svn_pool_create(b.pool);

  for (i = 0; i < b.list->nelts; i++)
    {
      const char *descendent = APR_ARRAY_IDX(b.list, i, const char *);
      svn_pool_clear(iterpool);
      SVN_ERR(svn_cache__set(cache, descendent, NULL, iterpool));
    }

  svn_pool_destroy(iterpool);
  svn_pool_destroy(b.pool);
  return SVN_NO_ERROR;
}



/* Creating transaction and revision root nodes.  */

svn_error_t *
svn_fs_fs__txn_root(svn_fs_root_t **root_p,
                    svn_fs_txn_t *txn,
                    apr_pool_t *pool)
{
  apr_uint32_t flags = 0;
  apr_hash_t *txnprops;

  /* Look for the temporary txn props representing 'flags'. */
  SVN_ERR(svn_fs_fs__txn_proplist(&txnprops, txn, pool));
  if (txnprops)
    {
      if (apr_hash_get(txnprops, SVN_FS__PROP_TXN_CHECK_OOD,
                       APR_HASH_KEY_STRING))
        flags |= SVN_FS_TXN_CHECK_OOD;

      if (apr_hash_get(txnprops, SVN_FS__PROP_TXN_CHECK_LOCKS,
                       APR_HASH_KEY_STRING))
        flags |= SVN_FS_TXN_CHECK_LOCKS;
    }

  return make_txn_root(root_p, txn->fs, txn->id, txn->base_rev, flags, pool);
}


svn_error_t *
svn_fs_fs__revision_root(svn_fs_root_t **root_p,
                         svn_fs_t *fs,
                         svn_revnum_t rev,
                         apr_pool_t *pool)
{
  dag_node_t *root_dir;

  SVN_ERR(svn_fs__check_fs(fs, TRUE));

  SVN_ERR(svn_fs_fs__dag_revision_root(&root_dir, fs, rev, pool));

  *root_p = make_revision_root(fs, rev, root_dir, pool);

  return SVN_NO_ERROR;
}



/* Getting dag nodes for roots.  */


/* Set *NODE_P to a freshly opened dag node referring to the root
   directory of ROOT, allocating from POOL.  */
static svn_error_t *
root_node(dag_node_t **node_p,
          svn_fs_root_t *root,
          apr_pool_t *pool)
{
  if (root->is_txn_root)
    {
      /* It's a transaction root.  Open a fresh copy.  */
      return svn_fs_fs__dag_txn_root(node_p, root->fs, root->txn, pool);
    }
  else
    {
      /* It's a revision root, so we already have its root directory
         opened.  */
      fs_rev_root_data_t *frd = root->fsap_data;
      *node_p = svn_fs_fs__dag_dup(frd->root_dir, pool);
      return SVN_NO_ERROR;
    }
}


/* Set *NODE_P to a mutable root directory for ROOT, cloning if
   necessary, allocating in POOL.  ROOT must be a transaction root.
   Use ERROR_PATH in error messages.  */
static svn_error_t *
mutable_root_node(dag_node_t **node_p,
                  svn_fs_root_t *root,
                  const char *error_path,
                  apr_pool_t *pool)
{
  if (root->is_txn_root)
    return svn_fs_fs__dag_clone_root(node_p, root->fs, root->txn, pool);
  else
    /* If it's not a transaction root, we can't change its contents.  */
    return SVN_FS__ERR_NOT_MUTABLE(root->fs, root->rev, error_path);
}



/* Traversing directory paths.  */

typedef enum copy_id_inherit_t
{
  copy_id_inherit_unknown = 0,
  copy_id_inherit_self,
  copy_id_inherit_parent,
  copy_id_inherit_new

} copy_id_inherit_t;

/* A linked list representing the path from a node up to a root
   directory.  We use this for cloning, and for operations that need
   to deal with both a node and its parent directory.  For example, a
   `delete' operation needs to know that the node actually exists, but
   also needs to change the parent directory.  */
typedef struct parent_path_t
{

  /* A node along the path.  This could be the final node, one of its
     parents, or the root.  Every parent path ends with an element for
     the root directory.  */
  dag_node_t *node;

  /* The name NODE has in its parent directory.  This is zero for the
     root directory, which (obviously) has no name in its parent.  */
  char *entry;

  /* The parent of NODE, or zero if NODE is the root directory.  */
  struct parent_path_t *parent;

  /* The copy ID inheritence style. */
  copy_id_inherit_t copy_inherit;

  /* If copy ID inheritence style is copy_id_inherit_new, this is the
     path which should be implicitly copied; otherwise, this is NULL. */
  const char *copy_src_path;

} parent_path_t;

/* Return a text string describing the absolute path of parent_path
   PARENT_PATH.  It will be allocated in POOL. */
static const char *
parent_path_path(parent_path_t *parent_path,
                 apr_pool_t *pool)
{
  const char *path_so_far = "/";
  if (parent_path->parent)
    path_so_far = parent_path_path(parent_path->parent, pool);
  return parent_path->entry
    ? svn_path_join(path_so_far, parent_path->entry, pool)
    : path_so_far;
}


/* Return the FS path for the parent path chain object CHILD relative
   to its ANCESTOR in the same chain, allocated in POOL.  */
static const char *
parent_path_relpath(parent_path_t *child,
                    parent_path_t *ancestor,
                    apr_pool_t *pool)
{
  const char *path_so_far = "";
  parent_path_t *this_node = child;
  while (this_node != ancestor)
    {
      assert(this_node != NULL);
      path_so_far = svn_path_join(this_node->entry, path_so_far, pool);
      this_node = this_node->parent;
    }
  return path_so_far;
}



/* Choose a copy ID inheritance method *INHERIT_P to be used in the
   event that immutable node CHILD in FS needs to be made mutable.  If
   the inheritance method is copy_id_inherit_new, also return a
   *COPY_SRC_PATH on which to base the new copy ID (else return NULL
   for that path).  CHILD must have a parent (it cannot be the root
   node).  TXN_ID is the transaction in which these items might be
   mutable.  Allocations are taken from POOL. */
static svn_error_t *
get_copy_inheritance(copy_id_inherit_t *inherit_p,
                     const char **copy_src_path,
                     svn_fs_t *fs,
                     parent_path_t *child,
                     const char *txn_id,
                     apr_pool_t *pool)
{
  const svn_fs_id_t *child_id, *parent_id, *copyroot_id;
  const char *child_copy_id, *parent_copy_id;
  const char *id_path = NULL;
  svn_fs_root_t *copyroot_root;
  dag_node_t *copyroot_node;
  svn_revnum_t copyroot_rev;
  const char *copyroot_path;

  SVN_ERR_ASSERT(child && child->parent && txn_id);

  /* Initialize some convenience variables. */
  child_id = svn_fs_fs__dag_get_id(child->node);
  parent_id = svn_fs_fs__dag_get_id(child->parent->node);
  child_copy_id = svn_fs_fs__id_copy_id(child_id);
  parent_copy_id = svn_fs_fs__id_copy_id(parent_id);

  /* If this child is already mutable, we have nothing to do. */
  if (svn_fs_fs__id_txn_id(child_id))
    {
      *inherit_p = copy_id_inherit_self;
      *copy_src_path = NULL;
      return SVN_NO_ERROR;
    }

  /* From this point on, we'll assume that the child will just take
     its copy ID from its parent. */
  *inherit_p = copy_id_inherit_parent;
  *copy_src_path = NULL;

  /* Special case: if the child's copy ID is '0', use the parent's
     copy ID. */
  if (strcmp(child_copy_id, "0") == 0)
    return SVN_NO_ERROR;

  /* Compare the copy IDs of the child and its parent.  If they are
     the same, then the child is already on the same branch as the
     parent, and should use the same mutability copy ID that the
     parent will use. */
  if (svn_fs_fs__key_compare(child_copy_id, parent_copy_id) == 0)
    return SVN_NO_ERROR;

  /* If the child is on the same branch that the parent is on, the
     child should just use the same copy ID that the parent would use.
     Else, the child needs to generate a new copy ID to use should it
     need to be made mutable.  We will claim that child is on the same
     branch as its parent if the child itself is not a branch point,
     or if it is a branch point that we are accessing via its original
     copy destination path. */
  SVN_ERR(svn_fs_fs__dag_get_copyroot(&copyroot_rev, &copyroot_path,
                                      child->node,pool));
  SVN_ERR(svn_fs_fs__revision_root(&copyroot_root, fs, copyroot_rev, pool));
  SVN_ERR(get_dag(&copyroot_node, copyroot_root, copyroot_path, pool));
  copyroot_id = svn_fs_fs__dag_get_id(copyroot_node);

  if (svn_fs_fs__id_compare(copyroot_id, child_id) == -1)
    return SVN_NO_ERROR;

  /* Determine if we are looking at the child via its original path or
     as a subtree item of a copied tree. */
  id_path = svn_fs_fs__dag_get_created_path(child->node);
  if (strcmp(id_path, parent_path_path(child, pool)) == 0)
    {
      *inherit_p = copy_id_inherit_self;
      return SVN_NO_ERROR;
    }

  /* We are pretty sure that the child node is an unedited nested
     branched node.  When it needs to be made mutable, it should claim
     a new copy ID. */
  *inherit_p = copy_id_inherit_new;
  *copy_src_path = id_path;
  return SVN_NO_ERROR;
}

/* Allocate a new parent_path_t node from POOL, referring to NODE,
   ENTRY, PARENT, and COPY_ID.  */
static parent_path_t *
make_parent_path(dag_node_t *node,
                 char *entry,
                 parent_path_t *parent,
                 apr_pool_t *pool)
{
  parent_path_t *parent_path = apr_pcalloc(pool, sizeof(*parent_path));
  parent_path->node = node;
  parent_path->entry = entry;
  parent_path->parent = parent;
  parent_path->copy_inherit = copy_id_inherit_unknown;
  parent_path->copy_src_path = NULL;
  return parent_path;
}


/* Flags for open_path.  */
typedef enum open_path_flags_t {

  /* The last component of the PATH need not exist.  (All parent
     directories must exist, as usual.)  If the last component doesn't
     exist, simply leave the `node' member of the bottom parent_path
     component zero.  */
  open_path_last_optional = 1

} open_path_flags_t;


/* Open the node identified by PATH in ROOT, allocating in POOL.  Set
   *PARENT_PATH_P to a path from the node up to ROOT.  The resulting
   **PARENT_PATH_P value is guaranteed to contain at least one
   *element, for the root directory.

   If resulting *PARENT_PATH_P will eventually be made mutable and
   modified, or if copy ID inheritance information is otherwise
   needed, TXN_ID should be the ID of the mutability transaction.  If
   TXN_ID is NULL, no copy ID in heritance information will be
   calculated for the *PARENT_PATH_P chain.

   If FLAGS & open_path_last_optional is zero, return the error
   SVN_ERR_FS_NOT_FOUND if the node PATH refers to does not exist.  If
   non-zero, require all the parent directories to exist as normal,
   but if the final path component doesn't exist, simply return a path
   whose bottom `node' member is zero.  This option is useful for
   callers that create new nodes --- we find the parent directory for
   them, and tell them whether the entry exists already.

   NOTE: Public interfaces which only *read* from the filesystem
   should not call this function directly, but should instead use
   get_dag().
*/
static svn_error_t *
open_path(parent_path_t **parent_path_p,
          svn_fs_root_t *root,
          const char *path,
          int flags,
          const char *txn_id,
          apr_pool_t *pool)
{
  svn_fs_t *fs = root->fs;
  const svn_fs_id_t *id;
  dag_node_t *here; /* The directory we're currently looking at.  */
  parent_path_t *parent_path; /* The path from HERE up to the root.  */
  const char *rest; /* The portion of PATH we haven't traversed yet.  */
  const char *canon_path = svn_fs__canonicalize_abspath(path, pool);
  const char *path_so_far = "/";

  /* Make a parent_path item for the root node, using its own current
     copy id.  */
  SVN_ERR(root_node(&here, root, pool));
  id = svn_fs_fs__dag_get_id(here);
  parent_path = make_parent_path(here, 0, 0, pool);
  parent_path->copy_inherit = copy_id_inherit_self;

  rest = canon_path + 1; /* skip the leading '/', it saves in iteration */

  /* Whenever we are at the top of this loop:
     - HERE is our current directory,
     - ID is the node revision ID of HERE,
     - REST is the path we're going to find in HERE, and
     - PARENT_PATH includes HERE and all its parents.  */
  for (;;)
    {
      const char *next;
      char *entry;
      dag_node_t *child;

      /* Parse out the next entry from the path.  */
      entry = svn_fs__next_entry_name(&next, rest, pool);

      /* Calculate the path traversed thus far. */
      path_so_far = svn_path_join(path_so_far, entry, pool);

      if (*entry == '\0')
        {
          /* Given the behavior of svn_fs__next_entry_name(), this
             happens when the path either starts or ends with a slash.
             In either case, we stay put: the current directory stays
             the same, and we add nothing to the parent path. */
          child = here;
        }
      else
        {
          copy_id_inherit_t inherit;
          const char *copy_path = NULL;
          svn_error_t *err = SVN_NO_ERROR;
          dag_node_t *cached_node;

          /* If we found a directory entry, follow it.  First, we
             check our node cache, and, failing that, we hit the DAG
             layer. */
          SVN_ERR(dag_node_cache_get(&cached_node, root, path_so_far, pool));
          if (cached_node)
            child = cached_node;
          else
            err = svn_fs_fs__dag_open(&child, here, entry, pool);

          /* "file not found" requires special handling.  */
          if (err && err->apr_err == SVN_ERR_FS_NOT_FOUND)
            {
              /* If this was the last path component, and the caller
                 said it was optional, then don't return an error;
                 just put a NULL node pointer in the path.  */

              svn_error_clear(err);

              if ((flags & open_path_last_optional)
                  && (! next || *next == '\0'))
                {
                  parent_path = make_parent_path(NULL, entry, parent_path,
                                                 pool);
                  break;
                }
              else
                {
                  /* Build a better error message than svn_fs_fs__dag_open
                     can provide, giving the root and full path name.  */
                  return SVN_FS__NOT_FOUND(root, path);
                }
            }

          /* Other errors we return normally.  */
          SVN_ERR(err);

          /* Now, make a parent_path item for CHILD. */
          parent_path = make_parent_path(child, entry, parent_path, pool);
          if (txn_id)
            {
              SVN_ERR(get_copy_inheritance(&inherit, &copy_path,
                                           fs, parent_path, txn_id, pool));
              parent_path->copy_inherit = inherit;
              parent_path->copy_src_path = apr_pstrdup(pool, copy_path);
            }

          /* Cache the node we found (if it wasn't already cached). */
          if (! cached_node)
            SVN_ERR(dag_node_cache_set(root, path_so_far, child, pool));
        }

      /* Are we finished traversing the path?  */
      if (! next)
        break;

      /* The path isn't finished yet; we'd better be in a directory.  */
      if (svn_fs_fs__dag_node_kind(child) != svn_node_dir)
        SVN_ERR_W(SVN_FS__ERR_NOT_DIRECTORY(fs, path_so_far),
                  apr_psprintf(pool, _("Failure opening '%s'"), path));

      rest = next;
      here = child;
    }

  *parent_path_p = parent_path;
  return SVN_NO_ERROR;
}


/* Make the node referred to by PARENT_PATH mutable, if it isn't
   already, allocating from POOL.  ROOT must be the root from which
   PARENT_PATH descends.  Clone any parent directories as needed.
   Adjust the dag nodes in PARENT_PATH to refer to the clones.  Use
   ERROR_PATH in error messages.  */
static svn_error_t *
make_path_mutable(svn_fs_root_t *root,
                  parent_path_t *parent_path,
                  const char *error_path,
                  apr_pool_t *pool)
{
  dag_node_t *clone;
  const char *txn_id = root->txn;

  /* Is the node mutable already?  */
  if (svn_fs_fs__dag_check_mutable(parent_path->node))
    return SVN_NO_ERROR;

  /* Are we trying to clone the root, or somebody's child node?  */
  if (parent_path->parent)
    {
      const svn_fs_id_t *parent_id, *child_id, *copyroot_id;
      const char *copy_id = NULL;
      copy_id_inherit_t inherit = parent_path->copy_inherit;
      const char *clone_path, *copyroot_path;
      svn_revnum_t copyroot_rev;
      svn_boolean_t is_parent_copyroot = FALSE;
      svn_fs_root_t *copyroot_root;
      dag_node_t *copyroot_node;

      /* We're trying to clone somebody's child.  Make sure our parent
         is mutable.  */
      SVN_ERR(make_path_mutable(root, parent_path->parent,
                                error_path, pool));

      switch (inherit)
        {
        case copy_id_inherit_parent:
          parent_id = svn_fs_fs__dag_get_id(parent_path->parent->node);
          copy_id = svn_fs_fs__id_copy_id(parent_id);
          break;

        case copy_id_inherit_new:
          SVN_ERR(svn_fs_fs__reserve_copy_id(&copy_id, root->fs, txn_id,
                                             pool));
          break;

        case copy_id_inherit_self:
          copy_id = NULL;
          break;

        case copy_id_inherit_unknown:
        default:
          SVN_ERR_MALFUNCTION(); /* uh-oh -- somebody didn't calculate copy-ID
                      inheritance data. */
        }

      /* Determine what copyroot our new child node should use. */
      SVN_ERR(svn_fs_fs__dag_get_copyroot(&copyroot_rev, &copyroot_path,
                                          parent_path->node, pool));
      SVN_ERR(svn_fs_fs__revision_root(&copyroot_root, root->fs,
                                       copyroot_rev, pool));
      SVN_ERR(get_dag(&copyroot_node, copyroot_root, copyroot_path, pool));

      child_id = svn_fs_fs__dag_get_id(parent_path->node);
      copyroot_id = svn_fs_fs__dag_get_id(copyroot_node);
      if (strcmp(svn_fs_fs__id_node_id(child_id),
                 svn_fs_fs__id_node_id(copyroot_id)) != 0)
        is_parent_copyroot = TRUE;

      /* Now make this node mutable.  */
      clone_path = parent_path_path(parent_path->parent, pool);
      SVN_ERR(svn_fs_fs__dag_clone_child(&clone,
                                         parent_path->parent->node,
                                         clone_path,
                                         parent_path->entry,
                                         copy_id, txn_id,
                                         is_parent_copyroot,
                                         pool));

      /* Update the path cache. */
      SVN_ERR(dag_node_cache_set(root, parent_path_path(parent_path, pool),
                                 clone, pool));
    }
  else
    {
      /* We're trying to clone the root directory.  */
      SVN_ERR(mutable_root_node(&clone, root, error_path, pool));
    }

  /* Update the PARENT_PATH link to refer to the clone.  */
  parent_path->node = clone;

  return SVN_NO_ERROR;
}


/* Open the node identified by PATH in ROOT.  Set DAG_NODE_P to the
 *node we find, allocated in POOL.  Return the error
 *SVN_ERR_FS_NOT_FOUND if this node doesn't exist. */
static svn_error_t *
get_dag(dag_node_t **dag_node_p,
        svn_fs_root_t *root,
        const char *path,
        apr_pool_t *pool)
{
  parent_path_t *parent_path;
  dag_node_t *node;

  /* Canonicalize the input PATH. */
  path = svn_fs__canonicalize_abspath(path, pool);

  /* First we look for the DAG in our cache. */
  SVN_ERR(dag_node_cache_get(&node, root, path, pool));
  if (! node)
    {
      /* Call open_path with no flags, as we want this to return an error
         if the node for which we are searching doesn't exist. */
      SVN_ERR(open_path(&parent_path, root, path, 0, NULL, pool));
      node = parent_path->node;

      /* No need to cache our find -- open_path() will do that for us. */
    }

  *dag_node_p = node;
  return SVN_NO_ERROR;
}



/* Populating the `changes' table. */

/* Add a change to the changes table in FS, keyed on transaction id
   TXN_ID, and indicated that a change of kind CHANGE_KIND occurred on
   PATH (whose node revision id is--or was, in the case of a
   deletion--NODEREV_ID), and optionally that TEXT_MODs or PROP_MODs
   occurred.  If the change resulted from a copy, COPYFROM_REV and
   COPYFROM_PATH specify under which revision and path the node was
   copied from.  If this was not part of a copy, COPYFROM_REV should
   be SVN_INVALID_REVNUM.  Do all this as part of POOL.  */
static svn_error_t *
add_change(svn_fs_t *fs,
           const char *txn_id,
           const char *path,
           const svn_fs_id_t *noderev_id,
           svn_fs_path_change_kind_t change_kind,
           svn_boolean_t text_mod,
           svn_boolean_t prop_mod,
           svn_node_kind_t node_kind,
           svn_revnum_t copyfrom_rev,
           const char *copyfrom_path,
           apr_pool_t *pool)
{
  return svn_fs_fs__add_change(fs, txn_id,
                               svn_fs__canonicalize_abspath(path, pool),
                               noderev_id, change_kind, text_mod, prop_mod,
<<<<<<< HEAD
                               copyfrom_rev, copyfrom_path,
=======
                               node_kind, copyfrom_rev, copyfrom_path,
>>>>>>> e363d545
                               pool);
}



/* Generic node operations.  */

/* Get the id of a node referenced by path PATH in ROOT.  Return the
   id in *ID_P allocated in POOL. */
static svn_error_t *
fs_node_id(const svn_fs_id_t **id_p,
           svn_fs_root_t *root,
           const char *path,
           apr_pool_t *pool)
{
  if ((! root->is_txn_root)
      && (path[0] == '\0' || ((path[0] == '/') && (path[1] == '\0'))))
    {
      /* Optimize the case where we don't need any db access at all.
         The root directory ("" or "/") node is stored in the
         svn_fs_root_t object, and never changes when it's a revision
         root, so we can just reach in and grab it directly. */
      fs_rev_root_data_t *frd = root->fsap_data;
      *id_p = svn_fs_fs__id_copy(svn_fs_fs__dag_get_id(frd->root_dir), pool);
    }
  else
    {
      dag_node_t *node;

      SVN_ERR(get_dag(&node, root, path, pool));
      *id_p = svn_fs_fs__id_copy(svn_fs_fs__dag_get_id(node), pool);
    }
  return SVN_NO_ERROR;
}


svn_error_t *
svn_fs_fs__node_created_rev(svn_revnum_t *revision,
                            svn_fs_root_t *root,
                            const char *path,
                            apr_pool_t *pool)
{
  dag_node_t *node;

  SVN_ERR(get_dag(&node, root, path, pool));
  return svn_fs_fs__dag_get_revision(revision, node, pool);
}


/* Set *CREATED_PATH to the path at which PATH under ROOT was created.
   Return a string allocated in POOL. */
static svn_error_t *
fs_node_created_path(const char **created_path,
                     svn_fs_root_t *root,
                     const char *path,
                     apr_pool_t *pool)
{
  dag_node_t *node;

  SVN_ERR(get_dag(&node, root, path, pool));
  *created_path = svn_fs_fs__dag_get_created_path(node);

  return SVN_NO_ERROR;
}


/* Set *KIND_P to the type of node located at PATH under ROOT.
   Perform temporary allocations in POOL. */
static svn_error_t *
node_kind(svn_node_kind_t *kind_p,
          svn_fs_root_t *root,
          const char *path,
          apr_pool_t *pool)
{
  const svn_fs_id_t *node_id;
  dag_node_t *node;

  /* Get the node id. */
  SVN_ERR(fs_node_id(&node_id, root, path, pool));

  /* Use the node id to get the real kind. */
  SVN_ERR(svn_fs_fs__dag_get_node(&node, root->fs, node_id, pool));
  *kind_p = svn_fs_fs__dag_node_kind(node);

  return SVN_NO_ERROR;
}


/* Set *KIND_P to the type of node present at PATH under ROOT.  If
   PATH does not exist under ROOT, set *KIND_P to svn_node_none.  Use
   POOL for temporary allocation. */
svn_error_t *
svn_fs_fs__check_path(svn_node_kind_t *kind_p,
                      svn_fs_root_t *root,
                      const char *path,
                      apr_pool_t *pool)
{
  svn_error_t *err = node_kind(kind_p, root, path, pool);
  if (err &&
      ((err->apr_err == SVN_ERR_FS_NOT_FOUND)
       || (err->apr_err == SVN_ERR_FS_NOT_DIRECTORY)))
    {
      svn_error_clear(err);
      err = SVN_NO_ERROR;
      *kind_p = svn_node_none;
    }

  return err;
}

/* Set *VALUE_P to the value of the property named PROPNAME of PATH in
   ROOT.  If the node has no property by that name, set *VALUE_P to
   zero.  Allocate the result in POOL. */
static svn_error_t *
fs_node_prop(svn_string_t **value_p,
             svn_fs_root_t *root,
             const char *path,
             const char *propname,
             apr_pool_t *pool)
{
  dag_node_t *node;
  apr_hash_t *proplist;

  SVN_ERR(get_dag(&node, root, path, pool));
  SVN_ERR(svn_fs_fs__dag_get_proplist(&proplist, node, pool));
  *value_p = NULL;
  if (proplist)
    *value_p = apr_hash_get(proplist, propname, APR_HASH_KEY_STRING);

  return SVN_NO_ERROR;
}


/* Set *TABLE_P to the entire property list of PATH under ROOT, as an
   APR hash table allocated in POOL.  The resulting property table
   maps property names to pointers to svn_string_t objects containing
   the property value. */
static svn_error_t *
fs_node_proplist(apr_hash_t **table_p,
                 svn_fs_root_t *root,
                 const char *path,
                 apr_pool_t *pool)
{
  apr_hash_t *table;
  dag_node_t *node;

  SVN_ERR(get_dag(&node, root, path, pool));
  SVN_ERR(svn_fs_fs__dag_get_proplist(&table, node, pool));
  *table_p = table ? table : apr_hash_make(pool);

  return SVN_NO_ERROR;
}


static svn_error_t *
increment_mergeinfo_up_tree(parent_path_t *pp,
                            apr_int64_t increment,
                            apr_pool_t *pool)
{
  for (; pp; pp = pp->parent)
    SVN_ERR(svn_fs_fs__dag_increment_mergeinfo_count(pp->node,
                                                     increment,
                                                     pool));

  return SVN_NO_ERROR;
}

/* Change, add, or delete a node's property value.  The affected node
   is PATH under ROOT, the property value to modify is NAME, and VALUE
   points to either a string value to set the new contents to, or NULL
   if the property should be deleted.  Perform temporary allocations
   in POOL. */
static svn_error_t *
fs_change_node_prop(svn_fs_root_t *root,
                    const char *path,
                    const char *name,
                    const svn_string_t *value,
                    apr_pool_t *pool)
{
  parent_path_t *parent_path;
  apr_hash_t *proplist;
  const char *txn_id;

  if (! root->is_txn_root)
    return SVN_FS__NOT_TXN(root);
  txn_id = root->txn;

  SVN_ERR(open_path(&parent_path, root, path, 0, txn_id, pool));

  /* Check (non-recursively) to see if path is locked; if so, check
     that we can use it. */
  if (root->txn_flags & SVN_FS_TXN_CHECK_LOCKS)
    SVN_ERR(svn_fs_fs__allow_locked_operation(path, root->fs, FALSE, FALSE,
                                              pool));

  SVN_ERR(make_path_mutable(root, parent_path, path, pool));
  SVN_ERR(svn_fs_fs__dag_get_proplist(&proplist, parent_path->node, pool));

  /* If there's no proplist, but we're just deleting a property, exit now. */
  if ((! proplist) && (! value))
    return SVN_NO_ERROR;

  /* Now, if there's no proplist, we know we need to make one. */
  if (! proplist)
    proplist = apr_hash_make(pool);

  if (svn_fs_fs__fs_supports_mergeinfo(root->fs)
      && strcmp (name, SVN_PROP_MERGEINFO) == 0)
    {
      apr_int64_t increment = 0;
      svn_boolean_t had_mergeinfo;
      SVN_ERR(svn_fs_fs__dag_has_mergeinfo(&had_mergeinfo, parent_path->node,
                                           pool));

      if (value && !had_mergeinfo)
        increment = 1;
      else if (!value && had_mergeinfo)
        increment = -1;

      if (increment != 0)
        {
          SVN_ERR(increment_mergeinfo_up_tree(parent_path, increment, pool));
          SVN_ERR(svn_fs_fs__dag_set_has_mergeinfo(parent_path->node,
                                                   (value != NULL), pool));
        }
    }

  /* Set the property. */
  apr_hash_set(proplist, name, APR_HASH_KEY_STRING, value);

  /* Overwrite the node's proplist. */
  SVN_ERR(svn_fs_fs__dag_set_proplist(parent_path->node, proplist,
                                      pool));

  /* Make a record of this modification in the changes table. */
  return add_change(root->fs, txn_id, path,
                    svn_fs_fs__dag_get_id(parent_path->node),
<<<<<<< HEAD
                    svn_fs_path_change_modify, FALSE, TRUE, SVN_INVALID_REVNUM,
                    NULL, pool);
=======
                    svn_fs_path_change_modify, FALSE, TRUE,
                    svn_fs_fs__dag_node_kind(parent_path->node),
                    SVN_INVALID_REVNUM, NULL, pool);
>>>>>>> e363d545
}


/* Determine if the properties of two path/root combinations are
   different.  Set *CHANGED_P to TRUE if the properties at PATH1 under
   ROOT1 differ from those at PATH2 under ROOT2, or FALSE otherwise.
   Both roots must be in the same filesystem. */
static svn_error_t *
fs_props_changed(svn_boolean_t *changed_p,
                 svn_fs_root_t *root1,
                 const char *path1,
                 svn_fs_root_t *root2,
                 const char *path2,
                 apr_pool_t *pool)
{
  dag_node_t *node1, *node2;

  /* Check that roots are in the same fs. */
  if (root1->fs != root2->fs)
    return svn_error_create
      (SVN_ERR_FS_GENERAL, NULL,
       _("Cannot compare property value between two different filesystems"));

  SVN_ERR(get_dag(&node1, root1, path1, pool));
  SVN_ERR(get_dag(&node2, root2, path2, pool));
  return svn_fs_fs__dag_things_different(changed_p, NULL,
                                         node1, node2, pool);
}



/* Merges and commits. */

/* Set ARGS->node to the root node of ARGS->root.  */
static svn_error_t *
get_root(dag_node_t **node, svn_fs_root_t *root, apr_pool_t *pool)
{
  return get_dag(node, root, "", pool);
}


static svn_error_t *
update_ancestry(svn_fs_t *fs,
                const svn_fs_id_t *source_id,
                const svn_fs_id_t *target_id,
                const char *target_path,
                int source_pred_count,
                apr_pool_t *pool)
{
  node_revision_t *noderev;

  if (svn_fs_fs__id_txn_id(target_id) == NULL)
    return svn_error_createf
      (SVN_ERR_FS_NOT_MUTABLE, NULL,
       _("Unexpected immutable node at '%s'"), target_path);

  SVN_ERR(svn_fs_fs__get_node_revision(&noderev, fs, target_id, pool));
  noderev->predecessor_id = source_id;
  noderev->predecessor_count = source_pred_count;
  if (noderev->predecessor_count != -1)
    noderev->predecessor_count++;
  return svn_fs_fs__put_node_revision(fs, target_id, noderev, FALSE, pool);
}


/* Set the contents of CONFLICT_PATH to PATH, and return an
   SVN_ERR_FS_CONFLICT error that indicates that there was a conflict
   at PATH.  Perform all allocations in POOL (except the allocation of
   CONFLICT_PATH, which should be handled outside this function).  */
static svn_error_t *
conflict_err(svn_stringbuf_t *conflict_path,
             const char *path)
{
  svn_stringbuf_set(conflict_path, path);
  return svn_error_createf(SVN_ERR_FS_CONFLICT, NULL,
                           _("Conflict at '%s'"), path);
}


/* Merge changes between ANCESTOR and SOURCE into TARGET.  ANCESTOR
 * and TARGET must be distinct node revisions.  TARGET_PATH should
 * correspond to TARGET's full path in its filesystem, and is used for
 * reporting conflict location.
 *
 * SOURCE, TARGET, and ANCESTOR are generally directories; this
 * function recursively merges the directories' contents.  If any are
 * files, this function simply returns an error whenever SOURCE,
 * TARGET, and ANCESTOR are all distinct node revisions.
 *
 * If there are differences between ANCESTOR and SOURCE that conflict
 * with changes between ANCESTOR and TARGET, this function returns an
 * SVN_ERR_FS_CONFLICT error, and updates CONFLICT_P to the name of the
 * conflicting node in TARGET, with TARGET_PATH prepended as a path.
 *
 * If there are no conflicting differences, CONFLICT_P is updated to
 * the empty string.
 *
 * CONFLICT_P must point to a valid svn_stringbuf_t.
 *
 * Do any necessary temporary allocation in POOL.
 */
static svn_error_t *
merge(svn_stringbuf_t *conflict_p,
      const char *target_path,
      dag_node_t *target,
      dag_node_t *source,
      dag_node_t *ancestor,
      const char *txn_id,
      apr_int64_t *mergeinfo_increment_out,
      apr_pool_t *pool)
{
  const svn_fs_id_t *source_id, *target_id, *ancestor_id;
  apr_hash_t *s_entries, *t_entries, *a_entries;
  apr_hash_index_t *hi;
  svn_fs_t *fs;
  apr_pool_t *iterpool;
  int pred_count;
  apr_int64_t mergeinfo_increment = 0;

  /* Make sure everyone comes from the same filesystem. */
  fs = svn_fs_fs__dag_get_fs(ancestor);
  if ((fs != svn_fs_fs__dag_get_fs(source))
      || (fs != svn_fs_fs__dag_get_fs(target)))
    {
      return svn_error_create
        (SVN_ERR_FS_CORRUPT, NULL,
         _("Bad merge; ancestor, source, and target not all in same fs"));
    }

  /* We have the same fs, now check it. */
  SVN_ERR(svn_fs__check_fs(fs, TRUE));

  source_id   = svn_fs_fs__dag_get_id(source);
  target_id   = svn_fs_fs__dag_get_id(target);
  ancestor_id = svn_fs_fs__dag_get_id(ancestor);

  /* It's improper to call this function with ancestor == target. */
  if (svn_fs_fs__id_eq(ancestor_id, target_id))
    {
      svn_string_t *id_str = svn_fs_fs__id_unparse(target_id, pool);
      return svn_error_createf
        (SVN_ERR_FS_GENERAL, NULL,
         _("Bad merge; target '%s' has id '%s', same as ancestor"),
         target_path, id_str->data);
    }

  svn_stringbuf_setempty(conflict_p);

  /* Base cases:
   * Either no change made in source, or same change as made in target.
   * Both mean nothing to merge here.
   */
  if (svn_fs_fs__id_eq(ancestor_id, source_id)
      || (svn_fs_fs__id_eq(source_id, target_id)))
    return SVN_NO_ERROR;

  /* Else proceed, knowing all three are distinct node revisions.
   *
   * How to merge from this point:
   *
   * if (not all 3 are directories)
   *   {
   *     early exit with conflict;
   *   }
   *
   * // Property changes may only be made to up-to-date
   * // directories, because once the client commits the prop
   * // change, it bumps the directory's revision, and therefore
   * // must be able to depend on there being no other changes to
   * // that directory in the repository.
   * if (target's property list differs from ancestor's)
   *    conflict;
   *
   * For each entry NAME in the directory ANCESTOR:
   *
   *   Let ANCESTOR-ENTRY, SOURCE-ENTRY, and TARGET-ENTRY be the IDs of
   *   the name within ANCESTOR, SOURCE, and TARGET respectively.
   *   (Possibly null if NAME does not exist in SOURCE or TARGET.)
   *
   *   If ANCESTOR-ENTRY == SOURCE-ENTRY, then:
   *     No changes were made to this entry while the transaction was in
   *     progress, so do nothing to the target.
   *
   *   Else if ANCESTOR-ENTRY == TARGET-ENTRY, then:
   *     A change was made to this entry while the transaction was in
   *     process, but the transaction did not touch this entry.  Replace
   *     TARGET-ENTRY with SOURCE-ENTRY.
   *
   *   Else:
   *     Changes were made to this entry both within the transaction and
   *     to the repository while the transaction was in progress.  They
   *     must be merged or declared to be in conflict.
   *
   *     If SOURCE-ENTRY and TARGET-ENTRY are both null, that's a
   *     double delete; flag a conflict.
   *
   *     If any of the three entries is of type file, declare a conflict.
   *
   *     If either SOURCE-ENTRY or TARGET-ENTRY is not a direct
   *     modification of ANCESTOR-ENTRY (determine by comparing the
   *     node-id fields), declare a conflict.  A replacement is
   *     incompatible with a modification or other replacement--even
   *     an identical replacement.
   *
   *     Direct modifications were made to the directory ANCESTOR-ENTRY
   *     in both SOURCE and TARGET.  Recursively merge these
   *     modifications.
   *
   * For each leftover entry NAME in the directory SOURCE:
   *
   *   If NAME exists in TARGET, declare a conflict.  Even if SOURCE and
   *   TARGET are adding exactly the same thing, two additions are not
   *   auto-mergeable with each other.
   *
   *   Add NAME to TARGET with the entry from SOURCE.
   *
   * Now that we are done merging the changes from SOURCE into the
   * directory TARGET, update TARGET's predecessor to be SOURCE.
   */

  if ((svn_fs_fs__dag_node_kind(source) != svn_node_dir)
      || (svn_fs_fs__dag_node_kind(target) != svn_node_dir)
      || (svn_fs_fs__dag_node_kind(ancestor) != svn_node_dir))
    {
      return conflict_err(conflict_p, target_path);
    }


  /* Possible early merge failure: if target and ancestor have
     different property lists, then the merge should fail.
     Propchanges can *only* be committed on an up-to-date directory.
     ### TODO: see issue #418 about the inelegance of this.

     Another possible, similar, early merge failure: if source and
     ancestor have different property lists (meaning someone else
     changed directory properties while our commit transaction was
     happening), the merge should fail.  See issue #2751.
  */
  {
    node_revision_t *tgt_nr, *anc_nr, *src_nr;

    /* Get node revisions for our id's. */
    SVN_ERR(svn_fs_fs__get_node_revision(&tgt_nr, fs, target_id, pool));
    SVN_ERR(svn_fs_fs__get_node_revision(&anc_nr, fs, ancestor_id, pool));
    SVN_ERR(svn_fs_fs__get_node_revision(&src_nr, fs, source_id, pool));

    /* Now compare the prop-keys of the skels.  Note that just because
       the keys are different -doesn't- mean the proplists have
       different contents.  But merge() isn't concerned with contents;
       it doesn't do a brute-force comparison on textual contents, so
       it won't do that here either.  Checking to see if the propkey
       atoms are `equal' is enough. */
    if (! svn_fs_fs__noderev_same_rep_key(tgt_nr->prop_rep, anc_nr->prop_rep))
      return conflict_err(conflict_p, target_path);
    if (! svn_fs_fs__noderev_same_rep_key(src_nr->prop_rep, anc_nr->prop_rep))
      return conflict_err(conflict_p, target_path);
  }

  /* ### todo: it would be more efficient to simply check for a NULL
     entries hash where necessary below than to allocate an empty hash
     here, but another day, another day... */
  SVN_ERR(svn_fs_fs__dag_dir_entries(&s_entries, source, pool, pool));
  SVN_ERR(svn_fs_fs__dag_dir_entries(&t_entries, target, pool, pool));
  SVN_ERR(svn_fs_fs__dag_dir_entries(&a_entries, ancestor, pool, pool));

  /* for each entry E in a_entries... */
  iterpool = svn_pool_create(pool);
  for (hi = apr_hash_first(pool, a_entries);
       hi;
       hi = apr_hash_next(hi))
    {
      svn_fs_dirent_t *s_entry, *t_entry, *a_entry;

      const void *key;
      void *val;
      apr_ssize_t klen;

      svn_pool_clear(iterpool);

      /* KEY will be the entry name in ancestor, VAL the dirent */
      apr_hash_this(hi, &key, &klen, &val);
      a_entry = val;

      s_entry = apr_hash_get(s_entries, key, klen);
      t_entry = apr_hash_get(t_entries, key, klen);

      /* No changes were made to this entry while the transaction was
         in progress, so do nothing to the target. */
      if (s_entry && svn_fs_fs__id_eq(a_entry->id, s_entry->id))
        goto end;

      /* A change was made to this entry while the transaction was in
         process, but the transaction did not touch this entry. */
      else if (t_entry && svn_fs_fs__id_eq(a_entry->id, t_entry->id))
        {
          dag_node_t *t_ent_node;
          SVN_ERR(svn_fs_fs__dag_get_node(&t_ent_node, fs,
                                          t_entry->id, iterpool));
          if (svn_fs_fs__fs_supports_mergeinfo(fs))
            {
              apr_int64_t mergeinfo_start;
              SVN_ERR(svn_fs_fs__dag_get_mergeinfo_count(&mergeinfo_start,
                                                         t_ent_node,
                                                         iterpool));
              mergeinfo_increment -= mergeinfo_start;
            }

          if (s_entry)
            {
              dag_node_t *s_ent_node;
              SVN_ERR(svn_fs_fs__dag_get_node(&s_ent_node, fs,
                                              s_entry->id, iterpool));

              if (svn_fs_fs__fs_supports_mergeinfo(fs))
                {
                  apr_int64_t mergeinfo_end;
                  SVN_ERR(svn_fs_fs__dag_get_mergeinfo_count(&mergeinfo_end,
                                                             s_ent_node,
                                                             iterpool));
                  mergeinfo_increment += mergeinfo_end;
                }

              SVN_ERR(svn_fs_fs__dag_set_entry(target, key,
                                               s_entry->id,
                                               s_entry->kind,
                                               txn_id,
                                               iterpool));
            }
          else
            {
              SVN_ERR(svn_fs_fs__dag_delete(target, key, txn_id, iterpool));
            }
        }

      /* Changes were made to this entry both within the transaction
         and to the repository while the transaction was in progress.
         They must be merged or declared to be in conflict. */
      else
        {
          dag_node_t *s_ent_node, *t_ent_node, *a_ent_node;
          const char *new_tpath;
          apr_int64_t sub_mergeinfo_increment;

          /* If SOURCE-ENTRY and TARGET-ENTRY are both null, that's a
             double delete; if one of them is null, that's a delete versus
             a modification. In any of these cases, flag a conflict. */
          if (s_entry == NULL || t_entry == NULL)
            return conflict_err(conflict_p,
                                svn_path_join(target_path,
                                              a_entry->name,
                                              iterpool));

          /* If any of the three entries is of type file, flag a conflict. */
          if (s_entry->kind == svn_node_file
              || t_entry->kind == svn_node_file
              || a_entry->kind == svn_node_file)
            return conflict_err(conflict_p,
                                svn_path_join(target_path,
                                              a_entry->name,
                                              iterpool));

          /* If either SOURCE-ENTRY or TARGET-ENTRY is not a direct
             modification of ANCESTOR-ENTRY, declare a conflict. */
          if (strcmp(svn_fs_fs__id_node_id(s_entry->id),
                     svn_fs_fs__id_node_id(a_entry->id)) != 0
              || strcmp(svn_fs_fs__id_copy_id(s_entry->id),
                        svn_fs_fs__id_copy_id(a_entry->id)) != 0
              || strcmp(svn_fs_fs__id_node_id(t_entry->id),
                        svn_fs_fs__id_node_id(a_entry->id)) != 0
              || strcmp(svn_fs_fs__id_copy_id(t_entry->id),
                        svn_fs_fs__id_copy_id(a_entry->id)) != 0)
            return conflict_err(conflict_p,
                                svn_path_join(target_path,
                                              a_entry->name,
                                              iterpool));

          /* Direct modifications were made to the directory
             ANCESTOR-ENTRY in both SOURCE and TARGET.  Recursively
             merge these modifications. */
          SVN_ERR(svn_fs_fs__dag_get_node(&s_ent_node, fs,
                                          s_entry->id, iterpool));
          SVN_ERR(svn_fs_fs__dag_get_node(&t_ent_node, fs,
                                          t_entry->id, iterpool));
          SVN_ERR(svn_fs_fs__dag_get_node(&a_ent_node, fs,
                                          a_entry->id, iterpool));
          new_tpath = svn_path_join(target_path, t_entry->name, iterpool);
          SVN_ERR(merge(conflict_p, new_tpath,
                        t_ent_node, s_ent_node, a_ent_node,
                        txn_id,
                        &sub_mergeinfo_increment,
                        iterpool));
          if (svn_fs_fs__fs_supports_mergeinfo(fs))
            mergeinfo_increment += sub_mergeinfo_increment;
        }

      /* We've taken care of any possible implications E could have.
         Remove it from source_entries, so it's easy later to loop
         over all the source entries that didn't exist in
         ancestor_entries. */
    end:
      apr_hash_set(s_entries, key, klen, NULL);
    }

  /* For each entry E in source but not in ancestor */
  for (hi = apr_hash_first(pool, s_entries);
       hi;
       hi = apr_hash_next(hi))
    {
      svn_fs_dirent_t *s_entry, *t_entry;
      const void *key;
      void *val;
      apr_ssize_t klen;
      dag_node_t *s_ent_node;

      svn_pool_clear(iterpool);

      apr_hash_this(hi, &key, &klen, &val);
      s_entry = val;
      t_entry = apr_hash_get(t_entries, key, klen);

      /* If NAME exists in TARGET, declare a conflict. */
      if (t_entry)
        return conflict_err(conflict_p,
                            svn_path_join(target_path,
                                          t_entry->name,
                                          iterpool));

      SVN_ERR(svn_fs_fs__dag_get_node(&s_ent_node, fs,
                                      s_entry->id, iterpool));
      if (svn_fs_fs__fs_supports_mergeinfo(fs))
        {
          apr_int64_t mergeinfo_s;
          SVN_ERR(svn_fs_fs__dag_get_mergeinfo_count(&mergeinfo_s,
                                                     s_ent_node,
                                                     iterpool));
          mergeinfo_increment += mergeinfo_s;
        }

      SVN_ERR(svn_fs_fs__dag_set_entry
              (target, s_entry->name, s_entry->id, s_entry->kind,
               txn_id, iterpool));
    }
  svn_pool_destroy(iterpool);

  SVN_ERR(svn_fs_fs__dag_get_predecessor_count(&pred_count, source, pool));
  SVN_ERR(update_ancestry(fs, source_id, target_id, target_path,
                          pred_count, pool));

  if (svn_fs_fs__fs_supports_mergeinfo(fs))
    SVN_ERR(svn_fs_fs__dag_increment_mergeinfo_count(target,
                                                     mergeinfo_increment,
                                                     pool));

  if (mergeinfo_increment_out)
    *mergeinfo_increment_out = mergeinfo_increment;

  return SVN_NO_ERROR;
}

/* Merge changes between an ancestor and BATON->source_node into
   BATON->txn.  The ancestor is either BATON->ancestor_node, or if
   that is null, BATON->txn's base node.

   If the merge is successful, BATON->txn's base will become
   BATON->source_node, and its root node will have a new ID, a
   successor of BATON->source_node. */
static svn_error_t *
merge_changes(dag_node_t *ancestor_node,
              dag_node_t *source_node,
              svn_fs_txn_t *txn,
              svn_stringbuf_t *conflict,
              apr_pool_t *pool)
{
  dag_node_t *txn_root_node;
  const svn_fs_id_t *source_id;
  svn_fs_t *fs = txn->fs;
  const char *txn_id = txn->id;

  source_id = svn_fs_fs__dag_get_id(source_node);

  SVN_ERR(svn_fs_fs__dag_txn_root(&txn_root_node, fs, txn_id, pool));

  if (ancestor_node == NULL)
    {
      SVN_ERR(svn_fs_fs__dag_txn_base_root(&ancestor_node, fs,
                                           txn_id, pool));
    }

  if (svn_fs_fs__id_eq(svn_fs_fs__dag_get_id(ancestor_node),
                       svn_fs_fs__dag_get_id(txn_root_node)))
    {
      /* If no changes have been made in TXN since its current base,
         then it can't conflict with any changes since that base.  So
         we just set *both* its base and root to source, making TXN
         in effect a repeat of source. */

      /* ### kff todo: this would, of course, be a mighty silly thing
         for the caller to do, and we might want to consider whether
         this response is really appropriate. */
      SVN_ERR_MALFUNCTION();
    }
  else
    SVN_ERR(merge(conflict, "/", txn_root_node,
                  source_node, ancestor_node, txn_id, NULL, pool));

  return SVN_NO_ERROR;
}


svn_error_t *
svn_fs_fs__commit_txn(const char **conflict_p,
                      svn_revnum_t *new_rev_p,
                      svn_fs_txn_t *txn,
                      apr_pool_t *pool)
{
  /* How do commits work in Subversion?
   *
   * When you're ready to commit, here's what you have:
   *
   *    1. A transaction, with a mutable tree hanging off it.
   *    2. A base revision, against which TXN_TREE was made.
   *    3. A latest revision, which may be newer than the base rev.
   *
   * The problem is that if latest != base, then one can't simply
   * attach the txn root as the root of the new revision, because that
   * would lose all the changes between base and latest.  It is also
   * not acceptable to insist that base == latest; in a busy
   * repository, commits happen too fast to insist that everyone keep
   * their entire tree up-to-date at all times.  Non-overlapping
   * changes should not interfere with each other.
   *
   * The solution is to merge the changes between base and latest into
   * the txn tree [see the function merge()].  The txn tree is the
   * only one of the three trees that is mutable, so it has to be the
   * one to adjust.
   *
   * You might have to adjust it more than once, if a new latest
   * revision gets committed while you were merging in the previous
   * one.  For example:
   *
   *    1. Jane starts txn T, based at revision 6.
   *    2. Someone commits (or already committed) revision 7.
   *    3. Jane's starts merging the changes between 6 and 7 into T.
   *    4. Meanwhile, someone commits revision 8.
   *    5. Jane finishes the 6-->7 merge.  T could now be committed
   *       against a latest revision of 7, if only that were still the
   *       latest.  Unfortunately, 8 is now the latest, so...
   *    6. Jane starts merging the changes between 7 and 8 into T.
   *    7. Meanwhile, no one commits any new revisions.  Whew.
   *    8. Jane commits T, creating revision 9, whose tree is exactly
   *       T's tree, except immutable now.
   *
   * Lather, rinse, repeat.
   */

  svn_error_t *err = SVN_NO_ERROR;
  svn_revnum_t new_rev;
  svn_stringbuf_t *conflict = svn_stringbuf_create("", pool);
  svn_fs_t *fs = txn->fs;

  /* Limit memory usage when the repository has a high commit rate and
     needs to run the following while loop multiple times.  The memory
     growth without an iteration pool is very noticeable when the
     transaction modifies a node that has 20,000 sibling nodes. */
  apr_pool_t *iterpool = svn_pool_create(pool);

  /* Initialize output params. */
  new_rev = SVN_INVALID_REVNUM;
  if (conflict_p)
    *conflict_p = NULL;

  while (1729)
    {
      svn_revnum_t youngish_rev;
      svn_fs_root_t *youngish_root;
      dag_node_t *youngish_root_node;

      svn_pool_clear(iterpool);

      /* Get the *current* youngest revision, in one short-lived
         Berkeley transaction.  (We don't want the revisions table
         locked while we do the main merge.)  We call it "youngish"
         because new revisions might get committed after we've
         obtained it. */

      SVN_ERR(svn_fs_fs__youngest_rev(&youngish_rev, fs, iterpool));
      SVN_ERR(svn_fs_fs__revision_root(&youngish_root, fs, youngish_rev,
                                       iterpool));

      /* Get the dag node for the youngest revision, also in one
         Berkeley transaction.  Later we'll use it as the SOURCE
         argument to a merge, and if the merge succeeds, this youngest
         root node will become the new base root for the svn txn that
         was the target of the merge (but note that the youngest rev
         may have changed by then -- that's why we're careful to get
         this root in its own bdb txn here). */
      SVN_ERR(get_root(&youngish_root_node, youngish_root, iterpool));

      /* Try to merge.  If the merge succeeds, the base root node of
         TARGET's txn will become the same as youngish_root_node, so
         any future merges will only be between that node and whatever
         the root node of the youngest rev is by then. */
      err = merge_changes(NULL, youngish_root_node, txn, conflict, iterpool);
      if (err)
        {
          if ((err->apr_err == SVN_ERR_FS_CONFLICT) && conflict_p)
            *conflict_p = conflict->data;
          goto cleanup;
        }
      txn->base_rev = youngish_rev;

      /* Try to commit. */
      err = svn_fs_fs__commit(&new_rev, fs, txn, iterpool);
      if (err && (err->apr_err == SVN_ERR_FS_TXN_OUT_OF_DATE))
        {
          /* Did someone else finish committing a new revision while we
             were in mid-merge or mid-commit?  If so, we'll need to
             loop again to merge the new changes in, then try to
             commit again.  Or if that's not what happened, then just
             return the error. */
          svn_revnum_t youngest_rev;
          SVN_ERR(svn_fs_fs__youngest_rev(&youngest_rev, fs, iterpool));
          if (youngest_rev == youngish_rev)
            goto cleanup;
          else
            svn_error_clear(err);
        }
      else if (err)
        {
          goto cleanup;
        }
      else
        {
          /* Set the return value -- our brand spankin' new revision! */
          *new_rev_p = new_rev;
          err = SVN_NO_ERROR;
          goto cleanup;
        }
    }

 cleanup:
  svn_pool_destroy(iterpool);
  return err;
}


/* Merge changes between two nodes into a third node.  Given nodes
   SOURCE_PATH under SOURCE_ROOT, TARGET_PATH under TARGET_ROOT and
   ANCESTOR_PATH under ANCESTOR_ROOT, modify target to contain all the
   changes between the ancestor and source.  If there are conflicts,
   return SVN_ERR_FS_CONFLICT and set *CONFLICT_P to a textual
   description of the offending changes.  Perform any temporary
   allocations in POOL. */
static svn_error_t *
fs_merge(const char **conflict_p,
         svn_fs_root_t *source_root,
         const char *source_path,
         svn_fs_root_t *target_root,
         const char *target_path,
         svn_fs_root_t *ancestor_root,
         const char *ancestor_path,
         apr_pool_t *pool)
{
  dag_node_t *source, *ancestor;
  svn_fs_txn_t *txn;
  svn_error_t *err;
  svn_stringbuf_t *conflict = svn_stringbuf_create("", pool);

  if (! target_root->is_txn_root)
    return SVN_FS__NOT_TXN(target_root);

  /* Paranoia. */
  if ((source_root->fs != ancestor_root->fs)
      || (target_root->fs != ancestor_root->fs))
    {
      return svn_error_create
        (SVN_ERR_FS_CORRUPT, NULL,
         _("Bad merge; ancestor, source, and target not all in same fs"));
    }

  /* ### kff todo: is there any compelling reason to get the nodes in
     one db transaction?  Right now we don't; txn_body_get_root() gets
     one node at a time.  This will probably need to change:

     Jim Blandy <jimb@zwingli.cygnus.com> writes:
     > svn_fs_merge needs to be a single transaction, to protect it against
     > people deleting parents of nodes it's working on, etc.
  */

  /* Get the ancestor node. */
  SVN_ERR(get_root(&ancestor, ancestor_root, pool));

  /* Get the source node. */
  SVN_ERR(get_root(&source, source_root, pool));

  /* Open a txn for the txn root into which we're merging. */
  SVN_ERR(svn_fs_fs__open_txn(&txn, ancestor_root->fs, target_root->txn,
                              pool));

  /* Merge changes between ANCESTOR and SOURCE into TXN. */
  err = merge_changes(ancestor, source, txn, conflict, pool);
  if (err)
    {
      if ((err->apr_err == SVN_ERR_FS_CONFLICT) && conflict_p)
        *conflict_p = conflict->data;
      return err;
    }

  return SVN_NO_ERROR;
}

svn_error_t *
svn_fs_fs__deltify(svn_fs_t *fs,
                   svn_revnum_t revision,
                   apr_pool_t *pool)
{
  /* Deltify is a no-op for fs_fs. */

  return SVN_NO_ERROR;
}



/* Directories.  */

/* Set *TABLE_P to a newly allocated APR hash table containing the
   entries of the directory at PATH in ROOT.  The keys of the table
   are entry names, as byte strings, excluding the final null
   character; the table's values are pointers to svn_fs_dirent_t
   structures.  Allocate the table and its contents in POOL. */
static svn_error_t *
fs_dir_entries(apr_hash_t **table_p,
               svn_fs_root_t *root,
               const char *path,
               apr_pool_t *pool)
{
  dag_node_t *node;

  /* Get the entries for this path in the caller's pool. */
  SVN_ERR(get_dag(&node, root, path, pool));
  return svn_fs_fs__dag_dir_entries(table_p, node, pool, pool);
}


/* Create a new directory named PATH in ROOT.  The new directory has
   no entries, and no properties.  ROOT must be the root of a
   transaction, not a revision.  Do any necessary temporary allocation
   in POOL.  */
static svn_error_t *
fs_make_dir(svn_fs_root_t *root,
            const char *path,
            apr_pool_t *pool)
{
  parent_path_t *parent_path;
  dag_node_t *sub_dir;
  const char *txn_id = root->txn;

  SVN_ERR(open_path(&parent_path, root, path, open_path_last_optional,
                    txn_id, pool));

  /* Check (recursively) to see if some lock is 'reserving' a path at
     that location, or even some child-path; if so, check that we can
     use it. */
  if (root->txn_flags & SVN_FS_TXN_CHECK_LOCKS)
    SVN_ERR(svn_fs_fs__allow_locked_operation(path, root->fs, TRUE, FALSE,
                                              pool));

  /* If there's already a sub-directory by that name, complain.  This
     also catches the case of trying to make a subdirectory named `/'.  */
  if (parent_path->node)
    return SVN_FS__ALREADY_EXISTS(root, path, pool);

  /* Create the subdirectory.  */
  SVN_ERR(make_path_mutable(root, parent_path->parent, path, pool));
  SVN_ERR(svn_fs_fs__dag_make_dir(&sub_dir,
                                  parent_path->parent->node,
                                  parent_path_path(parent_path->parent,
                                                   pool),
                                  parent_path->entry,
                                  txn_id,
                                  pool));

  /* Add this directory to the path cache. */
  SVN_ERR(dag_node_cache_set(root, parent_path_path(parent_path, pool),
                             sub_dir, pool));

  /* Make a record of this modification in the changes table. */
  return add_change(root->fs, txn_id, path, svn_fs_fs__dag_get_id(sub_dir),
<<<<<<< HEAD
                    svn_fs_path_change_add, FALSE, FALSE, SVN_INVALID_REVNUM,
                    NULL, pool);
=======
                    svn_fs_path_change_add, FALSE, FALSE, svn_node_dir,
                    SVN_INVALID_REVNUM, NULL, pool);
>>>>>>> e363d545
}


/* Delete the node at PATH under ROOT.  ROOT must be a transaction
   root.  Perform temporary allocations in POOL. */
static svn_error_t *
fs_delete_node(svn_fs_root_t *root,
               const char *path,
               apr_pool_t *pool)
{
  parent_path_t *parent_path;
  const char *txn_id = root->txn;
  apr_int64_t mergeinfo_count;
  svn_node_kind_t kind;

  if (! root->is_txn_root)
    return SVN_FS__NOT_TXN(root);

  SVN_ERR(open_path(&parent_path, root, path, 0, txn_id, pool));
  kind = svn_fs_fs__dag_node_kind(parent_path->node);

  /* We can't remove the root of the filesystem.  */
  if (! parent_path->parent)
    return svn_error_create(SVN_ERR_FS_ROOT_DIR, NULL,
                            _("The root directory cannot be deleted"));

  /* Check to see if path (or any child thereof) is locked; if so,
     check that we can use the existing lock(s). */
  if (root->txn_flags & SVN_FS_TXN_CHECK_LOCKS)
    SVN_ERR(svn_fs_fs__allow_locked_operation(path, root->fs, TRUE, FALSE,
                                              pool));

  /* Make the parent directory mutable, and do the deletion.  */
  SVN_ERR(make_path_mutable(root, parent_path->parent, path, pool));
  if (svn_fs_fs__fs_supports_mergeinfo(root->fs))
    SVN_ERR(svn_fs_fs__dag_get_mergeinfo_count(&mergeinfo_count,
                                               parent_path->node,
                                               pool));
  SVN_ERR(svn_fs_fs__dag_delete(parent_path->parent->node,
                                parent_path->entry,
                                txn_id, pool));

  /* Remove this node and any children from the path cache. */
  SVN_ERR(dag_node_cache_invalidate(root, parent_path_path(parent_path, pool),
                                    pool));

  /* Update mergeinfo counts for parents */
  if (svn_fs_fs__fs_supports_mergeinfo(root->fs) && mergeinfo_count > 0)
    SVN_ERR(increment_mergeinfo_up_tree(parent_path->parent,
                                        -mergeinfo_count,
                                        pool));

  /* Make a record of this modification in the changes table. */
  return add_change(root->fs, txn_id, path,
                    svn_fs_fs__dag_get_id(parent_path->node),
<<<<<<< HEAD
                    svn_fs_path_change_delete, FALSE, FALSE,
=======
                    svn_fs_path_change_delete, FALSE, FALSE, kind,
>>>>>>> e363d545
                    SVN_INVALID_REVNUM, NULL, pool);
}


/* Set *SAME_P to TRUE if FS1 and FS2 have the same UUID, else set to FALSE.
   Use POOL for temporary allocation only.
   Note: this code is duplicated between libsvn_fs_fs and libsvn_fs_base. */
static svn_error_t *
fs_same_p(svn_boolean_t *same_p,
          svn_fs_t *fs1,
          svn_fs_t *fs2,
          apr_pool_t *pool)
{
  const char *uuid1;
  const char *uuid2;

  /* Random thought: if fetching UUIDs to compare filesystems is too
     expensive, one solution would be to cache the UUID in each fs
     object (copying the UUID into fs->pool, of course). */

  SVN_ERR(fs1->vtable->get_uuid(fs1, &uuid1, pool));
  SVN_ERR(fs2->vtable->get_uuid(fs2, &uuid2, pool));

  *same_p = ! strcmp(uuid1, uuid2);
  return SVN_NO_ERROR;
}

/* Copy the node at FROM_PATH under FROM_ROOT to TO_PATH under
   TO_ROOT.  If PRESERVE_HISTORY is set, then the copy is recorded in
   the copies table.  Perform temporary allocations in POOL. */
static svn_error_t *
copy_helper(svn_fs_root_t *from_root,
            const char *from_path,
            svn_fs_root_t *to_root,
            const char *to_path,
            svn_boolean_t preserve_history,
            apr_pool_t *pool)
{
  dag_node_t *from_node;
  parent_path_t *to_parent_path;
  const char *txn_id = to_root->txn;
  svn_boolean_t same_p;

  /* Use an error check, not an assert, because even the caller cannot
     guarantee that a filesystem's UUID has not changed "on the fly". */
  SVN_ERR(fs_same_p(&same_p, from_root->fs, to_root->fs, pool));
  if (! same_p)
    return svn_error_createf
      (SVN_ERR_UNSUPPORTED_FEATURE, NULL,
       _("Cannot copy between two different filesystems ('%s' and '%s')"),
       from_root->fs->path, to_root->fs->path);

  if (from_root->is_txn_root)
    return svn_error_create
      (SVN_ERR_UNSUPPORTED_FEATURE, NULL,
       _("Copy from mutable tree not currently supported"));

  /* Get the NODE for FROM_PATH in FROM_ROOT.*/
  SVN_ERR(get_dag(&from_node, from_root, from_path, pool));

  /* Build up the parent path from TO_PATH in TO_ROOT.  If the last
     component does not exist, it's not that big a deal.  We'll just
     make one there. */
  SVN_ERR(open_path(&to_parent_path, to_root, to_path,
                    open_path_last_optional, txn_id, pool));

  /* Check to see if path (or any child thereof) is locked; if so,
     check that we can use the existing lock(s). */
  if (to_root->txn_flags & SVN_FS_TXN_CHECK_LOCKS)
    SVN_ERR(svn_fs_fs__allow_locked_operation(to_path, to_root->fs,
                                              TRUE, FALSE, pool));

  /* If the destination node already exists as the same node as the
     source (in other words, this operation would result in nothing
     happening at all), just do nothing an return successfully,
     proud that you saved yourself from a tiresome task. */
  if (to_parent_path->node &&
      svn_fs_fs__id_eq(svn_fs_fs__dag_get_id(from_node),
                       svn_fs_fs__dag_get_id(to_parent_path->node)))
    return SVN_NO_ERROR;

  if (! from_root->is_txn_root)
    {
      svn_fs_path_change_kind_t kind;
      dag_node_t *new_node;
      const char *from_canonpath;
      apr_int64_t mergeinfo_start;
      apr_int64_t mergeinfo_end;

      /* If TO_PATH already existed prior to the copy, note that this
         operation is a replacement, not an addition. */
      if (to_parent_path->node)
        {
          kind = svn_fs_path_change_replace;
          if (svn_fs_fs__fs_supports_mergeinfo(to_root->fs))
            SVN_ERR(svn_fs_fs__dag_get_mergeinfo_count(&mergeinfo_start,
                                                       to_parent_path->node,
                                                       pool));
        }
      else
        {
          kind = svn_fs_path_change_add;
          mergeinfo_start = 0;
        }

      if (svn_fs_fs__fs_supports_mergeinfo(to_root->fs))
        SVN_ERR(svn_fs_fs__dag_get_mergeinfo_count(&mergeinfo_end,
                                                   from_node, pool));

      /* Make sure the target node's parents are mutable.  */
      SVN_ERR(make_path_mutable(to_root, to_parent_path->parent,
                                to_path, pool));

      /* Canonicalize the copyfrom path. */
      from_canonpath = svn_fs__canonicalize_abspath(from_path, pool);

      SVN_ERR(svn_fs_fs__dag_copy(to_parent_path->parent->node,
                                  to_parent_path->entry,
                                  from_node,
                                  preserve_history,
                                  from_root->rev,
                                  from_canonpath,
                                  txn_id, pool));

      if (kind == svn_fs_path_change_replace)
        SVN_ERR(dag_node_cache_invalidate(to_root,
                                          parent_path_path(to_parent_path,
                                                           pool), pool));

      if (svn_fs_fs__fs_supports_mergeinfo(to_root->fs)
          && mergeinfo_start != mergeinfo_end)
        SVN_ERR(increment_mergeinfo_up_tree(to_parent_path->parent,
                                            mergeinfo_end - mergeinfo_start,
                                            pool));

      /* Make a record of this modification in the changes table. */
      SVN_ERR(get_dag(&new_node, to_root, to_path, pool));
      SVN_ERR(add_change(to_root->fs, txn_id, to_path,
                         svn_fs_fs__dag_get_id(new_node), kind, FALSE, FALSE,
                         svn_fs_fs__dag_node_kind(from_node),
                         from_root->rev, from_canonpath, pool));
    }
  else
    {
      /* See IZ Issue #436 */
      /* Copying from transaction roots not currently available.

         ### cmpilato todo someday: make this not so. :-) Note that
         when copying from mutable trees, you have to make sure that
         you aren't creating a cyclic graph filesystem, and a simple
         referencing operation won't cut it.  Currently, we should not
         be able to reach this clause, and the interface reports that
         this only works from immutable trees anyway, but JimB has
         stated that this requirement need not be necessary in the
         future. */

      SVN_ERR_MALFUNCTION();
    }

  return SVN_NO_ERROR;
}


/* Create a copy of FROM_PATH in FROM_ROOT named TO_PATH in TO_ROOT.
   If FROM_PATH is a directory, copy it recursively.  Temporary
   allocations are from POOL.*/
static svn_error_t *
fs_copy(svn_fs_root_t *from_root,
        const char *from_path,
        svn_fs_root_t *to_root,
        const char *to_path,
        apr_pool_t *pool)
{
  return copy_helper(from_root, from_path, to_root, to_path, TRUE, pool);
}


/* Create a copy of FROM_PATH in FROM_ROOT named TO_PATH in TO_ROOT.
   If FROM_PATH is a directory, copy it recursively.  No history is
   preserved.  Temporary allocations are from POOL. */
static svn_error_t *
fs_revision_link(svn_fs_root_t *from_root,
                 svn_fs_root_t *to_root,
                 const char *path,
                 apr_pool_t *pool)
{
  if (! to_root->is_txn_root)
    return SVN_FS__NOT_TXN(to_root);

  return copy_helper(from_root, path, to_root, path, FALSE, pool);
}


/* Discover the copy ancestry of PATH under ROOT.  Return a relevant
   ancestor/revision combination in *PATH_P and *REV_P.  Temporary
   allocations are in POOL. */
static svn_error_t *
fs_copied_from(svn_revnum_t *rev_p,
               const char **path_p,
               svn_fs_root_t *root,
               const char *path,
               apr_pool_t *pool)
{
  dag_node_t *node;
  const char *copyfrom_path, *copyfrom_str = NULL;
  svn_revnum_t copyfrom_rev;
  char *str, *last_str, *buf;

  /* Check to see if there is a cached version of this copyfrom
     entry. */
  if (! root->is_txn_root) {
    fs_rev_root_data_t *frd = root->fsap_data;
    copyfrom_str = apr_hash_get(frd->copyfrom_cache, path, APR_HASH_KEY_STRING);
  }

  if (copyfrom_str)
    {
      if (strlen(copyfrom_str) == 0)
        {
          /* We have a cached entry that says there is no copyfrom
             here. */
          copyfrom_rev = SVN_INVALID_REVNUM;
          copyfrom_path = NULL;
        }
      else
        {
          /* Parse the copyfrom string for our cached entry. */
          buf = apr_pstrdup(pool, copyfrom_str);
          str = apr_strtok(buf, " ", &last_str);
          copyfrom_rev = atol(str);
          copyfrom_path = last_str;
        }
    }
  else
    {
      /* There is no cached entry, look it up the old-fashioned
         way. */
      SVN_ERR(get_dag(&node, root, path, pool));
      SVN_ERR(svn_fs_fs__dag_get_copyfrom_rev(&copyfrom_rev, node, pool));
      SVN_ERR(svn_fs_fs__dag_get_copyfrom_path(&copyfrom_path, node, pool));
    }

  *rev_p  = copyfrom_rev;
  *path_p = copyfrom_path;

  return SVN_NO_ERROR;
}



/* Files.  */

/* Create the empty file PATH under ROOT.  Temporary allocations are
   in POOL. */
static svn_error_t *
fs_make_file(svn_fs_root_t *root,
             const char *path,
             apr_pool_t *pool)
{
  parent_path_t *parent_path;
  dag_node_t *child;
  const char *txn_id = root->txn;

  SVN_ERR(open_path(&parent_path, root, path, open_path_last_optional,
                    txn_id, pool));

  /* If there's already a file by that name, complain.
     This also catches the case of trying to make a file named `/'.  */
  if (parent_path->node)
    return SVN_FS__ALREADY_EXISTS(root, path, pool);

  /* Check (non-recursively) to see if path is locked;  if so, check
     that we can use it. */
  if (root->txn_flags & SVN_FS_TXN_CHECK_LOCKS)
    SVN_ERR(svn_fs_fs__allow_locked_operation(path, root->fs, FALSE, FALSE,
                                              pool));

  /* Create the file.  */
  SVN_ERR(make_path_mutable(root, parent_path->parent, path, pool));
  SVN_ERR(svn_fs_fs__dag_make_file(&child,
                                   parent_path->parent->node,
                                   parent_path_path(parent_path->parent,
                                                    pool),
                                   parent_path->entry,
                                   txn_id,
                                   pool));

  /* Add this file to the path cache. */
  SVN_ERR(dag_node_cache_set(root, parent_path_path(parent_path, pool), child,
                             pool));

  /* Make a record of this modification in the changes table. */
  return add_change(root->fs, txn_id, path, svn_fs_fs__dag_get_id(child),
<<<<<<< HEAD
                    svn_fs_path_change_add, TRUE, FALSE, SVN_INVALID_REVNUM,
                    NULL, pool);
=======
                    svn_fs_path_change_add, TRUE, FALSE, svn_node_file,
                    SVN_INVALID_REVNUM, NULL, pool);
>>>>>>> e363d545
}


/* Set *LENGTH_P to the size of the file PATH under ROOT.  Temporary
   allocations are in POOL. */
static svn_error_t *
fs_file_length(svn_filesize_t *length_p,
               svn_fs_root_t *root,
               const char *path,
               apr_pool_t *pool)
{
  dag_node_t *file;

  /* First create a dag_node_t from the root/path pair. */
  SVN_ERR(get_dag(&file, root, path, pool));

  /* Now fetch its length */
  return svn_fs_fs__dag_file_length(length_p, file, pool);
}


/* Set *CHECKSUM to the checksum of type KIND for PATH under ROOT, or
   NULL if that information isn't available.  Temporary allocations
   are from POOL. */
static svn_error_t *
fs_file_checksum(svn_checksum_t **checksum,
                 svn_checksum_kind_t kind,
                 svn_fs_root_t *root,
                 const char *path,
                 apr_pool_t *pool)
{
  dag_node_t *file;

  SVN_ERR(get_dag(&file, root, path, pool));
  return svn_fs_fs__dag_file_checksum(checksum, file, kind, pool);
}


/* --- Machinery for svn_fs_file_contents() ---  */

/* Set *CONTENTS to a readable stream that will return the contents of
   PATH under ROOT.  The stream is allocated in POOL. */
static svn_error_t *
fs_file_contents(svn_stream_t **contents,
                 svn_fs_root_t *root,
                 const char *path,
                 apr_pool_t *pool)
{
  dag_node_t *node;
  svn_stream_t *file_stream;

  /* First create a dag_node_t from the root/path pair. */
  SVN_ERR(get_dag(&node, root, path, pool));

  /* Then create a readable stream from the dag_node_t. */
  SVN_ERR(svn_fs_fs__dag_get_contents(&file_stream, node, pool));

  *contents = file_stream;
  return SVN_NO_ERROR;
}

/* --- End machinery for svn_fs_file_contents() ---  */



/* --- Machinery for svn_fs_apply_textdelta() ---  */


/* Local baton type for all the helper functions below. */
typedef struct txdelta_baton_t
{
  /* This is the custom-built window consumer given to us by the delta
     library;  it uniquely knows how to read data from our designated
     "source" stream, interpret the window, and write data to our
     designated "target" stream (in this case, our repos file.) */
  svn_txdelta_window_handler_t interpreter;
  void *interpreter_baton;

  /* The original file info */
  svn_fs_root_t *root;
  const char *path;

  /* Derived from the file info */
  dag_node_t *node;

  svn_stream_t *source_stream;
  svn_stream_t *target_stream;
  svn_stream_t *string_stream;
  svn_stringbuf_t *target_string;

  /* MD5 digest for the base text against which a delta is to be
     applied, and for the resultant fulltext, respectively.  Either or
     both may be null, in which case ignored. */
  svn_checksum_t *base_checksum;
  svn_checksum_t *result_checksum;

  /* Pool used by db txns */
  apr_pool_t *pool;

} txdelta_baton_t;


/* ### see comment in window_consumer() regarding this function. */

/* Helper function of generic type `svn_write_fn_t'.  Implements a
   writable stream which appends to an svn_stringbuf_t. */
static svn_error_t *
write_to_string(void *baton, const char *data, apr_size_t *len)
{
  txdelta_baton_t *tb = (txdelta_baton_t *) baton;
  svn_stringbuf_appendbytes(tb->target_string, data, *len);
  return SVN_NO_ERROR;
}



/* The main window handler returned by svn_fs_apply_textdelta. */
static svn_error_t *
window_consumer(svn_txdelta_window_t *window, void *baton)
{
  txdelta_baton_t *tb = (txdelta_baton_t *) baton;

  /* Send the window right through to the custom window interpreter.
     In theory, the interpreter will then write more data to
     cb->target_string. */
  SVN_ERR(tb->interpreter(window, tb->interpreter_baton));

  /* ### the write_to_string() callback for the txdelta's output stream
     ### should be doing all the flush determination logic, not here.
     ### in a drastic case, a window could generate a LOT more than the
     ### maximum buffer size. we want to flush to the underlying target
     ### stream much sooner (e.g. also in a streamy fashion). also, by
     ### moving this logic inside the stream, the stream becomes nice
     ### and encapsulated: it holds all the logic about buffering and
     ### flushing.
     ###
     ### further: I believe the buffering should be removed from tree.c
     ### the buffering should go into the target_stream itself, which
     ### is defined by reps-string.c. Specifically, I think the
     ### rep_write_contents() function will handle the buffering and
     ### the spill to the underlying DB. by locating it there, then
     ### anybody who gets a writable stream for FS content can take
     ### advantage of the buffering capability. this will be important
     ### when we export an FS API function for writing a fulltext into
     ### the FS, rather than forcing that fulltext thru apply_textdelta.
  */

  /* Check to see if we need to purge the portion of the contents that
     have been written thus far. */
  if ((! window) || (tb->target_string->len > WRITE_BUFFER_SIZE))
    {
      apr_size_t len = tb->target_string->len;
      SVN_ERR(svn_stream_write(tb->target_stream,
                               tb->target_string->data,
                               &len));
      svn_stringbuf_set(tb->target_string, "");
    }

  /* Is the window NULL?  If so, we're done. */
  if (! window)
    {
      /* Close the internal-use stream.  ### This used to be inside of
         txn_body_fulltext_finalize_edits(), but that invoked a nested
         Berkeley DB transaction -- scandalous! */
      SVN_ERR(svn_stream_close(tb->target_stream));

      SVN_ERR(svn_fs_fs__dag_finalize_edits(tb->node, tb->result_checksum,
                                            tb->pool));
    }

  return SVN_NO_ERROR;
}

/* Helper function for fs_apply_textdelta.  BATON is of type
   txdelta_baton_t. */
static svn_error_t *
apply_textdelta(void *baton, apr_pool_t *pool)
{
  txdelta_baton_t *tb = (txdelta_baton_t *) baton;
  parent_path_t *parent_path;
  const char *txn_id = tb->root->txn;

  /* Call open_path with no flags, as we want this to return an error
     if the node for which we are searching doesn't exist. */
  SVN_ERR(open_path(&parent_path, tb->root, tb->path, 0, txn_id, pool));

  /* Check (non-recursively) to see if path is locked; if so, check
     that we can use it. */
  if (tb->root->txn_flags & SVN_FS_TXN_CHECK_LOCKS)
    SVN_ERR(svn_fs_fs__allow_locked_operation(tb->path, tb->root->fs,
                                              FALSE, FALSE, pool));

  /* Now, make sure this path is mutable. */
  SVN_ERR(make_path_mutable(tb->root, parent_path, tb->path, pool));
  tb->node = parent_path->node;

  if (tb->base_checksum)
    {
      svn_checksum_t *checksum;

      /* Until we finalize the node, its data_key points to the old
         contents, in other words, the base text. */
      SVN_ERR(svn_fs_fs__dag_file_checksum(&checksum, tb->node,
                                           tb->base_checksum->kind, pool));
      if (!svn_checksum_match(tb->base_checksum, checksum))
        return svn_error_createf
          (SVN_ERR_CHECKSUM_MISMATCH,
           NULL,
           _("Base checksum mismatch on '%s':\n"
             "   expected:  %s\n"
             "     actual:  %s\n"),
           tb->path,
           svn_checksum_to_cstring_display(tb->base_checksum, pool),
           svn_checksum_to_cstring_display(checksum, pool));
    }

  /* Make a readable "source" stream out of the current contents of
     ROOT/PATH; obviously, this must done in the context of a db_txn.
     The stream is returned in tb->source_stream. */
  SVN_ERR(svn_fs_fs__dag_get_contents(&(tb->source_stream),
                                      tb->node, tb->pool));

  /* Make a writable "target" stream */
  SVN_ERR(svn_fs_fs__dag_get_edit_stream(&(tb->target_stream), tb->node,
                                         tb->pool));

  /* Make a writable "string" stream which writes data to
     tb->target_string. */
  tb->target_string = svn_stringbuf_create("", tb->pool);
  tb->string_stream = svn_stream_create(tb, tb->pool);
  svn_stream_set_write(tb->string_stream, write_to_string);

  /* Now, create a custom window handler that uses our two streams. */
  svn_txdelta_apply(tb->source_stream,
                    tb->string_stream,
                    NULL,
                    tb->path,
                    tb->pool,
                    &(tb->interpreter),
                    &(tb->interpreter_baton));

  /* Make a record of this modification in the changes table. */
  return add_change(tb->root->fs, txn_id, tb->path,
                    svn_fs_fs__dag_get_id(tb->node),
<<<<<<< HEAD
                    svn_fs_path_change_modify, TRUE, FALSE, SVN_INVALID_REVNUM,
                    NULL, pool);
=======
                    svn_fs_path_change_modify, TRUE, FALSE, svn_node_file,
                    SVN_INVALID_REVNUM, NULL, pool);
>>>>>>> e363d545
}


/* Set *CONTENTS_P and *CONTENTS_BATON_P to a window handler and baton
   that will accept text delta windows to modify the contents of PATH
   under ROOT.  Allocations are in POOL. */
static svn_error_t *
fs_apply_textdelta(svn_txdelta_window_handler_t *contents_p,
                   void **contents_baton_p,
                   svn_fs_root_t *root,
                   const char *path,
                   svn_checksum_t *base_checksum,
                   svn_checksum_t *result_checksum,
                   apr_pool_t *pool)
{
  txdelta_baton_t *tb = apr_pcalloc(pool, sizeof(*tb));

  tb->root = root;
  tb->path = path;
  tb->pool = pool;

  if (base_checksum)
    tb->base_checksum = svn_checksum_dup(base_checksum, pool);
  else
    tb->base_checksum = NULL;

  if (result_checksum)
    tb->result_checksum = svn_checksum_dup(result_checksum, pool);
  else
    tb->result_checksum = NULL;


  SVN_ERR(apply_textdelta(tb, pool));

  *contents_p = window_consumer;
  *contents_baton_p = tb;
  return SVN_NO_ERROR;
}

/* --- End machinery for svn_fs_apply_textdelta() ---  */

/* --- Machinery for svn_fs_apply_text() ---  */

/* Baton for svn_fs_apply_text(). */
struct text_baton_t
{
  /* The original file info */
  svn_fs_root_t *root;
  const char *path;

  /* Derived from the file info */
  dag_node_t *node;

  /* The returned stream that will accept the file's new contents. */
  svn_stream_t *stream;

  /* The actual fs stream that the returned stream will write to. */
  svn_stream_t *file_stream;

  /* MD5 digest for the final fulltext written to the file.  May
     be null, in which case ignored. */
  svn_checksum_t *result_checksum;

  /* Pool used by db txns */
  apr_pool_t *pool;
};


/* A wrapper around svn_fs_fs__dag_finalize_edits, but for
 * fulltext data, not text deltas.  Closes BATON->file_stream.
 *
 * Note: If you're confused about how this function relates to another
 * of similar name, think of it this way:
 *
 * svn_fs_apply_textdelta() ==> ... ==> txn_body_txdelta_finalize_edits()
 * svn_fs_apply_text()      ==> ... ==> txn_body_fulltext_finalize_edits()
 */

/* Write function for the publically returned stream. */
static svn_error_t *
text_stream_writer(void *baton,
                   const char *data,
                   apr_size_t *len)
{
  struct text_baton_t *tb = baton;

  /* Psst, here's some data.  Pass it on to the -real- file stream. */
  return svn_stream_write(tb->file_stream, data, len);
}

/* Close function for the publically returned stream. */
static svn_error_t *
text_stream_closer(void *baton)
{
  struct text_baton_t *tb = baton;

  /* Close the internal-use stream.  ### This used to be inside of
     txn_body_fulltext_finalize_edits(), but that invoked a nested
     Berkeley DB transaction -- scandalous! */
  SVN_ERR(svn_stream_close(tb->file_stream));

  /* Need to tell fs that we're done sending text */
  return svn_fs_fs__dag_finalize_edits(tb->node, tb->result_checksum,
                                       tb->pool);
}


/* Helper function for fs_apply_text.  BATON is of type
   text_baton_t. */
static svn_error_t *
apply_text(void *baton, apr_pool_t *pool)
{
  struct text_baton_t *tb = baton;
  parent_path_t *parent_path;
  const char *txn_id = tb->root->txn;

  /* Call open_path with no flags, as we want this to return an error
     if the node for which we are searching doesn't exist. */
  SVN_ERR(open_path(&parent_path, tb->root, tb->path, 0, txn_id, pool));

  /* Check (non-recursively) to see if path is locked; if so, check
     that we can use it. */
  if (tb->root->txn_flags & SVN_FS_TXN_CHECK_LOCKS)
    SVN_ERR(svn_fs_fs__allow_locked_operation(tb->path, tb->root->fs,
                                              FALSE, FALSE, pool));

  /* Now, make sure this path is mutable. */
  SVN_ERR(make_path_mutable(tb->root, parent_path, tb->path, pool));
  tb->node = parent_path->node;

  /* Make a writable stream for replacing the file's text. */
  SVN_ERR(svn_fs_fs__dag_get_edit_stream(&(tb->file_stream), tb->node,
                                         tb->pool));

  /* Create a 'returnable' stream which writes to the file_stream. */
  tb->stream = svn_stream_create(tb, tb->pool);
  svn_stream_set_write(tb->stream, text_stream_writer);
  svn_stream_set_close(tb->stream, text_stream_closer);

  /* Make a record of this modification in the changes table. */
  return add_change(tb->root->fs, txn_id, tb->path,
                    svn_fs_fs__dag_get_id(tb->node),
<<<<<<< HEAD
                    svn_fs_path_change_modify, TRUE, FALSE, SVN_INVALID_REVNUM,
                    NULL, pool);
=======
                    svn_fs_path_change_modify, TRUE, FALSE, svn_node_file,
                    SVN_INVALID_REVNUM, NULL, pool);
>>>>>>> e363d545
}


/* Return a writable stream that will set the contents of PATH under
   ROOT.  RESULT_CHECKSUM is the MD5 checksum of the final result.
   Temporary allocations are in POOL. */
static svn_error_t *
fs_apply_text(svn_stream_t **contents_p,
              svn_fs_root_t *root,
              const char *path,
              svn_checksum_t *result_checksum,
              apr_pool_t *pool)
{
  struct text_baton_t *tb = apr_pcalloc(pool, sizeof(*tb));

  tb->root = root;
  tb->path = path;
  tb->pool = pool;

  if (result_checksum)
    tb->result_checksum = svn_checksum_dup(result_checksum, pool);
  else
    tb->result_checksum = NULL;

  SVN_ERR(apply_text(tb, pool));

  *contents_p = tb->stream;
  return SVN_NO_ERROR;
}

/* --- End machinery for svn_fs_apply_text() ---  */


/* Check if the contents of PATH1 under ROOT1 are different from the
   contents of PATH2 under ROOT2.  If they are different set
   *CHANGED_P to TRUE, otherwise set it to FALSE. */
static svn_error_t *
fs_contents_changed(svn_boolean_t *changed_p,
                    svn_fs_root_t *root1,
                    const char *path1,
                    svn_fs_root_t *root2,
                    const char *path2,
                    apr_pool_t *pool)
{
  dag_node_t *node1, *node2;

  /* Check that roots are in the same fs. */
  if (root1->fs != root2->fs)
    return svn_error_create
      (SVN_ERR_FS_GENERAL, NULL,
       _("Cannot compare file contents between two different filesystems"));

  /* Check that both paths are files. */
  {
    svn_node_kind_t kind;

    SVN_ERR(svn_fs_fs__check_path(&kind, root1, path1, pool));
    if (kind != svn_node_file)
      return svn_error_createf
        (SVN_ERR_FS_GENERAL, NULL, _("'%s' is not a file"), path1);

    SVN_ERR(svn_fs_fs__check_path(&kind, root2, path2, pool));
    if (kind != svn_node_file)
      return svn_error_createf
        (SVN_ERR_FS_GENERAL, NULL, _("'%s' is not a file"), path2);
  }

  SVN_ERR(get_dag(&node1, root1, path1, pool));
  SVN_ERR(get_dag(&node2, root2, path2, pool));
  return svn_fs_fs__dag_things_different(NULL, changed_p,
                                         node1, node2, pool);
}



/* Public interface to computing file text deltas.  */

static svn_error_t *
fs_get_file_delta_stream(svn_txdelta_stream_t **stream_p,
                         svn_fs_root_t *source_root,
                         const char *source_path,
                         svn_fs_root_t *target_root,
                         const char *target_path,
                         apr_pool_t *pool)
{
  dag_node_t *source_node, *target_node;

  if (source_root && source_path)
    SVN_ERR(get_dag(&source_node, source_root, source_path, pool));
  else
    source_node = NULL;
  SVN_ERR(get_dag(&target_node, target_root, target_path, pool));

  /* Create a delta stream that turns the source into the target.  */
  return svn_fs_fs__dag_get_file_delta_stream(stream_p, source_node,
                                              target_node, pool);
}



/* Finding Changes */

/* Set *CHANGED_PATHS_P to a newly allocated hash containing
   descriptions of the paths changed under ROOT.  The hash is keyed
   with const char * paths and has svn_fs_path_change2_t * values.  Use
   POOL for all allocations. */
static svn_error_t *
fs_paths_changed(apr_hash_t **changed_paths_p,
                 svn_fs_root_t *root,
                 apr_pool_t *pool)
{
  if (root->is_txn_root)
    return svn_fs_fs__txn_changes_fetch(changed_paths_p, root->fs, root->txn,
                                        pool);
  else
    {
      fs_rev_root_data_t *frd = root->fsap_data;
      return svn_fs_fs__paths_changed(changed_paths_p, root->fs, root->rev,
                                      frd->copyfrom_cache, pool);
    }
}



/* Our coolio opaque history object. */
typedef struct
{
  /* filesystem object */
  svn_fs_t *fs;

  /* path and revision of historical location */
  const char *path;
  svn_revnum_t revision;

  /* internal-use hints about where to resume the history search. */
  const char *path_hint;
  svn_revnum_t rev_hint;

  /* FALSE until the first call to svn_fs_history_prev(). */
  svn_boolean_t is_interesting;
} fs_history_data_t;

static svn_fs_history_t *
assemble_history(svn_fs_t *fs,
                 const char *path,
                 svn_revnum_t revision,
                 svn_boolean_t is_interesting,
                 const char *path_hint,
                 svn_revnum_t rev_hint,
                 apr_pool_t *pool);


/* Set *HISTORY_P to an opaque node history object which represents
   PATH under ROOT.  ROOT must be a revision root.  Use POOL for all
   allocations. */
static svn_error_t *
fs_node_history(svn_fs_history_t **history_p,
                svn_fs_root_t *root,
                const char *path,
                apr_pool_t *pool)
{
  svn_node_kind_t kind;

  /* We require a revision root. */
  if (root->is_txn_root)
    return svn_error_create(SVN_ERR_FS_NOT_REVISION_ROOT, NULL, NULL);

  /* And we require that the path exist in the root. */
  SVN_ERR(svn_fs_fs__check_path(&kind, root, path, pool));
  if (kind == svn_node_none)
    return SVN_FS__NOT_FOUND(root, path);

  /* Okay, all seems well.  Build our history object and return it. */
  *history_p = assemble_history(root->fs,
                                svn_fs__canonicalize_abspath(path, pool),
                                root->rev, FALSE, NULL,
                                SVN_INVALID_REVNUM, pool);
  return SVN_NO_ERROR;
}

/* Find the youngest copyroot for path PARENT_PATH or its parents in
   filesystem FS, and store the copyroot in *REV_P and *PATH_P.
   Perform all allocations in POOL. */
static svn_error_t *
find_youngest_copyroot(svn_revnum_t *rev_p,
                       const char **path_p,
                       svn_fs_t *fs,
                       parent_path_t *parent_path,
                       apr_pool_t *pool)
{
  svn_revnum_t rev_mine, rev_parent = -1;
  const char *path_mine, *path_parent;

  /* First find our parent's youngest copyroot. */
  if (parent_path->parent)
    SVN_ERR(find_youngest_copyroot(&rev_parent, &path_parent, fs,
                                   parent_path->parent, pool));

  /* Find our copyroot. */
  SVN_ERR(svn_fs_fs__dag_get_copyroot(&rev_mine, &path_mine,
                                      parent_path->node, pool));

  /* If a parent and child were copied to in the same revision, prefer
     the child copy target, since it is the copy relevant to the
     history of the child. */
  if (rev_mine >= rev_parent)
    {
      *rev_p = rev_mine;
      *path_p = path_mine;
    }
  else
    {
      *rev_p = rev_parent;
      *path_p = path_parent;
    }

  return SVN_NO_ERROR;
}


static svn_error_t *fs_closest_copy(svn_fs_root_t **root_p,
                                    const char **path_p,
                                    svn_fs_root_t *root,
                                    const char *path,
                                    apr_pool_t *pool)
{
  svn_fs_t *fs = root->fs;
  parent_path_t *parent_path, *copy_dst_parent_path;
  svn_revnum_t copy_dst_rev, created_rev;
  const char *copy_dst_path;
  svn_fs_root_t *copy_dst_root;
  dag_node_t *copy_dst_node;
  svn_node_kind_t kind;

  /* Initialize return values. */
  *root_p = NULL;
  *path_p = NULL;

  SVN_ERR(open_path(&parent_path, root, path, 0, NULL, pool));

  /* Find the youngest copyroot in the path of this node-rev, which
     will indicate the target of the innermost copy affecting the
     node-rev. */
  SVN_ERR(find_youngest_copyroot(&copy_dst_rev, &copy_dst_path,
                                 fs, parent_path, pool));
  if (copy_dst_rev == 0)  /* There are no copies affecting this node-rev. */
    return SVN_NO_ERROR;

  /* It is possible that this node was created from scratch at some
     revision between COPY_DST_REV and REV.  Make sure that PATH
     exists as of COPY_DST_REV and is related to this node-rev. */
  SVN_ERR(svn_fs_fs__revision_root(&copy_dst_root, fs, copy_dst_rev, pool));
  SVN_ERR(svn_fs_fs__check_path(&kind, copy_dst_root, path, pool));
  if (kind == svn_node_none)
    return SVN_NO_ERROR;
  SVN_ERR(open_path(&copy_dst_parent_path, copy_dst_root, path,
                    0, NULL, pool));
  copy_dst_node = copy_dst_parent_path->node;
  if (! svn_fs_fs__id_check_related(svn_fs_fs__dag_get_id(copy_dst_node),
                                    svn_fs_fs__dag_get_id(parent_path->node)))
    return SVN_NO_ERROR;

  /* One final check must be done here.  If you copy a directory and
     create a new entity somewhere beneath that directory in the same
     txn, then we can't claim that the copy affected the new entity.
     For example, if you do:

        copy dir1 dir2
        create dir2/new-thing
        commit

     then dir2/new-thing was not affected by the copy of dir1 to dir2.
     We detect this situation by asking if PATH@COPY_DST_REV's
     created-rev is COPY_DST_REV, and that node-revision has no
     predecessors, then there is no relevant closest copy.
  */
  SVN_ERR(svn_fs_fs__dag_get_revision(&created_rev, copy_dst_node, pool));
  if (created_rev == copy_dst_rev)
    {
      const svn_fs_id_t *pred;
      SVN_ERR(svn_fs_fs__dag_get_predecessor_id(&pred, copy_dst_node, pool));
      if (! pred)
        return SVN_NO_ERROR;
    }

  /* The copy destination checks out.  Return it. */
  *root_p = copy_dst_root;
  *path_p = copy_dst_path;
  return SVN_NO_ERROR;
}


/* Set *PREV_PATH and *PREV_REV to the path and revision which
   represent the location at which PATH in FS was located immediately
   prior to REVISION iff there was a copy operation (to PATH or one of
   its parent directories) between that previous location and
   PATH@REVISION.

   If there was no such copy operation in that portion of PATH's
   history, set *PREV_PATH to NULL and *PREV_REV to SVN_INVALID_REVNUM.  */
static svn_error_t *
prev_location(const char **prev_path,
              svn_revnum_t *prev_rev,
              svn_fs_t *fs,
              svn_fs_root_t *root,
              const char *path,
              apr_pool_t *pool)
{
  const char *copy_path, *copy_src_path, *remainder = "";
  svn_fs_root_t *copy_root;
  svn_revnum_t copy_src_rev;

  /* Ask about the most recent copy which affected PATH@REVISION.  If
     there was no such copy, we're done.  */
  SVN_ERR(fs_closest_copy(&copy_root, &copy_path, root, path, pool));
  if (! copy_root)
    {
      *prev_rev = SVN_INVALID_REVNUM;
      *prev_path = NULL;
      return SVN_NO_ERROR;
    }

  /* Ultimately, it's not the path of the closest copy's source that
     we care about -- it's our own path's location in the copy source
     revision.  So we'll tack the relative path that expresses the
     difference between the copy destination and our path in the copy
     revision onto the copy source path to determine this information.

     In other words, if our path is "/branches/my-branch/foo/bar", and
     we know that the closest relevant copy was a copy of "/trunk" to
     "/branches/my-branch", then that relative path under the copy
     destination is "/foo/bar".  Tacking that onto the copy source
     path tells us that our path was located at "/trunk/foo/bar"
     before the copy.
  */
  SVN_ERR(fs_copied_from(&copy_src_rev, &copy_src_path,
                         copy_root, copy_path, pool));
  if (strcmp(copy_path, path) != 0)
    remainder = svn_path_is_child(copy_path, path, pool);
  *prev_path = svn_path_join(copy_src_path, remainder, pool);
  *prev_rev = copy_src_rev;
  return SVN_NO_ERROR;
}


static svn_error_t *
fs_node_origin_rev(svn_revnum_t *revision,
                   svn_fs_root_t *root,
                   const char *path,
                   apr_pool_t *pool)
{
  svn_fs_t *fs = root->fs;
  const svn_fs_id_t *given_noderev_id, *cached_origin_id;
  const char *node_id, *dash;

  path = svn_fs__canonicalize_abspath(path, pool);

  /* Check the cache first. */
  SVN_ERR(fs_node_id(&given_noderev_id, root, path, pool));
  node_id = svn_fs_fs__id_node_id(given_noderev_id);

  /* Is it a brand new uncommitted node? */
  if (node_id[0] == '_')
    {
      *revision = SVN_INVALID_REVNUM;
      return SVN_NO_ERROR;
    }

  /* Maybe this is a new-style node ID that just has the revision
     sitting right in it. */
  dash = strchr(node_id, '-');
  if (dash && *(dash+1))
    {
      *revision = SVN_STR_TO_REV(dash + 1);
      return SVN_NO_ERROR;
    }

  /* OK, it's an old-style ID?  Maybe it's cached. */
  SVN_ERR(svn_fs_fs__get_node_origin(&cached_origin_id,
                                     fs,
                                     node_id,
                                     pool));
  if (cached_origin_id != NULL)
    {
      *revision = svn_fs_fs__id_rev(cached_origin_id);
      return SVN_NO_ERROR;
    }

  {
    /* Ah well, the answer isn't in the ID itself or in the cache.
       Let's actually calculate it, then. */
    svn_fs_root_t *curroot = root;
    apr_pool_t *subpool = svn_pool_create(pool);
    apr_pool_t *predidpool = svn_pool_create(pool);
    svn_stringbuf_t *lastpath = svn_stringbuf_create(path, pool);
    svn_revnum_t lastrev = SVN_INVALID_REVNUM;
    dag_node_t *node;
    const svn_fs_id_t *pred_id;

    /* Walk the closest-copy chain back to the first copy in our history.

       NOTE: We merely *assume* that this is faster than walking the
       predecessor chain, because we *assume* that copies of parent
       directories happen less often than modifications to a given item. */
    while (1)
      {
        svn_revnum_t currev;
        const char *curpath = lastpath->data;

        svn_pool_clear(subpool);

        /* Get a root pointing to LASTREV.  (The first time around,
           LASTREV is invalid, but that's cool because CURROOT is
           already initialized.)  */
        if (SVN_IS_VALID_REVNUM(lastrev))
          SVN_ERR(svn_fs_fs__revision_root(&curroot, fs, lastrev, subpool));

        /* Find the previous location using the closest-copy shortcut. */
        SVN_ERR(prev_location(&curpath, &currev, fs, curroot, curpath,
                              subpool));
        if (! curpath)
          break;

        /* Update our LASTPATH and LASTREV variables (which survive
           SUBPOOL). */
        svn_stringbuf_set(lastpath, curpath);
        lastrev = currev;
      }

    /* Walk the predecessor links back to origin. */
    SVN_ERR(fs_node_id(&pred_id, curroot, lastpath->data, predidpool));
    while (pred_id)
      {
        svn_pool_clear(subpool);
        SVN_ERR(svn_fs_fs__dag_get_node(&node, fs, pred_id, subpool));

        /* Why not just fetch the predecessor ID in PREDIDPOOL?
           Because svn_fs_fs__dag_get_predecessor_id() doesn't
           necessarily honor the passed-in pool, and might return a
           value cached in the node (which is allocated in
           SUBPOOL... maybe). */
        svn_pool_clear(predidpool);
        SVN_ERR(svn_fs_fs__dag_get_predecessor_id(&pred_id, node, subpool));
        pred_id = pred_id ? svn_fs_fs__id_copy(pred_id, predidpool) : NULL;
      }

    /* When we get here, NODE should be the first node-revision in our
       chain. */
    SVN_ERR(svn_fs_fs__dag_get_revision(revision, node, pool));

    /* Wow, I don't want to have to do all that again.  Let's cache
       the result. */
    if (node_id[0] != '_')
      SVN_ERR(svn_fs_fs__set_node_origin(fs, node_id,
                                         svn_fs_fs__dag_get_id(node), pool));

    svn_pool_destroy(subpool);
    svn_pool_destroy(predidpool);
    return SVN_NO_ERROR;
  }
}


struct history_prev_args
{
  svn_fs_history_t **prev_history_p;
  svn_fs_history_t *history;
  svn_boolean_t cross_copies;
  apr_pool_t *pool;
};


static svn_error_t *
history_prev(void *baton, apr_pool_t *pool)
{
  struct history_prev_args *args = baton;
  svn_fs_history_t **prev_history = args->prev_history_p;
  svn_fs_history_t *history = args->history;
  fs_history_data_t *fhd = history->fsap_data;
  const char *commit_path, *src_path, *path = fhd->path;
  svn_revnum_t commit_rev, src_rev, dst_rev;
  svn_revnum_t revision = fhd->revision;
  apr_pool_t *retpool = args->pool;
  svn_fs_t *fs = fhd->fs;
  parent_path_t *parent_path;
  dag_node_t *node;
  svn_fs_root_t *root;
  const svn_fs_id_t *node_id;
  svn_boolean_t reported = fhd->is_interesting;
  svn_boolean_t retry = FALSE;
  svn_revnum_t copyroot_rev;
  const char *copyroot_path;

  /* Initialize our return value. */
  *prev_history = NULL;

  /* If our last history report left us hints about where to pickup
     the chase, then our last report was on the destination of a
     copy.  If we are crossing copies, start from those locations,
     otherwise, we're all done here.  */
  if (fhd->path_hint && SVN_IS_VALID_REVNUM(fhd->rev_hint))
    {
      reported = FALSE;
      if (! args->cross_copies)
        return SVN_NO_ERROR;
      path = fhd->path_hint;
      revision = fhd->rev_hint;
    }

  /* Construct a ROOT for the current revision. */
  SVN_ERR(svn_fs_fs__revision_root(&root, fs, revision, pool));

  /* Open PATH/REVISION, and get its node and a bunch of other
     goodies.  */
  SVN_ERR(open_path(&parent_path, root, path, 0, NULL, pool));
  node = parent_path->node;
  node_id = svn_fs_fs__dag_get_id(node);
  commit_path = svn_fs_fs__dag_get_created_path(node);
  SVN_ERR(svn_fs_fs__dag_get_revision(&commit_rev, node, pool));

  /* The Subversion filesystem is written in such a way that a given
     line of history may have at most one interesting history point
     per filesystem revision.  Either that node was edited (and
     possibly copied), or it was copied but not edited.  And a copy
     source cannot be from the same revision as its destination.  So,
     if our history revision matches its node's commit revision, we
     know that ... */
  if (revision == commit_rev)
    {
      if (! reported)
        {
          /* ... we either have not yet reported on this revision (and
             need now to do so) ... */
          *prev_history = assemble_history(fs,
                                           apr_pstrdup(retpool, commit_path),
                                           commit_rev, TRUE, NULL,
                                           SVN_INVALID_REVNUM, retpool);
          return SVN_NO_ERROR;
        }
      else
        {
          /* ... or we *have* reported on this revision, and must now
             progress toward this node's predecessor (unless there is
             no predecessor, in which case we're all done!). */
          const svn_fs_id_t *pred_id;

          SVN_ERR(svn_fs_fs__dag_get_predecessor_id(&pred_id, node, pool));
          if (! pred_id)
            return SVN_NO_ERROR;

          /* Replace NODE and friends with the information from its
             predecessor. */
          SVN_ERR(svn_fs_fs__dag_get_node(&node, fs, pred_id, pool));
          node_id = svn_fs_fs__dag_get_id(node);
          commit_path = svn_fs_fs__dag_get_created_path(node);
          SVN_ERR(svn_fs_fs__dag_get_revision(&commit_rev, node, pool));
        }
    }

  /* Find the youngest copyroot in the path of this node, including
     itself. */
  SVN_ERR(find_youngest_copyroot(&copyroot_rev, &copyroot_path, fs,
                                 parent_path, pool));

  /* Initialize some state variables. */
  src_path = NULL;
  src_rev = SVN_INVALID_REVNUM;
  dst_rev = SVN_INVALID_REVNUM;

  if (copyroot_rev > commit_rev)
    {
      const char *remainder;
      const char *copy_dst, *copy_src;
      svn_fs_root_t *copyroot_root;

      SVN_ERR(svn_fs_fs__revision_root(&copyroot_root, fs, copyroot_rev,
                                       pool));
      SVN_ERR(get_dag(&node, copyroot_root, copyroot_path, pool));
      copy_dst = svn_fs_fs__dag_get_created_path(node);

      /* If our current path was the very destination of the copy,
         then our new current path will be the copy source.  If our
         current path was instead the *child* of the destination of
         the copy, then figure out its previous location by taking its
         path relative to the copy destination and appending that to
         the copy source.  Finally, if our current path doesn't meet
         one of these other criteria ... ### for now just fallback to
         the old copy hunt algorithm. */
      if (strcmp(path, copy_dst) == 0)
        remainder = "";
      else
        remainder = svn_path_is_child(copy_dst, path, pool);

      if (remainder)
        {
          /* If we get here, then our current path is the destination
             of, or the child of the destination of, a copy.  Fill
             in the return values and get outta here.  */
          SVN_ERR(svn_fs_fs__dag_get_copyfrom_rev(&src_rev, node, pool));
          SVN_ERR(svn_fs_fs__dag_get_copyfrom_path(&copy_src, node, pool));

          dst_rev = copyroot_rev;
          src_path = svn_path_join(copy_src, remainder, pool);
        }
    }

  /* If we calculated a copy source path and revision, we'll make a
     'copy-style' history object. */
  if (src_path && SVN_IS_VALID_REVNUM(src_rev))
    {
      /* It's possible for us to find a copy location that is the same
         as the history point we've just reported.  If that happens,
         we simply need to take another trip through this history
         search. */
      if ((dst_rev == revision) && reported)
        retry = TRUE;

      *prev_history = assemble_history(fs, apr_pstrdup(retpool, path),
                                       dst_rev, retry ? FALSE : TRUE,
                                       src_path, src_rev, retpool);
    }
  else
    {
      *prev_history = assemble_history(fs, apr_pstrdup(retpool, commit_path),
                                       commit_rev, TRUE, NULL,
                                       SVN_INVALID_REVNUM, retpool);
    }

  return SVN_NO_ERROR;
}


/* Implement svn_fs_history_prev, set *PREV_HISTORY_P to a new
   svn_fs_history_t object that represents the predecessory of
   HISTORY.  If CROSS_COPIES is true, *PREV_HISTORY_P may be related
   only through a copy operation.  Perform all allocations in POOL. */
static svn_error_t *
fs_history_prev(svn_fs_history_t **prev_history_p,
                svn_fs_history_t *history,
                svn_boolean_t cross_copies,
                apr_pool_t *pool)
{
  svn_fs_history_t *prev_history = NULL;
  fs_history_data_t *fhd = history->fsap_data;
  svn_fs_t *fs = fhd->fs;

  /* Special case: the root directory changes in every single
     revision, no exceptions.  And, the root can't be the target (or
     child of a target -- duh) of a copy.  So, if that's our path,
     then we need only decrement our revision by 1, and there you go. */
  if (strcmp(fhd->path, "/") == 0)
    {
      if (! fhd->is_interesting)
        prev_history = assemble_history(fs, "/", fhd->revision,
                                        1, NULL, SVN_INVALID_REVNUM, pool);
      else if (fhd->revision > 0)
        prev_history = assemble_history(fs, "/", fhd->revision - 1,
                                        1, NULL, SVN_INVALID_REVNUM, pool);
    }
  else
    {
      struct history_prev_args args;
      prev_history = history;

      while (1)
        {
          args.prev_history_p = &prev_history;
          args.history = prev_history;
          args.cross_copies = cross_copies;
          args.pool = pool;
          SVN_ERR(history_prev(&args, pool));

          if (! prev_history)
            break;
          fhd = prev_history->fsap_data;
          if (fhd->is_interesting)
            break;
        }
    }

  *prev_history_p = prev_history;
  return SVN_NO_ERROR;
}


/* Set *PATH and *REVISION to the path and revision for the HISTORY
   object.  Use POOL for all allocations. */
static svn_error_t *
fs_history_location(const char **path,
                    svn_revnum_t *revision,
                    svn_fs_history_t *history,
                    apr_pool_t *pool)
{
  fs_history_data_t *fhd = history->fsap_data;

  *path = apr_pstrdup(pool, fhd->path);
  *revision = fhd->revision;
  return SVN_NO_ERROR;
}

static history_vtable_t history_vtable = {
  fs_history_prev,
  fs_history_location
};

/* Return a new history object (marked as "interesting") for PATH and
   REVISION, allocated in POOL, and with its members set to the values
   of the parameters provided.  Note that PATH and PATH_HINT are not
   duped into POOL -- it is the responsibility of the caller to ensure
   that this happens. */
static svn_fs_history_t *
assemble_history(svn_fs_t *fs,
                 const char *path,
                 svn_revnum_t revision,
                 svn_boolean_t is_interesting,
                 const char *path_hint,
                 svn_revnum_t rev_hint,
                 apr_pool_t *pool)
{
  svn_fs_history_t *history = apr_pcalloc(pool, sizeof(*history));
  fs_history_data_t *fhd = apr_pcalloc(pool, sizeof(*fhd));
  fhd->path = path;
  fhd->revision = revision;
  fhd->is_interesting = is_interesting;
  fhd->path_hint = path_hint;
  fhd->rev_hint = rev_hint;
  fhd->fs = fs;

  history->vtable = &history_vtable;
  history->fsap_data = fhd;
  return history;
}


/* mergeinfo queries */

/* DIR_DAG is a directory DAG node which has mergeinfo in its
   descendants.  This function iterates over its children.  For each
   child with immediate mergeinfo, it adds its mergeinfo to
   RESULT_CATALOG.  appropriate arguments.  For each child with
   descendants with mergeinfo, it recurses.  Note that it does *not*
   call the action on the path for DIR_DAG itself.

   POOL is used for temporary allocations, including the mergeinfo
   hashes passed to actions; RESULT_POOL is used for the mergeinfo added
   to RESULT_CATALOG.
 */
static svn_error_t *
crawl_directory_dag_for_mergeinfo(svn_fs_root_t *root,
                                  const char *this_path,
                                  dag_node_t *dir_dag,
                                  svn_mergeinfo_catalog_t result_catalog,
                                  apr_pool_t *pool,
                                  apr_pool_t *result_pool)
{
  apr_hash_t *entries;
  apr_hash_index_t *hi;
  apr_pool_t *iterpool = svn_pool_create(pool);

  SVN_ERR(svn_fs_fs__dag_dir_entries(&entries, dir_dag, pool, pool));

  for (hi = apr_hash_first(pool, entries);
       hi;
       hi = apr_hash_next(hi))
    {
      void *val;
      svn_fs_dirent_t *dirent;
      const char *kid_path;
      dag_node_t *kid_dag;
      svn_boolean_t has_mergeinfo, go_down;

      svn_pool_clear(iterpool);

      apr_hash_this(hi, NULL, NULL, &val);
      dirent = val;
      kid_path = svn_path_join(this_path, dirent->name, iterpool);
      SVN_ERR(get_dag(&kid_dag, root, kid_path, iterpool));

      SVN_ERR(svn_fs_fs__dag_has_mergeinfo(&has_mergeinfo, kid_dag, iterpool));
      SVN_ERR(svn_fs_fs__dag_has_descendants_with_mergeinfo(&go_down, kid_dag,
                                                            iterpool));

      if (has_mergeinfo)
        {
          /* Save this partisular node's mergeinfo. */
          apr_hash_t *proplist;
          svn_mergeinfo_t kid_mergeinfo;
          svn_string_t *mergeinfo_string;

          SVN_ERR(svn_fs_fs__dag_get_proplist(&proplist, kid_dag, iterpool));
          mergeinfo_string = apr_hash_get(proplist, SVN_PROP_MERGEINFO,
                                          APR_HASH_KEY_STRING);
          if (!mergeinfo_string)
            {
              svn_string_t *idstr = svn_fs_fs__id_unparse(dirent->id, iterpool);
              return svn_error_createf
                (SVN_ERR_FS_CORRUPT, NULL,
                 _("Node-revision #'%s' claims to have mergeinfo but doesn't"),
                 idstr->data);
            }

          SVN_ERR(svn_mergeinfo_parse(&kid_mergeinfo,
                                      mergeinfo_string->data,
                                      result_pool));

          apr_hash_set(result_catalog,
                       apr_pstrdup(result_pool, kid_path),
                       APR_HASH_KEY_STRING,
                       kid_mergeinfo);
        }

      if (go_down)
        SVN_ERR(crawl_directory_dag_for_mergeinfo(root,
                                                  kid_path,
                                                  kid_dag,
                                                  result_catalog,
                                                  iterpool,
                                                  result_pool));
    }

  svn_pool_destroy(iterpool);
  return SVN_NO_ERROR;
}


/* Helper for get_mergeinfo_for_path() that will append PATH_PIECE
   (which may contain slashes) to each path that exists in the
   mergeinfo INPUT, and return a new mergeinfo in *OUTPUT.  Deep
   copies the values.  Perform all allocations in POOL. */
static svn_error_t *
append_to_merged_froms(svn_mergeinfo_t *output,
                       svn_mergeinfo_t input,
                       const char *path_piece,
                       apr_pool_t *pool)
{
  apr_hash_index_t *hi;
  *output = apr_hash_make(pool);

  for (hi = apr_hash_first(pool, input); hi; hi = apr_hash_next(hi))
    {
      const void *key;
      void *val;
      char *newpath;

      apr_hash_this(hi, &key, NULL, &val);
      newpath = svn_path_join((const char *) key, path_piece, pool);
      apr_hash_set(*output, newpath, APR_HASH_KEY_STRING,
                   svn_rangelist_dup((apr_array_header_t *) val, pool));
    }

  return SVN_NO_ERROR;
}

/* Calculates the mergeinfo for PATH under REV_ROOT using inheritance
   type INHERIT.  Returns it in *MERGEINFO, or NULL if there is none.
   The result is allocated in RESULT_POOL; POOL is used for temporary
   allocations.
 */
static svn_error_t *
get_mergeinfo_for_path(svn_mergeinfo_t *mergeinfo,
                       svn_fs_root_t *rev_root,
                       const char *path,
                       svn_mergeinfo_inheritance_t inherit,
                       apr_pool_t *pool,
                       apr_pool_t *result_pool)
{
  parent_path_t *parent_path, *nearest_ancestor;
  apr_hash_t *proplist;
  svn_string_t *mergeinfo_string;
  apr_pool_t *iterpool = svn_pool_create(pool);

  *mergeinfo = NULL;

  path = svn_fs__canonicalize_abspath(path, pool);

  SVN_ERR(open_path(&parent_path, rev_root, path, 0, NULL, pool));

  if (inherit == svn_mergeinfo_nearest_ancestor && ! parent_path->parent)
    return SVN_NO_ERROR;

  if (inherit == svn_mergeinfo_nearest_ancestor)
    nearest_ancestor = parent_path->parent;
  else
    nearest_ancestor = parent_path;

  while (TRUE)
    {
      svn_boolean_t has_mergeinfo;

      svn_pool_clear(iterpool);

      SVN_ERR(svn_fs_fs__dag_has_mergeinfo(&has_mergeinfo,
                                           nearest_ancestor->node, iterpool));
      if (has_mergeinfo)
        break;

      /* No need to loop if we're looking for explicit mergeinfo. */
      if (inherit == svn_mergeinfo_explicit)
        {
          svn_pool_destroy(iterpool);
          return SVN_NO_ERROR;
        }

      nearest_ancestor = nearest_ancestor->parent;

      /* Run out?  There's no mergeinfo. */
      if (!nearest_ancestor)
        {
          svn_pool_destroy(iterpool);
          return SVN_NO_ERROR;
        }
    }
  svn_pool_destroy(iterpool);

  SVN_ERR(svn_fs_fs__dag_get_proplist(&proplist, nearest_ancestor->node, pool));
  mergeinfo_string = apr_hash_get(proplist, SVN_PROP_MERGEINFO,
                                  APR_HASH_KEY_STRING);
  if (!mergeinfo_string)
    return svn_error_createf
      (SVN_ERR_FS_CORRUPT, NULL,
       _("Node-revision '%s@%ld' claims to have mergeinfo but doesn't"),
       parent_path_path(nearest_ancestor, pool), rev_root->rev);

  if (nearest_ancestor == parent_path)
    {
      /* We can return this directly. */
      return svn_mergeinfo_parse(mergeinfo,
                                 mergeinfo_string->data,
                                 result_pool);
    }
  else
    {
      svn_mergeinfo_t temp_mergeinfo;

      /* We're inheriting this, so we need to (a) remove
         non-inheritable ranges and (b) add the rest of the path to
         the merged-from paths.
       */

      SVN_ERR(svn_mergeinfo_parse(&temp_mergeinfo,
                                  mergeinfo_string->data,
                                  pool));
      SVN_ERR(svn_mergeinfo_inheritable(&temp_mergeinfo,
                                        temp_mergeinfo,
                                        NULL, SVN_INVALID_REVNUM,
                                        SVN_INVALID_REVNUM, pool));

      return append_to_merged_froms(mergeinfo,
                                    temp_mergeinfo,
                                    parent_path_relpath(parent_path,
                                                        nearest_ancestor,
                                                        pool),
                                    result_pool);
    }
}

/* Adds mergeinfo for each descendant of PATH (but not PATH itself)
   under ROOT to RESULT_CATALOG.  Returned values are allocated in
   RESULT_POOL; temporary values in POOL. */
static svn_error_t *
add_descendant_mergeinfo(svn_mergeinfo_catalog_t result_catalog,
                         svn_fs_root_t *root,
                         const char *path,
                         apr_pool_t *pool,
                         apr_pool_t *result_pool)
{
  dag_node_t *this_dag;
  svn_boolean_t go_down;

  SVN_ERR(get_dag(&this_dag, root, path, pool));
  SVN_ERR(svn_fs_fs__dag_has_descendants_with_mergeinfo(&go_down,
                                                        this_dag,
                                                        pool));
  if (go_down)
    SVN_ERR(crawl_directory_dag_for_mergeinfo(root,
                                              path,
                                              this_dag,
                                              result_catalog,
                                              pool,
                                              result_pool));
  return SVN_NO_ERROR;
}


/* Get the mergeinfo for a set of paths, returned in
   *MERGEINFO_CATALOG.  Returned values are allocated in POOL, while
   temporary values are allocated in a sub-pool. */
static svn_error_t *
get_mergeinfos_for_paths(svn_fs_root_t *root,
                         svn_mergeinfo_catalog_t *mergeinfo_catalog,
                         const apr_array_header_t *paths,
                         svn_mergeinfo_inheritance_t inherit,
                         svn_boolean_t include_descendants,
                         apr_pool_t *pool)
{
  svn_mergeinfo_catalog_t result_catalog = apr_hash_make(pool);
  apr_pool_t *iterpool = svn_pool_create(pool);
  int i;

  for (i = 0; i < paths->nelts; i++)
    {
      svn_mergeinfo_t path_mergeinfo;
      const char *path = APR_ARRAY_IDX(paths, i, const char *);

      svn_pool_clear(iterpool);

      SVN_ERR(get_mergeinfo_for_path(&path_mergeinfo, root, path,
                                     inherit, iterpool, pool));
      if (path_mergeinfo)
        apr_hash_set(result_catalog, path, APR_HASH_KEY_STRING,
                     path_mergeinfo);
      if (include_descendants)
        SVN_ERR(add_descendant_mergeinfo(result_catalog, root, path, iterpool,
                                         pool));
    }
  svn_pool_destroy(iterpool);

  *mergeinfo_catalog = result_catalog;
  return SVN_NO_ERROR;
}


/* Implements svn_fs_get_mergeinfo. */
static svn_error_t *
fs_get_mergeinfo(svn_mergeinfo_catalog_t *catalog,
                 svn_fs_root_t *root,
                 const apr_array_header_t *paths,
                 svn_mergeinfo_inheritance_t inherit,
                 svn_boolean_t include_descendants,
                 apr_pool_t *pool)
{
  fs_fs_data_t *ffd = root->fs->fsap_data;

  /* We require a revision root. */
  if (root->is_txn_root)
    return svn_error_create(SVN_ERR_FS_NOT_REVISION_ROOT, NULL, NULL);

  /* We have to actually be able to find the mergeinfo metadata! */
  if (! svn_fs_fs__fs_supports_mergeinfo(root->fs))
    return svn_error_createf
      (SVN_ERR_UNSUPPORTED_FEATURE, NULL,
       _("Querying mergeinfo requires version %d of the FSFS filesystem "
         "schema; filesystem '%s' uses only version %d"),
       SVN_FS_FS__MIN_MERGEINFO_FORMAT, root->fs->path, ffd->format);

  /* Retrieve a path -> mergeinfo hash mapping. */
  return get_mergeinfos_for_paths(root, catalog, paths,
                                  inherit, include_descendants,
                                  pool);
}

/* The vtable associated with root objects. */
static root_vtable_t root_vtable = {
  fs_paths_changed,
  svn_fs_fs__check_path,
  fs_node_history,
  fs_node_id,
  svn_fs_fs__node_created_rev,
  fs_node_origin_rev,
  fs_node_created_path,
  fs_delete_node,
  fs_copied_from,
  fs_closest_copy,
  fs_node_prop,
  fs_node_proplist,
  fs_change_node_prop,
  fs_props_changed,
  fs_dir_entries,
  fs_make_dir,
  fs_copy,
  fs_revision_link,
  fs_file_length,
  fs_file_checksum,
  fs_file_contents,
  fs_make_file,
  fs_apply_textdelta,
  fs_apply_text,
  fs_contents_changed,
  fs_get_file_delta_stream,
  fs_merge,
  fs_get_mergeinfo
};

/* Construct a new root object in FS, allocated from POOL.  */
static svn_fs_root_t *
make_root(svn_fs_t *fs,
          apr_pool_t *pool)
{
  /* We create a subpool for each root object to allow us to implement
     svn_fs_close_root.  */
  apr_pool_t *subpool = svn_pool_create(pool);
  svn_fs_root_t *root = apr_pcalloc(subpool, sizeof(*root));

  root->fs = fs;
  root->pool = subpool;
  root->vtable = &root_vtable;

  return root;
}


/* Construct a root object referring to the root of REVISION in FS,
   whose root directory is ROOT_DIR.  Create the new root in POOL.  */
static svn_fs_root_t *
make_revision_root(svn_fs_t *fs,
                   svn_revnum_t rev,
                   dag_node_t *root_dir,
                   apr_pool_t *pool)
{
  svn_fs_root_t *root = make_root(fs, pool);
  fs_rev_root_data_t *frd = apr_pcalloc(root->pool, sizeof(*frd));

  root->is_txn_root = FALSE;
  root->rev = rev;

  frd->root_dir = root_dir;
  frd->copyfrom_cache = apr_hash_make(root->pool);

  root->fsap_data = frd;

  return root;
}


/* Construct a root object referring to the root of the transaction
   named TXN and based on revision BASE_REV in FS, with FLAGS to
   describe transaction's behavior.  Create the new root in POOL.  */
static svn_error_t *
make_txn_root(svn_fs_root_t **root_p,
              svn_fs_t *fs,
              const char *txn,
              svn_revnum_t base_rev,
              apr_uint32_t flags,
              apr_pool_t *pool)
{
  svn_fs_root_t *root = make_root(fs, pool);
  fs_txn_root_data_t *frd = apr_pcalloc(root->pool, sizeof(*frd));

  root->is_txn_root = TRUE;
  root->txn = apr_pstrdup(root->pool, txn);
  root->txn_flags = flags;
  root->rev = base_rev;

  /* Because this cache actually tries to invalidate elements, keep
     the number of elements per page down.

     Note that since dag_node_cache_invalidate uses svn_cache__iter,
     this *cannot* be a memcache-based cache.  */
  SVN_ERR(svn_cache__create_inprocess(&(frd->txn_node_cache),
                                     svn_fs_fs__dag_dup_for_cache,
                                     APR_HASH_KEY_STRING,
                                     32, 20, FALSE, root->pool));

  root->fsap_data = frd;

  *root_p = root;
  return SVN_NO_ERROR;
}<|MERGE_RESOLUTION|>--- conflicted
+++ resolved
@@ -860,11 +860,7 @@
   return svn_fs_fs__add_change(fs, txn_id,
                                svn_fs__canonicalize_abspath(path, pool),
                                noderev_id, change_kind, text_mod, prop_mod,
-<<<<<<< HEAD
-                               copyfrom_rev, copyfrom_path,
-=======
                                node_kind, copyfrom_rev, copyfrom_path,
->>>>>>> e363d545
                                pool);
 }
 
@@ -1103,14 +1099,9 @@
   /* Make a record of this modification in the changes table. */
   return add_change(root->fs, txn_id, path,
                     svn_fs_fs__dag_get_id(parent_path->node),
-<<<<<<< HEAD
-                    svn_fs_path_change_modify, FALSE, TRUE, SVN_INVALID_REVNUM,
-                    NULL, pool);
-=======
                     svn_fs_path_change_modify, FALSE, TRUE,
                     svn_fs_fs__dag_node_kind(parent_path->node),
                     SVN_INVALID_REVNUM, NULL, pool);
->>>>>>> e363d545
 }
 
 
@@ -1901,13 +1892,8 @@
 
   /* Make a record of this modification in the changes table. */
   return add_change(root->fs, txn_id, path, svn_fs_fs__dag_get_id(sub_dir),
-<<<<<<< HEAD
-                    svn_fs_path_change_add, FALSE, FALSE, SVN_INVALID_REVNUM,
-                    NULL, pool);
-=======
                     svn_fs_path_change_add, FALSE, FALSE, svn_node_dir,
                     SVN_INVALID_REVNUM, NULL, pool);
->>>>>>> e363d545
 }
 
 
@@ -1963,11 +1949,7 @@
   /* Make a record of this modification in the changes table. */
   return add_change(root->fs, txn_id, path,
                     svn_fs_fs__dag_get_id(parent_path->node),
-<<<<<<< HEAD
-                    svn_fs_path_change_delete, FALSE, FALSE,
-=======
                     svn_fs_path_change_delete, FALSE, FALSE, kind,
->>>>>>> e363d545
                     SVN_INVALID_REVNUM, NULL, pool);
 }
 
@@ -2262,13 +2244,8 @@
 
   /* Make a record of this modification in the changes table. */
   return add_change(root->fs, txn_id, path, svn_fs_fs__dag_get_id(child),
-<<<<<<< HEAD
-                    svn_fs_path_change_add, TRUE, FALSE, SVN_INVALID_REVNUM,
-                    NULL, pool);
-=======
                     svn_fs_path_change_add, TRUE, FALSE, svn_node_file,
                     SVN_INVALID_REVNUM, NULL, pool);
->>>>>>> e363d545
 }
 
 
@@ -2513,13 +2490,8 @@
   /* Make a record of this modification in the changes table. */
   return add_change(tb->root->fs, txn_id, tb->path,
                     svn_fs_fs__dag_get_id(tb->node),
-<<<<<<< HEAD
-                    svn_fs_path_change_modify, TRUE, FALSE, SVN_INVALID_REVNUM,
-                    NULL, pool);
-=======
                     svn_fs_path_change_modify, TRUE, FALSE, svn_node_file,
                     SVN_INVALID_REVNUM, NULL, pool);
->>>>>>> e363d545
 }
 
 
@@ -2662,13 +2634,8 @@
   /* Make a record of this modification in the changes table. */
   return add_change(tb->root->fs, txn_id, tb->path,
                     svn_fs_fs__dag_get_id(tb->node),
-<<<<<<< HEAD
-                    svn_fs_path_change_modify, TRUE, FALSE, SVN_INVALID_REVNUM,
-                    NULL, pool);
-=======
                     svn_fs_path_change_modify, TRUE, FALSE, svn_node_file,
                     SVN_INVALID_REVNUM, NULL, pool);
->>>>>>> e363d545
 }
 
 
