/*
 * ra_loader.c:  logic for loading different RA library implementations
 *
 * ====================================================================
 *    Licensed to the Apache Software Foundation (ASF) under one
 *    or more contributor license agreements.  See the NOTICE file
 *    distributed with this work for additional information
 *    regarding copyright ownership.  The ASF licenses this file
 *    to you under the Apache License, Version 2.0 (the
 *    "License"); you may not use this file except in compliance
 *    with the License.  You may obtain a copy of the License at
 *
 *      http://www.apache.org/licenses/LICENSE-2.0
 *
 *    Unless required by applicable law or agreed to in writing,
 *    software distributed under the License is distributed on an
 *    "AS IS" BASIS, WITHOUT WARRANTIES OR CONDITIONS OF ANY
 *    KIND, either express or implied.  See the License for the
 *    specific language governing permissions and limitations
 *    under the License.
 * ====================================================================
 */

/* ==================================================================== */

/*** Includes. ***/
#define APR_WANT_STRFUNC
#include <apr_want.h>

#include <apr.h>
#include <apr_strings.h>
#include <apr_pools.h>
#include <apr_hash.h>
#include <apr_uri.h>

#include "svn_version.h"
#include "svn_types.h"
#include "svn_error.h"
#include "svn_error_codes.h"
#include "svn_pools.h"
#include "svn_delta.h"
#include "svn_ra.h"
#include "svn_xml.h"
#include "svn_path.h"
#include "svn_dso.h"
#include "svn_config.h"
#include "ra_loader.h"

#include "private/svn_ra_private.h"
#include "svn_private_config.h"


/* ### This file maps URL schemes to particular RA libraries.
   ### Currently, the only pair of RA libraries which support the same
   ### protocols are neon and serf.  svn_ra_open3 makes the assumption
   ### that this is the case; that their 'schemes' fields are both
   ### dav_schemes; and that "neon" is listed first.

   ### Users can choose which dav library to use with the http-library
   ### preference in .subversion/servers; however, it is ignored by
   ### any code which uses the pre-1.2 API svn_ra_get_ra_library
   ### instead of svn_ra_open. */

#if defined(SVN_HAVE_NEON) && defined(SVN_HAVE_SERF)
#define CHOOSABLE_DAV_MODULE
#endif


/* These are the URI schemes that the respective libraries *may* support.
 * The schemes actually supported may be a subset of the schemes listed below.
 * This can't be determine until the library is loaded.
 * (Currently, this applies to the https scheme, which is only
 * available if SSL is supported.) */
static const char * const dav_schemes[] = { "http", "https", NULL };
static const char * const svn_schemes[] = { "svn", NULL };
static const char * const local_schemes[] = { "file", NULL };

static const struct ra_lib_defn {
  /* the name of this RA library (e.g. "neon" or "local") */
  const char *ra_name;

  const char * const *schemes;
  /* the initialization function if linked in; otherwise, NULL */
  svn_ra__init_func_t initfunc;
  svn_ra_init_func_t compat_initfunc;
} ra_libraries[] = {
  {
    "neon",
    dav_schemes,
#ifdef SVN_LIBSVN_CLIENT_LINKS_RA_NEON
    svn_ra_neon__init,
    svn_ra_dav_init
#endif
  },

  {
    "svn",
    svn_schemes,
#ifdef SVN_LIBSVN_CLIENT_LINKS_RA_SVN
    svn_ra_svn__init,
    svn_ra_svn_init
#endif
  },

  {
    "local",
    local_schemes,
#ifdef SVN_LIBSVN_CLIENT_LINKS_RA_LOCAL
    svn_ra_local__init,
    svn_ra_local_init
#endif
  },

  {
    "serf",
    dav_schemes,
#ifdef SVN_LIBSVN_CLIENT_LINKS_RA_SERF
    svn_ra_serf__init,
    svn_ra_serf_init
#endif
  },

  /* ADD NEW RA IMPLEMENTATIONS HERE (as they're written) */

  /* sentinel */
  { NULL }
};

/* Ensure that the RA library NAME is loaded.
 *
 * If FUNC is non-NULL, set *FUNC to the address of the svn_ra_NAME__init
 * function of the library.
 *
 * If COMPAT_FUNC is non-NULL, set *COMPAT_FUNC to the address of the
 * svn_ra_NAME_init compatibility init function of the library.
 *
 * ### todo: Any RA libraries implemented from this point forward
 * ### don't really need an svn_ra_NAME_init compatibility function.
 * ### Currently, load_ra_module() will error if no such function is
 * ### found, but it might be more friendly to simply set *COMPAT_FUNC
 * ### to null (assuming COMPAT_FUNC itself is non-null).
 */
static svn_error_t *
load_ra_module(svn_ra__init_func_t *func,
               svn_ra_init_func_t *compat_func,
               const char *ra_name, apr_pool_t *pool)
{
  if (func)
    *func = NULL;
  if (compat_func)
    *compat_func = NULL;

#if defined(SVN_USE_DSO) && APR_HAS_DSO
  {
    apr_dso_handle_t *dso;
    apr_dso_handle_sym_t symbol;
    const char *libname;
    const char *funcname;
    const char *compat_funcname;
    apr_status_t status;

    libname = apr_psprintf(pool, "libsvn_ra_%s-%d.so.0",
                           ra_name, SVN_VER_MAJOR);
    funcname = apr_psprintf(pool, "svn_ra_%s__init", ra_name);
    compat_funcname = apr_psprintf(pool, "svn_ra_%s_init", ra_name);

    /* find/load the specified library */
    SVN_ERR(svn_dso_load(&dso, libname));
    if (! dso)
      return SVN_NO_ERROR;

    /* find the initialization routines */
    if (func)
      {
        status = apr_dso_sym(&symbol, dso, funcname);
        if (status)
          {
            return svn_error_wrap_apr(status,
                                      _("'%s' does not define '%s()'"),
                                      libname, funcname);
          }

        *func = (svn_ra__init_func_t) symbol;
      }

    if (compat_func)
      {
        status = apr_dso_sym(&symbol, dso, compat_funcname);
        if (status)
          {
            return svn_error_wrap_apr(status,
                                      _("'%s' does not define '%s()'"),
                                      libname, compat_funcname);
          }

        *compat_func = (svn_ra_init_func_t) symbol;
      }
  }
#endif /* APR_HAS_DSO */

  return SVN_NO_ERROR;
}

/* If DEFN may support URL, return the scheme.  Else, return NULL. */
static const char *
has_scheme_of(const struct ra_lib_defn *defn, const char *url)
{
  const char * const *schemes;
  apr_size_t len;

  for (schemes = defn->schemes; *schemes != NULL; ++schemes)
    {
      const char *scheme = *schemes;
      len = strlen(scheme);
      /* Case-insensitive comparison, per RFC 2396 section 3.1.  Allow
         URL to contain a trailing "+foo" section in the scheme, since
         that's how we specify tunnel schemes in ra_svn. */
      if (strncasecmp(scheme, url, len) == 0 &&
          (url[len] == ':' || url[len] == '+'))
        return scheme;
    }

  return NULL;
}

/* Return an error if RA_VERSION doesn't match the version of this library.
   Use SCHEME in the error message to describe the library that was loaded. */
static svn_error_t *
check_ra_version(const svn_version_t *ra_version, const char *scheme)
{
  const svn_version_t *my_version = svn_ra_version();
  if (!svn_ver_equal(my_version, ra_version))
    return svn_error_createf(SVN_ERR_VERSION_MISMATCH, NULL,
                             _("Mismatched RA version for '%s':"
                               " found %d.%d.%d%s,"
                               " expected %d.%d.%d%s"),
                             scheme,
                             my_version->major, my_version->minor,
                             my_version->patch, my_version->tag,
                             ra_version->major, ra_version->minor,
                             ra_version->patch, ra_version->tag);

  return SVN_NO_ERROR;
}

/* -------------------------------------------------------------- */

/*** Public Interfaces ***/

svn_error_t *svn_ra_initialize(apr_pool_t *pool)
{
  return SVN_NO_ERROR;
}

/* Please note: the implementation of svn_ra_create_callbacks is
 * duplicated in libsvn_ra/wrapper_template.h:compat_open() .  This
 * duplication is intentional, is there to avoid a circular
 * dependancy, and is justified in great length in the code of
 * compat_open() in libsvn_ra/wrapper_template.h.  If you modify the
 * implementation of svn_ra_create_callbacks(), be sure to keep the
 * code in wrapper_template.h:compat_open() in sync with your
 * changes. */
svn_error_t *
svn_ra_create_callbacks(svn_ra_callbacks2_t **callbacks,
                        apr_pool_t *pool)
{
  *callbacks = apr_pcalloc(pool, sizeof(**callbacks));
  return SVN_NO_ERROR;
}

svn_error_t *svn_ra_open4(svn_ra_session_t **session_p,
                          const char **corrected_url_p,
                          const char *repos_URL,
                          const char *uuid,
                          const svn_ra_callbacks2_t *callbacks,
                          void *callback_baton,
                          apr_hash_t *config,
                          apr_pool_t *pool)
{
  apr_pool_t *sesspool = svn_pool_create(pool);
  svn_ra_session_t *session;
  const struct ra_lib_defn *defn;
  const svn_ra__vtable_t *vtable = NULL;
  svn_config_t *servers = NULL;
  const char *server_group;
  apr_uri_t repos_URI;
  apr_status_t apr_err;
#ifdef CHOOSABLE_DAV_MODULE
  const char *http_library = "serf";
#endif
  /* Auth caching parameters. */
  svn_boolean_t store_passwords = SVN_CONFIG_DEFAULT_OPTION_STORE_PASSWORDS;
  svn_boolean_t store_auth_creds = SVN_CONFIG_DEFAULT_OPTION_STORE_AUTH_CREDS;
  const char *store_plaintext_passwords
    = SVN_CONFIG_DEFAULT_OPTION_STORE_PLAINTEXT_PASSWORDS;
  svn_boolean_t store_pp = SVN_CONFIG_DEFAULT_OPTION_STORE_SSL_CLIENT_CERT_PP;
  const char *store_pp_plaintext
    = SVN_CONFIG_DEFAULT_OPTION_STORE_SSL_CLIENT_CERT_PP_PLAINTEXT;
  const char *corrected_url;

  /* Initialize the return variable. */
  *session_p = NULL;

  if (callbacks->auth_baton)
    {
      /* The 'store-passwords' and 'store-auth-creds' parameters used to
       * live in SVN_CONFIG_CATEGORY_CONFIG. For backward compatibility,
       * if values for these parameters have already been set by our
       * callers, we use those values as defaults.
       *
       * Note that we can only catch the case where users explicitly set
       * "store-passwords = no" or 'store-auth-creds = no".
       *
       * However, since the default value for both these options is
       * currently (and has always been) "yes", users won't know
       * the difference if they set "store-passwords = yes" or
       * "store-auth-creds = yes" -- they'll get the expected behaviour.
       */

      if (svn_auth_get_parameter(callbacks->auth_baton,
                                 SVN_AUTH_PARAM_DONT_STORE_PASSWORDS) != NULL)
        store_passwords = FALSE;

      if (svn_auth_get_parameter(callbacks->auth_baton,
                                 SVN_AUTH_PARAM_NO_AUTH_CACHE) != NULL)
        store_auth_creds = FALSE;
    }

  if (config)
    {
      /* Grab the 'servers' config. */
      servers = apr_hash_get(config, SVN_CONFIG_CATEGORY_SERVERS,
                             APR_HASH_KEY_STRING);
      if (servers)
        {
          /* First, look in the global section. */

          SVN_ERR(svn_config_get_bool
            (servers, &store_passwords, SVN_CONFIG_SECTION_GLOBAL,
             SVN_CONFIG_OPTION_STORE_PASSWORDS,
             store_passwords));

          SVN_ERR(svn_config_get_yes_no_ask
            (servers, &store_plaintext_passwords, SVN_CONFIG_SECTION_GLOBAL,
             SVN_CONFIG_OPTION_STORE_PLAINTEXT_PASSWORDS,
             SVN_CONFIG_DEFAULT_OPTION_STORE_PLAINTEXT_PASSWORDS));

          SVN_ERR(svn_config_get_bool
            (servers, &store_pp, SVN_CONFIG_SECTION_GLOBAL,
             SVN_CONFIG_OPTION_STORE_SSL_CLIENT_CERT_PP,
             store_pp));

          SVN_ERR(svn_config_get_yes_no_ask
            (servers, &store_pp_plaintext,
             SVN_CONFIG_SECTION_GLOBAL,
             SVN_CONFIG_OPTION_STORE_SSL_CLIENT_CERT_PP_PLAINTEXT,
             SVN_CONFIG_DEFAULT_OPTION_STORE_SSL_CLIENT_CERT_PP_PLAINTEXT));

          SVN_ERR(svn_config_get_bool
            (servers, &store_auth_creds, SVN_CONFIG_SECTION_GLOBAL,
              SVN_CONFIG_OPTION_STORE_AUTH_CREDS,
              store_auth_creds));

          /* Find out where we're about to connect to, and
           * try to pick a server group based on the destination. */
          apr_err = apr_uri_parse(sesspool, repos_URL, &repos_URI);
          /* ### Should apr_uri_parse leave hostname NULL?  It doesn't
           * for "file:///" URLs, only for bogus URLs like "bogus".
           * If this is the right behavior for apr_uri_parse, maybe we
           * should have a svn_uri_parse wrapper. */
          if (apr_err != APR_SUCCESS || repos_URI.hostname == NULL)
            return svn_error_createf(SVN_ERR_RA_ILLEGAL_URL, NULL,
                                     _("Illegal repository URL '%s'"),
                                     repos_URL);
          server_group = svn_config_find_group(servers, repos_URI.hostname,
                                               SVN_CONFIG_SECTION_GROUPS,
                                               sesspool);

          if (server_group)
            {
              /* Override global auth caching parameters with the ones
               * for the server group, if any. */
              SVN_ERR(svn_config_get_bool(servers, &store_auth_creds,
                                          server_group,
                                          SVN_CONFIG_OPTION_STORE_AUTH_CREDS,
                                          store_auth_creds));

              SVN_ERR(svn_config_get_bool(servers, &store_passwords,
                                          server_group,
                                          SVN_CONFIG_OPTION_STORE_PASSWORDS,
                                          store_passwords));

              SVN_ERR(svn_config_get_yes_no_ask
                (servers, &store_plaintext_passwords, server_group,
                 SVN_CONFIG_OPTION_STORE_PLAINTEXT_PASSWORDS,
                 store_plaintext_passwords));

              SVN_ERR(svn_config_get_bool
                (servers, &store_pp,
                 server_group, SVN_CONFIG_OPTION_STORE_SSL_CLIENT_CERT_PP,
                 store_pp));

              SVN_ERR(svn_config_get_yes_no_ask
                (servers, &store_pp_plaintext, server_group,
                 SVN_CONFIG_OPTION_STORE_SSL_CLIENT_CERT_PP_PLAINTEXT,
                 store_pp_plaintext));
            }
#ifdef CHOOSABLE_DAV_MODULE
          /* Now, which DAV-based RA method do we want to use today? */
          http_library
            = svn_config_get_server_setting(servers,
                                            server_group, /* NULL is OK */
                                            SVN_CONFIG_OPTION_HTTP_LIBRARY,
                                            "serf");

          if (strcmp(http_library, "neon") != 0 &&
              strcmp(http_library, "serf") != 0)
            return svn_error_createf(SVN_ERR_BAD_CONFIG_VALUE, NULL,
                                     _("Invalid config: unknown HTTP library "
                                       "'%s'"),
                                     http_library);
#endif
        }
    }

  if (callbacks->auth_baton)
    {
      /* Save auth caching parameters in the auth parameter hash. */
      if (! store_passwords)
        svn_auth_set_parameter(callbacks->auth_baton,
                               SVN_AUTH_PARAM_DONT_STORE_PASSWORDS, "");

      svn_auth_set_parameter(callbacks->auth_baton,
                             SVN_AUTH_PARAM_STORE_PLAINTEXT_PASSWORDS,
                             store_plaintext_passwords);

      if (! store_pp)
        svn_auth_set_parameter(callbacks->auth_baton,
                               SVN_AUTH_PARAM_DONT_STORE_SSL_CLIENT_CERT_PP,
                               "");

      svn_auth_set_parameter(callbacks->auth_baton,
                             SVN_AUTH_PARAM_STORE_SSL_CLIENT_CERT_PP_PLAINTEXT,
                             store_pp_plaintext);

      if (! store_auth_creds)
        svn_auth_set_parameter(callbacks->auth_baton,
                               SVN_AUTH_PARAM_NO_AUTH_CACHE, "");
    }

  /* Find the library. */
  for (defn = ra_libraries; defn->ra_name != NULL; ++defn)
    {
      const char *scheme;

      if ((scheme = has_scheme_of(defn, repos_URL)))
        {
          svn_ra__init_func_t initfunc = defn->initfunc;

#ifdef CHOOSABLE_DAV_MODULE
          if (defn->schemes == dav_schemes
              && strcmp(defn->ra_name, http_library) != 0)
            continue;
#endif

          if (! initfunc)
            SVN_ERR(load_ra_module(&initfunc, NULL, defn->ra_name,
                                   sesspool));
          if (! initfunc)
            /* Library not found. */
            continue;

          SVN_ERR(initfunc(svn_ra_version(), &vtable, sesspool));

          SVN_ERR(check_ra_version(vtable->get_version(), scheme));

          break;
        }
    }

  if (vtable == NULL)
    return svn_error_createf(SVN_ERR_RA_ILLEGAL_URL, NULL,
                             _("Unrecognized URL scheme for '%s'"),
                             repos_URL);

  /* Create the session object. */
  session = apr_pcalloc(sesspool, sizeof(*session));
  session->vtable = vtable;
  session->pool = sesspool;

  /* Ask the library to open the session. */
  SVN_ERR_W(vtable->open_session(session, &corrected_url, repos_URL,
                                 callbacks, callback_baton, config, sesspool),
            apr_psprintf(pool, "Unable to connect to a repository at URL '%s'",
                         repos_URL));
  
  /* If the session open stuff detected a server-provided URL
     correction (a 301 or 302 redirect response during the initial
     OPTIONS request), then kill the session so the caller can decide
     what to do. */
  if (corrected_url_p && corrected_url)
    {
      *corrected_url_p = apr_pstrdup(pool, corrected_url);
      svn_pool_destroy(sesspool);
      return SVN_NO_ERROR;
    }
  
  /* Check the UUID. */
  if (uuid)
    {
      const char *repository_uuid;

      SVN_ERR(vtable->get_uuid(session, &repository_uuid, pool));
      if (strcmp(uuid, repository_uuid) != 0)
        {
          svn_pool_destroy(sesspool);
          return svn_error_createf(SVN_ERR_RA_UUID_MISMATCH, NULL,
                                   _("Repository UUID '%s' doesn't match "
                                     "expected UUID '%s'"),
                                   repository_uuid, uuid);
        }
    }

  *session_p = session;
  return SVN_NO_ERROR;
}

svn_error_t *svn_ra_reparent(svn_ra_session_t *session,
                             const char *url,
                             apr_pool_t *pool)
{
  const char *repos_root;

  /* Make sure the new URL is in the same repository, so that the
     implementations don't have to do it. */
  SVN_ERR(svn_ra_get_repos_root2(session, &repos_root, pool));
  if (! svn_uri_is_ancestor(repos_root, url))
    return svn_error_createf(SVN_ERR_RA_ILLEGAL_URL, NULL,
                             _("'%s' isn't in the same repository as '%s'"),
                             url, repos_root);

  return session->vtable->reparent(session, url, pool);
}

svn_error_t *svn_ra_get_session_url(svn_ra_session_t *session,
                                    const char **url,
                                    apr_pool_t *pool)
{
  return session->vtable->get_session_url(session, url, pool);
}

svn_error_t *svn_ra_get_path_relative_to_session(svn_ra_session_t *session,
                                                 const char **rel_path,
                                                 const char *url,
                                                 apr_pool_t *pool)
{
  const char *sess_url;
  SVN_ERR(session->vtable->get_session_url(session, &sess_url, pool));
  if (strcmp(sess_url, url) == 0)
    {
      *rel_path = "";
    }
  else
    {
      *rel_path = svn_uri_is_child(sess_url, url, pool);
      if (! *rel_path)
        return svn_error_createf(SVN_ERR_RA_ILLEGAL_URL, NULL,
                                 _("'%s' isn't a child of session URL '%s'"),
                                 url, sess_url);
      *rel_path = svn_path_uri_decode(*rel_path, pool);
    }
  return SVN_NO_ERROR;
}

svn_error_t *svn_ra_get_path_relative_to_root(svn_ra_session_t *session,
                                              const char **rel_path,
                                              const char *url,
                                              apr_pool_t *pool)
{
  const char *root_url;
  SVN_ERR(session->vtable->get_repos_root(session, &root_url, pool));
  if (strcmp(root_url, url) == 0)
    {
      *rel_path = "";
    }
  else
    {
      *rel_path = svn_uri_is_child(root_url, url, pool);
      if (! *rel_path)
        return svn_error_createf(SVN_ERR_RA_ILLEGAL_URL, NULL,
                                 _("'%s' isn't a child of repository root "
                                   "URL '%s'"),
                                 url, root_url);
      *rel_path = svn_path_uri_decode(*rel_path, pool);
    }

  return SVN_NO_ERROR;
}

svn_error_t *svn_ra_get_latest_revnum(svn_ra_session_t *session,
                                      svn_revnum_t *latest_revnum,
                                      apr_pool_t *pool)
{
  return session->vtable->get_latest_revnum(session, latest_revnum, pool);
}

svn_error_t *svn_ra_get_dated_revision(svn_ra_session_t *session,
                                       svn_revnum_t *revision,
                                       apr_time_t tm,
                                       apr_pool_t *pool)
{
  return session->vtable->get_dated_revision(session, revision, tm, pool);
}

svn_error_t *svn_ra_change_rev_prop(svn_ra_session_t *session,
                                    svn_revnum_t rev,
                                    const char *name,
                                    const svn_string_t *value,
                                    apr_pool_t *pool)
{
  SVN_ERR_ASSERT(SVN_IS_VALID_REVNUM(rev));
  return session->vtable->change_rev_prop(session, rev, name, value, pool);
}

svn_error_t *svn_ra_rev_proplist(svn_ra_session_t *session,
                                 svn_revnum_t rev,
                                 apr_hash_t **props,
                                 apr_pool_t *pool)
{
  SVN_ERR_ASSERT(SVN_IS_VALID_REVNUM(rev));
  return session->vtable->rev_proplist(session, rev, props, pool);
}

svn_error_t *svn_ra_rev_prop(svn_ra_session_t *session,
                             svn_revnum_t rev,
                             const char *name,
                             svn_string_t **value,
                             apr_pool_t *pool)
{
  SVN_ERR_ASSERT(SVN_IS_VALID_REVNUM(rev));
  return session->vtable->rev_prop(session, rev, name, value, pool);
}

struct ccw_baton
{
  svn_commit_callback2_t original_callback;
  void *original_baton;

  svn_ra_session_t *session;
};

/* Wrapper which populates the repos_root field of the commit_info struct */
static svn_error_t *
commit_callback_wrapper(const svn_commit_info_t *commit_info,
                        void *baton,
                        apr_pool_t *pool)
{
  struct ccw_baton *ccwb = baton;
  svn_commit_info_t *ci = svn_commit_info_dup(commit_info, pool);
  
  SVN_ERR(svn_ra_get_repos_root2(ccwb->session, &ci->repos_root, pool));

  return ccwb->original_callback(ci, ccwb->original_baton, pool);
}

<<<<<<< HEAD
=======
svn_error_t *svn_ra_get_commit_editor3(svn_ra_session_t *session,
                                       const svn_delta_editor_t **editor,
                                       void **edit_baton,
                                       apr_hash_t *revprop_table,
                                       svn_commit_callback2_t callback,
                                       void *callback_baton,
                                       apr_hash_t *lock_tokens,
                                       svn_boolean_t keep_locks,
                                       apr_pool_t *pool)
{
  /* Allocate this in a pool, since the callback will be called long after
     this function as returned. */
  struct ccw_baton *ccwb = apr_palloc(pool, sizeof(*ccwb));

  ccwb->original_callback = callback;
  ccwb->original_baton = callback_baton;
  ccwb->session = session;

  return session->vtable->get_commit_editor(session, editor, edit_baton,
                                            revprop_table,
                                            callback
                                                ? commit_callback_wrapper
                                                : NULL,
                                            callback ? ccwb : NULL,
                                            lock_tokens, keep_locks, pool);
}

>>>>>>> 8d8a5012
svn_error_t *svn_ra_get_file(svn_ra_session_t *session,
                             const char *path,
                             svn_revnum_t revision,
                             svn_stream_t *stream,
                             svn_revnum_t *fetched_rev,
                             apr_hash_t **props,
                             apr_pool_t *pool)
{
  SVN_ERR_ASSERT(*path != '/');
  return session->vtable->get_file(session, path, revision, stream,
                                   fetched_rev, props, pool);
}

svn_error_t *svn_ra_get_dir(svn_ra_session_t *session,
                            const char *path,
                            svn_revnum_t revision,
                            apr_hash_t **dirents,
                            svn_revnum_t *fetched_rev,
                            apr_hash_t **props,
                            apr_pool_t *pool)
{
  SVN_ERR_ASSERT(*path != '/');
  return session->vtable->get_dir(session, dirents, fetched_rev, props,
                                  path, revision, SVN_DIRENT_ALL, pool);
}

svn_error_t *svn_ra_get_dir2(svn_ra_session_t *session,
                             apr_hash_t **dirents,
                             svn_revnum_t *fetched_rev,
                             apr_hash_t **props,
                             const char *path,
                             svn_revnum_t revision,
                             apr_uint32_t dirent_fields,
                             apr_pool_t *pool)
{
  SVN_ERR_ASSERT(*path != '/');
  return session->vtable->get_dir(session, dirents, fetched_rev, props,
                                  path, revision, dirent_fields, pool);
}

svn_error_t *svn_ra_get_mergeinfo(svn_ra_session_t *session,
                                  svn_mergeinfo_catalog_t *catalog,
                                  const apr_array_header_t *paths,
                                  svn_revnum_t revision,
                                  svn_mergeinfo_inheritance_t inherit,
                                  svn_boolean_t include_descendants,
                                  apr_pool_t *pool)
{
  svn_error_t *err;
  int i;

  /* Validate path format. */
  for (i = 0; i < paths->nelts; i++)
    {
      const char *path = APR_ARRAY_IDX(paths, i, const char *);
      SVN_ERR_ASSERT(*path != '/');
    }

  /* Check server Merge Tracking capability. */
  err = svn_ra__assert_mergeinfo_capable_server(session, NULL, pool);
  if (err)
    {
      *catalog = NULL;
      return err;
    }

  return session->vtable->get_mergeinfo(session, catalog, paths,
                                        revision, inherit,
                                        include_descendants, pool);
}

svn_error_t *svn_ra_do_update2(svn_ra_session_t *session,
                               const svn_ra_reporter3_t **reporter,
                               void **report_baton,
                               svn_revnum_t revision_to_update_to,
                               const char *update_target,
                               svn_depth_t depth,
                               svn_boolean_t send_copyfrom_args,
                               const svn_delta_editor_t *update_editor,
                               void *update_baton,
                               apr_pool_t *pool)
{
  SVN_ERR_ASSERT(svn_path_is_empty(update_target)
                 || svn_path_is_single_path_component(update_target));
  return session->vtable->do_update(session,
                                    reporter, report_baton,
                                    revision_to_update_to, update_target,
                                    depth, send_copyfrom_args,
                                    update_editor, update_baton,
                                    pool);
}

svn_error_t *svn_ra_do_switch2(svn_ra_session_t *session,
                               const svn_ra_reporter3_t **reporter,
                               void **report_baton,
                               svn_revnum_t revision_to_switch_to,
                               const char *switch_target,
                               svn_depth_t depth,
                               const char *switch_url,
                               const svn_delta_editor_t *switch_editor,
                               void *switch_baton,
                               apr_pool_t *pool)
{
  SVN_ERR_ASSERT(svn_path_is_empty(switch_target)
                 || svn_path_is_single_path_component(switch_target));
  return session->vtable->do_switch(session,
                                    reporter, report_baton,
                                    revision_to_switch_to, switch_target,
                                    depth, switch_url, switch_editor,
                                    switch_baton, pool);
}

svn_error_t *svn_ra_do_status2(svn_ra_session_t *session,
                               const svn_ra_reporter3_t **reporter,
                               void **report_baton,
                               const char *status_target,
                               svn_revnum_t revision,
                               svn_depth_t depth,
                               const svn_delta_editor_t *status_editor,
                               void *status_baton,
                               apr_pool_t *pool)
{
  SVN_ERR_ASSERT(svn_path_is_empty(status_target)
                 || svn_path_is_single_path_component(status_target));
  return session->vtable->do_status(session,
                                    reporter, report_baton,
                                    status_target, revision, depth,
                                    status_editor, status_baton, pool);
}

svn_error_t *svn_ra_do_diff3(svn_ra_session_t *session,
                             const svn_ra_reporter3_t **reporter,
                             void **report_baton,
                             svn_revnum_t revision,
                             const char *diff_target,
                             svn_depth_t depth,
                             svn_boolean_t ignore_ancestry,
                             svn_boolean_t text_deltas,
                             const char *versus_url,
                             const svn_delta_editor_t *diff_editor,
                             void *diff_baton,
                             apr_pool_t *pool)
{
  SVN_ERR_ASSERT(svn_path_is_empty(diff_target)
                 || svn_path_is_single_path_component(diff_target));
  return session->vtable->do_diff(session,
                                  reporter, report_baton,
                                  revision, diff_target,
                                  depth, ignore_ancestry,
                                  text_deltas, versus_url, diff_editor,
                                  diff_baton, pool);
}

svn_error_t *svn_ra_get_log2(svn_ra_session_t *session,
                             const apr_array_header_t *paths,
                             svn_revnum_t start,
                             svn_revnum_t end,
                             int limit,
                             svn_boolean_t discover_changed_paths,
                             svn_boolean_t strict_node_history,
                             svn_boolean_t include_merged_revisions,
                             const apr_array_header_t *revprops,
                             svn_log_entry_receiver_t receiver,
                             void *receiver_baton,
                             apr_pool_t *pool)
{
  if (paths)
    {
      int i;
      for (i = 0; i < paths->nelts; i++)
        {
          const char *path = APR_ARRAY_IDX(paths, i, const char *);
          SVN_ERR_ASSERT(*path != '/');
        }
    }

  if (include_merged_revisions)
    SVN_ERR(svn_ra__assert_mergeinfo_capable_server(session, NULL, pool));

  return session->vtable->get_log(session, paths, start, end, limit,
                                  discover_changed_paths, strict_node_history,
                                  include_merged_revisions, revprops,
                                  receiver, receiver_baton, pool);
}

svn_error_t *svn_ra_check_path(svn_ra_session_t *session,
                               const char *path,
                               svn_revnum_t revision,
                               svn_node_kind_t *kind,
                               apr_pool_t *pool)
{
  SVN_ERR_ASSERT(*path != '/');
  return session->vtable->check_path(session, path, revision, kind, pool);
}

svn_error_t *svn_ra_stat(svn_ra_session_t *session,
                         const char *path,
                         svn_revnum_t revision,
                         svn_dirent_t **dirent,
                         apr_pool_t *pool)
{
  SVN_ERR_ASSERT(*path != '/');
  return session->vtable->stat(session, path, revision, dirent, pool);
}

svn_error_t *svn_ra_get_uuid2(svn_ra_session_t *session,
                              const char **uuid,
                              apr_pool_t *pool)
{
  SVN_ERR(session->vtable->get_uuid(session, uuid, pool));
  *uuid = *uuid ? apr_pstrdup(pool, *uuid) : NULL;
  return SVN_NO_ERROR;
}

svn_error_t *svn_ra_get_uuid(svn_ra_session_t *session,
                             const char **uuid,
                             apr_pool_t *pool)
{
  return session->vtable->get_uuid(session, uuid, pool);
}

svn_error_t *svn_ra_get_repos_root2(svn_ra_session_t *session,
                                    const char **url,
                                    apr_pool_t *pool)
{
  SVN_ERR(session->vtable->get_repos_root(session, url, pool));
  *url = *url ? apr_pstrdup(pool, *url) : NULL;
  return SVN_NO_ERROR;
}

svn_error_t *svn_ra_get_repos_root(svn_ra_session_t *session,
                                   const char **url,
                                   apr_pool_t *pool)
{
  return session->vtable->get_repos_root(session, url, pool);
}

svn_error_t *svn_ra_get_locations(svn_ra_session_t *session,
                                  apr_hash_t **locations,
                                  const char *path,
                                  svn_revnum_t peg_revision,
                                  const apr_array_header_t *location_revisions,
                                  apr_pool_t *pool)
{
  svn_error_t *err;

  SVN_ERR_ASSERT(*path != '/');
  err = session->vtable->get_locations(session, locations, path,
                                       peg_revision, location_revisions, pool);
  if (err && (err->apr_err == SVN_ERR_RA_NOT_IMPLEMENTED))
    {
      svn_error_clear(err);

      /* Do it the slow way, using get-logs, for older servers. */
      err = svn_ra__locations_from_log(session, locations, path,
                                       peg_revision, location_revisions,
                                       pool);
    }
  return err;
}

svn_error_t *
svn_ra_get_location_segments(svn_ra_session_t *session,
                             const char *path,
                             svn_revnum_t peg_revision,
                             svn_revnum_t start_rev,
                             svn_revnum_t end_rev,
                             svn_location_segment_receiver_t receiver,
                             void *receiver_baton,
                             apr_pool_t *pool)
{
  svn_error_t *err;

  SVN_ERR_ASSERT(*path != '/');
  err = session->vtable->get_location_segments(session, path, peg_revision,
                                               start_rev, end_rev,
                                               receiver, receiver_baton, pool);
  if (err && (err->apr_err == SVN_ERR_RA_NOT_IMPLEMENTED))
    {
      svn_error_clear(err);

      /* Do it the slow way, using get-logs, for older servers. */
      err = svn_ra__location_segments_from_log(session, path,
                                               peg_revision, start_rev,
                                               end_rev, receiver,
                                               receiver_baton, pool);
    }
  return err;
}

svn_error_t *svn_ra_get_file_revs2(svn_ra_session_t *session,
                                   const char *path,
                                   svn_revnum_t start,
                                   svn_revnum_t end,
                                   svn_boolean_t include_merged_revisions,
                                   svn_file_rev_handler_t handler,
                                   void *handler_baton,
                                   apr_pool_t *pool)
{
  svn_error_t *err;

  SVN_ERR_ASSERT(*path != '/');

  if (include_merged_revisions)
    SVN_ERR(svn_ra__assert_mergeinfo_capable_server(session, NULL, pool));

  err = session->vtable->get_file_revs(session, path, start, end,
                                       include_merged_revisions,
                                       handler, handler_baton, pool);
  if (err && (err->apr_err == SVN_ERR_RA_NOT_IMPLEMENTED))
    {
      svn_error_clear(err);

      /* Do it the slow way, using get-logs, for older servers. */
      err = svn_ra__file_revs_from_log(session, path, start, end,
                                       handler, handler_baton, pool);
    }
  return err;
}

svn_error_t *svn_ra_lock(svn_ra_session_t *session,
                         apr_hash_t *path_revs,
                         const char *comment,
                         svn_boolean_t steal_lock,
                         svn_ra_lock_callback_t lock_func,
                         void *lock_baton,
                         apr_pool_t *pool)
{
  apr_hash_index_t *hi;

  for (hi = apr_hash_first(pool, path_revs); hi; hi = apr_hash_next(hi))
    {
      const char *path = svn__apr_hash_index_key(hi);

      SVN_ERR_ASSERT(*path != '/');
    }

  if (comment && ! svn_xml_is_xml_safe(comment, strlen(comment)))
    return svn_error_create
      (SVN_ERR_XML_UNESCAPABLE_DATA, NULL,
       _("Lock comment contains illegal characters"));

  return session->vtable->lock(session, path_revs, comment, steal_lock,
                               lock_func, lock_baton, pool);
}

svn_error_t *svn_ra_unlock(svn_ra_session_t *session,
                           apr_hash_t *path_tokens,
                           svn_boolean_t break_lock,
                           svn_ra_lock_callback_t lock_func,
                           void *lock_baton,
                           apr_pool_t *pool)
{
  apr_hash_index_t *hi;

  for (hi = apr_hash_first(pool, path_tokens); hi; hi = apr_hash_next(hi))
    {
      const char *path = svn__apr_hash_index_key(hi);

      SVN_ERR_ASSERT(*path != '/');
    }

  return session->vtable->unlock(session, path_tokens, break_lock,
                                 lock_func, lock_baton, pool);
}

svn_error_t *svn_ra_get_lock(svn_ra_session_t *session,
                             svn_lock_t **lock,
                             const char *path,
                             apr_pool_t *pool)
{
  SVN_ERR_ASSERT(*path != '/');
  return session->vtable->get_lock(session, lock, path, pool);
}

svn_error_t *svn_ra_get_locks2(svn_ra_session_t *session,
                               apr_hash_t **locks,
                               const char *path,
                               svn_depth_t depth,
                               apr_pool_t *pool)
{
  SVN_ERR_ASSERT(*path != '/');
  SVN_ERR_ASSERT((depth == svn_depth_empty) ||
                 (depth == svn_depth_files) ||
                 (depth == svn_depth_immediates) ||
                 (depth == svn_depth_infinity));
  return session->vtable->get_locks(session, locks, path, depth, pool);
}

svn_error_t *svn_ra_get_locks(svn_ra_session_t *session,
                              apr_hash_t **locks,
                              const char *path,
                              apr_pool_t *pool)
{
  return svn_ra_get_locks2(session, locks, path, svn_depth_infinity, pool);
}

svn_error_t *svn_ra_replay(svn_ra_session_t *session,
                           svn_revnum_t revision,
                           svn_revnum_t low_water_mark,
                           svn_boolean_t text_deltas,
                           const svn_delta_editor_t *editor,
                           void *edit_baton,
                           apr_pool_t *pool)
{
  return session->vtable->replay(session, revision, low_water_mark,
                                 text_deltas, editor, edit_baton, pool);
}

svn_error_t *
svn_ra_replay_range(svn_ra_session_t *session,
                    svn_revnum_t start_revision,
                    svn_revnum_t end_revision,
                    svn_revnum_t low_water_mark,
                    svn_boolean_t text_deltas,
                    svn_ra_replay_revstart_callback_t revstart_func,
                    svn_ra_replay_revfinish_callback_t revfinish_func,
                    void *replay_baton,
                    apr_pool_t *pool)
{
  svn_error_t *err =
    session->vtable->replay_range(session, start_revision, end_revision,
                                  low_water_mark, text_deltas,
                                  revstart_func, revfinish_func,
                                  replay_baton, pool);

  if (err && (err->apr_err == SVN_ERR_RA_NOT_IMPLEMENTED))
    {
      apr_pool_t *subpool = svn_pool_create(pool);
      svn_revnum_t rev;

      svn_error_clear(err);
      err = SVN_NO_ERROR;

      for (rev = start_revision ; rev <= end_revision ; rev++)
        {
          const svn_delta_editor_t *editor;
          void *edit_baton;
          apr_hash_t *rev_props;

          svn_pool_clear(subpool);

          SVN_ERR(svn_ra_rev_proplist(session, rev, &rev_props, subpool));

          SVN_ERR(revstart_func(rev, replay_baton,
                                &editor, &edit_baton,
                                rev_props,
                                subpool));
          SVN_ERR(svn_ra_replay(session, rev, low_water_mark,
                                text_deltas, editor, edit_baton,
                                subpool));
          SVN_ERR(revfinish_func(rev, replay_baton,
                                 editor, edit_baton,
                                 rev_props,
                                 subpool));
        }
      svn_pool_destroy(subpool);
    }

  return err;
}

svn_error_t *svn_ra_has_capability(svn_ra_session_t *session,
                                   svn_boolean_t *has,
                                   const char *capability,
                                   apr_pool_t *pool)
{
  return session->vtable->has_capability(session, has, capability, pool);
}

svn_error_t *
svn_ra_get_deleted_rev(svn_ra_session_t *session,
                       const char *path,
                       svn_revnum_t peg_revision,
                       svn_revnum_t end_revision,
                       svn_revnum_t *revision_deleted,
                       apr_pool_t *pool)
{
  svn_error_t *err;

  /* Path must be relative. */
  SVN_ERR_ASSERT(*path != '/');

  if (!SVN_IS_VALID_REVNUM(peg_revision))
    return svn_error_createf(SVN_ERR_CLIENT_BAD_REVISION, NULL,
                             _("Invalid peg revision %ld"), peg_revision);
  if (!SVN_IS_VALID_REVNUM(end_revision))
    return svn_error_createf(SVN_ERR_CLIENT_BAD_REVISION, NULL,
                             _("Invalid end revision %ld"), end_revision);
  if (end_revision <= peg_revision)
    return svn_error_create(SVN_ERR_CLIENT_BAD_REVISION, NULL,
                            _("Peg revision must precede end revision"));
  err = session->vtable->get_deleted_rev(session, path,
                                         peg_revision,
                                         end_revision,
                                         revision_deleted,
                                         pool);
  if (err && (err->apr_err == SVN_ERR_UNSUPPORTED_FEATURE     /* serf */
              || err->apr_err == SVN_ERR_RA_NOT_IMPLEMENTED)) /* neon */
    {
      svn_error_clear(err);

      /* Do it the slow way, using get-logs, for older servers. */
      err = svn_ra__get_deleted_rev_from_log(session, path, peg_revision,
                                             end_revision, revision_deleted,
                                             pool);
    }
  return err;
}

svn_error_t *
svn_ra__obliterate_path_rev(svn_ra_session_t *session,
                            svn_revnum_t rev,
                            const char *path,
                            apr_pool_t *pool)
{
  const char *session_url;

  SVN_ERR(svn_ra_get_session_url(session, &session_url, pool));

  if (session->vtable->obliterate_path_rev == NULL)
    return svn_error_create(SVN_ERR_RA_NOT_IMPLEMENTED, NULL,
                            _("Obliterate is not supported by this "
                              "Repository Access method"));

  return session->vtable->obliterate_path_rev(session, rev, path, pool);
}



svn_error_t *
svn_ra_print_modules(svn_stringbuf_t *output,
                     apr_pool_t *pool)
{
  const struct ra_lib_defn *defn;
  const char * const *schemes;
  svn_ra__init_func_t initfunc;
  const svn_ra__vtable_t *vtable;
  apr_pool_t *iterpool = svn_pool_create(pool);

  for (defn = ra_libraries; defn->ra_name != NULL; ++defn)
    {
      char *line;

      svn_pool_clear(iterpool);

      initfunc = defn->initfunc;
      if (! initfunc)
        SVN_ERR(load_ra_module(&initfunc, NULL, defn->ra_name,
                               iterpool));

      if (initfunc)
        {
          SVN_ERR(initfunc(svn_ra_version(), &vtable, iterpool));

          SVN_ERR(check_ra_version(vtable->get_version(), defn->ra_name));

          /* Note: if you change the formatting of the description,
             bear in mind that ra_svn's description has multiple lines when
             built with SASL. */
          line = apr_psprintf(iterpool, "* ra_%s : %s\n",
                              defn->ra_name,
                              vtable->get_description());
          svn_stringbuf_appendcstr(output, line);

          for (schemes = vtable->get_schemes(iterpool); *schemes != NULL;
               ++schemes)
            {
              line = apr_psprintf(iterpool, _("  - handles '%s' scheme\n"),
                                  *schemes);
              svn_stringbuf_appendcstr(output, line);
            }
        }
    }

  svn_pool_destroy(iterpool);

  return SVN_NO_ERROR;
}


svn_error_t *
svn_ra_print_ra_libraries(svn_stringbuf_t **descriptions,
                          void *ra_baton,
                          apr_pool_t *pool)
{
  *descriptions = svn_stringbuf_create("", pool);
  return svn_ra_print_modules(*descriptions, pool);
}


/* Return the library version number. */
const svn_version_t *
svn_ra_version(void)
{
  SVN_VERSION_BODY;
}


/*** Compatibility Interfaces **/
svn_error_t *
svn_ra_init_ra_libs(void **ra_baton,
                    apr_pool_t *pool)
{
  *ra_baton = pool;
  return SVN_NO_ERROR;
}

svn_error_t *
svn_ra_get_ra_library(svn_ra_plugin_t **library,
                      void *ra_baton,
                      const char *url,
                      apr_pool_t *pool)
{
  const struct ra_lib_defn *defn;
  apr_pool_t *load_pool = ra_baton;
  apr_hash_t *ht = apr_hash_make(pool);

  /* Figure out which RA library key matches URL. */
  for (defn = ra_libraries; defn->ra_name != NULL; ++defn)
    {
      const char *scheme;
      if ((scheme = has_scheme_of(defn, url)))
        {
          svn_ra_init_func_t compat_initfunc = defn->compat_initfunc;

          if (! compat_initfunc)
            {
              SVN_ERR(load_ra_module
                      (NULL, &compat_initfunc, defn->ra_name, load_pool));
            }
          if (! compat_initfunc)
            {
              continue;
            }

          SVN_ERR(compat_initfunc(SVN_RA_ABI_VERSION, load_pool, ht));

          *library = apr_hash_get(ht, scheme, APR_HASH_KEY_STRING);

          /* The library may support just a subset of the schemes listed,
             so we have to check here too. */
          if (! *library)
            break;

          return check_ra_version((*library)->get_version(), scheme);
        }
    }

  /* Couldn't find a match... */
  *library = NULL;
  return svn_error_createf(SVN_ERR_RA_ILLEGAL_URL, NULL,
                           _("Unrecognized URL scheme '%s'"), url);
}

/* For each libsvn_ra_foo library that is not linked in, provide a default
   implementation for svn_ra_foo_init which returns a "not implemented"
   error. */

#ifndef SVN_LIBSVN_CLIENT_LINKS_RA_NEON
svn_error_t *
svn_ra_dav_init(int abi_version,
                apr_pool_t *pool,
                apr_hash_t *hash)
{
  return svn_error_create(SVN_ERR_RA_NOT_IMPLEMENTED, NULL, NULL);
}
#endif /* ! SVN_LIBSVN_CLIENT_LINKS_RA_NEON */

#ifndef SVN_LIBSVN_CLIENT_LINKS_RA_SVN
svn_error_t *
svn_ra_svn_init(int abi_version,
                apr_pool_t *pool,
                apr_hash_t *hash)
{
  return svn_error_create(SVN_ERR_RA_NOT_IMPLEMENTED, NULL, NULL);
}
#endif /* ! SVN_LIBSVN_CLIENT_LINKS_RA_SVN */

#ifndef SVN_LIBSVN_CLIENT_LINKS_RA_LOCAL
svn_error_t *
svn_ra_local_init(int abi_version,
                  apr_pool_t *pool,
                  apr_hash_t *hash)
{
  return svn_error_create(SVN_ERR_RA_NOT_IMPLEMENTED, NULL, NULL);
}
#endif /* ! SVN_LIBSVN_CLIENT_LINKS_RA_LOCAL */

#ifndef SVN_LIBSVN_CLIENT_LINKS_RA_SERF
svn_error_t *
svn_ra_serf_init(int abi_version,
                 apr_pool_t *pool,
                 apr_hash_t *hash)
{
  return svn_error_create(SVN_ERR_RA_NOT_IMPLEMENTED, NULL, NULL);
}
#endif /* ! SVN_LIBSVN_CLIENT_LINKS_RA_SERF */<|MERGE_RESOLUTION|>--- conflicted
+++ resolved
@@ -666,8 +666,6 @@
   return ccwb->original_callback(ci, ccwb->original_baton, pool);
 }
 
-<<<<<<< HEAD
-=======
 svn_error_t *svn_ra_get_commit_editor3(svn_ra_session_t *session,
                                        const svn_delta_editor_t **editor,
                                        void **edit_baton,
@@ -695,7 +693,6 @@
                                             lock_tokens, keep_locks, pool);
 }
 
->>>>>>> 8d8a5012
 svn_error_t *svn_ra_get_file(svn_ra_session_t *session,
                              const char *path,
                              svn_revnum_t revision,
