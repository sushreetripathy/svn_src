/**
 * @copyright
 * ====================================================================
 *    Licensed to the Apache Software Foundation (ASF) under one
 *    or more contributor license agreements.  See the NOTICE file
 *    distributed with this work for additional information
 *    regarding copyright ownership.  The ASF licenses this file
 *    to you under the Apache License, Version 2.0 (the
 *    "License"); you may not use this file except in compliance
 *    with the License.  You may obtain a copy of the License at
 *
 *      http://www.apache.org/licenses/LICENSE-2.0
 *
 *    Unless required by applicable law or agreed to in writing,
 *    software distributed under the License is distributed on an
 *    "AS IS" BASIS, WITHOUT WARRANTIES OR CONDITIONS OF ANY
 *    KIND, either express or implied.  See the License for the
 *    specific language governing permissions and limitations
 *    under the License.
 * ====================================================================
 * @endcopyright
 *
 * @file ra_loader.h
 * @brief structures related to repository access, private to libsvn_ra and the
 * RA implementation libraries.
 */



#ifndef LIBSVN_RA_RA_LOADER_H
#define LIBSVN_RA_RA_LOADER_H

#include "svn_ra.h"

#include "private/svn_ra_private.h"

#ifdef __cplusplus
extern "C" {
#endif

/* The RA layer vtable. */
typedef struct svn_ra__vtable_t {
  /* This field should always remain first in the vtable. */
  const svn_version_t *(*get_version)(void);

  /* Return a short description of the RA implementation, as a localized
   * string. */
  const char *(*get_description)(void);

  /* Return a list of actual URI schemes supported by this implementation.
   * The returned array is NULL-terminated. */
  const char * const *(*get_schemes)(apr_pool_t *pool);

  /* Implementations of the public API functions. */

  /* See svn_ra_open4(). */
  /* All fields in SESSION, except priv, have been initialized by the
     time this is called.  SESSION->priv may be set by this function. */
  svn_error_t *(*open_session)(svn_ra_session_t *session,
                               const char **corrected_url,
                               const char *repos_URL,
                               const svn_ra_callbacks2_t *callbacks,
                               void *callback_baton,
                               apr_hash_t *config,
                               apr_pool_t *pool);
  /* See svn_ra_reparent(). */
  /* URL is guaranteed to have what get_repos_root() returns as a prefix. */
  svn_error_t *(*reparent)(svn_ra_session_t *session,
                           const char *url,
                           apr_pool_t *pool);
  /* See svn_ra_get_session_url(). */
  svn_error_t *(*get_session_url)(svn_ra_session_t *session,
                                  const char **url,
                                  apr_pool_t *pool);
  /* See svn_ra_get_latest_revnum(). */
  svn_error_t *(*get_latest_revnum)(svn_ra_session_t *session,
                                    svn_revnum_t *latest_revnum,
                                    apr_pool_t *pool);
  /* See svn_ra_get_dated_revision(). */
  svn_error_t *(*get_dated_revision)(svn_ra_session_t *session,
                                     svn_revnum_t *revision,
                                     apr_time_t tm,
                                     apr_pool_t *pool);
  /* See svn_ra_change_rev_prop2(). */
  svn_error_t *(*change_rev_prop)(svn_ra_session_t *session,
                                  svn_revnum_t rev,
                                  const char *name,
                                  const svn_string_t *const *old_value_p,
                                  const svn_string_t *value,
                                  apr_pool_t *pool);

  /* See svn_ra_rev_proplist(). */
  svn_error_t *(*rev_proplist)(svn_ra_session_t *session,
                               svn_revnum_t rev,
                               apr_hash_t **props,
                               apr_pool_t *pool);
  /* See svn_ra_rev_prop(). */
  svn_error_t *(*rev_prop)(svn_ra_session_t *session,
                           svn_revnum_t rev,
                           const char *name,
                           svn_string_t **value,
                           apr_pool_t *pool);
  /* See svn_ra_get_commit_editor3(). */
  svn_error_t *(*get_commit_editor)(svn_ra_session_t *session,
                                    const svn_delta_editor_t **editor,
                                    void **edit_baton,
                                    apr_hash_t *revprop_table,
                                    svn_commit_callback2_t callback,
                                    void *callback_baton,
                                    apr_hash_t *lock_tokens,
                                    svn_boolean_t keep_locks,
                                    apr_pool_t *pool);
  /* See svn_ra_get_file(). */
  svn_error_t *(*get_file)(svn_ra_session_t *session,
                           const char *path,
                           svn_revnum_t revision,
                           svn_stream_t *stream,
                           svn_revnum_t *fetched_rev,
                           apr_hash_t **props,
                           apr_pool_t *pool);
  /* See svn_ra_get_dir2(). */
  svn_error_t *(*get_dir)(svn_ra_session_t *session,
                          apr_hash_t **dirents,
                          svn_revnum_t *fetched_rev,
                          apr_hash_t **props,
                          const char *path,
                          svn_revnum_t revision,
                          apr_uint32_t dirent_fields,
                          apr_pool_t *pool);
  /* See svn_ra_get_mergeinfo(). */
  svn_error_t *(*get_mergeinfo)(svn_ra_session_t *session,
                                svn_mergeinfo_catalog_t *mergeinfo,
                                const apr_array_header_t *paths,
                                svn_revnum_t revision,
                                svn_mergeinfo_inheritance_t inherit,
                                svn_boolean_t include_merged_revisions,
                                apr_pool_t *pool);
  /* See svn_ra_do_update2(). */
  svn_error_t *(*do_update)(svn_ra_session_t *session,
                            const svn_ra_reporter3_t **reporter,
                            void **report_baton,
                            svn_revnum_t revision_to_update_to,
                            const char *update_target,
                            svn_depth_t depth,
                            svn_boolean_t send_copyfrom_args,
                            const svn_delta_editor_t *update_editor,
                            void *update_baton,
                            apr_pool_t *pool);
  /* See svn_ra_do_switch2(). */
  svn_error_t *(*do_switch)(svn_ra_session_t *session,
                            const svn_ra_reporter3_t **reporter,
                            void **report_baton,
                            svn_revnum_t revision_to_switch_to,
                            const char *switch_target,
                            svn_depth_t depth,
                            const char *switch_url,
                            const svn_delta_editor_t *switch_editor,
                            void *switch_baton,
                            apr_pool_t *pool);
  /* See svn_ra_do_status2(). */
  svn_error_t *(*do_status)(svn_ra_session_t *session,
                            const svn_ra_reporter3_t **reporter,
                            void **report_baton,
                            const char *status_target,
                            svn_revnum_t revision,
                            svn_depth_t depth,
                            const svn_delta_editor_t *status_editor,
                            void *status_baton,
                            apr_pool_t *pool);
  /* See svn_ra_do_diff3(). */
  svn_error_t *(*do_diff)(svn_ra_session_t *session,
                          const svn_ra_reporter3_t **reporter,
                          void **report_baton,
                          svn_revnum_t revision,
                          const char *diff_target,
                          svn_depth_t depth,
                          svn_boolean_t ignore_ancestry,
                          svn_boolean_t text_deltas,
                          const char *versus_url,
                          const svn_delta_editor_t *diff_editor,
                          void *diff_baton,
                          apr_pool_t *pool);
  /* See svn_ra_get_log2(). */
  svn_error_t *(*get_log)(svn_ra_session_t *session,
                          const apr_array_header_t *paths,
                          svn_revnum_t start,
                          svn_revnum_t end,
                          int limit,
                          svn_boolean_t discover_changed_paths,
                          svn_boolean_t strict_node_history,
                          svn_boolean_t include_merged_revisions,
                          const apr_array_header_t *revprops,
                          svn_log_entry_receiver_t receiver,
                          void *receiver_baton,
                          apr_pool_t *pool);
  /* See svn_ra_check_path(). */
  svn_error_t *(*check_path)(svn_ra_session_t *session,
                             const char *path,
                             svn_revnum_t revision,
                             svn_node_kind_t *kind,
                             apr_pool_t *pool);
  /* See svn_ra_stat(). */
  svn_error_t *(*stat)(svn_ra_session_t *session,
                       const char *path,
                       svn_revnum_t revision,
                       svn_dirent_t **dirent,
                       apr_pool_t *pool);
  /* See svn_ra_get_uuid2(). */
  svn_error_t *(*get_uuid)(svn_ra_session_t *session,
                           const char **uuid,
                           apr_pool_t *pool);
  /* See svn_ra_get_repos_root2(). */
  svn_error_t *(*get_repos_root)(svn_ra_session_t *session,
                                 const char **url,
                                 apr_pool_t *pool);
  /* See svn_ra_get_locations(). */
  svn_error_t *(*get_locations)(svn_ra_session_t *session,
                                apr_hash_t **locations,
                                const char *path,
                                svn_revnum_t peg_revision,
                                const apr_array_header_t *location_revisions,
                                apr_pool_t *pool);
  /* See svn_ra_get_location_segments(). */
  svn_error_t *(*get_location_segments)(svn_ra_session_t *session,
                                        const char *path,
                                        svn_revnum_t peg_revision,
                                        svn_revnum_t start_rev,
                                        svn_revnum_t end_rev,
                                        svn_location_segment_receiver_t rcvr,
                                        void *receiver_baton,
                                        apr_pool_t *pool);
  /* See svn_ra_get_file_revs2(). */
  svn_error_t *(*get_file_revs)(svn_ra_session_t *session,
                                const char *path,
                                svn_revnum_t start,
                                svn_revnum_t end,
                                svn_boolean_t include_merged_revisions,
                                svn_file_rev_handler_t handler,
                                void *handler_baton,
                                apr_pool_t *pool);
  /* See svn_ra_lock(). */
  svn_error_t *(*lock)(svn_ra_session_t *session,
                       apr_hash_t *path_revs,
                       const char *comment,
                       svn_boolean_t force,
                       svn_ra_lock_callback_t lock_func,
                       void *lock_baton,
                       apr_pool_t *pool);
  /* See svn_ra_unlock(). */
  svn_error_t *(*unlock)(svn_ra_session_t *session,
                         apr_hash_t *path_tokens,
                         svn_boolean_t force,
                         svn_ra_lock_callback_t lock_func,
                         void *lock_baton,
                         apr_pool_t *pool);
  /* See svn_ra_get_lock(). */
  svn_error_t *(*get_lock)(svn_ra_session_t *session,
                           svn_lock_t **lock,
                           const char *path,
                           apr_pool_t *pool);
  /* See svn_ra_get_locks2(). */
  svn_error_t *(*get_locks)(svn_ra_session_t *session,
                            apr_hash_t **locks,
                            const char *path,
                            svn_depth_t depth,
                            apr_pool_t *pool);
  /* See svn_ra_replay(). */
  svn_error_t *(*replay)(svn_ra_session_t *session,
                         svn_revnum_t revision,
                         svn_revnum_t low_water_mark,
                         svn_boolean_t text_deltas,
                         const svn_delta_editor_t *editor,
                         void *edit_baton,
                         apr_pool_t *pool);
  /* See svn_ra_has_capability(). */
  svn_error_t *(*has_capability)(svn_ra_session_t *session,
                                 svn_boolean_t *has,
                                 const char *capability,
                                 apr_pool_t *pool);
  /* See svn_ra_replay_range(). */
  svn_error_t *
  (*replay_range)(svn_ra_session_t *session,
                  svn_revnum_t start_revision,
                  svn_revnum_t end_revision,
                  svn_revnum_t low_water_mark,
                  svn_boolean_t text_deltas,
                  svn_ra_replay_revstart_callback_t revstart_func,
                  svn_ra_replay_revfinish_callback_t revfinish_func,
                  void *replay_baton,
                  apr_pool_t *pool);
  /* See svn_ra_get_deleted_rev(). */
  svn_error_t *(*get_deleted_rev)(svn_ra_session_t *session,
                                  const char *path,
                                  svn_revnum_t peg_revision,
                                  svn_revnum_t end_revision,
                                  svn_revnum_t *revision_deleted,
                                  apr_pool_t *pool);
<<<<<<< HEAD
  svn_error_t *(*obliterate_path_rev)(svn_ra_session_t *session,
                                      svn_revnum_t revision,
                                      const char *path,
                                      apr_pool_t *pool);
=======

  /* See svn_ra__register_editor_shim_callbacks() */
  svn_error_t *(*register_editor_shim_callbacks)(svn_ra_session_t *session,
                                    svn_delta_shim_callbacks_t *callbacks);

  /* See svn_ra__get_commit_ev2()  */
  svn_error_t *(*get_commit_ev2)(
    svn_editor_t **editor,
    svn_ra_session_t *session,
    apr_hash_t *revprop_table,
    svn_commit_callback2_t callback,
    void *callback_baton,
    apr_hash_t *lock_tokens,
    svn_boolean_t keep_locks,
    svn_ra__provide_base_cb_t provide_base_cb,
    svn_ra__provide_props_cb_t provide_props_cb,
    svn_ra__get_copysrc_kind_cb_t get_copysrc_kind_cb,
    void *cb_baton,
    svn_cancel_func_t cancel_func,
    void *cancel_baton,
    apr_pool_t *result_pool,
    apr_pool_t *scratch_pool);
>>>>>>> 4cf18c3e

} svn_ra__vtable_t;

/* The RA session object. */
struct svn_ra_session_t {
  const svn_ra__vtable_t *vtable;

  /* Pool used to manage this session. */
  apr_pool_t *pool;

  /* Private data for the RA implementation. */
  void *priv;
};

/* Each libsvn_ra_foo defines a function named svn_ra_foo__init of this type.
 *
 * The LOADER_VERSION parameter must remain first in the list, and the
 * function must use the C calling convention on all platforms, so that
 * the init functions can safely read the version parameter.
 *
 * POOL will be available as long as this module is being used.
 *
 * ### need to force this to be __cdecl on Windows... how??
 */
typedef svn_error_t *
(*svn_ra__init_func_t)(const svn_version_t *loader_version,
                       const svn_ra__vtable_t **vtable,
                       apr_pool_t *pool);

/* Declarations of the init functions for the available RA libraries. */
svn_error_t *svn_ra_local__init(const svn_version_t *loader_version,
                                const svn_ra__vtable_t **vtable,
                                apr_pool_t *pool);
svn_error_t *svn_ra_svn__init(const svn_version_t *loader_version,
                              const svn_ra__vtable_t **vtable,
                              apr_pool_t *pool);
svn_error_t *svn_ra_serf__init(const svn_version_t *loader_version,
                               const svn_ra__vtable_t **vtable,
                               apr_pool_t *pool);



/*** Compat Functions ***/

/**
 * Set *LOCATIONS to the locations (at the repository revisions
 * LOCATION_REVISIONS) of the file identified by PATH in PEG_REVISION.
 * PATH is relative to the URL to which SESSION was opened.
 * LOCATION_REVISIONS is an array of svn_revnum_t's.  *LOCATIONS will
 * be a mapping from the revisions to their appropriate absolute
 * paths.  If the file doesn't exist in a location_revision, that
 * revision will be ignored.
 *
 * Use POOL for all allocations.
 *
 * NOTE: This function uses the RA get_log interfaces to do its work,
 * as a fallback mechanism for servers which don't support the native
 * get_locations API.
 */
svn_error_t *
svn_ra__locations_from_log(svn_ra_session_t *session,
                           apr_hash_t **locations_p,
                           const char *path,
                           svn_revnum_t peg_revision,
                           const apr_array_header_t *location_revisions,
                           apr_pool_t *pool);

/**
 * Call RECEIVER (with RECEIVER_BATON) for each segment in the
 * location history of PATH in START_REV, working backwards in time
 * from START_REV to END_REV.
 *
 * END_REV may be SVN_INVALID_REVNUM to indicate that you want to
 * trace the history of the object to its origin.
 *
 * START_REV may be SVN_INVALID_REVNUM to indicate that you want to
 * trace the history of the object beginning in the HEAD revision.
 * Otherwise, START_REV must be younger than END_REV (unless END_REV
 * is SVN_INVALID_REVNUM).
 *
 * Use POOL for all allocations.
 *
 * NOTE: This function uses the RA get_log interfaces to do its work,
 * as a fallback mechanism for servers which don't support the native
 * get_location_segments API.
 */
svn_error_t *
svn_ra__location_segments_from_log(svn_ra_session_t *session,
                                   const char *path,
                                   svn_revnum_t peg_revision,
                                   svn_revnum_t start_rev,
                                   svn_revnum_t end_rev,
                                   svn_location_segment_receiver_t receiver,
                                   void *receiver_baton,
                                   apr_pool_t *pool);

/**
 * Retrieve a subset of the interesting revisions of a file PATH
 * as seen in revision END (see svn_fs_history_prev() for a
 * definition of "interesting revisions").  Invoke HANDLER with
 * @a handler_baton as its first argument for each such revision.
 * @a session is an open RA session.  Use POOL for all allocations.
 *
 * If there is an interesting revision of the file that is less than or
 * equal to START, the iteration will begin at that revision.
 * Else, the iteration will begin at the first revision of the file in
 * the repository, which has to be less than or equal to END.  Note
 * that if the function succeeds, HANDLER will have been called at
 * least once.
 *
 * In a series of calls to HANDLER, the file contents for the first
 * interesting revision will be provided as a text delta against the
 * empty file.  In the following calls, the delta will be against the
 * fulltext contents for the previous call.
 *
 * NOTE: This function uses the RA get_log interfaces to do its work,
 * as a fallback mechanism for servers which don't support the native
 * get_location_segments API.
 */
svn_error_t *
svn_ra__file_revs_from_log(svn_ra_session_t *session,
                           const char *path,
                           svn_revnum_t start,
                           svn_revnum_t end,
                           svn_file_rev_handler_t handler,
                           void *handler_baton,
                           apr_pool_t *pool);


/**
 * Given a path REL_DELETED_PATH, relative to the URL of SESSION, which
 * exists at PEG_REVISION, and an END_REVISION > PEG_REVISION at which
 * REL_DELETED_PATH no longer exists, set *REVISION_DELETED to the revision
 * REL_DELETED_PATH was first deleted or replaced, within the inclusive
 * revision range defined by PEG_REVISION and END_REVISION.
 *
 * If REL_DELETED_PATH does not exist at PEG_REVISION or was not deleted prior
 * to END_REVISION within the specified range, then set *REVISION_DELETED to
 * SVN_INVALID_REVNUM.  If PEG_REVISION or END_REVISION are invalid or if
 * END_REVISION <= PEG_REVISION, then return SVN_ERR_CLIENT_BAD_REVISION.
 *
 * Use POOL for all allocations.
 *
 * NOTE: This function uses the RA get_log interfaces to do its work,
 * as a fallback mechanism for servers which don't support the native
 * get_deleted_rev API.
 */
svn_error_t *
svn_ra__get_deleted_rev_from_log(svn_ra_session_t *session,
                                 const char *rel_deleted_path,
                                 svn_revnum_t peg_revision,
                                 svn_revnum_t end_revision,
                                 svn_revnum_t *revision_deleted,
                                 apr_pool_t *pool);


/* Utility function to provide a shim between a returned Ev2 and an RA
   provider's Ev1-based commit editor.

   See svn_ra__get_commit_ev2() for parameter semantics.  */
svn_error_t *
svn_ra__use_commit_shim(svn_editor_t **editor,
                        svn_ra_session_t *session,
                        apr_hash_t *revprop_table,
                        svn_commit_callback2_t callback,
                        void *callback_baton,
                        apr_hash_t *lock_tokens,
                        svn_boolean_t keep_locks,
                        svn_ra__provide_base_cb_t provide_base_cb,
                        svn_ra__provide_props_cb_t provide_props_cb,
                        svn_ra__get_copysrc_kind_cb_t get_copysrc_kind_cb,
                        void *cb_baton,
                        svn_cancel_func_t cancel_func,
                        void *cancel_baton,
                        apr_pool_t *result_pool,
                        apr_pool_t *scratch_pool);


#ifdef __cplusplus
}
#endif

#endif<|MERGE_RESOLUTION|>--- conflicted
+++ resolved
@@ -296,12 +296,6 @@
                                   svn_revnum_t end_revision,
                                   svn_revnum_t *revision_deleted,
                                   apr_pool_t *pool);
-<<<<<<< HEAD
-  svn_error_t *(*obliterate_path_rev)(svn_ra_session_t *session,
-                                      svn_revnum_t revision,
-                                      const char *path,
-                                      apr_pool_t *pool);
-=======
 
   /* See svn_ra__register_editor_shim_callbacks() */
   svn_error_t *(*register_editor_shim_callbacks)(svn_ra_session_t *session,
@@ -324,7 +318,6 @@
     void *cancel_baton,
     apr_pool_t *result_pool,
     apr_pool_t *scratch_pool);
->>>>>>> 4cf18c3e
 
 } svn_ra__vtable_t;
 
