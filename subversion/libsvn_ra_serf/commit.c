--- conflicted
+++ resolved
@@ -2,7 +2,6 @@
  * commit.c :  entry point for commit RA functions for ra_serf
  *
  * ====================================================================
-<<<<<<< HEAD
  *    Licensed to the Apache Software Foundation (ASF) under one
  *    or more contributor license agreements.  See the NOTICE file
  *    distributed with this work for additional information
@@ -10,9 +9,6 @@
  *    to you under the Apache License, Version 2.0 (the
  *    "License"); you may not use this file except in compliance
  *    with the License.  You may obtain a copy of the License at
-=======
- * Copyright (c) 2006, 2008 CollabNet.  All rights reserved.
->>>>>>> 0213fdc3
  *
  *      http://www.apache.org/licenses/LICENSE-2.0
  *
@@ -436,28 +432,7 @@
 
   if (checkout_ctx->progress.status != 201)
     {
-<<<<<<< HEAD
       return return_response_err(handler, &checkout_ctx->progress);
-=======
-      err = svn_ra_serf__error_on_status(checkout_ctx->progress.status,
-                                         dir->name);
-      if (err)
-        {
-          svn_error_clear(checkout_ctx->progress.server_error.error);
-          return err;
-        }
-
-      /* In the normal cases where this error might occur we already handled
-         it based on the status code. */
-      SVN_ERR(checkout_ctx->progress.server_error.error);
-
-      return svn_error_createf(SVN_ERR_FS_CONFLICT,
-                    return_response_err(handler,
-                                        &checkout_ctx->progress),
-                    _("Directory '%s' is out of date; try updating"),
-                    svn_path_local_style(relative_dir_path(dir, dir->pool),
-                                         dir->pool));
->>>>>>> 0213fdc3
     }
 
   return SVN_NO_ERROR;
@@ -648,19 +623,7 @@
 
   if (file->checkout->progress.status != 201)
     {
-<<<<<<< HEAD
       return return_response_err(handler, &file->checkout->progress);
-=======
-      SVN_ERR(svn_ra_serf__error_on_status(file->checkout->progress.status,
-                                           file->name));
-
-      return svn_error_createf(SVN_ERR_FS_CONFLICT,
-                    return_response_err(handler,
-                                        &file->checkout->progress),
-                    _("File '%s' is out of date; try updating"),
-                    svn_path_local_style(relative_file_path(file, file->pool),
-                                         file->pool));
->>>>>>> 0213fdc3
     }
 
   return SVN_NO_ERROR;
@@ -704,19 +667,6 @@
       tmp_bkt = SERF_BUCKET_SIMPLE_STRING_LEN(val->data, val->len, alloc);
       serf_bucket_aggregate_append(body_bkt, tmp_bkt);
     }
-<<<<<<< HEAD
-=======
-
-  tmp_bkt = SERF_BUCKET_SIMPLE_STRING_LEN(">",
-                                          sizeof(">") - 1,
-                                          alloc);
-  serf_bucket_aggregate_append(body_bkt, tmp_bkt);
-
-  if (binary_prop == TRUE)
-    {
-      val = svn_base64_encode_string2(val, TRUE, pool);
-    }
->>>>>>> 0213fdc3
   else
     {
       svn_ra_serf__add_cdata_len_buckets(body_bkt, alloc, val->data, val->len);
@@ -1680,12 +1630,6 @@
   dir_context_t *dir = parent_baton;
   file_context_t *new_file;
   const char *deleted_parent = path;
-<<<<<<< HEAD
-=======
-
-  /* Ensure our directory has been checked out */
-  SVN_ERR(checkout_dir(dir));
->>>>>>> 0213fdc3
 
   new_file = apr_pcalloc(file_pool, sizeof(*new_file));
   new_file->pool = file_pool;
@@ -1703,7 +1647,6 @@
   new_file->removed_props = apr_hash_make(new_file->pool);
 
   /* Ensure that the file doesn't exist by doing a HEAD on the
-<<<<<<< HEAD
      resource.  If we're using HTTP v2, we'll just look into the
      transaction root tree for this thing.  */
   if (USING_HTTPV2_COMMIT_SUPPORT(dir->commit))
@@ -1722,13 +1665,6 @@
                                     new_file->pool);
     }
 
-=======
-   * resource, but only if we haven't deleted it in this commit
-   * already - directly, or indirectly through its parent directories -
-   * or if the parent directory was also added (without history)
-   * in this commit.
-   */
->>>>>>> 0213fdc3
   while (deleted_parent && deleted_parent[0] != '\0')
     {
       if (apr_hash_get(dir->commit->deleted_entries,
@@ -1736,13 +1672,8 @@
         {
           break;
         }
-<<<<<<< HEAD
       deleted_parent = svn_relpath_dirname(deleted_parent, file_pool);
     }
-=======
-      deleted_parent = svn_path_dirname(deleted_parent, file_pool);
-    };
->>>>>>> 0213fdc3
 
   if (! ((dir->added && !dir->copy_path) ||
          (deleted_parent && deleted_parent[0] != '\0')))
@@ -2065,8 +1996,9 @@
     }
 
   /* Inform the WC that we did a commit.  */
-  SVN_ERR(ctx->callback(svn_ra_serf__merge_get_commit_info(merge_ctx),
-                        ctx->callback_baton, pool));
+  if (ctx->callback)
+    SVN_ERR(ctx->callback(svn_ra_serf__merge_get_commit_info(merge_ctx),
+                          ctx->callback_baton, pool));
 
   /* If we're using activities, DELETE our completed activity.  */
   if (ctx->activity_url)
