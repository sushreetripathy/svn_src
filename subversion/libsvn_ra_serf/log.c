/*
 * log.c :  entry point for log RA functions for ra_serf
 *
 * ====================================================================
 * Copyright (c) 2006-2008 CollabNet.  All rights reserved.
 *
 * This software is licensed as described in the file COPYING, which
 * you should have received as part of this distribution.  The terms
 * are also available at http://subversion.tigris.org/license-1.html.
 * If newer versions of this license are posted there, you may use a
 * newer version instead, at your option.
 *
 * This software consists of voluntary contributions made by many
 * individuals.  For exact contribution history, see the revision
 * history and logs, available at http://subversion.tigris.org/.
 * ====================================================================
 */



#include <apr_uri.h>

#include <expat.h>

#include <serf.h>

#include "svn_pools.h"
#include "svn_ra.h"
#include "svn_dav.h"
#include "svn_xml.h"
#include "../libsvn_ra/ra_loader.h"
#include "svn_config.h"
#include "svn_delta.h"
#include "svn_version.h"
#include "svn_path.h"

#include "private/svn_dav_protocol.h"
#include "svn_private_config.h"

#include "ra_serf.h"


/*
 * This enum represents the current state of our XML parsing for a REPORT.
 */
typedef enum {
  NONE = 0,
  REPORT,
  ITEM,
  VERSION,
  CREATOR,
  DATE,
  COMMENT,
  REVPROP,
  HAS_CHILDREN,
  ADDED_PATH,
  REPLACED_PATH,
  DELETED_PATH,
  MODIFIED_PATH,
} log_state_e;

typedef struct {
  apr_pool_t *pool;

  /* The currently collected value as we build it up */
  const char *tmp;
  apr_size_t tmp_len;

  /* Temporary change path - ultimately inserted into changed_paths hash. */
  svn_log_changed_path2_t *tmp_path;

  /* Log information */
  svn_log_entry_t *log_entry;

  /* Place to hold revprop name. */
  const char *revprop_name;
} log_info_t;

typedef struct {
  apr_pool_t *pool;

  /* parameters set by our caller */
  int limit;
  int nest_level; /* used to track mergeinfo nesting levels */
  int count; /* only incremented when nest_level == 0 */
  svn_boolean_t changed_paths;

  /* are we done? */
  svn_boolean_t done;
  int status_code;

  /* log receiver function and baton */
  svn_log_entry_receiver_t receiver;
  void *receiver_baton;

  /* pre-1.5 compatibility */
  svn_boolean_t want_author;
  svn_boolean_t want_date;
  svn_boolean_t want_message;
} log_context_t;


static log_info_t *
push_state(svn_ra_serf__xml_parser_t *parser,
           log_context_t *log_ctx,
           log_state_e state)
{
  svn_ra_serf__xml_push_state(parser, state);

  if (state == ITEM)
    {
      log_info_t *info;

      info = apr_pcalloc(parser->state->pool, sizeof(*info));
      info->log_entry = svn_log_entry_create(parser->state->pool);

      info->pool = parser->state->pool;
      info->log_entry->revision = SVN_INVALID_REVNUM;

      parser->state->private = info;
    }

  if (state == ADDED_PATH || state == REPLACED_PATH ||
      state == DELETED_PATH || state == MODIFIED_PATH)
    {
      log_info_t *info = parser->state->private;

      if (!info->log_entry->changed_paths2)
        {
          info->log_entry->changed_paths2 = apr_hash_make(info->pool);
          info->log_entry->changed_paths = info->log_entry->changed_paths;
        }

      info->tmp_path = svn_log_changed_path2_create(info->pool);
      info->tmp_path->copyfrom_rev = SVN_INVALID_REVNUM;
    }

  if (state == CREATOR || state == DATE || state == COMMENT
      || state == REVPROP)
    {
      log_info_t *info = parser->state->private;

      if (!info->log_entry->revprops)
        {
          info->log_entry->revprops = apr_hash_make(info->pool);
        }
    }

  return parser->state->private;
}

static svn_error_t *
start_log(svn_ra_serf__xml_parser_t *parser,
          void *userData,
          svn_ra_serf__dav_props_t name,
          const char **attrs)
{
  log_context_t *log_ctx = userData;
  log_state_e state;

  state = parser->state->current_state;

  if (state == NONE &&
      strcmp(name.name, "log-report") == 0)
    {
      push_state(parser, log_ctx, REPORT);
    }
  else if (state == REPORT &&
           strcmp(name.name, "log-item") == 0)
    {
      push_state(parser, log_ctx, ITEM);
    }
  else if (state == ITEM)
    {
      log_info_t *info;

      if (strcmp(name.name, SVN_DAV__VERSION_NAME) == 0)
        {
          push_state(parser, log_ctx, VERSION);
        }
      else if (strcmp(name.name, "creator-displayname") == 0)
        {
          push_state(parser, log_ctx, CREATOR);
        }
      else if (strcmp(name.name, "date") == 0)
        {
          push_state(parser, log_ctx, DATE);
        }
      else if (strcmp(name.name, "comment") == 0)
        {
          push_state(parser, log_ctx, COMMENT);
        }
      else if (strcmp(name.name, "revprop") == 0)
        {
          info = push_state(parser, log_ctx, REVPROP);
          info->revprop_name = svn_xml_get_attr_value("name", attrs);
          if (info->revprop_name == NULL)
            return svn_error_createf(SVN_ERR_RA_DAV_MALFORMED_DATA, NULL,
                                     _("Missing name attr in revprop element"));
        }
      else if (strcmp(name.name, "has-children") == 0)
        {
          push_state(parser, log_ctx, HAS_CHILDREN);
        }
      else if (strcmp(name.name, "added-path") == 0)
        {
          const char *copy_path, *copy_rev_str;

          info = push_state(parser, log_ctx, ADDED_PATH);
          info->tmp_path->action = 'A';

          copy_path = svn_xml_get_attr_value("copyfrom-path", attrs);
          copy_rev_str = svn_xml_get_attr_value("copyfrom-rev", attrs);
          if (copy_path && copy_rev_str)
            {
              svn_revnum_t copy_rev;

              copy_rev = SVN_STR_TO_REV(copy_rev_str);
              if (SVN_IS_VALID_REVNUM(copy_rev))
                {
                  info->tmp_path->copyfrom_path = apr_pstrdup(info->pool,
                                                              copy_path);
                  info->tmp_path->copyfrom_rev = copy_rev;
                }
            }

          info->tmp_path->node_kind = svn_node_kind_from_word(
                                     svn_xml_get_attr_value("node-kind", attrs));
        }
      else if (strcmp(name.name, "replaced-path") == 0)
        {
          const char *copy_path, *copy_rev_str;

          info = push_state(parser, log_ctx, REPLACED_PATH);
          info->tmp_path->action = 'R';

          copy_path = svn_xml_get_attr_value("copyfrom-path", attrs);
          copy_rev_str = svn_xml_get_attr_value("copyfrom-rev", attrs);
          if (copy_path && copy_rev_str)
            {
              svn_revnum_t copy_rev;

              copy_rev = SVN_STR_TO_REV(copy_rev_str);
              if (SVN_IS_VALID_REVNUM(copy_rev))
                {
                  info->tmp_path->copyfrom_path = apr_pstrdup(info->pool,
                                                              copy_path);
                  info->tmp_path->copyfrom_rev = copy_rev;
                }
            }

          info->tmp_path->node_kind = svn_node_kind_from_word(
                                     svn_xml_get_attr_value("node-kind", attrs));
        }
      else if (strcmp(name.name, "deleted-path") == 0)
        {
          info = push_state(parser, log_ctx, DELETED_PATH);
          info->tmp_path->action = 'D';
          info->tmp_path->node_kind = svn_node_kind_from_word(
                                     svn_xml_get_attr_value("node-kind", attrs));
        }
      else if (strcmp(name.name, "modified-path") == 0)
        {
          info = push_state(parser, log_ctx, MODIFIED_PATH);
          info->tmp_path->action = 'M';
          info->tmp_path->node_kind = svn_node_kind_from_word(
                                     svn_xml_get_attr_value("node-kind", attrs));
        }
    }

  return SVN_NO_ERROR;
}

static svn_error_t *
end_log(svn_ra_serf__xml_parser_t *parser,
        void *userData,
        svn_ra_serf__dav_props_t name)
{
  log_context_t *log_ctx = userData;
  log_state_e state;
  log_info_t *info;

  state = parser->state->current_state;
  info = parser->state->private;

  if (state == REPORT &&
      strcmp(name.name, "log-report") == 0)
    {
      svn_ra_serf__xml_pop_state(parser);
    }
  else if (state == ITEM &&
           strcmp(name.name, "log-item") == 0)
    {
      if (log_ctx->limit && (log_ctx->nest_level == 0)
          && (++log_ctx->count > log_ctx->limit))
        {
          return SVN_NO_ERROR;
        }

      /* Give the info to the reporter */
      SVN_ERR(log_ctx->receiver(log_ctx->receiver_baton,
                                info->log_entry,
                                info->pool));

      if (info->log_entry->has_children)
        {
          log_ctx->nest_level++;
        }
      if (! SVN_IS_VALID_REVNUM(info->log_entry->revision))
        {
          SVN_ERR_ASSERT(log_ctx->nest_level);
          log_ctx->nest_level--;
        }

      svn_ra_serf__xml_pop_state(parser);
    }
  else if (state == VERSION &&
           strcmp(name.name, SVN_DAV__VERSION_NAME) == 0)
    {
      info->log_entry->revision = SVN_STR_TO_REV(info->tmp);
      info->tmp_len = 0;
      svn_ra_serf__xml_pop_state(parser);
    }
  else if (state == CREATOR &&
           strcmp(name.name, "creator-displayname") == 0)
    {
      if (log_ctx->want_author)
        {
          apr_hash_set(info->log_entry->revprops, SVN_PROP_REVISION_AUTHOR,
                       APR_HASH_KEY_STRING,
                       svn_string_ncreate(info->tmp, info->tmp_len,
                                          info->pool));
        }
      info->tmp_len = 0;
      svn_ra_serf__xml_pop_state(parser);
    }
  else if (state == DATE &&
           strcmp(name.name, "date") == 0)
    {
      if (log_ctx->want_date)
        {
          apr_hash_set(info->log_entry->revprops, SVN_PROP_REVISION_DATE,
                       APR_HASH_KEY_STRING,
                       svn_string_ncreate(info->tmp, info->tmp_len,
                                          info->pool));
        }
      info->tmp_len = 0;
      svn_ra_serf__xml_pop_state(parser);
    }
  else if (state == COMMENT &&
           strcmp(name.name, "comment") == 0)
    {
      if (log_ctx->want_message)
        {
          apr_hash_set(info->log_entry->revprops, SVN_PROP_REVISION_LOG,
                       APR_HASH_KEY_STRING,
                       svn_string_ncreate(info->tmp, info->tmp_len,
                                          info->pool));
        }
      info->tmp_len = 0;
      svn_ra_serf__xml_pop_state(parser);
    }
  else if (state == REVPROP)
    {
      apr_hash_set(info->log_entry->revprops, info->revprop_name,
                   APR_HASH_KEY_STRING,
                   svn_string_ncreate(info->tmp, info->tmp_len, info->pool));
      info->tmp_len = 0;
      svn_ra_serf__xml_pop_state(parser);
    }
  else if (state == HAS_CHILDREN &&
           strcmp(name.name, "has-children") == 0)
    {
      info->log_entry->has_children = TRUE;
      svn_ra_serf__xml_pop_state(parser);
    }
  else if ((state == ADDED_PATH &&
            strcmp(name.name, "added-path") == 0) ||
           (state == DELETED_PATH &&
            strcmp(name.name, "deleted-path") == 0) ||
           (state == MODIFIED_PATH &&
            strcmp(name.name, "modified-path") == 0) ||
           (state == REPLACED_PATH &&
            strcmp(name.name, "replaced-path") == 0))
    {
      char *path;

      path = apr_pstrmemdup(info->pool, info->tmp, info->tmp_len);
      info->tmp_len = 0;

      apr_hash_set(info->log_entry->changed_paths2, path, APR_HASH_KEY_STRING,
                   info->tmp_path);
      svn_ra_serf__xml_pop_state(parser);
    }

  return SVN_NO_ERROR;
}

static svn_error_t *
cdata_log(svn_ra_serf__xml_parser_t *parser,
          void *userData,
          const char *data,
          apr_size_t len)
{
  log_context_t *log_ctx = userData;
  log_state_e state;
  log_info_t *info;

  UNUSED_CTX(log_ctx);

  state = parser->state->current_state;
  info = parser->state->private;

  switch (state)
    {
      case VERSION:
      case CREATOR:
      case DATE:
      case COMMENT:
      case REVPROP:
      case ADDED_PATH:
      case REPLACED_PATH:
      case DELETED_PATH:
      case MODIFIED_PATH:
        svn_ra_serf__expand_string(&info->tmp, &info->tmp_len,
                                   data, len, parser->state->pool);
        break;
      default:
        break;
    }

  return SVN_NO_ERROR;
}

svn_error_t *
svn_ra_serf__get_log(svn_ra_session_t *ra_session,
                     const apr_array_header_t *paths,
                     svn_revnum_t start,
                     svn_revnum_t end,
                     int limit,
                     svn_boolean_t discover_changed_paths,
                     svn_boolean_t strict_node_history,
                     svn_boolean_t include_merged_revisions,
                     const apr_array_header_t *revprops,
                     svn_log_entry_receiver_t receiver,
                     void *receiver_baton,
                     apr_pool_t *pool)
{
  log_context_t *log_ctx;
  svn_ra_serf__session_t *session = ra_session->priv;
  svn_ra_serf__handler_t *handler;
  svn_ra_serf__xml_parser_t *parser_ctx;
  serf_bucket_t *buckets;
  svn_boolean_t want_custom_revprops;
  svn_revnum_t peg_rev;
  const char *relative_url, *basecoll_url, *req_url;
  svn_error_t *err;

  log_ctx = apr_pcalloc(pool, sizeof(*log_ctx));
  log_ctx->pool = pool;
  log_ctx->receiver = receiver;
  log_ctx->receiver_baton = receiver_baton;
  log_ctx->limit = limit;
  log_ctx->nest_level = 0;
  log_ctx->changed_paths = discover_changed_paths;
  log_ctx->done = FALSE;

  buckets = serf_bucket_aggregate_create(session->bkt_alloc);

  svn_ra_serf__add_open_tag_buckets(buckets, session->bkt_alloc,
                                    "S:log-report",
                                    "xmlns:S", SVN_XML_NAMESPACE,
                                    NULL);

  svn_ra_serf__add_tag_buckets(buckets,
                               "S:start-revision", apr_ltoa(pool, start),
                               session->bkt_alloc);
  svn_ra_serf__add_tag_buckets(buckets,
                               "S:end-revision", apr_ltoa(pool, end),
                               session->bkt_alloc);

  if (limit)
    {
      svn_ra_serf__add_tag_buckets(buckets,
                                   "S:limit", apr_ltoa(pool, limit),
                                   session->bkt_alloc);
    }

  if (discover_changed_paths)
    {
      svn_ra_serf__add_tag_buckets(buckets,
                                   "S:discover-changed-paths", NULL,
                                   session->bkt_alloc);
    }

  if (strict_node_history)
    {
      svn_ra_serf__add_tag_buckets(buckets,
                                   "S:strict-node-history", NULL,
                                   session->bkt_alloc);
    }

  if (include_merged_revisions)
    {
      svn_ra_serf__add_tag_buckets(buckets,
                                   "S:include-merged-revisions", NULL,
                                   session->bkt_alloc);
    }

  want_custom_revprops = FALSE;
  if (revprops)
    {
      int i;
      for (i = 0; i < revprops->nelts; i++)
        {
          char *name = APR_ARRAY_IDX(revprops, i, char *);
          svn_ra_serf__add_tag_buckets(buckets,
                                       "S:revprop", name,
                                       session->bkt_alloc);
          if (strcmp(name, SVN_PROP_REVISION_AUTHOR) == 0)
            log_ctx->want_author = TRUE;
          else if (strcmp(name, SVN_PROP_REVISION_DATE) == 0)
            log_ctx->want_date = TRUE;
          else if (strcmp(name, SVN_PROP_REVISION_LOG) == 0)
            log_ctx->want_message = TRUE;
          else
            want_custom_revprops = TRUE;
        }
<<<<<<< HEAD
      if (revprops->nelts == 0) 
=======
      if (revprops->nelts == 0)
>>>>>>> e363d545
	{
	  svn_ra_serf__add_tag_buckets(buckets,
				       "S:no-revprops", NULL,
				       session->bkt_alloc);
	}
    }
  else
    {
      svn_ra_serf__add_tag_buckets(buckets,
                                   "S:all-revprops", NULL,
                                   session->bkt_alloc);
      log_ctx->want_author = log_ctx->want_date = log_ctx->want_message = TRUE;
      want_custom_revprops = TRUE;
    }

  if (want_custom_revprops)
    {
      svn_boolean_t has_log_revprops;
      SVN_ERR(svn_ra_serf__has_capability(ra_session, &has_log_revprops,
                                          SVN_RA_CAPABILITY_LOG_REVPROPS, pool));
      if (!has_log_revprops)
        return svn_error_create(SVN_ERR_RA_NOT_IMPLEMENTED, NULL,
                                _("Server does not support custom revprops"
                                  " via log"));
    }

  if (paths)
    {
      int i;
      for (i = 0; i < paths->nelts; i++)
        {
          svn_ra_serf__add_tag_buckets(buckets,
                                       "S:path", APR_ARRAY_IDX(paths, i,
                                                               const char*),
                                       session->bkt_alloc);
        }
    }

  svn_ra_serf__add_close_tag_buckets(buckets, session->bkt_alloc,
                                     "S:log-report");
  /* At this point, we may have a deleted file.  So, we'll match ra_neon's
   * behavior and use the larger of start or end as our 'peg' rev.
   */
  peg_rev = (start > end) ? start : end;

  SVN_ERR(svn_ra_serf__get_baseline_info(&basecoll_url, &relative_url,
                                         session, NULL, peg_rev, NULL,
                                         pool));

  req_url = svn_path_url_add_component(basecoll_url, relative_url, pool);

  handler = apr_pcalloc(pool, sizeof(*handler));

  handler->method = "REPORT";
  handler->path = req_url;
  handler->body_buckets = buckets;
  handler->body_type = "text/xml";
  handler->conn = session->conns[0];
  handler->session = session;

  parser_ctx = apr_pcalloc(pool, sizeof(*parser_ctx));

  parser_ctx->pool = pool;
  parser_ctx->user_data = log_ctx;
  parser_ctx->start = start_log;
  parser_ctx->end = end_log;
  parser_ctx->cdata = cdata_log;
  parser_ctx->done = &log_ctx->done;
  parser_ctx->status_code = &log_ctx->status_code;

  handler->response_handler = svn_ra_serf__handle_xml_parser;
  handler->response_baton = parser_ctx;

  svn_ra_serf__request_create(handler);

  err = svn_ra_serf__context_run_wait(&log_ctx->done, session, pool);

  if (parser_ctx->error)
    {
      svn_error_clear(err);
      SVN_ERR(parser_ctx->error);
    }

  return err;
}<|MERGE_RESOLUTION|>--- conflicted
+++ resolved
@@ -529,11 +529,7 @@
           else
             want_custom_revprops = TRUE;
         }
-<<<<<<< HEAD
-      if (revprops->nelts == 0) 
-=======
       if (revprops->nelts == 0)
->>>>>>> e363d545
 	{
 	  svn_ra_serf__add_tag_buckets(buckets,
 				       "S:no-revprops", NULL,
