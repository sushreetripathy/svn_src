/*
 * merge.c :  MERGE response parsing functions for ra_serf
 *
 * ====================================================================
 *    Licensed to the Subversion Corporation (SVN Corp.) under one
 *    or more contributor license agreements.  See the NOTICE file
 *    distributed with this work for additional information
 *    regarding copyright ownership.  The SVN Corp. licenses this file
 *    to you under the Apache License, Version 2.0 (the
 *    "License"); you may not use this file except in compliance
 *    with the License.  You may obtain a copy of the License at
 *
 *      http://www.apache.org/licenses/LICENSE-2.0
 *
 *    Unless required by applicable law or agreed to in writing,
 *    software distributed under the License is distributed on an
 *    "AS IS" BASIS, WITHOUT WARRANTIES OR CONDITIONS OF ANY
 *    KIND, either express or implied.  See the License for the
 *    specific language governing permissions and limitations
 *    under the License.
 * ====================================================================
 */



#include <apr_uri.h>

#include <expat.h>

#include <serf.h>

#include "svn_pools.h"
#include "svn_ra.h"
#include "svn_dav.h"
#include "svn_xml.h"
#include "svn_config.h"
#include "svn_delta.h"
#include "svn_version.h"
#include "svn_dirent_uri.h"
#include "svn_props.h"

#include "private/svn_dav_protocol.h"
#include "svn_private_config.h"

#include "ra_serf.h"
#include "../libsvn_ra/ra_loader.h"


/*
 * This enum represents the current state of our XML parsing for a MERGE.
 */
typedef enum {
  NONE = 0,
  MERGE_RESPONSE,
  UPDATED_SET,
  RESPONSE,
  HREF,
  PROPSTAT,
  PROP,
  RESOURCE_TYPE,
  AUTHOR,
  NAME,
  DATE,
  IGNORE_PROP_NAME,
  NEED_PROP_NAME,
  PROP_VAL,
} merge_state_e;

typedef enum {
  UNSET,
  BASELINE,
  COLLECTION,
  CHECKED_IN,
} resource_type_e;

typedef struct {
  /* Temporary allocations here please */
  apr_pool_t *pool;

  resource_type_e type;

  apr_hash_t *props;

  const char *prop_ns;
  const char *prop_name;
  const char *prop_val;
  apr_size_t prop_val_len;
} merge_info_t;

/* Structure associated with a MERGE request. */
struct svn_ra_serf__merge_context_t
{
  apr_pool_t *pool;

  svn_ra_serf__session_t *session;

  apr_hash_t *lock_tokens;
  svn_boolean_t keep_locks;

  const char *activity_url;
  apr_size_t activity_url_len;

  const char *merge_url;

  int status;

  svn_boolean_t done;

  svn_commit_info_t *commit_info;
};


static merge_info_t *
push_state(svn_ra_serf__xml_parser_t *parser,
           svn_ra_serf__merge_context_t *ctx,
           merge_state_e state)
{
  merge_info_t *info;

  svn_ra_serf__xml_push_state(parser, state);

  if (state == RESPONSE)
    {
      info = apr_palloc(parser->state->pool, sizeof(*info));
      info->pool = parser->state->pool;
      info->props = apr_hash_make(info->pool);

      parser->state->private = info;
    }

  return parser->state->private;
}

static svn_error_t *
start_merge(svn_ra_serf__xml_parser_t *parser,
            void *userData,
            svn_ra_serf__dav_props_t name,
            const char **attrs)
{
  svn_ra_serf__merge_context_t *ctx = userData;
  merge_state_e state;
  merge_info_t *info;

  state = parser->state->current_state;

  if (state == NONE &&
      strcmp(name.name, "merge-response") == 0)
    {
      push_state(parser, ctx, MERGE_RESPONSE);
    }
  else if (state == NONE)
    {
      /* do nothing as we haven't seen our valid start tag yet. */
    }
  else if (state == MERGE_RESPONSE &&
           strcmp(name.name, "updated-set") == 0)
    {
      push_state(parser, ctx, UPDATED_SET);
    }
  else if (state == UPDATED_SET &&
           strcmp(name.name, "response") == 0)
    {
      push_state(parser, ctx, RESPONSE);
    }
  else if (state == RESPONSE &&
           strcmp(name.name, "href") == 0)
    {
      info = push_state(parser, ctx, PROP_VAL);

      info->prop_ns = name.namespace;
      info->prop_name = apr_pstrdup(info->pool, name.name);
      info->prop_val = NULL;
      info->prop_val_len = 0;
    }
  else if (state == RESPONSE &&
           strcmp(name.name, "propstat") == 0)
    {
      push_state(parser, ctx, PROPSTAT);
    }
  else if (state == PROPSTAT &&
           strcmp(name.name, "prop") == 0)
    {
      push_state(parser, ctx, PROP);
    }
  else if (state == PROPSTAT &&
           strcmp(name.name, "status") == 0)
    {
      /* Do nothing for now. */
    }
  else if (state == PROP &&
           strcmp(name.name, "resourcetype") == 0)
    {
      info = push_state(parser, ctx, RESOURCE_TYPE);
      info->type = UNSET;
    }
  else if (state == RESOURCE_TYPE &&
           strcmp(name.name, "baseline") == 0)
    {
      info = parser->state->private;

      info->type = BASELINE;
    }
  else if (state == RESOURCE_TYPE &&
           strcmp(name.name, "collection") == 0)
    {
      info = parser->state->private;

      info->type = COLLECTION;
    }
  else if (state == PROP &&
           strcmp(name.name, "checked-in") == 0)
    {
      info = push_state(parser, ctx, IGNORE_PROP_NAME);

      info->prop_ns = name.namespace;
      info->prop_name = apr_pstrdup(info->pool, name.name);
      info->prop_val = NULL;
      info->prop_val_len = 0;
    }
  else if (state == PROP)
    {
      push_state(parser, ctx, PROP_VAL);
    }
  else if (state == IGNORE_PROP_NAME)
    {
      push_state(parser, ctx, PROP_VAL);
    }
  else if (state == NEED_PROP_NAME)
    {
      info = push_state(parser, ctx, PROP_VAL);
      info->prop_ns = name.namespace;
      info->prop_name = apr_pstrdup(info->pool, name.name);
      info->prop_val = NULL;
      info->prop_val_len = 0;
    }
  else
    {
      SVN_ERR_MALFUNCTION();
    }

  return SVN_NO_ERROR;
}

static svn_error_t *
end_merge(svn_ra_serf__xml_parser_t *parser,
          void *userData,
          svn_ra_serf__dav_props_t name)
{
  svn_ra_serf__merge_context_t *ctx = userData;
  merge_state_e state;
  merge_info_t *info;

  state = parser->state->current_state;
  info = parser->state->private;

  if (state == NONE)
    {
      /* nothing to close yet. */
      return SVN_NO_ERROR;
    }

  if (state == RESPONSE &&
      strcmp(name.name, "response") == 0)
    {
      if (info->type == BASELINE)
        {
          const char *str;

          str = apr_hash_get(info->props, SVN_DAV__VERSION_NAME,
                             APR_HASH_KEY_STRING);
          if (str)
            {
              ctx->commit_info->revision = SVN_STR_TO_REV(str);
            }
          else
            {
              ctx->commit_info->revision = SVN_INVALID_REVNUM;
            }

          ctx->commit_info->date =
              apr_pstrdup(ctx->pool,
                          apr_hash_get(info->props, SVN_DAV__CREATIONDATE,
                                       APR_HASH_KEY_STRING));

          ctx->commit_info->author =
              apr_pstrdup(ctx->pool,
                          apr_hash_get(info->props, "creator-displayname",
                                       APR_HASH_KEY_STRING));

          ctx->commit_info->post_commit_err =
             apr_pstrdup(ctx->pool,
                         apr_hash_get(info->props,
                                      "post-commit-err", APR_HASH_KEY_STRING));
        }
      else
        {
<<<<<<< HEAD
          const char *href, *checked_in;
          svn_string_t checked_in_str;

          href = apr_hash_get(info->props, "href", APR_HASH_KEY_STRING);
          checked_in = apr_hash_get(info->props, "checked-in",
                                    APR_HASH_KEY_STRING);

          if (! svn_path_is_ancestor(ctx->merge_url, href))
            {
              /* ### need something better than APR_EGENERAL */
              return svn_error_createf(APR_EGENERAL, NULL,
                                       _("A MERGE response for '%s' is not a child "
                                         "of the destination ('%s')"),
                                       href, ctx->merge_url);
            }
          href = svn_path_is_child(ctx->merge_url, href, NULL);
          if (! href) /* the paths are equal */
            href = "";

          checked_in_str.data = checked_in;
          checked_in_str.len = strlen(checked_in);
=======
          const char *href;

          href = apr_hash_get(info->props, "href", APR_HASH_KEY_STRING);
          if (! svn_uri_is_ancestor(ctx->merge_url, href))
            {
              /* ### need something better than APR_EGENERAL */
              return svn_error_createf(APR_EGENERAL, NULL,
                                       _("A MERGE response for '%s' is not "
                                         "a child of the destination ('%s')"),
                                       href, ctx->merge_url);
            }
>>>>>>> 6215c21a

          /* We now need to dive all the way into the WC to update the
           * base VCC url.
           */
          if ((! SVN_RA_SERF__HAVE_HTTPV2_SUPPORT(ctx->session))
              && ctx->session->wc_callbacks->push_wc_prop)
            {
              svn_string_t checked_in_str;
              const char *checked_in;

              /* From the above check, we know that CTX->MERGE_URL is
                 an ancestor of HREF.  All that remains is to
                 determine of HREF is the same as CTX->MERGE_URL, or --
                 if not -- is relative value as a child thereof. */
              href = svn_uri_is_child(ctx->merge_url, href, NULL);
              if (! href)
                href = "";

              checked_in = apr_hash_get(info->props, "checked-in",
                                        APR_HASH_KEY_STRING);
              checked_in_str.data = checked_in;
              checked_in_str.len = strlen(checked_in);

              SVN_ERR(ctx->session->wc_callbacks->push_wc_prop(
                ctx->session->wc_callback_baton, href,
                SVN_RA_SERF__WC_CHECKED_IN_URL, &checked_in_str, info->pool));
            }
        }

      svn_ra_serf__xml_pop_state(parser);
    }
  else if (state == PROPSTAT &&
           strcmp(name.name, "propstat") == 0)
    {
      svn_ra_serf__xml_pop_state(parser);
    }
  else if (state == PROP &&
           strcmp(name.name, "prop") == 0)
    {
      svn_ra_serf__xml_pop_state(parser);
    }
  else if (state == RESOURCE_TYPE &&
           strcmp(name.name, "resourcetype") == 0)
    {
      svn_ra_serf__xml_pop_state(parser);
    }
  else if (state == IGNORE_PROP_NAME || state == NEED_PROP_NAME)
    {
      svn_ra_serf__xml_pop_state(parser);
    }
  else if (state == PROP_VAL)
    {
      if (!info->prop_name)
        {
          info->prop_name = apr_pstrdup(info->pool, name.name);
        }
      info->prop_val = apr_pstrmemdup(info->pool, info->prop_val,
                                      info->prop_val_len);
      if (strcmp(info->prop_name, "href") == 0)
        info->prop_val = svn_uri_canonicalize(info->prop_val, info->pool);

      /* Set our property. */
      apr_hash_set(info->props, info->prop_name, APR_HASH_KEY_STRING,
                   info->prop_val);

      info->prop_ns = NULL;
      info->prop_name = NULL;
      info->prop_val = NULL;
      info->prop_val_len = 0;

      svn_ra_serf__xml_pop_state(parser);
    }

  return SVN_NO_ERROR;
}

static svn_error_t *
cdata_merge(svn_ra_serf__xml_parser_t *parser,
            void *userData,
            const char *data,
            apr_size_t len)
{
  svn_ra_serf__merge_context_t *ctx = userData;
  merge_state_e state;
  merge_info_t *info;

  UNUSED_CTX(ctx);

  state = parser->state->current_state;
  info = parser->state->private;

  if (state == PROP_VAL)
    {
      svn_ra_serf__expand_string(&info->prop_val, &info->prop_val_len,
                                 data, len, parser->state->pool);
    }

  return SVN_NO_ERROR;
}

static apr_status_t
setup_merge_headers(serf_bucket_t *headers,
                    void *baton,
                    apr_pool_t *pool)
{
  svn_ra_serf__merge_context_t *ctx = baton;

  if (!ctx->keep_locks)
    {
      serf_bucket_headers_set(headers, SVN_DAV_OPTIONS_HEADER,
                              SVN_DAV_OPTION_RELEASE_LOCKS);
    }

  return APR_SUCCESS;
}

void
svn_ra_serf__merge_lock_token_list(apr_hash_t *lock_tokens,
                                   const char *parent,
                                   serf_bucket_t *body,
                                   serf_bucket_alloc_t *alloc,
                                   apr_pool_t *pool)
{
  apr_hash_index_t *hi;

  if (!lock_tokens || apr_hash_count(lock_tokens) == 0)
    return;

  svn_ra_serf__add_open_tag_buckets(body, alloc,
                                    "S:lock-token-list",
                                    "xmlns:S", SVN_XML_NAMESPACE,
                                    NULL);

  for (hi = apr_hash_first(pool, lock_tokens);
       hi;
       hi = apr_hash_next(hi))
    {
      const void *key;
      apr_ssize_t klen;
      void *val;
      svn_string_t path;

      apr_hash_this(hi, &key, &klen, &val);

      path.data = key;
      path.len = klen;

      if (parent && !svn_uri_is_ancestor(parent, key))
        continue;

      svn_ra_serf__add_open_tag_buckets(body, alloc, "S:lock", NULL);

      svn_ra_serf__add_open_tag_buckets(body, alloc, "lock-path", NULL);
      svn_ra_serf__add_cdata_len_buckets(body, alloc, path.data, path.len);
      svn_ra_serf__add_close_tag_buckets(body, alloc, "lock-path");

      svn_ra_serf__add_tag_buckets(body, "lock-token", val, alloc);

      svn_ra_serf__add_close_tag_buckets(body, alloc, "S:lock");
    }

  svn_ra_serf__add_close_tag_buckets(body, alloc, "S:lock-token-list");
}

static serf_bucket_t*
create_merge_body(void *baton,
                  serf_bucket_alloc_t *alloc,
                  apr_pool_t *pool)
{
  svn_ra_serf__merge_context_t *ctx = baton;
  serf_bucket_t *body_bkt;

  body_bkt = serf_bucket_aggregate_create(alloc);

  svn_ra_serf__add_xml_header_buckets(body_bkt, alloc);
  svn_ra_serf__add_open_tag_buckets(body_bkt, alloc, "D:merge",
                                    "xmlns:D", "DAV:",
                                    NULL);
  svn_ra_serf__add_open_tag_buckets(body_bkt, alloc, "D:source", NULL);
  svn_ra_serf__add_open_tag_buckets(body_bkt, alloc, "D:href", NULL);

  svn_ra_serf__add_cdata_len_buckets(body_bkt, alloc,
                                     ctx->activity_url, ctx->activity_url_len);

  svn_ra_serf__add_close_tag_buckets(body_bkt, alloc, "D:href");
  svn_ra_serf__add_close_tag_buckets(body_bkt, alloc, "D:source");

  svn_ra_serf__add_tag_buckets(body_bkt, "D:no-auto-merge", NULL, alloc);
  svn_ra_serf__add_tag_buckets(body_bkt, "D:no-checkout", NULL, alloc);

  svn_ra_serf__add_open_tag_buckets(body_bkt, alloc, "D:prop", NULL);
  svn_ra_serf__add_tag_buckets(body_bkt, "D:checked-in", NULL, alloc);
  svn_ra_serf__add_tag_buckets(body_bkt, "D:" SVN_DAV__VERSION_NAME, NULL, alloc);
  svn_ra_serf__add_tag_buckets(body_bkt, "D:resourcetype", NULL, alloc);
  svn_ra_serf__add_tag_buckets(body_bkt, "D:" SVN_DAV__CREATIONDATE, NULL, alloc);
  svn_ra_serf__add_tag_buckets(body_bkt, "D:creator-displayname", NULL, alloc);
  svn_ra_serf__add_close_tag_buckets(body_bkt, alloc, "D:prop");

  svn_ra_serf__merge_lock_token_list(ctx->lock_tokens, NULL, body_bkt, alloc,
                                     pool);

  svn_ra_serf__add_close_tag_buckets(body_bkt, alloc, "D:merge");

  return body_bkt;
}

svn_error_t *
svn_ra_serf__merge_create_req(svn_ra_serf__merge_context_t **ret_ctx,
                              svn_ra_serf__session_t *session,
                              svn_ra_serf__connection_t *conn,
                              const char *path,
                              const char *activity_url,
                              apr_size_t activity_url_len,
                              apr_hash_t *lock_tokens,
                              svn_boolean_t keep_locks,
                              apr_pool_t *pool)
{
  svn_ra_serf__merge_context_t *merge_ctx;
  svn_ra_serf__handler_t *handler;
  svn_ra_serf__xml_parser_t *parser_ctx;

  merge_ctx = apr_pcalloc(pool, sizeof(*merge_ctx));

  merge_ctx->pool = pool;
  merge_ctx->session = session;

  merge_ctx->activity_url = activity_url;
  merge_ctx->activity_url_len = activity_url_len;

  merge_ctx->lock_tokens = lock_tokens;
  merge_ctx->keep_locks = keep_locks;

  merge_ctx->commit_info = svn_create_commit_info(pool);

  merge_ctx->merge_url = session->repos_url.path;

  handler = apr_pcalloc(pool, sizeof(*handler));

  handler->method = "MERGE";
  handler->path = merge_ctx->merge_url;
  handler->body_delegate = create_merge_body;
  handler->body_delegate_baton = merge_ctx;
  handler->conn = conn;
  handler->session = session;

  parser_ctx = apr_pcalloc(pool, sizeof(*parser_ctx));

  parser_ctx->pool = pool;
  parser_ctx->user_data = merge_ctx;
  parser_ctx->start = start_merge;
  parser_ctx->end = end_merge;
  parser_ctx->cdata = cdata_merge;
  parser_ctx->done = &merge_ctx->done;
  parser_ctx->status_code = &merge_ctx->status;

  handler->header_delegate = setup_merge_headers;
  handler->header_delegate_baton = merge_ctx;

  handler->response_handler = svn_ra_serf__handle_xml_parser;
  handler->response_baton = parser_ctx;

  svn_ra_serf__request_create(handler);

  *ret_ctx = merge_ctx;

  return SVN_NO_ERROR;
}

svn_boolean_t*
svn_ra_serf__merge_get_done_ptr(svn_ra_serf__merge_context_t *ctx)
{
  return &ctx->done;
}

svn_commit_info_t*
svn_ra_serf__merge_get_commit_info(svn_ra_serf__merge_context_t *ctx)
{
  return ctx->commit_info;
}

int
svn_ra_serf__merge_get_status(svn_ra_serf__merge_context_t *ctx)
{
  return ctx->status;
}<|MERGE_RESOLUTION|>--- conflicted
+++ resolved
@@ -297,29 +297,6 @@
         }
       else
         {
-<<<<<<< HEAD
-          const char *href, *checked_in;
-          svn_string_t checked_in_str;
-
-          href = apr_hash_get(info->props, "href", APR_HASH_KEY_STRING);
-          checked_in = apr_hash_get(info->props, "checked-in",
-                                    APR_HASH_KEY_STRING);
-
-          if (! svn_path_is_ancestor(ctx->merge_url, href))
-            {
-              /* ### need something better than APR_EGENERAL */
-              return svn_error_createf(APR_EGENERAL, NULL,
-                                       _("A MERGE response for '%s' is not a child "
-                                         "of the destination ('%s')"),
-                                       href, ctx->merge_url);
-            }
-          href = svn_path_is_child(ctx->merge_url, href, NULL);
-          if (! href) /* the paths are equal */
-            href = "";
-
-          checked_in_str.data = checked_in;
-          checked_in_str.len = strlen(checked_in);
-=======
           const char *href;
 
           href = apr_hash_get(info->props, "href", APR_HASH_KEY_STRING);
@@ -331,7 +308,6 @@
                                          "a child of the destination ('%s')"),
                                        href, ctx->merge_url);
             }
->>>>>>> 6215c21a
 
           /* We now need to dive all the way into the WC to update the
            * base VCC url.
