--- conflicted
+++ resolved
@@ -503,8 +503,6 @@
   err = svn_ra_serf__context_run_wait(
             svn_ra_serf__get_options_done_ptr(opt_ctx), serf_sess, pool);
 
-<<<<<<< HEAD
-=======
   /* If our caller cares about server redirections, and our response
      carries such a thing, report as much.  We'll disregard ERR --
      it's most likely just a complaint about the response body not
@@ -516,7 +514,6 @@
       return SVN_NO_ERROR;
     }
                         
->>>>>>> f9486e4e
   return svn_error_compose_create(
              svn_ra_serf__error_on_status(opt_ctx->status_code,
                                           serf_sess->repos_url.path,
