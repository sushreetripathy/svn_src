--- conflicted
+++ resolved
@@ -798,7 +798,6 @@
 
           apr_hash_this(name_hi, &prop_name, &prop_len, &prop_val);
           /* use a subpool? */
-<<<<<<< HEAD
           if (values_are_proppairs)
             {
               svn_dav__two_props_t *both_values = prop_val;
@@ -811,10 +810,6 @@
               SVN_ERR(walker(baton, ns_name, ns_len, prop_name, prop_len,
                              NULL, prop_val, pool));
             }
-=======
-          SVN_ERR(walker(baton, ns_name, ns_len, prop_name, prop_len,
-                         prop_val, pool));
->>>>>>> f9486e4e
         }
     }
 
