/*
 * property.c : property routines for ra_serf
 *
 * ====================================================================
 *    Licensed to the Apache Software Foundation (ASF) under one
 *    or more contributor license agreements.  See the NOTICE file
 *    distributed with this work for additional information
 *    regarding copyright ownership.  The ASF licenses this file
 *    to you under the Apache License, Version 2.0 (the
 *    "License"); you may not use this file except in compliance
 *    with the License.  You may obtain a copy of the License at
 *
 *      http://www.apache.org/licenses/LICENSE-2.0
 *
 *    Unless required by applicable law or agreed to in writing,
 *    software distributed under the License is distributed on an
 *    "AS IS" BASIS, WITHOUT WARRANTIES OR CONDITIONS OF ANY
 *    KIND, either express or implied.  See the License for the
 *    specific language governing permissions and limitations
 *    under the License.
 * ====================================================================
 */



#include <serf.h>

#include "svn_base64.h"
#include "svn_xml.h"
#include "svn_props.h"
#include "svn_dirent_uri.h"

#include "private/svn_dav_protocol.h"
#include "svn_private_config.h"

#include "ra_serf.h"


/* Our current parsing state we're in for the PROPFIND response. */
typedef enum {
  NONE = 0,
  RESPONSE,
  PROP,
  PROPVAL,
} prop_state_e;

typedef struct {
  apr_pool_t *pool;

  /* Current ns, attribute name, and value of the property we're parsing */
  const char *ns;

  const char *name;

  const char *val;
  apr_size_t val_len;

  const char *encoding;

} prop_info_t;

/*
 * This structure represents a pending PROPFIND response.
 */
struct svn_ra_serf__propfind_context_t {
  /* pool to issue allocations from */
  apr_pool_t *pool;

  svn_ra_serf__handler_t *handler;

  /* associated serf session */
  svn_ra_serf__session_t *sess;
  svn_ra_serf__connection_t *conn;

  /* the requested path */
  const char *path;

  /* the requested version (number and string form) */
  svn_revnum_t rev;
  const char *label;

  /* the request depth */
  const char *depth;

  /* the list of requested properties */
  const svn_ra_serf__dav_props_t *find_props;

  /* should we cache the values of this propfind in our session? */
  svn_boolean_t cache_props;

  /* hash table that will be updated with the properties
   *
   * This can be shared between multiple svn_ra_serf__propfind_context_t
   * structures
   */
  apr_hash_t *ret_props;

  /* If we're dealing with a Depth: 1 response,
   * we may be dealing with multiple paths.
   */
  const char *current_path;

  /* Returned status code. */
  int status_code;

  /* Are we done issuing the PROPFIND? */
  svn_boolean_t done;

  /* Context from XML stream */
  svn_ra_serf__xml_parser_t *parser_ctx;

  /* If not-NULL, add us to this list when we're done. */
  svn_ra_serf__list_t **done_list;

  svn_ra_serf__list_t done_item;
};

const svn_string_t *
svn_ra_serf__get_ver_prop_string(apr_hash_t *props,
                                 const char *path,
                                 svn_revnum_t rev,
                                 const char *ns,
                                 const char *name)
{
  apr_hash_t *ver_props, *path_props, *ns_props;
  void *val = NULL;

  ver_props = apr_hash_get(props, &rev, sizeof(rev));
  if (ver_props)
    {
      path_props = apr_hash_get(ver_props, path, APR_HASH_KEY_STRING);

      if (path_props)
        {
          ns_props = apr_hash_get(path_props, ns, APR_HASH_KEY_STRING);
          if (ns_props)
            {
              val = apr_hash_get(ns_props, name, APR_HASH_KEY_STRING);
            }
        }
    }

  return val;
}

const char *
svn_ra_serf__get_ver_prop(apr_hash_t *props,
                          const char *path,
                          svn_revnum_t rev,
                          const char *ns,
                          const char *name)
{
  const svn_string_t *val;

  val = svn_ra_serf__get_ver_prop_string(props, path, rev, ns, name);

  if (val)
    {
      return val->data;
    }

  return NULL;
}

const svn_string_t *
svn_ra_serf__get_prop_string(apr_hash_t *props,
                             const char *path,
                             const char *ns,
                             const char *name)
{
  return svn_ra_serf__get_ver_prop_string(props, path, SVN_INVALID_REVNUM,
                                          ns, name);
}

const char *
svn_ra_serf__get_prop(apr_hash_t *props,
                      const char *path,
                      const char *ns,
                      const char *name)
{
  return svn_ra_serf__get_ver_prop(props, path, SVN_INVALID_REVNUM, ns, name);
}

void
svn_ra_serf__set_ver_prop(apr_hash_t *props,
                          const char *path, svn_revnum_t rev,
                          const char *ns, const char *name,
                          const svn_string_t *val, apr_pool_t *pool)
{
  apr_hash_t *ver_props, *path_props, *ns_props;

  ver_props = apr_hash_get(props, &rev, sizeof(rev));
  if (!ver_props)
    {
      ver_props = apr_hash_make(pool);
      apr_hash_set(props, apr_pmemdup(pool, &rev, sizeof(rev)), sizeof(rev),
                   ver_props);
    }

  path_props = apr_hash_get(ver_props, path, APR_HASH_KEY_STRING);

  if (!path_props)
    {
      path_props = apr_hash_make(pool);
      path = apr_pstrdup(pool, path);
      apr_hash_set(ver_props, path, APR_HASH_KEY_STRING, path_props);

      /* todo: we know that we'll fail the next check, but fall through
       * for now for simplicity's sake.
       */
    }

  ns_props = apr_hash_get(path_props, ns, APR_HASH_KEY_STRING);
  if (!ns_props)
    {
      ns_props = apr_hash_make(pool);
      ns = apr_pstrdup(pool, ns);
      apr_hash_set(path_props, ns, APR_HASH_KEY_STRING, ns_props);
    }

  apr_hash_set(ns_props, name, APR_HASH_KEY_STRING, val);
}

void
svn_ra_serf__set_prop(apr_hash_t *props,
                      const char *path,
                      const char *ns, const char *name,
                      const svn_string_t *val, apr_pool_t *pool)
{
  svn_ra_serf__set_ver_prop(props, path, SVN_INVALID_REVNUM, ns, name,
                            val, pool);
}

static prop_info_t *
push_state(svn_ra_serf__xml_parser_t *parser,
           svn_ra_serf__propfind_context_t *propfind,
           prop_state_e state)
{
  svn_ra_serf__xml_push_state(parser, state);

  if (state == PROPVAL)
    {
      prop_info_t *info;

      info = apr_pcalloc(parser->state->pool, sizeof(*info));
      info->pool = parser->state->pool;

      parser->state->private = info;
    }

  return parser->state->private;
}

/*
 * Expat callback invoked on a start element tag for a PROPFIND response.
 */
static svn_error_t *
start_propfind(svn_ra_serf__xml_parser_t *parser,
               void *userData,
               svn_ra_serf__dav_props_t name,
               const char **attrs)
{
  svn_ra_serf__propfind_context_t *ctx = userData;
  prop_state_e state;
  prop_info_t *info;

  state = parser->state->current_state;

  if (state == NONE && strcmp(name.name, "response") == 0)
    {
      svn_ra_serf__xml_push_state(parser, RESPONSE);
    }
  else if (state == RESPONSE && strcmp(name.name, "href") == 0)
    {
      info = push_state(parser, ctx, PROPVAL);
      info->ns = name.namespace;
      info->name = apr_pstrdup(info->pool, name.name);
    }
  else if (state == RESPONSE && strcmp(name.name, "prop") == 0)
    {
      push_state(parser, ctx, PROP);
    }
  else if (state == PROP)
    {
      info = push_state(parser, ctx, PROPVAL);
      info->ns = name.namespace;
      info->name = apr_pstrdup(info->pool, name.name);
      info->encoding = apr_pstrdup(info->pool,
                                   svn_xml_get_attr_value("V:encoding", attrs));
    }

  return SVN_NO_ERROR;
}

/*
 * Expat callback invoked on an end element tag for a PROPFIND response.
 */
static svn_error_t *
end_propfind(svn_ra_serf__xml_parser_t *parser,
             void *userData,
             svn_ra_serf__dav_props_t name)
{
  svn_ra_serf__propfind_context_t *ctx = userData;
  prop_state_e state;
  prop_info_t *info;

  state = parser->state->current_state;
  info = parser->state->private;

  if (state == RESPONSE && strcmp(name.name, "response") == 0)
    {
      svn_ra_serf__xml_pop_state(parser);
    }
  else if (state == PROP && strcmp(name.name, "prop") == 0)
    {
      svn_ra_serf__xml_pop_state(parser);
    }
  else if (state == PROPVAL)
    {
      const char *ns, *pname, *val;
      svn_string_t *val_str;

      /* if we didn't see a CDATA element, we may want the tag name
       * as long as it isn't equivalent to the property name.
       */
      if (!info->val)
        {
          if (strcmp(info->name, name.name) != 0)
            {
              info->val = name.name;
              info->val_len = strlen(info->val);
            }
          else
            {
              info->val = "";
              info->val_len = 0;
            }
        }

      if (parser->state->prev->current_state == RESPONSE &&
          strcmp(name.name, "href") == 0)
        {
          if (strcmp(ctx->depth, "1") == 0)
            {
              ctx->current_path = svn_uri_canonicalize(info->val, ctx->pool);
            }
          else
            {
              ctx->current_path = ctx->path;
            }
        }
      else if (info->encoding)
        {
          if (strcmp(info->encoding, "base64") == 0)
            {
              svn_string_t encoded;
              const svn_string_t *decoded;

              encoded.data = info->val;
              encoded.len = info->val_len;

              decoded = svn_base64_decode_string(&encoded, parser->state->pool);
              info->val = decoded->data;
              info->val_len = decoded->len;
            }
          else
            {
              return svn_error_createf(SVN_ERR_RA_DAV_MALFORMED_DATA,
                                       NULL,
                                       _("Got unrecognized encoding '%s'"),
                                       info->encoding);
            }
        }

      ns = apr_pstrdup(ctx->pool, info->ns);
      pname = apr_pstrdup(ctx->pool, info->name);
      val = apr_pmemdup(ctx->pool, info->val, info->val_len);
      val_str = svn_string_ncreate(val, info->val_len, ctx->pool);

      /* set the return props and update our cache too. */
      svn_ra_serf__set_ver_prop(ctx->ret_props,
                                ctx->current_path, ctx->rev,
                                ns, pname, val_str,
                                ctx->pool);
      if (ctx->cache_props)
        {
          ns = apr_pstrdup(ctx->sess->pool, info->ns);
          pname = apr_pstrdup(ctx->sess->pool, info->name);
          val = apr_pmemdup(ctx->sess->pool, info->val, info->val_len);
          val_str = svn_string_ncreate(val, info->val_len, ctx->sess->pool);

          svn_ra_serf__set_ver_prop(ctx->sess->cached_props,
                                    ctx->current_path, ctx->rev,
                                    ns, pname, val_str,
                                    ctx->sess->pool);
        }

      svn_ra_serf__xml_pop_state(parser);
    }

  return SVN_NO_ERROR;
}

/*
 * Expat callback invoked on CDATA elements in a PROPFIND response.
 *
 * This callback can be called multiple times.
 */
static svn_error_t *
cdata_propfind(svn_ra_serf__xml_parser_t *parser,
               void *userData,
               const char *data,
               apr_size_t len)
{
  svn_ra_serf__propfind_context_t *ctx = userData;
  prop_state_e state;
  prop_info_t *info;

  UNUSED_CTX(ctx);

  state = parser->state->current_state;
  info = parser->state->private;

  if (state == PROPVAL)
    {
      svn_ra_serf__expand_string(&info->val, &info->val_len, data, len,
                                 info->pool);
    }

  return SVN_NO_ERROR;
}

static svn_error_t *
setup_propfind_headers(serf_bucket_t *headers,
                        void *setup_baton,
                        apr_pool_t *pool)
{
  svn_ra_serf__propfind_context_t *ctx = setup_baton;

  if (ctx->conn->using_compression)
<<<<<<< HEAD
    {
      serf_bucket_headers_setn(headers, "Accept-Encoding", "gzip");
    }
  serf_bucket_headers_setn(headers, "Depth", ctx->depth);
  if (ctx->label)
    {
=======
    {
      serf_bucket_headers_setn(headers, "Accept-Encoding", "gzip");
    }
  serf_bucket_headers_setn(headers, "Depth", ctx->depth);
  if (ctx->label)
    {
>>>>>>> 8d8a5012
      serf_bucket_headers_setn(headers, "Label", ctx->label);
    }

  return SVN_NO_ERROR;
}

#define PROPFIND_HEADER "<?xml version=\"1.0\" encoding=\"utf-8\"?><propfind xmlns=\"DAV:\">"
#define PROPFIND_TRAILER "</propfind>"

static svn_error_t *
create_propfind_body(serf_bucket_t **bkt,
                     void *setup_baton,
                     serf_bucket_alloc_t *alloc,
                     apr_pool_t *pool)
{
  svn_ra_serf__propfind_context_t *ctx = setup_baton;
<<<<<<< HEAD

  serf_bucket_t *body_bkt, *tmp;
  const svn_ra_serf__dav_props_t *prop;
  svn_boolean_t requested_allprop = FALSE;

  body_bkt = serf_bucket_aggregate_create(alloc);

=======

  serf_bucket_t *body_bkt, *tmp;
  const svn_ra_serf__dav_props_t *prop;
  svn_boolean_t requested_allprop = FALSE;

  body_bkt = serf_bucket_aggregate_create(alloc);

>>>>>>> 8d8a5012
  prop = ctx->find_props;
  while (prop && prop->namespace)
    {
      /* special case the allprop case. */
      if (strcmp(prop->name, "allprop") == 0)
        {
          requested_allprop = TRUE;
        }

      /* <*propname* xmlns="*propns*" /> */
      tmp = SERF_BUCKET_SIMPLE_STRING_LEN("<", 1, alloc);
      serf_bucket_aggregate_append(body_bkt, tmp);

      tmp = SERF_BUCKET_SIMPLE_STRING(prop->name, alloc);
      serf_bucket_aggregate_append(body_bkt, tmp);

      tmp = SERF_BUCKET_SIMPLE_STRING_LEN(" xmlns=\"",
                                          sizeof(" xmlns=\"")-1,
                                          alloc);
      serf_bucket_aggregate_append(body_bkt, tmp);

      tmp = SERF_BUCKET_SIMPLE_STRING(prop->namespace, alloc);
      serf_bucket_aggregate_append(body_bkt, tmp);

      tmp = SERF_BUCKET_SIMPLE_STRING_LEN("\"/>", sizeof("\"/>")-1,
                                          alloc);
      serf_bucket_aggregate_append(body_bkt, tmp);

      prop++;
    }

  /* If we're not doing an allprop, add <prop> tags. */
  if (requested_allprop == FALSE)
    {
      tmp = SERF_BUCKET_SIMPLE_STRING_LEN("<prop>",
                                          sizeof("<prop>")-1,
                                          alloc);
      serf_bucket_aggregate_prepend(body_bkt, tmp);
    }

  tmp = SERF_BUCKET_SIMPLE_STRING_LEN(PROPFIND_HEADER,
                                      sizeof(PROPFIND_HEADER)-1,
                                      alloc);
<<<<<<< HEAD

  serf_bucket_aggregate_prepend(body_bkt, tmp);

  if (requested_allprop == FALSE)
    {
      tmp = SERF_BUCKET_SIMPLE_STRING_LEN("</prop>",
                                          sizeof("</prop>")-1,
                                          alloc);
      serf_bucket_aggregate_append(body_bkt, tmp);
    }

  tmp = SERF_BUCKET_SIMPLE_STRING_LEN(PROPFIND_TRAILER,
                                      sizeof(PROPFIND_TRAILER)-1,
                                      alloc);
  serf_bucket_aggregate_append(body_bkt, tmp);

=======

  serf_bucket_aggregate_prepend(body_bkt, tmp);

  if (requested_allprop == FALSE)
    {
      tmp = SERF_BUCKET_SIMPLE_STRING_LEN("</prop>",
                                          sizeof("</prop>")-1,
                                          alloc);
      serf_bucket_aggregate_append(body_bkt, tmp);
    }

  tmp = SERF_BUCKET_SIMPLE_STRING_LEN(PROPFIND_TRAILER,
                                      sizeof(PROPFIND_TRAILER)-1,
                                      alloc);
  serf_bucket_aggregate_append(body_bkt, tmp);

>>>>>>> 8d8a5012
  *bkt = body_bkt;
  return SVN_NO_ERROR;
}

static svn_boolean_t
check_cache(apr_hash_t *ret_props,
            svn_ra_serf__session_t *sess,
            const char *path,
            svn_revnum_t rev,
            const svn_ra_serf__dav_props_t *find_props,
            apr_pool_t *pool)
{
  svn_boolean_t cache_hit = TRUE;
  const svn_ra_serf__dav_props_t *prop;

  /* check to see if we have any of this information cached */
  prop = find_props;
  while (prop && prop->namespace)
    {
      const svn_string_t *val;

      val = svn_ra_serf__get_ver_prop_string(sess->cached_props, path, rev,
                                             prop->namespace, prop->name);
      if (val)
        {
          svn_ra_serf__set_ver_prop(ret_props, path, rev,
                                    prop->namespace, prop->name, val, pool);
        }
      else
        {
          cache_hit = FALSE;
        }
      prop++;
    }

  return cache_hit;
}

/*
 * This function will deliver a PROP_CTX PROPFIND request in the SESS
 * serf context for the properties listed in LOOKUP_PROPS at URL for
 * DEPTH ("0","1","infinity").
 *
 * This function will not block waiting for the response.  If the
 * request can be satisfied from a local cache, set PROP_CTX to NULL
 * as a signal to callers of that fact.  Otherwise, callers are
 * expected to call svn_ra_serf__wait_for_props().
 */
svn_error_t *
svn_ra_serf__deliver_props(svn_ra_serf__propfind_context_t **prop_ctx,
                           apr_hash_t *ret_props,
                           svn_ra_serf__session_t *sess,
                           svn_ra_serf__connection_t *conn,
                           const char *path,
                           svn_revnum_t rev,
                           const char *depth,
                           const svn_ra_serf__dav_props_t *find_props,
                           svn_boolean_t cache_props,
                           svn_ra_serf__list_t **done_list,
                           apr_pool_t *pool)
{
  svn_ra_serf__propfind_context_t *new_prop_ctx;

  if (!*prop_ctx)
    {
      svn_ra_serf__handler_t *handler;
      svn_ra_serf__xml_parser_t *parser_ctx;

      if (cache_props)
        {
          svn_boolean_t cache_satisfy;

          cache_satisfy = check_cache(ret_props, sess, path, rev, find_props,
                                      pool);

          if (cache_satisfy)
            {
              *prop_ctx = NULL;
              return SVN_NO_ERROR;
            }
        }

      new_prop_ctx = apr_pcalloc(pool, sizeof(*new_prop_ctx));

      new_prop_ctx->pool = apr_hash_pool_get(ret_props);
      new_prop_ctx->path = path;
      new_prop_ctx->cache_props = cache_props;
      new_prop_ctx->find_props = find_props;
      new_prop_ctx->ret_props = ret_props;
      new_prop_ctx->depth = depth;
      new_prop_ctx->done = FALSE;
      new_prop_ctx->sess = sess;
      new_prop_ctx->conn = conn;
      new_prop_ctx->rev = rev;
      new_prop_ctx->done_list = done_list;

      if (SVN_IS_VALID_REVNUM(rev))
        {
          new_prop_ctx->label = apr_ltoa(pool, rev);
        }
      else
        {
          new_prop_ctx->label = NULL;
        }

      handler = apr_pcalloc(pool, sizeof(*handler));

      handler->method = "PROPFIND";
      handler->path = path;
      handler->body_delegate = create_propfind_body;
      handler->body_type = "text/xml";
      handler->body_delegate_baton = new_prop_ctx;
      handler->header_delegate = setup_propfind_headers;
      handler->header_delegate_baton = new_prop_ctx;

      handler->session = new_prop_ctx->sess;
      handler->conn = new_prop_ctx->conn;

      new_prop_ctx->handler = handler;

      parser_ctx = apr_pcalloc(pool, sizeof(*new_prop_ctx->parser_ctx));
      parser_ctx->pool = pool;
      parser_ctx->user_data = new_prop_ctx;
      parser_ctx->start = start_propfind;
      parser_ctx->end = end_propfind;
      parser_ctx->cdata = cdata_propfind;
      parser_ctx->status_code = &new_prop_ctx->status_code;
      parser_ctx->done = &new_prop_ctx->done;
      parser_ctx->done_list = new_prop_ctx->done_list;
      parser_ctx->done_item = &new_prop_ctx->done_item;

      new_prop_ctx->parser_ctx = parser_ctx;

      handler->response_handler = svn_ra_serf__handle_xml_parser;
      handler->response_baton = parser_ctx;

      *prop_ctx = new_prop_ctx;
    }
  else
    {
      /* If we're re-using PROP_CTX, we'll do our caller a favor and
         verify that the path and revision are as expected. */
      SVN_ERR_ASSERT(strcmp((*prop_ctx)->path, path) == 0);
      if (SVN_IS_VALID_REVNUM(rev))
        {
          SVN_ERR_ASSERT(((*prop_ctx)->label)
                         && (strcmp((*prop_ctx)->label,
                                    apr_ltoa(pool, rev)) == 0));
        }
      else
        {
          SVN_ERR_ASSERT((*prop_ctx)->label == NULL);
        }
    }

  /* create request */
  svn_ra_serf__request_create((*prop_ctx)->handler);

  return SVN_NO_ERROR;
}

svn_boolean_t
svn_ra_serf__propfind_is_done(svn_ra_serf__propfind_context_t *ctx)
{
  return ctx->done;
}

int
svn_ra_serf__propfind_status_code(svn_ra_serf__propfind_context_t *ctx)
{
  return ctx->status_code;
}

/*
 * This helper function will block until the PROP_CTX indicates that is done
 * or another error is returned.
 */
svn_error_t *
svn_ra_serf__wait_for_props(svn_ra_serf__propfind_context_t *prop_ctx,
                            svn_ra_serf__session_t *sess,
                            apr_pool_t *pool)
{
  svn_error_t *err, *err2;

  err = svn_ra_serf__context_run_wait(&prop_ctx->done, sess, pool);

  err2 = svn_ra_serf__error_on_status(prop_ctx->status_code,
                                      prop_ctx->path, NULL);
  if (err2)
    {
      svn_error_clear(err);
      return err2;
    }

  return err;
}

/*
 * This is a blocking version of deliver_props.
 */
svn_error_t *
svn_ra_serf__retrieve_props(apr_hash_t *prop_vals,
                            svn_ra_serf__session_t *sess,
                            svn_ra_serf__connection_t *conn,
                            const char *url,
                            svn_revnum_t rev,
                            const char *depth,
                            const svn_ra_serf__dav_props_t *props,
                            apr_pool_t *pool)
{
  svn_ra_serf__propfind_context_t *prop_ctx = NULL;

  SVN_ERR(svn_ra_serf__deliver_props(&prop_ctx, prop_vals, sess, conn, url,
                                     rev, depth, props, TRUE, NULL, pool));
  if (prop_ctx)
    {
      SVN_ERR(svn_ra_serf__wait_for_props(prop_ctx, sess, pool));
    }

  return SVN_NO_ERROR;
}

svn_error_t *
svn_ra_serf__walk_all_props(apr_hash_t *props,
                            const char *name,
                            svn_revnum_t rev,
                            svn_ra_serf__walker_visitor_t walker,
                            void *baton,
                            apr_pool_t *pool)
{
  apr_hash_index_t *ns_hi;
  apr_hash_t *ver_props, *path_props;

  ver_props = apr_hash_get(props, &rev, sizeof(rev));

  if (!ver_props)
    {
      return SVN_NO_ERROR;
    }

  path_props = apr_hash_get(ver_props, name, strlen(name));

  if (!path_props)
    {
      return SVN_NO_ERROR;
    }

  for (ns_hi = apr_hash_first(pool, path_props); ns_hi;
       ns_hi = apr_hash_next(ns_hi))
    {
      void *ns_val;
      const void *ns_name;
      apr_ssize_t ns_len;
      apr_hash_index_t *name_hi;
      apr_hash_this(ns_hi, &ns_name, &ns_len, &ns_val);
      for (name_hi = apr_hash_first(pool, ns_val); name_hi;
           name_hi = apr_hash_next(name_hi))
        {
          void *prop_val;
          const void *prop_name;
          apr_ssize_t prop_len;

          apr_hash_this(name_hi, &prop_name, &prop_len, &prop_val);
          /* use a subpool? */
          SVN_ERR(walker(baton, ns_name, ns_len, prop_name, prop_len,
                         prop_val, pool));
        }
    }

  return SVN_NO_ERROR;
}

svn_error_t *
svn_ra_serf__walk_all_paths(apr_hash_t *props,
                            svn_revnum_t rev,
                            svn_ra_serf__path_rev_walker_t walker,
                            void *baton,
                            apr_pool_t *pool)
{
  apr_hash_index_t *path_hi;
  apr_hash_t *ver_props;

  ver_props = apr_hash_get(props, &rev, sizeof(rev));

  if (!ver_props)
    {
      return SVN_NO_ERROR;
    }

  for (path_hi = apr_hash_first(pool, ver_props); path_hi;
       path_hi = apr_hash_next(path_hi))
    {
      void *path_props;
      const void *path_name;
      apr_ssize_t path_len;
      apr_hash_index_t *ns_hi;

      apr_hash_this(path_hi, &path_name, &path_len, &path_props);
      for (ns_hi = apr_hash_first(pool, path_props); ns_hi;
           ns_hi = apr_hash_next(ns_hi))
        {
          void *ns_val;
          const void *ns_name;
          apr_ssize_t ns_len;
          apr_hash_index_t *name_hi;
          apr_hash_this(ns_hi, &ns_name, &ns_len, &ns_val);
          for (name_hi = apr_hash_first(pool, ns_val); name_hi;
               name_hi = apr_hash_next(name_hi))
            {
              void *prop_val;
              const void *prop_name;
              apr_ssize_t prop_len;

              apr_hash_this(name_hi, &prop_name, &prop_len, &prop_val);
              /* use a subpool? */
              SVN_ERR(walker(baton, path_name, path_len, ns_name, ns_len,
                             prop_name, prop_len, prop_val, pool));
            }
        }
    }

  return SVN_NO_ERROR;
}

static svn_error_t *
set_bare_props(svn_ra_serf__prop_set_t setprop, void *baton,
               const char *ns, apr_ssize_t ns_len,
               const char *name, apr_ssize_t name_len,
               const svn_string_t *val,
               apr_pool_t *pool)
{
  const char *prop_name;

  if (strcmp(ns, SVN_DAV_PROP_NS_CUSTOM) == 0)
    prop_name = name;
  else if (strcmp(ns, SVN_DAV_PROP_NS_SVN) == 0)
    prop_name = apr_pstrcat(pool, SVN_PROP_PREFIX, name, NULL);
  else if (strcmp(ns, SVN_PROP_PREFIX) == 0)
    prop_name = apr_pstrcat(pool, SVN_PROP_PREFIX, name, NULL);
  else if (strcmp(ns, "") == 0)
    prop_name = name;
  else
    {
      /* do nothing for now? */
      return SVN_NO_ERROR;
    }

  return setprop(baton, prop_name, val, pool);
}

svn_error_t *
svn_ra_serf__set_baton_props(svn_ra_serf__prop_set_t setprop, void *baton,
                             const char *ns, apr_ssize_t ns_len,
                             const char *name, apr_ssize_t name_len,
                             const svn_string_t *val,
                             apr_pool_t *pool)
{
  const char *prop_name;

  if (strcmp(ns, SVN_DAV_PROP_NS_CUSTOM) == 0)
    prop_name = name;
  else if (strcmp(ns, SVN_DAV_PROP_NS_SVN) == 0)
    prop_name = apr_pstrcat(pool, SVN_PROP_PREFIX, name, NULL);
  else if (strcmp(ns, SVN_PROP_PREFIX) == 0)
    prop_name = apr_pstrcat(pool, SVN_PROP_PREFIX, name, NULL);
  else if (strcmp(ns, "") == 0)
    prop_name = name;
  else if (strcmp(name, SVN_DAV__VERSION_NAME) == 0)
    prop_name = SVN_PROP_ENTRY_COMMITTED_REV;
  else if (strcmp(name, SVN_DAV__CREATIONDATE) == 0)
    prop_name = SVN_PROP_ENTRY_COMMITTED_DATE;
  else if (strcmp(name, "creator-displayname") == 0)
    prop_name = SVN_PROP_ENTRY_LAST_AUTHOR;
  else if (strcmp(name, "repository-uuid") == 0)
    prop_name = SVN_PROP_ENTRY_UUID;
  else if (strcmp(name, "lock-token") == 0)
    prop_name = SVN_PROP_ENTRY_LOCK_TOKEN;
  else if (strcmp(name, "checked-in") == 0)
    prop_name = SVN_RA_SERF__WC_CHECKED_IN_URL;
  else if (strcmp(ns, "DAV:") == 0 ||
           strcmp(ns, SVN_DAV_PROP_NS_DAV) == 0)
    {
      /* Here DAV: properties not yet converted to svn: properties should be
         ignored. */
      return SVN_NO_ERROR;
    }
  else
    {
      /* An unknown namespace, must be a custom property. */
      prop_name = apr_pstrcat(pool, ns, name, NULL);
    }

  return setprop(baton, prop_name, val, pool);
}

static svn_error_t *
set_hash_props(void *baton,
               const char *name,
               const svn_string_t *value,
               apr_pool_t *pool)
{
  apr_hash_t *props = baton;

  apr_hash_set(props, name, APR_HASH_KEY_STRING, value);

  return SVN_NO_ERROR;
}

svn_error_t *
svn_ra_serf__set_flat_props(void *baton,
                            const char *ns, apr_ssize_t ns_len,
                            const char *name, apr_ssize_t name_len,
                            const svn_string_t *val,
                            apr_pool_t *pool)
{
  return svn_ra_serf__set_baton_props(set_hash_props, baton,
                                      ns, ns_len, name, name_len, val, pool);
}

svn_error_t *
svn_ra_serf__set_bare_props(void *baton,
                            const char *ns, apr_ssize_t ns_len,
                            const char *name, apr_ssize_t name_len,
                            const svn_string_t *val,
                            apr_pool_t *pool)
{
  return set_bare_props(set_hash_props, baton,
                        ns, ns_len, name, name_len, val, pool);
}

svn_error_t *
svn_ra_serf__get_baseline_info(const char **bc_url,
                               const char **bc_relative,
                               svn_ra_serf__session_t *session,
                               svn_ra_serf__connection_t *conn,
                               const char *url,
                               svn_revnum_t revision,
                               svn_revnum_t *latest_revnum,
                               apr_pool_t *pool)
{
  const char *vcc_url, *relative_url, *basecoll_url, *baseline_url;
  apr_hash_t *props = apr_hash_make(pool);

  /* No URL?  No sweat.  We'll use the session URL. */
  if (! url)
    url = session->repos_url.path;

  /* If the caller didn't provide a specific connection for us to use,
     we'll use the default one.  */
  if (! conn)
    conn = session->conns[0];

  /* If we detected HTTP v2 support on the server, we can construct
     the baseline collection URL ourselves, and fetch the latest
     revision (if needed) with an OPTIONS request.  */
  if (SVN_RA_SERF__HAVE_HTTPV2_SUPPORT(session))
    {
      basecoll_url = apr_psprintf(pool, "%s/%ld",
                                  session->rev_root_stub, revision);

      if (latest_revnum)
        {
          svn_ra_serf__options_context_t *opt_ctx;

          svn_ra_serf__create_options_req(&opt_ctx, session, conn,
                                          session->repos_url.path, pool);
          SVN_ERR(svn_ra_serf__context_run_wait(
            svn_ra_serf__get_options_done_ptr(opt_ctx), session, pool));

          *latest_revnum = svn_ra_serf__options_get_youngest_rev(opt_ctx);
          if (! SVN_IS_VALID_REVNUM(*latest_revnum))
            return svn_error_create(SVN_ERR_RA_DAV_OPTIONS_REQ_FAILED, NULL,
                                    _("The OPTIONS response did not include "
                                      "the youngest revision"));
        }
    }

  /* Otherwise, we fall back to the old VCC_URL PROPFIND hunt.  */
  else
    {
      SVN_ERR(svn_ra_serf__discover_vcc(&vcc_url, session, conn, pool));

      if (revision != SVN_INVALID_REVNUM)
        {
          SVN_ERR(svn_ra_serf__retrieve_props(props, session, conn,
                                              vcc_url, revision, "0",
                                              baseline_props, pool));
          basecoll_url = svn_ra_serf__get_ver_prop(props, vcc_url, revision,
                                                   "DAV:",
                                                   "baseline-collection");
        }
      else
        {
          SVN_ERR(svn_ra_serf__retrieve_props(props, session, conn,
                                              vcc_url, revision, "0",
                                              checked_in_props, pool));
          baseline_url = svn_ra_serf__get_ver_prop(props, vcc_url, revision,
                                                   "DAV:", "checked-in");
          if (!baseline_url)
            {
              return svn_error_create(SVN_ERR_RA_DAV_OPTIONS_REQ_FAILED, NULL,
                                      _("The OPTIONS response did not include "
                                        "the requested checked-in value"));
            }

          baseline_url = svn_uri_canonicalize(baseline_url, pool);

          SVN_ERR(svn_ra_serf__retrieve_props(props, session, conn,
                                              baseline_url, revision, "0",
                                              baseline_props, pool));
          basecoll_url = svn_ra_serf__get_ver_prop(props, baseline_url,
                                                   revision, "DAV:",
                                                   "baseline-collection");
        }

      if (!basecoll_url)
        {
          return svn_error_create(SVN_ERR_RA_DAV_OPTIONS_REQ_FAILED, NULL,
                                  _("The OPTIONS response did not include the "
                                    "requested baseline-collection value"));
        }

      basecoll_url = svn_uri_canonicalize(basecoll_url, pool);

      if (latest_revnum)
        {
          const char *version_name;

          version_name = svn_ra_serf__get_prop(props, baseline_url,
                                               "DAV:", SVN_DAV__VERSION_NAME);

          if (!version_name)
            {
              return svn_error_create(SVN_ERR_RA_DAV_OPTIONS_REQ_FAILED, NULL,
                                      _("The OPTIONS response did not include "
                                        "the requested version-name value"));
            }

          *latest_revnum = SVN_STR_TO_REV(version_name);
        }
    }

  /* And let's not forget to calculate our relative path. */
  SVN_ERR(svn_ra_serf__get_relative_path(&relative_url, url, session,
                                         conn, pool));

  *bc_url = basecoll_url;
  *bc_relative = relative_url;
  return SVN_NO_ERROR;
}
<|MERGE_RESOLUTION|>--- conflicted
+++ resolved
@@ -440,21 +440,12 @@
   svn_ra_serf__propfind_context_t *ctx = setup_baton;
 
   if (ctx->conn->using_compression)
-<<<<<<< HEAD
     {
       serf_bucket_headers_setn(headers, "Accept-Encoding", "gzip");
     }
   serf_bucket_headers_setn(headers, "Depth", ctx->depth);
   if (ctx->label)
     {
-=======
-    {
-      serf_bucket_headers_setn(headers, "Accept-Encoding", "gzip");
-    }
-  serf_bucket_headers_setn(headers, "Depth", ctx->depth);
-  if (ctx->label)
-    {
->>>>>>> 8d8a5012
       serf_bucket_headers_setn(headers, "Label", ctx->label);
     }
 
@@ -471,7 +462,6 @@
                      apr_pool_t *pool)
 {
   svn_ra_serf__propfind_context_t *ctx = setup_baton;
-<<<<<<< HEAD
 
   serf_bucket_t *body_bkt, *tmp;
   const svn_ra_serf__dav_props_t *prop;
@@ -479,15 +469,6 @@
 
   body_bkt = serf_bucket_aggregate_create(alloc);
 
-=======
-
-  serf_bucket_t *body_bkt, *tmp;
-  const svn_ra_serf__dav_props_t *prop;
-  svn_boolean_t requested_allprop = FALSE;
-
-  body_bkt = serf_bucket_aggregate_create(alloc);
-
->>>>>>> 8d8a5012
   prop = ctx->find_props;
   while (prop && prop->namespace)
     {
@@ -531,7 +512,6 @@
   tmp = SERF_BUCKET_SIMPLE_STRING_LEN(PROPFIND_HEADER,
                                       sizeof(PROPFIND_HEADER)-1,
                                       alloc);
-<<<<<<< HEAD
 
   serf_bucket_aggregate_prepend(body_bkt, tmp);
 
@@ -548,24 +528,6 @@
                                       alloc);
   serf_bucket_aggregate_append(body_bkt, tmp);
 
-=======
-
-  serf_bucket_aggregate_prepend(body_bkt, tmp);
-
-  if (requested_allprop == FALSE)
-    {
-      tmp = SERF_BUCKET_SIMPLE_STRING_LEN("</prop>",
-                                          sizeof("</prop>")-1,
-                                          alloc);
-      serf_bucket_aggregate_append(body_bkt, tmp);
-    }
-
-  tmp = SERF_BUCKET_SIMPLE_STRING_LEN(PROPFIND_TRAILER,
-                                      sizeof(PROPFIND_TRAILER)-1,
-                                      alloc);
-  serf_bucket_aggregate_append(body_bkt, tmp);
-
->>>>>>> 8d8a5012
   *bkt = body_bkt;
   return SVN_NO_ERROR;
 }
