--- conflicted
+++ resolved
@@ -2,22 +2,17 @@
  * property.c : property routines for ra_serf
  *
  * ====================================================================
- *    Licensed to the Apache Software Foundation (ASF) under one
- *    or more contributor license agreements.  See the NOTICE file
- *    distributed with this work for additional information
- *    regarding copyright ownership.  The ASF licenses this file
- *    to you under the Apache License, Version 2.0 (the
- *    "License"); you may not use this file except in compliance
- *    with the License.  You may obtain a copy of the License at
+ * Copyright (c) 2006-2007 CollabNet.  All rights reserved.
  *
- *      http://www.apache.org/licenses/LICENSE-2.0
+ * This software is licensed as described in the file COPYING, which
+ * you should have received as part of this distribution.  The terms
+ * are also available at http://subversion.tigris.org/license-1.html.
+ * If newer versions of this license are posted there, you may use a
+ * newer version instead, at your option.
  *
- *    Unless required by applicable law or agreed to in writing,
- *    software distributed under the License is distributed on an
- *    "AS IS" BASIS, WITHOUT WARRANTIES OR CONDITIONS OF ANY
- *    KIND, either express or implied.  See the License for the
- *    specific language governing permissions and limitations
- *    under the License.
+ * This software consists of voluntary contributions made by many
+ * individuals.  For exact contribution history, see the revision
+ * history and logs, available at http://subversion.tigris.org/.
  * ====================================================================
  */
 
@@ -26,10 +21,10 @@
 
 #include <serf.h>
 
+#include "svn_path.h"
 #include "svn_base64.h"
 #include "svn_xml.h"
 #include "svn_props.h"
-#include "svn_dirent_uri.h"
 
 #include "private/svn_dav_protocol.h"
 #include "svn_private_config.h"
@@ -334,7 +329,7 @@
         {
           if (strcmp(ctx->depth, "1") == 0)
             {
-              ctx->current_path = svn_uri_canonicalize(info->val, ctx->pool);
+              ctx->current_path = svn_path_canonicalize(info->val, ctx->pool);
             }
           else
             {
@@ -429,7 +424,7 @@
 {
   svn_ra_serf__propfind_context_t *ctx = setup_baton;
 
-  if (ctx->conn->using_compression)
+  if (ctx->conn->using_compression == TRUE)
     {
       serf_bucket_headers_setn(headers, "Accept-Encoding", "gzip");
     }
@@ -584,7 +579,7 @@
       svn_ra_serf__handler_t *handler;
       svn_ra_serf__xml_parser_t *parser_ctx;
 
-      if (cache_props)
+      if (cache_props == TRUE)
         {
           svn_boolean_t cache_satisfy;
 
@@ -654,22 +649,6 @@
 
       *prop_ctx = new_prop_ctx;
     }
-  else
-    {
-      /* If we're re-using PROP_CTX, we'll do our caller a favor and
-         verify that the path and revision are as expected. */
-      SVN_ERR_ASSERT(strcmp((*prop_ctx)->path, path) == 0);
-      if (SVN_IS_VALID_REVNUM(rev))
-        {
-          SVN_ERR_ASSERT(((*prop_ctx)->label)
-                         && (strcmp((*prop_ctx)->label,
-                                    apr_ltoa(pool, rev)) == 0));
-        }
-      else
-        {
-          SVN_ERR_ASSERT((*prop_ctx)->label == NULL);
-        }
-    }
 
   /* create request */
   svn_ra_serf__request_create((*prop_ctx)->handler);
@@ -701,6 +680,12 @@
   svn_error_t *err, *err2;
 
   err = svn_ra_serf__context_run_wait(&prop_ctx->done, sess, pool);
+
+  if (prop_ctx->parser_ctx->error)
+    {
+      svn_error_clear(err);
+      SVN_ERR(prop_ctx->parser_ctx->error);
+    }
 
   err2 = svn_ra_serf__error_on_status(prop_ctx->status_code, prop_ctx->path);
   if (err2)
@@ -940,6 +925,7 @@
                         ns, ns_len, name, name_len, val, pool);
 }
 
+
 svn_error_t *
 svn_ra_serf__get_baseline_info(const char **bc_url,
                                const char **bc_relative,
@@ -961,18 +947,6 @@
      we'll use the default one.  */
   if (! conn)
     conn = session->conns[0];
-<<<<<<< HEAD
-
-  /* If we detected HTTP v2 support on the server, we can construct
-     the baseline collection URL ourselves, and fetch the latest
-     revision (if needed) with an OPTIONS request.  */
-  if (SVN_RA_SERF__HAVE_HTTPV2_SUPPORT(session))
-    {
-      basecoll_url = apr_psprintf(pool, "%s/%ld",
-                                  session->rev_root_stub, revision);
-
-      if (latest_revnum)
-=======
 
   SVN_ERR(svn_ra_serf__discover_root(&vcc_url, &relative_url,
                                      session, conn, url, pool));
@@ -993,108 +967,44 @@
       baseline_url = svn_ra_serf__get_ver_prop(props, vcc_url, revision,
                                                "DAV:", "checked-in");
       if (!baseline_url)
->>>>>>> d3608daf
-        {
-          svn_ra_serf__options_context_t *opt_ctx;
-
-          svn_ra_serf__create_options_req(&opt_ctx, session, conn,
-                                          session->repos_url.path, pool);
-          SVN_ERR(svn_ra_serf__context_run_wait(
-            svn_ra_serf__get_options_done_ptr(opt_ctx), session, pool));
-
-          *latest_revnum = svn_ra_serf__options_get_youngest_rev(opt_ctx);
-          if (! SVN_IS_VALID_REVNUM(*latest_revnum))
-            return svn_error_create(SVN_ERR_RA_DAV_OPTIONS_REQ_FAILED, NULL,
-                                    _("The OPTIONS response did not include "
-                                      "the youngest revision"));
-        }
-<<<<<<< HEAD
-=======
+        {
+          return svn_error_create(SVN_ERR_RA_DAV_OPTIONS_REQ_FAILED, NULL,
+                                  _("The OPTIONS response did not include the "
+                                    "requested checked-in value"));
+        }
 
       SVN_ERR(svn_ra_serf__retrieve_props(props, session, conn,
                                           baseline_url, revision, "0",
                                           baseline_props, pool));
       basecoll_url = svn_ra_serf__get_ver_prop(props, baseline_url, revision,
                                                "DAV:", "baseline-collection");
->>>>>>> d3608daf
-    }
-
-  /* Otherwise, we fall back to the old VCC_URL PROPFIND hunt.  */
-  else
-    {
-      SVN_ERR(svn_ra_serf__discover_vcc(&vcc_url, session, conn, pool));
-
-<<<<<<< HEAD
-      if (revision != SVN_INVALID_REVNUM)
-        {
-          SVN_ERR(svn_ra_serf__retrieve_props(props, session, conn,
-                                              vcc_url, revision, "0",
-                                              baseline_props, pool));
-          basecoll_url = svn_ra_serf__get_ver_prop(props, vcc_url, revision,
-                                                   "DAV:",
-                                                   "baseline-collection");
-        }
-      else
-        {
-          SVN_ERR(svn_ra_serf__retrieve_props(props, session, conn,
-                                              vcc_url, revision, "0",
-                                              checked_in_props, pool));
-          baseline_url = svn_ra_serf__get_ver_prop(props, vcc_url, revision,
-                                                   "DAV:", "checked-in");
-          if (!baseline_url)
-            {
-              return svn_error_create(SVN_ERR_RA_DAV_OPTIONS_REQ_FAILED, NULL,
-                                      _("The OPTIONS response did not include "
-                                        "the requested checked-in value"));
-            }
-
-          baseline_url = svn_uri_canonicalize(baseline_url, pool);
-=======
+    }
+
+  if (!basecoll_url)
+    {
+      return svn_error_create(SVN_ERR_RA_DAV_OPTIONS_REQ_FAILED, NULL,
+                              _("The OPTIONS response did not include the "
+                                "requested baseline-collection value"));
+    }
+
   basecoll_url = svn_path_canonicalize(basecoll_url, pool);
 
   if (latest_revnum)
     {
       const char *version_name;
->>>>>>> d3608daf
-
-          SVN_ERR(svn_ra_serf__retrieve_props(props, session, conn,
-                                              baseline_url, revision, "0",
-                                              baseline_props, pool));
-          basecoll_url = svn_ra_serf__get_ver_prop(props, baseline_url,
-                                                   revision, "DAV:",
-                                                   "baseline-collection");
-        }
-
-      if (!basecoll_url)
+
+      version_name = svn_ra_serf__get_prop(props, baseline_url,
+                                           "DAV:", SVN_DAV__VERSION_NAME);
+
+      if (!version_name)
         {
           return svn_error_create(SVN_ERR_RA_DAV_OPTIONS_REQ_FAILED, NULL,
                                   _("The OPTIONS response did not include the "
-                                    "requested baseline-collection value"));
-        }
-
-      basecoll_url = svn_uri_canonicalize(basecoll_url, pool);
-
-      if (latest_revnum)
-        {
-          const char *version_name;
-
-          version_name = svn_ra_serf__get_prop(props, baseline_url,
-                                               "DAV:", SVN_DAV__VERSION_NAME);
-
-          if (!version_name)
-            {
-              return svn_error_create(SVN_ERR_RA_DAV_OPTIONS_REQ_FAILED, NULL,
-                                      _("The OPTIONS response did not include "
-                                        "the requested version-name value"));
-            }
-
-          *latest_revnum = SVN_STR_TO_REV(version_name);
-        }
-    }
-
-  /* And let's not forget to calculate our relative path. */
-  SVN_ERR(svn_ra_serf__get_relative_path(&relative_url, url, session,
-                                         conn, pool));
+                                    "requested version-name value"));
+        }
+
+      *latest_revnum = SVN_STR_TO_REV(version_name);
+    }
 
   *bc_url = basecoll_url;
   *bc_relative = relative_url;
