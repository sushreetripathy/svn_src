/*
 * serf.c :  entry point for ra_serf
 *
 * ====================================================================
 *    Licensed to the Apache Software Foundation (ASF) under one
 *    or more contributor license agreements.  See the NOTICE file
 *    distributed with this work for additional information
 *    regarding copyright ownership.  The ASF licenses this file
 *    to you under the Apache License, Version 2.0 (the
 *    "License"); you may not use this file except in compliance
 *    with the License.  You may obtain a copy of the License at
 *
 *      http://www.apache.org/licenses/LICENSE-2.0
 *
 *    Unless required by applicable law or agreed to in writing,
 *    software distributed under the License is distributed on an
 *    "AS IS" BASIS, WITHOUT WARRANTIES OR CONDITIONS OF ANY
 *    KIND, either express or implied.  See the License for the
 *    specific language governing permissions and limitations
 *    under the License.
 * ====================================================================
 */



#define APR_WANT_STRFUNC
#include <apr_want.h>

#include <apr_uri.h>
#include <serf.h>

#include "svn_pools.h"
#include "svn_ra.h"
#include "svn_dav.h"
#include "svn_xml.h"
#include "../libsvn_ra/ra_loader.h"
#include "svn_config.h"
#include "svn_delta.h"
#include "svn_dirent_uri.h"
#include "svn_hash.h"
#include "svn_path.h"
#include "svn_time.h"
#include "svn_version.h"

#include "private/svn_dav_protocol.h"
#include "private/svn_dep_compat.h"
#include "private/svn_fspath.h"
#include "private/svn_subr_private.h"
#include "svn_private_config.h"

#include "ra_serf.h"


/* Implements svn_ra__vtable_t.get_version(). */
static const svn_version_t *
ra_serf_version(void)
{
  SVN_VERSION_BODY;
}

#define RA_SERF_DESCRIPTION \
    N_("Module for accessing a repository via WebDAV protocol using serf.")

/* Implements svn_ra__vtable_t.get_description(). */
static const char *
ra_serf_get_description(void)
{
  return _(RA_SERF_DESCRIPTION);
}

/* Implements svn_ra__vtable_t.get_schemes(). */
static const char * const *
ra_serf_get_schemes(apr_pool_t *pool)
{
  static const char *serf_ssl[] = { "http", "https", NULL };
#if 0
  /* ### Temporary: to shut up a warning. */
  static const char *serf_no_ssl[] = { "http", NULL };
#endif

  /* TODO: Runtime detection. */
  return serf_ssl;
}

/* Load the setting http-auth-types from the global or server specific
   section, parse its value and set the types of authentication we should
   accept from the server. */
static svn_error_t *
load_http_auth_types(apr_pool_t *pool, svn_config_t *config,
                     const char *server_group,
                     int *authn_types)
{
  const char *http_auth_types = NULL;
  *authn_types = SERF_AUTHN_NONE;

  svn_config_get(config, &http_auth_types, SVN_CONFIG_SECTION_GLOBAL,
               SVN_CONFIG_OPTION_HTTP_AUTH_TYPES, NULL);

  if (server_group)
    {
      svn_config_get(config, &http_auth_types, server_group,
                     SVN_CONFIG_OPTION_HTTP_AUTH_TYPES, http_auth_types);
    }

  if (http_auth_types)
    {
      char *token;
      char *auth_types_list = apr_palloc(pool, strlen(http_auth_types) + 1);
      apr_collapse_spaces(auth_types_list, http_auth_types);
      while ((token = svn_cstring_tokenize(";", &auth_types_list)) != NULL)
        {
          if (svn_cstring_casecmp("basic", token) == 0)
            *authn_types |= SERF_AUTHN_BASIC;
          else if (svn_cstring_casecmp("digest", token) == 0)
            *authn_types |= SERF_AUTHN_DIGEST;
          else if (svn_cstring_casecmp("ntlm", token) == 0)
            *authn_types |= SERF_AUTHN_NTLM;
          else if (svn_cstring_casecmp("negotiate", token) == 0)
            *authn_types |= SERF_AUTHN_NEGOTIATE;
          else
            return svn_error_createf(SVN_ERR_BAD_CONFIG_VALUE, NULL,
                                     _("Invalid config: unknown %s "
                                       "'%s'"),
                                     SVN_CONFIG_OPTION_HTTP_AUTH_TYPES, token);
      }
    }
  else
    {
      /* Nothing specified by the user, so accept all types. */
      *authn_types = SERF_AUTHN_ALL;
    }

  return SVN_NO_ERROR;
}

/* Default HTTP timeout (in seconds); overridden by the 'http-timeout'
   runtime configuration variable. */
#define DEFAULT_HTTP_TIMEOUT 600

static svn_error_t *
load_config(svn_ra_serf__session_t *session,
            svn_tristate_t *using_chunked_requests,
            apr_hash_t *config_hash,
            apr_pool_t *pool)
{
  svn_config_t *config, *config_client;
  const char *server_group;
  const char *proxy_host = NULL;
  const char *port_str = NULL;
  const char *timeout_str = NULL;
  const char *exceptions;
  apr_port_t proxy_port;

  if (config_hash)
    {
      config = svn_hash_gets(config_hash, SVN_CONFIG_CATEGORY_SERVERS);
      config_client = svn_hash_gets(config_hash, SVN_CONFIG_CATEGORY_CONFIG);
    }
  else
    {
      config = NULL;
      config_client = NULL;
    }

  SVN_ERR(svn_config_get_bool(config, &session->using_compression,
                              SVN_CONFIG_SECTION_GLOBAL,
                              SVN_CONFIG_OPTION_HTTP_COMPRESSION, TRUE));
  svn_config_get(config, &timeout_str, SVN_CONFIG_SECTION_GLOBAL,
                 SVN_CONFIG_OPTION_HTTP_TIMEOUT, NULL);

  if (session->wc_callbacks->auth_baton)
    {
      if (config_client)
        {
          svn_auth_set_parameter(session->wc_callbacks->auth_baton,
                                 SVN_AUTH_PARAM_CONFIG_CATEGORY_CONFIG,
                                 config_client);
        }
      if (config)
        {
          svn_auth_set_parameter(session->wc_callbacks->auth_baton,
                                 SVN_AUTH_PARAM_CONFIG_CATEGORY_SERVERS,
                                 config);
        }
    }

  /* Use the default proxy-specific settings if and only if
     "http-proxy-exceptions" is not set to exclude this host. */
  svn_config_get(config, &exceptions, SVN_CONFIG_SECTION_GLOBAL,
                 SVN_CONFIG_OPTION_HTTP_PROXY_EXCEPTIONS, "");
  if (! svn_cstring_match_glob_list(session->session_url.hostname,
                                    svn_cstring_split(exceptions, ",",
                                                      TRUE, pool)))
    {
      svn_config_get(config, &proxy_host, SVN_CONFIG_SECTION_GLOBAL,
                     SVN_CONFIG_OPTION_HTTP_PROXY_HOST, NULL);
      svn_config_get(config, &port_str, SVN_CONFIG_SECTION_GLOBAL,
                     SVN_CONFIG_OPTION_HTTP_PROXY_PORT, NULL);
      svn_config_get(config, &session->proxy_username,
                     SVN_CONFIG_SECTION_GLOBAL,
                     SVN_CONFIG_OPTION_HTTP_PROXY_USERNAME, NULL);
      svn_config_get(config, &session->proxy_password,
                     SVN_CONFIG_SECTION_GLOBAL,
                     SVN_CONFIG_OPTION_HTTP_PROXY_PASSWORD, NULL);
    }

  /* Load the global ssl settings, if set. */
  SVN_ERR(svn_config_get_bool(config, &session->trust_default_ca,
                              SVN_CONFIG_SECTION_GLOBAL,
                              SVN_CONFIG_OPTION_SSL_TRUST_DEFAULT_CA,
                              TRUE));
  svn_config_get(config, &session->ssl_authorities, SVN_CONFIG_SECTION_GLOBAL,
                 SVN_CONFIG_OPTION_SSL_AUTHORITY_FILES, NULL);

  /* If set, read the flag that tells us to do bulk updates or not. Defaults
     to skelta updates. */
  SVN_ERR(svn_config_get_tristate(config, &session->bulk_updates,
                                  SVN_CONFIG_SECTION_GLOBAL,
                                  SVN_CONFIG_OPTION_HTTP_BULK_UPDATES,
                                  "auto",
                                  svn_tristate_unknown));

  /* Load the maximum number of parallel session connections. */
  SVN_ERR(svn_config_get_int64(config, &session->max_connections,
                               SVN_CONFIG_SECTION_GLOBAL,
                               SVN_CONFIG_OPTION_HTTP_MAX_CONNECTIONS,
                               SVN_CONFIG_DEFAULT_OPTION_HTTP_MAX_CONNECTIONS));

<<<<<<< HEAD
  /* Should we use chunked transfer encopding. */
  SVN_ERR(svn_config_get_tristate(config, using_chunked_requests,
                                  SVN_CONFIG_SECTION_GLOBAL,
                                  SVN_CONFIG_OPTION_HTTP_CHUNKED_REQUESTS,
                                  "auto",
                                  svn_tristate_unknown));
=======
  /* Do we need to detect whether an intervening proxy does not support
     chunked requests?  */
  SVN_ERR(svn_config_get_bool(config, &session->detect_chunking,
                              SVN_CONFIG_SECTION_GLOBAL,
                              SVN_CONFIG_OPTION_HTTP_DETECT_CHUNKING,
                              FALSE));
>>>>>>> 06d02386

  if (config)
    server_group = svn_config_find_group(config,
                                         session->session_url.hostname,
                                         SVN_CONFIG_SECTION_GROUPS, pool);
  else
    server_group = NULL;

  if (server_group)
    {
      SVN_ERR(svn_config_get_bool(config, &session->using_compression,
                                  server_group,
                                  SVN_CONFIG_OPTION_HTTP_COMPRESSION,
                                  session->using_compression));
      svn_config_get(config, &timeout_str, server_group,
                     SVN_CONFIG_OPTION_HTTP_TIMEOUT, timeout_str);

      svn_auth_set_parameter(session->wc_callbacks->auth_baton,
                             SVN_AUTH_PARAM_SERVER_GROUP, server_group);

      /* Load the group proxy server settings, overriding global
         settings.  We intentionally ignore 'http-proxy-exceptions'
         here because, well, if this site was an exception, why is
         there a per-server proxy configuration for it?  */
      svn_config_get(config, &proxy_host, server_group,
                     SVN_CONFIG_OPTION_HTTP_PROXY_HOST, proxy_host);
      svn_config_get(config, &port_str, server_group,
                     SVN_CONFIG_OPTION_HTTP_PROXY_PORT, port_str);
      svn_config_get(config, &session->proxy_username, server_group,
                     SVN_CONFIG_OPTION_HTTP_PROXY_USERNAME,
                     session->proxy_username);
      svn_config_get(config, &session->proxy_password, server_group,
                     SVN_CONFIG_OPTION_HTTP_PROXY_PASSWORD,
                     session->proxy_password);

      /* Load the group ssl settings. */
      SVN_ERR(svn_config_get_bool(config, &session->trust_default_ca,
                                  server_group,
                                  SVN_CONFIG_OPTION_SSL_TRUST_DEFAULT_CA,
                                  session->trust_default_ca));
      svn_config_get(config, &session->ssl_authorities, server_group,
                     SVN_CONFIG_OPTION_SSL_AUTHORITY_FILES,
                     session->ssl_authorities);

      /* Load the group bulk updates flag. */
      SVN_ERR(svn_config_get_tristate(config, &session->bulk_updates,
                                      server_group,
                                      SVN_CONFIG_OPTION_HTTP_BULK_UPDATES,
                                      "auto",
                                      session->bulk_updates));

      /* Load the maximum number of parallel session connections,
         overriding global values. */
      SVN_ERR(svn_config_get_int64(config, &session->max_connections,
                                   server_group,
                                   SVN_CONFIG_OPTION_HTTP_MAX_CONNECTIONS,
                                   session->max_connections));

<<<<<<< HEAD
      /* Should we use chunked transfer encopding. */
      SVN_ERR(svn_config_get_tristate(
               config, using_chunked_requests,
               server_group,
               SVN_CONFIG_OPTION_HTTP_CHUNKED_REQUESTS,
               "auto",
               *using_chunked_requests));
=======
      /* Do we need to take care with this proxy?  */
      SVN_ERR(svn_config_get_bool(
               config, &session->detect_chunking,
               server_group,
               SVN_CONFIG_OPTION_HTTP_DETECT_CHUNKING,
               session->detect_chunking));
>>>>>>> 06d02386
    }

  /* Don't allow the http-max-connections value to be larger than our
     compiled-in limit, or to be too small to operate.  Broken
     functionality and angry administrators are equally undesirable. */
  if (session->max_connections > SVN_RA_SERF__MAX_CONNECTIONS_LIMIT)
    session->max_connections = SVN_RA_SERF__MAX_CONNECTIONS_LIMIT;
  if (session->max_connections < 2)
    session->max_connections = 2;

  /* Parse the connection timeout value, if any. */
  session->timeout = apr_time_from_sec(DEFAULT_HTTP_TIMEOUT);
  if (timeout_str)
    {
      char *endstr;
      const long int timeout = strtol(timeout_str, &endstr, 10);

      if (*endstr)
        return svn_error_create(SVN_ERR_BAD_CONFIG_VALUE, NULL,
                                _("Invalid config: illegal character in "
                                  "timeout value"));
      if (timeout < 0)
        return svn_error_create(SVN_ERR_BAD_CONFIG_VALUE, NULL,
                                _("Invalid config: negative timeout value"));
      session->timeout = apr_time_from_sec(timeout);
    }
  SVN_ERR_ASSERT(session->timeout >= 0);

  /* Convert the proxy port value, if any. */
  if (port_str)
    {
      char *endstr;
      const long int port = strtol(port_str, &endstr, 10);

      if (*endstr)
        return svn_error_create(SVN_ERR_RA_ILLEGAL_URL, NULL,
                                _("Invalid URL: illegal character in proxy "
                                  "port number"));
      if (port < 0)
        return svn_error_create(SVN_ERR_RA_ILLEGAL_URL, NULL,
                                _("Invalid URL: negative proxy port number"));
      if (port > 65535)
        return svn_error_create(SVN_ERR_RA_ILLEGAL_URL, NULL,
                                _("Invalid URL: proxy port number greater "
                                  "than maximum TCP port number 65535"));
      proxy_port = (apr_port_t) port;
    }
  else
    {
      proxy_port = 80;
    }

  if (proxy_host)
    {
      apr_sockaddr_t *proxy_addr;
      apr_status_t status;

      status = apr_sockaddr_info_get(&proxy_addr, proxy_host,
                                     APR_UNSPEC, proxy_port, 0,
                                     session->pool);
      if (status)
        {
          return svn_ra_serf__wrap_err(
                   status, _("Could not resolve proxy server '%s'"),
                   proxy_host);
        }
      session->using_proxy = TRUE;
      serf_config_proxy(session->context, proxy_addr);
    }
  else
    {
      session->using_proxy = FALSE;
    }

  /* Setup authentication. */
  SVN_ERR(load_http_auth_types(pool, config, server_group,
                               &session->authn_types));
  serf_config_authn_types(session->context, session->authn_types);
  serf_config_credentials_callback(session->context,
                                   svn_ra_serf__credentials_callback);

  return SVN_NO_ERROR;
}
#undef DEFAULT_HTTP_TIMEOUT

static void
svn_ra_serf__progress(void *progress_baton, apr_off_t read, apr_off_t written)
{
  const svn_ra_serf__session_t *serf_sess = progress_baton;
  if (serf_sess->progress_func)
    {
      serf_sess->progress_func(read + written, -1,
                               serf_sess->progress_baton,
                               serf_sess->pool);
    }
}

/* Implements svn_ra__vtable_t.open_session(). */
static svn_error_t *
svn_ra_serf__open(svn_ra_session_t *session,
                  const char **corrected_url,
                  const char *session_URL,
                  const svn_ra_callbacks2_t *callbacks,
                  void *callback_baton,
                  apr_hash_t *config,
                  apr_pool_t *pool)
{
  apr_status_t status;
  svn_ra_serf__session_t *serf_sess;
  apr_uri_t url;
  const char *client_string = NULL;
  svn_error_t *err;
  svn_tristate_t using_chunked_requests;

  if (corrected_url)
    *corrected_url = NULL;

  serf_sess = apr_pcalloc(pool, sizeof(*serf_sess));
  serf_sess->pool = svn_pool_create(pool);
  serf_sess->wc_callbacks = callbacks;
  serf_sess->wc_callback_baton = callback_baton;
  serf_sess->progress_func = callbacks->progress_func;
  serf_sess->progress_baton = callbacks->progress_baton;
  serf_sess->cancel_func = callbacks->cancel_func;
  serf_sess->cancel_baton = callback_baton;

  /* todo: reuse serf context across sessions */
  serf_sess->context = serf_context_create(serf_sess->pool);

  SVN_ERR(svn_ra_serf__blncache_create(&serf_sess->blncache,
                                       serf_sess->pool));


  status = apr_uri_parse(serf_sess->pool, session_URL, &url);
  if (status)
    {
      return svn_error_createf(SVN_ERR_RA_ILLEGAL_URL, NULL,
                               _("Illegal URL '%s'"),
                               session_URL);
    }
  /* Depending the version of apr-util in use, for root paths url.path
     will be NULL or "", where serf requires "/". */
  if (url.path == NULL || url.path[0] == '\0')
    {
      url.path = apr_pstrdup(serf_sess->pool, "/");
    }
  if (!url.port)
    {
      url.port = apr_uri_port_of_scheme(url.scheme);
    }
  serf_sess->session_url = url;
  serf_sess->session_url_str = apr_pstrdup(serf_sess->pool, session_URL);
  serf_sess->using_ssl = (svn_cstring_casecmp(url.scheme, "https") == 0);

  serf_sess->supports_deadprop_count = svn_tristate_unknown;

  serf_sess->capabilities = apr_hash_make(serf_sess->pool);

  /* We have to assume that the server only supports HTTP/1.0. Once it's clear
     HTTP/1.1 is supported, we can upgrade. */
  serf_sess->http10 = TRUE;

  /* If we switch to HTTP/1.1, then we will use chunked requests instead of
   * Content-Length. We may switch to Content-Length, if we find an intervening
   * proxy does not support chunked requests.  */
  serf_sess->set_CL = TRUE;

  SVN_ERR(load_config(serf_sess, &using_chunked_requests, config,
                      serf_sess->pool));

  serf_sess->conns[0] = apr_pcalloc(serf_sess->pool,
                                    sizeof(*serf_sess->conns[0]));
  serf_sess->conns[0]->bkt_alloc =
          serf_bucket_allocator_create(serf_sess->pool, NULL, NULL);
  serf_sess->conns[0]->session = serf_sess;
  serf_sess->conns[0]->last_status_code = -1;

  /* create the user agent string */
  if (callbacks->get_client_string)
    SVN_ERR(callbacks->get_client_string(callback_baton, &client_string, pool));

  if (client_string)
    serf_sess->useragent = apr_pstrcat(pool, USER_AGENT, " ",
                                       client_string, (char *)NULL);
  else
    serf_sess->useragent = USER_AGENT;

  /* go ahead and tell serf about the connection. */
  status =
    serf_connection_create2(&serf_sess->conns[0]->conn,
                            serf_sess->context,
                            url,
                            svn_ra_serf__conn_setup, serf_sess->conns[0],
                            svn_ra_serf__conn_closed, serf_sess->conns[0],
                            serf_sess->pool);
  if (status)
    return svn_ra_serf__wrap_err(status, NULL);

  /* Set the progress callback. */
  serf_context_set_progress_cb(serf_sess->context, svn_ra_serf__progress,
                               serf_sess);

  serf_sess->num_conns = 1;

  session->priv = serf_sess;

  err = svn_ra_serf__exchange_capabilities(serf_sess, corrected_url, pool);

  /* serf should produce a usable error code instead of APR_EGENERAL */
  if (err && err->apr_err == APR_EGENERAL)
    err = svn_error_createf(SVN_ERR_RA_DAV_REQUEST_FAILED, err,
                            _("Connection to '%s' failed"), session_URL);
  SVN_ERR(err);

<<<<<<< HEAD
  /* Early exit if we got the redirection. */
  if (corrected_url && *corrected_url)
    return SVN_NO_ERROR;

  /* Determine if we're goign to use Content-Length or chunked
   * Transfer-Encoding with a HTTP/1.1 server.  HTTP/1.0 servers
   * always use Content-Length. */ 
  if (!serf_sess->http10)
    {
      if (using_chunked_requests == svn_tristate_true)
        {
          /* Upgrade to chunked Transfer-Encoding. */
          serf_sess->set_CL = FALSE;
        }
      else if (using_chunked_requests == svn_tristate_false)
        {
           /* Disable chunked Transfer-Encoding without probing. */
           serf_sess->set_CL = TRUE;
        }
      else if (using_chunked_requests == svn_tristate_unknown)
        {
          svn_boolean_t supports_chunked;
          /* We have set up a useful connection (that doesn't indication a
             redirect). And user didn't specify preference whether to use
             chunked requests or not. Then probe for chunked request encoding
             support in any proxy/server.  */
          SVN_ERR(svn_ra_serf__probe_proxy(&supports_chunked, serf_sess, pool));

          /* Upgrade to chunked Transfer-Encoding after probing. */
          if (supports_chunked)
            serf_sess->set_CL = FALSE;
        }
    }
=======
  /* We have set up a useful connection (that doesn't indication a redirect).
     If we've been told there is possibly a worrisome proxy in our path to the
     server AND we switched to HTTP/1.1 (chunked requests), then probe for
     problems in any proxy.  */
  if ((corrected_url == NULL || *corrected_url == NULL)
      && serf_sess->detect_chunking && !serf_sess->http10)
    SVN_ERR(svn_ra_serf__probe_proxy(serf_sess, pool));
>>>>>>> 06d02386

  return SVN_NO_ERROR;
}

/* Implements svn_ra__vtable_t.reparent(). */
static svn_error_t *
svn_ra_serf__reparent(svn_ra_session_t *ra_session,
                      const char *url,
                      apr_pool_t *pool)
{
  svn_ra_serf__session_t *session = ra_session->priv;
  apr_uri_t new_url;
  apr_status_t status;

  /* If it's the URL we already have, wave our hands and do nothing. */
  if (strcmp(session->session_url_str, url) == 0)
    {
      return SVN_NO_ERROR;
    }

  if (!session->repos_root_str)
    {
      const char *vcc_url;
      SVN_ERR(svn_ra_serf__discover_vcc(&vcc_url, session, NULL, pool));
    }

  if (!svn_uri__is_ancestor(session->repos_root_str, url))
    {
      return svn_error_createf(
          SVN_ERR_RA_ILLEGAL_URL, NULL,
          _("URL '%s' is not a child of the session's repository root "
            "URL '%s'"), url, session->repos_root_str);
    }

  status = apr_uri_parse(pool, url, &new_url);
  if (status)
    {
      return svn_error_createf(SVN_ERR_RA_ILLEGAL_URL, NULL,
                               _("Illegal repository URL '%s'"), url);
    }

  /* Depending the version of apr-util in use, for root paths url.path
     will be NULL or "", where serf requires "/". */
  /* ### Maybe we should use a string buffer for these strings so we
     ### don't allocate memory in the session on every reparent? */
  if (new_url.path == NULL || new_url.path[0] == '\0')
    {
      session->session_url.path = apr_pstrdup(session->pool, "/");
    }
  else
    {
      session->session_url.path = apr_pstrdup(session->pool, new_url.path);
    }
  session->session_url_str = apr_pstrdup(session->pool, url);

  return SVN_NO_ERROR;
}

/* Implements svn_ra__vtable_t.get_session_url(). */
static svn_error_t *
svn_ra_serf__get_session_url(svn_ra_session_t *ra_session,
                             const char **url,
                             apr_pool_t *pool)
{
  svn_ra_serf__session_t *session = ra_session->priv;
  *url = apr_pstrdup(pool, session->session_url_str);
  return SVN_NO_ERROR;
}

/* Implements svn_ra__vtable_t.get_latest_revnum(). */
static svn_error_t *
svn_ra_serf__get_latest_revnum(svn_ra_session_t *ra_session,
                               svn_revnum_t *latest_revnum,
                               apr_pool_t *pool)
{
  svn_ra_serf__session_t *session = ra_session->priv;

  return svn_error_trace(svn_ra_serf__get_youngest_revnum(
                           latest_revnum, session, pool));
}

/* Implements svn_ra__vtable_t.rev_proplist(). */
static svn_error_t *
svn_ra_serf__rev_proplist(svn_ra_session_t *ra_session,
                          svn_revnum_t rev,
                          apr_hash_t **ret_props,
                          apr_pool_t *pool)
{
  svn_ra_serf__session_t *session = ra_session->priv;
  apr_hash_t *props;
  const char *propfind_path;

  if (SVN_RA_SERF__HAVE_HTTPV2_SUPPORT(session))
    {
      propfind_path = apr_psprintf(pool, "%s/%ld", session->rev_stub, rev);

      /* svn_ra_serf__retrieve_props() wants to added the revision as
         a Label to the PROPFIND, which isn't really necessary when
         querying a rev-stub URI.  *Shrug*  Probably okay to leave the
         Label, but whatever. */
      rev = SVN_INVALID_REVNUM;
    }
  else
    {
      /* Use the VCC as the propfind target path. */
      SVN_ERR(svn_ra_serf__discover_vcc(&propfind_path, session, NULL, pool));
    }

  /* ### fix: fetch hash of *just* the PATH@REV props. no nested hash.  */
  SVN_ERR(svn_ra_serf__retrieve_props(&props, session, session->conns[0],
                                      propfind_path, rev, "0", all_props,
                                      pool, pool));

  SVN_ERR(svn_ra_serf__select_revprops(ret_props, propfind_path, rev, props,
                                       pool, pool));

  return SVN_NO_ERROR;
}

/* Implements svn_ra__vtable_t.rev_prop(). */
static svn_error_t *
svn_ra_serf__rev_prop(svn_ra_session_t *session,
                      svn_revnum_t rev,
                      const char *name,
                      svn_string_t **value,
                      apr_pool_t *pool)
{
  apr_hash_t *props;

  SVN_ERR(svn_ra_serf__rev_proplist(session, rev, &props, pool));

  *value = svn_hash_gets(props, name);

  return SVN_NO_ERROR;
}

static svn_error_t *
fetch_path_props(apr_hash_t **props,
                 svn_ra_serf__session_t *session,
                 const char *session_relpath,
                 svn_revnum_t revision,
                 const svn_ra_serf__dav_props_t *desired_props,
                 apr_pool_t *result_pool,
                 apr_pool_t *scratch_pool)
{
  const char *url;

  url = session->session_url.path;

  /* If we have a relative path, append it. */
  if (session_relpath)
    url = svn_path_url_add_component2(url, session_relpath, scratch_pool);

  /* If we were given a specific revision, get a URL that refers to that
     specific revision (rather than floating with HEAD).  */
  if (SVN_IS_VALID_REVNUM(revision))
    {
      SVN_ERR(svn_ra_serf__get_stable_url(&url, NULL /* latest_revnum */,
                                          session, NULL /* conn */,
                                          url, revision,
                                          scratch_pool, scratch_pool));
    }

  /* URL is stable, so we use SVN_INVALID_REVNUM since it is now irrelevant.
     Or we started with SVN_INVALID_REVNUM and URL may be floating.  */
  SVN_ERR(svn_ra_serf__fetch_node_props(props, session->conns[0],
                                        url, SVN_INVALID_REVNUM,
                                        desired_props,
                                        result_pool, scratch_pool));

  return SVN_NO_ERROR;
}

/* Implements svn_ra__vtable_t.check_path(). */
static svn_error_t *
svn_ra_serf__check_path(svn_ra_session_t *ra_session,
                        const char *rel_path,
                        svn_revnum_t revision,
                        svn_node_kind_t *kind,
                        apr_pool_t *pool)
{
  svn_ra_serf__session_t *session = ra_session->priv;
  apr_hash_t *props;

  svn_error_t *err = fetch_path_props(&props, session, rel_path,
                                      revision, check_path_props,
                                      pool, pool);

  if (err && err->apr_err == SVN_ERR_FS_NOT_FOUND)
    {
      svn_error_clear(err);
      *kind = svn_node_none;
    }
  else
    {
      /* Any other error, raise to caller. */
      if (err)
        return svn_error_trace(err);

      SVN_ERR(svn_ra_serf__get_resource_type(kind, props));
    }

  return SVN_NO_ERROR;
}


struct dirent_walker_baton_t {
  /* Update the fields in this entry.  */
  svn_dirent_t *entry;

  svn_tristate_t *supports_deadprop_count;

  /* If allocations are necessary, then use this pool.  */
  apr_pool_t *result_pool;
};

static svn_error_t *
dirent_walker(void *baton,
              const char *ns,
              const char *name,
              const svn_string_t *val,
              apr_pool_t *scratch_pool)
{
  struct dirent_walker_baton_t *dwb = baton;

  if (strcmp(ns, SVN_DAV_PROP_NS_CUSTOM) == 0)
    {
      dwb->entry->has_props = TRUE;
    }
  else if (strcmp(ns, SVN_DAV_PROP_NS_SVN) == 0)
    {
      dwb->entry->has_props = TRUE;
    }
  else if (strcmp(ns, SVN_DAV_PROP_NS_DAV) == 0)
    {
      if(strcmp(name, "deadprop-count") == 0)
        {
          if (*val->data)
            {
              apr_int64_t deadprop_count;
              SVN_ERR(svn_cstring_atoi64(&deadprop_count, val->data));
              dwb->entry->has_props = deadprop_count > 0;
              if (dwb->supports_deadprop_count)
                *dwb->supports_deadprop_count = svn_tristate_true;
            }
          else if (dwb->supports_deadprop_count)
            *dwb->supports_deadprop_count = svn_tristate_false;
        }
    }
  else if (strcmp(ns, "DAV:") == 0)
    {
      if (strcmp(name, SVN_DAV__VERSION_NAME) == 0)
        {
          dwb->entry->created_rev = SVN_STR_TO_REV(val->data);
        }
      else if (strcmp(name, "creator-displayname") == 0)
        {
          dwb->entry->last_author = val->data;
        }
      else if (strcmp(name, SVN_DAV__CREATIONDATE) == 0)
        {
          SVN_ERR(svn_time_from_cstring(&dwb->entry->time,
                                        val->data,
                                        dwb->result_pool));
        }
      else if (strcmp(name, "getcontentlength") == 0)
        {
          /* 'getcontentlength' property is empty for directories. */
          if (val->len)
            {
              SVN_ERR(svn_cstring_atoi64(&dwb->entry->size, val->data));
            }
        }
      else if (strcmp(name, "resourcetype") == 0)
        {
          if (strcmp(val->data, "collection") == 0)
            {
              dwb->entry->kind = svn_node_dir;
            }
          else
            {
              dwb->entry->kind = svn_node_file;
            }
        }
    }

  return SVN_NO_ERROR;
}

struct path_dirent_visitor_t {
  apr_hash_t *full_paths;
  apr_hash_t *base_paths;
  const char *orig_path;
  svn_tristate_t supports_deadprop_count;
  apr_pool_t *result_pool;
};

static svn_error_t *
path_dirent_walker(void *baton,
                   const char *path, apr_ssize_t path_len,
                   const char *ns, apr_ssize_t ns_len,
                   const char *name, apr_ssize_t name_len,
                   const svn_string_t *val,
                   apr_pool_t *pool)
{
  struct path_dirent_visitor_t *dirents = baton;
  struct dirent_walker_baton_t dwb;
  svn_dirent_t *entry;

  /* Skip our original path. */
  if (strcmp(path, dirents->orig_path) == 0)
    {
      return SVN_NO_ERROR;
    }

  entry = apr_hash_get(dirents->full_paths, path, path_len);

  if (!entry)
    {
      const char *base_name;

      entry = svn_dirent_create(pool);

      apr_hash_set(dirents->full_paths, path, path_len, entry);

      base_name = svn_path_uri_decode(svn_urlpath__basename(path, pool),
                                      pool);

      svn_hash_sets(dirents->base_paths, base_name, entry);
    }

  dwb.entry = entry;
  dwb.supports_deadprop_count = &dirents->supports_deadprop_count;
  dwb.result_pool = dirents->result_pool;
  return svn_error_trace(dirent_walker(&dwb, ns, name, val, pool));
}

static const svn_ra_serf__dav_props_t *
get_dirent_props(apr_uint32_t dirent_fields,
                 svn_ra_serf__session_t *session,
                 apr_pool_t *pool)
{
  svn_ra_serf__dav_props_t *prop;
  apr_array_header_t *props = apr_array_make
    (pool, 7, sizeof(svn_ra_serf__dav_props_t));

  if (session->supports_deadprop_count != svn_tristate_false
      || ! (dirent_fields & SVN_DIRENT_HAS_PROPS))
    {
      if (dirent_fields & SVN_DIRENT_KIND)
        {
          prop = apr_array_push(props);
          prop->namespace = "DAV:";
          prop->name = "resourcetype";
        }

      if (dirent_fields & SVN_DIRENT_SIZE)
        {
          prop = apr_array_push(props);
          prop->namespace = "DAV:";
          prop->name = "getcontentlength";
        }

      if (dirent_fields & SVN_DIRENT_HAS_PROPS)
        {
          prop = apr_array_push(props);
          prop->namespace = SVN_DAV_PROP_NS_DAV;
          prop->name = "deadprop-count";
        }

      if (dirent_fields & SVN_DIRENT_CREATED_REV)
        {
          svn_ra_serf__dav_props_t *p = apr_array_push(props);
          p->namespace = "DAV:";
          p->name = SVN_DAV__VERSION_NAME;
        }

      if (dirent_fields & SVN_DIRENT_TIME)
        {
          prop = apr_array_push(props);
          prop->namespace = "DAV:";
          prop->name = SVN_DAV__CREATIONDATE;
        }

      if (dirent_fields & SVN_DIRENT_LAST_AUTHOR)
        {
          prop = apr_array_push(props);
          prop->namespace = "DAV:";
          prop->name = "creator-displayname";
        }
    }
  else
    {
      /* We found an old subversion server that can't handle
         the deadprop-count property in the way we expect.

         The neon behavior is to retrieve all properties in this case */
      prop = apr_array_push(props);
      prop->namespace = "DAV:";
      prop->name = "allprop";
    }

  prop = apr_array_push(props);
  prop->namespace = NULL;
  prop->name = NULL;

  return (svn_ra_serf__dav_props_t *) props->elts;
}

/* Implements svn_ra__vtable_t.stat(). */
static svn_error_t *
svn_ra_serf__stat(svn_ra_session_t *ra_session,
                  const char *rel_path,
                  svn_revnum_t revision,
                  svn_dirent_t **dirent,
                  apr_pool_t *pool)
{
  svn_ra_serf__session_t *session = ra_session->priv;
  apr_hash_t *props;
  svn_error_t *err;
  struct dirent_walker_baton_t dwb;
  svn_tristate_t deadprop_count = svn_tristate_unknown;

  err = fetch_path_props(&props,
                         session, rel_path, revision,
                         get_dirent_props(SVN_DIRENT_ALL, session, pool),
                         pool, pool);
  if (err)
    {
      if (err->apr_err == SVN_ERR_FS_NOT_FOUND)
        {
          svn_error_clear(err);
          *dirent = NULL;
          return SVN_NO_ERROR;
        }
      else
        return svn_error_trace(err);
    }

  dwb.entry = svn_dirent_create(pool);
  dwb.supports_deadprop_count = &deadprop_count;
  dwb.result_pool = pool;
  SVN_ERR(svn_ra_serf__walk_node_props(props, dirent_walker, &dwb, pool));

  if (deadprop_count == svn_tristate_false
      && session->supports_deadprop_count == svn_tristate_unknown
      && !dwb.entry->has_props)
    {
      /* We have to requery as the server didn't give us the right
         information */
      session->supports_deadprop_count = svn_tristate_false;

      SVN_ERR(fetch_path_props(&props,
                               session, rel_path, SVN_INVALID_REVNUM,
                               get_dirent_props(SVN_DIRENT_ALL, session, pool),
                               pool, pool));

      SVN_ERR(svn_ra_serf__walk_node_props(props, dirent_walker, &dwb, pool));
    }

  if (deadprop_count != svn_tristate_unknown)
    session->supports_deadprop_count = deadprop_count;

  *dirent = dwb.entry;

  return SVN_NO_ERROR;
}

/* Reads the 'resourcetype' property from the list PROPS and checks if the
 * resource at PATH@REVISION really is a directory. Returns
 * SVN_ERR_FS_NOT_DIRECTORY if not.
 */
static svn_error_t *
resource_is_directory(apr_hash_t *props)
{
  svn_node_kind_t kind;

  SVN_ERR(svn_ra_serf__get_resource_type(&kind, props));

  if (kind != svn_node_dir)
    {
      return svn_error_create(SVN_ERR_FS_NOT_DIRECTORY, NULL,
                              _("Can't get entries of non-directory"));
    }

  return SVN_NO_ERROR;
}

/* Implements svn_ra__vtable_t.get_dir(). */
static svn_error_t *
svn_ra_serf__get_dir(svn_ra_session_t *ra_session,
                     apr_hash_t **dirents,
                     svn_revnum_t *fetched_rev,
                     apr_hash_t **ret_props,
                     const char *rel_path,
                     svn_revnum_t revision,
                     apr_uint32_t dirent_fields,
                     apr_pool_t *pool)
{
  svn_ra_serf__session_t *session = ra_session->priv;
  const char *path;

  path = session->session_url.path;

  /* If we have a relative path, URI encode and append it. */
  if (rel_path)
    {
      path = svn_path_url_add_component2(path, rel_path, pool);
    }

  /* If the user specified a peg revision other than HEAD, we have to fetch
     the baseline collection url for that revision. If not, we can use the
     public url. */
  if (SVN_IS_VALID_REVNUM(revision) || fetched_rev)
    {
      SVN_ERR(svn_ra_serf__get_stable_url(&path, fetched_rev,
                                          session, NULL /* conn */,
                                          path, revision,
                                          pool, pool));
      revision = SVN_INVALID_REVNUM;
    }
  /* REVISION is always SVN_INVALID_REVNUM  */
  SVN_ERR_ASSERT(!SVN_IS_VALID_REVNUM(revision));

  /* If we're asked for children, fetch them now. */
  if (dirents)
    {
      struct path_dirent_visitor_t dirent_walk;
      apr_hash_t *props;
      const char *rtype;

      /* Always request node kind to check that path is really a
       * directory.
       */
      dirent_fields |= SVN_DIRENT_KIND;
      SVN_ERR(svn_ra_serf__retrieve_props(&props, session, session->conns[0],
                                          path, SVN_INVALID_REVNUM, "1",
                                          get_dirent_props(dirent_fields,
                                                           session, pool),
                                          pool, pool));

      /* Check if the path is really a directory. */
      rtype = svn_ra_serf__get_prop(props, path, "DAV:", "resourcetype");
      if (rtype == NULL || strcmp(rtype, "collection") != 0)
        return svn_error_create(SVN_ERR_FS_NOT_DIRECTORY, NULL,
                                _("Can't get entries of non-directory"));

      /* We're going to create two hashes to help the walker along.
       * We're going to return the 2nd one back to the caller as it
       * will have the basenames it expects.
       */
      dirent_walk.full_paths = apr_hash_make(pool);
      dirent_walk.base_paths = apr_hash_make(pool);
      dirent_walk.orig_path = svn_urlpath__canonicalize(path, pool);
      dirent_walk.supports_deadprop_count = svn_tristate_unknown;
      dirent_walk.result_pool = pool;

      SVN_ERR(svn_ra_serf__walk_all_paths(props, SVN_INVALID_REVNUM,
                                          path_dirent_walker, &dirent_walk,
                                          pool));

      if (dirent_walk.supports_deadprop_count == svn_tristate_false
          && session->supports_deadprop_count == svn_tristate_unknown
          && dirent_fields & SVN_DIRENT_HAS_PROPS)
        {
          /* We have to requery as the server didn't give us the right
             information */
          session->supports_deadprop_count = svn_tristate_false;
          SVN_ERR(svn_ra_serf__retrieve_props(&props, session,
                                              session->conns[0],
                                              path, SVN_INVALID_REVNUM, "1",
                                              get_dirent_props(dirent_fields,
                                                               session, pool),
                                              pool, pool));

          apr_hash_clear(dirent_walk.full_paths);
          apr_hash_clear(dirent_walk.base_paths);

          SVN_ERR(svn_ra_serf__walk_all_paths(props, SVN_INVALID_REVNUM,
                                              path_dirent_walker,
                                              &dirent_walk, pool));
        }

      *dirents = dirent_walk.base_paths;

      if (dirent_walk.supports_deadprop_count != svn_tristate_unknown)
        session->supports_deadprop_count = dirent_walk.supports_deadprop_count;
    }

  /* If we're asked for the directory properties, fetch them too. */
  if (ret_props)
    {
      apr_hash_t *props;

      SVN_ERR(svn_ra_serf__fetch_node_props(&props, session->conns[0],
                                            path, SVN_INVALID_REVNUM,
                                            all_props,
                                            pool, pool));

      /* Check if the path is really a directory. */
      SVN_ERR(resource_is_directory(props));

      /* ### flatten_props() does not copy PROPVALUE, but fetch_node_props()
         ### put them into POOL, so we're okay.  */
      SVN_ERR(svn_ra_serf__flatten_props(ret_props, props, pool, pool));
    }

  return SVN_NO_ERROR;
}

svn_error_t *
svn_ra_serf__get_repos_root(svn_ra_session_t *ra_session,
                            const char **url,
                            apr_pool_t *pool)
{
  svn_ra_serf__session_t *session = ra_session->priv;

  if (!session->repos_root_str)
    {
      const char *vcc_url;
      SVN_ERR(svn_ra_serf__discover_vcc(&vcc_url, session, NULL, pool));
    }

  *url = session->repos_root_str;
  return SVN_NO_ERROR;
}

/* TODO: to fetch the uuid from the repository, we need:
   1. a path that exists in HEAD
   2. a path that's readable

   get_uuid handles the case where a path doesn't exist in HEAD and also the
   case where the root of the repository is not readable.
   However, it does not handle the case where we're fetching path not existing
   in HEAD of a repository with unreadable root directory.

   Implements svn_ra__vtable_t.get_uuid().
 */
static svn_error_t *
svn_ra_serf__get_uuid(svn_ra_session_t *ra_session,
                      const char **uuid,
                      apr_pool_t *pool)
{
  svn_ra_serf__session_t *session = ra_session->priv;

  if (!session->uuid)
    {
      const char *vcc_url;

      /* We should never get here if we have HTTP v2 support, because
         any server with that support should be transmitting the
         UUID in the initial OPTIONS response.  */
      SVN_ERR_ASSERT(! SVN_RA_SERF__HAVE_HTTPV2_SUPPORT(session));

      /* We're not interested in vcc_url and relative_url, but this call also
         stores the repository's uuid in the session. */
      SVN_ERR(svn_ra_serf__discover_vcc(&vcc_url, session, NULL, pool));
      if (!session->uuid)
        {
          return svn_error_create(SVN_ERR_RA_DAV_RESPONSE_HEADER_BADNESS, NULL,
                                  _("The UUID property was not found on the "
                                    "resource or any of its parents"));
        }
    }

  *uuid = session->uuid;

  return SVN_NO_ERROR;
}


static const svn_ra__vtable_t serf_vtable = {
  ra_serf_version,
  ra_serf_get_description,
  ra_serf_get_schemes,
  svn_ra_serf__open,
  svn_ra_serf__reparent,
  svn_ra_serf__get_session_url,
  svn_ra_serf__get_latest_revnum,
  svn_ra_serf__get_dated_revision,
  svn_ra_serf__change_rev_prop,
  svn_ra_serf__rev_proplist,
  svn_ra_serf__rev_prop,
  svn_ra_serf__get_commit_editor,
  svn_ra_serf__get_file,
  svn_ra_serf__get_dir,
  svn_ra_serf__get_mergeinfo,
  svn_ra_serf__do_update,
  svn_ra_serf__do_switch,
  svn_ra_serf__do_status,
  svn_ra_serf__do_diff,
  svn_ra_serf__get_log,
  svn_ra_serf__check_path,
  svn_ra_serf__stat,
  svn_ra_serf__get_uuid,
  svn_ra_serf__get_repos_root,
  svn_ra_serf__get_locations,
  svn_ra_serf__get_location_segments,
  svn_ra_serf__get_file_revs,
  svn_ra_serf__lock,
  svn_ra_serf__unlock,
  svn_ra_serf__get_lock,
  svn_ra_serf__get_locks,
  svn_ra_serf__replay,
  svn_ra_serf__has_capability,
  svn_ra_serf__replay_range,
  svn_ra_serf__get_deleted_rev,
  svn_ra_serf__register_editor_shim_callbacks,
  svn_ra_serf__get_inherited_props
};

svn_error_t *
svn_ra_serf__init(const svn_version_t *loader_version,
                  const svn_ra__vtable_t **vtable,
                  apr_pool_t *pool)
{
  static const svn_version_checklist_t checklist[] =
    {
      { "svn_subr",  svn_subr_version },
      { "svn_delta", svn_delta_version },
      { NULL, NULL }
    };
  int serf_major;
  int serf_minor;
  int serf_patch;

  SVN_ERR(svn_ver_check_list2(ra_serf_version(), checklist, svn_ver_equal));

  /* Simplified version check to make sure we can safely use the
     VTABLE parameter. The RA loader does a more exhaustive check. */
  if (loader_version->major != SVN_VER_MAJOR)
    {
      return svn_error_createf(
         SVN_ERR_VERSION_MISMATCH, NULL,
         _("Unsupported RA loader version (%d) for ra_serf"),
         loader_version->major);
    }

  /* Make sure that we have loaded a compatible library: the MAJOR must
     match, and the minor must be at *least* what we compiled against.
     The patch level is simply ignored.  */
  serf_lib_version(&serf_major, &serf_minor, &serf_patch);
  if (serf_major != SERF_MAJOR_VERSION
      || serf_minor < SERF_MINOR_VERSION)
    {
      return svn_error_createf(
         /* ### should return a unique error  */
         SVN_ERR_VERSION_MISMATCH, NULL,
         _("ra_serf was compiled for serf %d.%d.%d but loaded "
           "an incompatible %d.%d.%d library"),
         SERF_MAJOR_VERSION, SERF_MINOR_VERSION, SERF_PATCH_VERSION,
         serf_major, serf_minor, serf_patch);
    }

  *vtable = &serf_vtable;

  return SVN_NO_ERROR;
}

/* Compatibility wrapper for pre-1.2 subversions.  Needed? */
#define NAME "ra_serf"
#define DESCRIPTION RA_SERF_DESCRIPTION
#define VTBL serf_vtable
#define INITFUNC svn_ra_serf__init
#define COMPAT_INITFUNC svn_ra_serf_init
#include "../libsvn_ra/wrapper_template.h"<|MERGE_RESOLUTION|>--- conflicted
+++ resolved
@@ -141,7 +141,6 @@
 
 static svn_error_t *
 load_config(svn_ra_serf__session_t *session,
-            svn_tristate_t *using_chunked_requests,
             apr_hash_t *config_hash,
             apr_pool_t *pool)
 {
@@ -228,21 +227,12 @@
                                SVN_CONFIG_OPTION_HTTP_MAX_CONNECTIONS,
                                SVN_CONFIG_DEFAULT_OPTION_HTTP_MAX_CONNECTIONS));
 
-<<<<<<< HEAD
-  /* Should we use chunked transfer encopding. */
-  SVN_ERR(svn_config_get_tristate(config, using_chunked_requests,
-                                  SVN_CONFIG_SECTION_GLOBAL,
-                                  SVN_CONFIG_OPTION_HTTP_CHUNKED_REQUESTS,
-                                  "auto",
-                                  svn_tristate_unknown));
-=======
   /* Do we need to detect whether an intervening proxy does not support
      chunked requests?  */
   SVN_ERR(svn_config_get_bool(config, &session->detect_chunking,
                               SVN_CONFIG_SECTION_GLOBAL,
                               SVN_CONFIG_OPTION_HTTP_DETECT_CHUNKING,
                               FALSE));
->>>>>>> 06d02386
 
   if (config)
     server_group = svn_config_find_group(config,
@@ -301,22 +291,12 @@
                                    SVN_CONFIG_OPTION_HTTP_MAX_CONNECTIONS,
                                    session->max_connections));
 
-<<<<<<< HEAD
-      /* Should we use chunked transfer encopding. */
-      SVN_ERR(svn_config_get_tristate(
-               config, using_chunked_requests,
-               server_group,
-               SVN_CONFIG_OPTION_HTTP_CHUNKED_REQUESTS,
-               "auto",
-               *using_chunked_requests));
-=======
       /* Do we need to take care with this proxy?  */
       SVN_ERR(svn_config_get_bool(
                config, &session->detect_chunking,
                server_group,
                SVN_CONFIG_OPTION_HTTP_DETECT_CHUNKING,
                session->detect_chunking));
->>>>>>> 06d02386
     }
 
   /* Don't allow the http-max-connections value to be larger than our
@@ -429,7 +409,6 @@
   apr_uri_t url;
   const char *client_string = NULL;
   svn_error_t *err;
-  svn_tristate_t using_chunked_requests;
 
   if (corrected_url)
     *corrected_url = NULL;
@@ -479,13 +458,11 @@
      HTTP/1.1 is supported, we can upgrade. */
   serf_sess->http10 = TRUE;
 
-  /* If we switch to HTTP/1.1, then we will use chunked requests instead of
-   * Content-Length. We may switch to Content-Length, if we find an intervening
-   * proxy does not support chunked requests.  */
-  serf_sess->set_CL = TRUE;
-
-  SVN_ERR(load_config(serf_sess, &using_chunked_requests, config,
-                      serf_sess->pool));
+  /* If we switch to HTTP/1.1, then we will use chunked requests. We may disable
+     this, if we find an intervening proxy does not support chunked requests.  */
+  serf_sess->using_chunked_requests = TRUE;
+
+  SVN_ERR(load_config(serf_sess, config, serf_sess->pool));
 
   serf_sess->conns[0] = apr_pcalloc(serf_sess->pool,
                                     sizeof(*serf_sess->conns[0]));
@@ -531,41 +508,6 @@
                             _("Connection to '%s' failed"), session_URL);
   SVN_ERR(err);
 
-<<<<<<< HEAD
-  /* Early exit if we got the redirection. */
-  if (corrected_url && *corrected_url)
-    return SVN_NO_ERROR;
-
-  /* Determine if we're goign to use Content-Length or chunked
-   * Transfer-Encoding with a HTTP/1.1 server.  HTTP/1.0 servers
-   * always use Content-Length. */ 
-  if (!serf_sess->http10)
-    {
-      if (using_chunked_requests == svn_tristate_true)
-        {
-          /* Upgrade to chunked Transfer-Encoding. */
-          serf_sess->set_CL = FALSE;
-        }
-      else if (using_chunked_requests == svn_tristate_false)
-        {
-           /* Disable chunked Transfer-Encoding without probing. */
-           serf_sess->set_CL = TRUE;
-        }
-      else if (using_chunked_requests == svn_tristate_unknown)
-        {
-          svn_boolean_t supports_chunked;
-          /* We have set up a useful connection (that doesn't indication a
-             redirect). And user didn't specify preference whether to use
-             chunked requests or not. Then probe for chunked request encoding
-             support in any proxy/server.  */
-          SVN_ERR(svn_ra_serf__probe_proxy(&supports_chunked, serf_sess, pool));
-
-          /* Upgrade to chunked Transfer-Encoding after probing. */
-          if (supports_chunked)
-            serf_sess->set_CL = FALSE;
-        }
-    }
-=======
   /* We have set up a useful connection (that doesn't indication a redirect).
      If we've been told there is possibly a worrisome proxy in our path to the
      server AND we switched to HTTP/1.1 (chunked requests), then probe for
@@ -573,7 +515,6 @@
   if ((corrected_url == NULL || *corrected_url == NULL)
       && serf_sess->detect_chunking && !serf_sess->http10)
     SVN_ERR(svn_ra_serf__probe_proxy(serf_sess, pool));
->>>>>>> 06d02386
 
   return SVN_NO_ERROR;
 }
