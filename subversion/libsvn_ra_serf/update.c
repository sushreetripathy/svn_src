--- conflicted
+++ resolved
@@ -515,15 +515,6 @@
                       SVN_RA_SERF__WC_CHECKED_IN_URL, dir->pool));
         }
 
-      if (dir->report_context->destination &&
-          dir->report_context->sess->wc_callbacks->invalidate_wc_props)
-        {
-          SVN_ERR(dir->report_context->sess->wc_callbacks->invalidate_wc_props(
-                      dir->report_context->sess->wc_callback_baton,
-                      dir->report_context->update_target,
-                      SVN_RA_SERF__WC_CHECKED_IN_URL, dir->pool));
-        }
-
       SVN_ERR(dir->update_editor->open_root(dir->update_baton, dir->base_rev,
                                             dir->dir_baton_pool,
                                             &dir->dir_baton));
@@ -2205,20 +2196,7 @@
 
   props = apr_hash_make(pool);
 
-<<<<<<< HEAD
-  SVN_ERR(svn_ra_serf__discover_root(&vcc_url, NULL, sess, sess->conns[0],
-                                      sess->repos_url.path, pool));
-
-  if (!vcc_url)
-    {
-      return svn_error_create(SVN_ERR_RA_DAV_OPTIONS_REQ_FAILED, NULL,
-                              _("The OPTIONS response did not include the "
-                                "requested version-controlled-configuration "
-                                "value"));
-    }
-=======
   SVN_ERR(svn_ra_serf__report_resource(&report_target, sess, NULL, pool));
->>>>>>> 6215c21a
 
   /* create and deliver request */
   report->path = report_target;
@@ -2249,36 +2227,8 @@
 
   svn_ra_serf__request_create(handler);
 
-<<<<<<< HEAD
-  for (i = sess->num_conns; i < 4; i++)
-    {
-      sess->conns[i] = apr_palloc(sess->pool, sizeof(*sess->conns[i]));
-      sess->conns[i]->bkt_alloc = serf_bucket_allocator_create(sess->pool,
-                                                               NULL, NULL);
-      sess->conns[i]->address = sess->conns[0]->address;
-      sess->conns[i]->hostinfo = sess->conns[0]->hostinfo;
-      sess->conns[i]->using_ssl = sess->conns[0]->using_ssl;
-      sess->conns[i]->using_compression = sess->conns[0]->using_compression;
-      sess->conns[i]->last_status_code = -1;
-      sess->conns[i]->ssl_context = NULL;
-      sess->conns[i]->session = sess;
-      sess->conns[i]->conn = serf_connection_create(sess->context,
-                                                    sess->conns[i]->address,
-                                                    svn_ra_serf__conn_setup,
-                                                    sess->conns[i],
-                                                    svn_ra_serf__conn_closed,
-                                                    sess->conns[i],
-                                                    sess->pool);
-      sess->num_conns++;
-
-      /* Authentication protocol specific initalization. */
-      if (sess->auth_protocol)
-        sess->auth_protocol->init_conn_func(sess, sess->conns[i], pool);
-    }
-=======
   /* Open the first extra connection. */
   open_connection_if_needed(sess, 0);
->>>>>>> 6215c21a
 
   sess->cur_conn = 1;
   closed_root = FALSE;
@@ -2480,17 +2430,9 @@
                      apr_pool_t *pool)
 {
   report_context_t *report;
-<<<<<<< HEAD
-  serf_bucket_t *tmp;
-  svn_stringbuf_t *path_buf;
-  const svn_delta_editor_t *filter_editor;
-  void *filter_baton;
-  svn_boolean_t has_target = *update_target ? TRUE : FALSE;
-=======
   const svn_delta_editor_t *filter_editor;
   void *filter_baton;
   svn_boolean_t has_target = *update_target != '\0';
->>>>>>> 6215c21a
   svn_boolean_t server_supports_depth;
   svn_ra_serf__session_t *sess = ra_session->priv;
 
