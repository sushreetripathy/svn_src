--- conflicted
+++ resolved
@@ -29,10 +29,7 @@
 #define APR_WANT_STRFUNC
 #include <apr.h>
 #include <apr_want.h>
-<<<<<<< HEAD
-=======
 #include <apr_fnmatch.h>
->>>>>>> 6215c21a
 
 #include <serf.h>
 #include <serf_bucket_types.h>
@@ -521,17 +518,6 @@
     {
       serf_bucket_headers_setn(hdrs_bkt, "Content-Type", content_type);
     }
-<<<<<<< HEAD
-
-  /* Setup server authorization headers */
-  if (conn->session->auth_protocol)
-    conn->session->auth_protocol->setup_request_func(conn, hdrs_bkt);
-
-  /* Setup proxy authorization headers */
-  if (conn->session->proxy_auth_protocol)
-    conn->session->proxy_auth_protocol->setup_request_func(conn, hdrs_bkt);
-=======
->>>>>>> 6215c21a
 
   /* These headers need to be sent with every request; see issue #3255
      ("mod_dav_svn does not pass client capabilities to start-commit
@@ -579,17 +565,6 @@
       serf_bucket_request_set_root(*req_bkt, root);
     }
 
-  /* Set up Proxy settings */
-#if SERF_VERSION_AT_LEAST(0,1,3)
-  if (conn->session->using_proxy)
-    {
-      char *root = apr_uri_unparse(conn->session->pool,
-                                   &conn->session->repos_url, 
-                                   APR_URI_UNP_OMITPATHINFO);
-      serf_bucket_request_set_root(*req_bkt, root);
-    }
-#endif
-
   if (ret_hdrs_bkt)
     {
       *ret_hdrs_bkt = hdrs_bkt;
@@ -650,26 +625,6 @@
   return SVN_NO_ERROR;
 }
 
-<<<<<<< HEAD
-#if ! SERF_VERSION_AT_LEAST(0, 1, 3)
-apr_status_t
-svn_ra_serf__is_conn_closing(serf_bucket_t *response)
-{
-  serf_bucket_t *hdrs;
-  const char *val;
-
-  hdrs = serf_bucket_response_get_headers(response);
-  val = serf_bucket_headers_get(hdrs, "Connection");
-  if (val && strcasecmp("close", val) == 0)
-    {
-      return SERF_ERROR_CLOSING;
-    }
-
-  return APR_EOF;
-}
-#endif
-=======
->>>>>>> 6215c21a
 
 /*
  * Expat callback invoked on a start element tag for an error response.
@@ -941,7 +896,6 @@
 
   return SVN_NO_ERROR;
 }
-<<<<<<< HEAD
 
 /*
  * Expat callback invoked on CDATA elements in a 207 response.
@@ -956,22 +910,6 @@
 {
   svn_ra_serf__server_error_t *ctx = userData;
 
-=======
-
-/*
- * Expat callback invoked on CDATA elements in a 207 response.
- *
- * This callback can be called multiple times.
- */
-static svn_error_t *
-cdata_207(svn_ra_serf__xml_parser_t *parser,
-          void *userData,
-          const char *data,
-          apr_size_t len)
-{
-  svn_ra_serf__server_error_t *ctx = userData;
-
->>>>>>> 6215c21a
   if (ctx->collect_cdata)
     {
       svn_stringbuf_appendbytes(ctx->cdata, data, len);
@@ -980,29 +918,18 @@
   return SVN_NO_ERROR;
 }
 
-<<<<<<< HEAD
-apr_status_t
-=======
 /* Implements svn_ra_serf__response_handler_t */
 svn_error_t *
->>>>>>> 6215c21a
 svn_ra_serf__handle_multistatus_only(serf_request_t *request,
                                      serf_bucket_t *response,
                                      void *baton,
                                      apr_pool_t *pool)
 {
-<<<<<<< HEAD
-  apr_status_t status;
-  svn_ra_serf__simple_request_context_t *ctx = baton;
-  svn_ra_serf__server_error_t *server_err = &ctx->server_error;
-
-=======
   svn_error_t *err;
   svn_ra_serf__simple_request_context_t *ctx = baton;
   svn_ra_serf__server_error_t *server_err = &ctx->server_error;
 
   /* If necessary, initialize our XML parser. */
->>>>>>> 6215c21a
   if (server_err && !server_err->init)
     {
       serf_bucket_t *hdrs;
@@ -1024,29 +951,6 @@
           server_err->parser.cdata = cdata_207;
           server_err->parser.done = &ctx->done;
           server_err->parser.ignore_errors = TRUE;
-<<<<<<< HEAD
-
-          status = svn_ra_serf__handle_xml_parser(request, response,
-                                                  &server_err->parser, pool);
-
-          if (ctx->done && server_err->error->apr_err == APR_SUCCESS)
-            {
-              svn_error_clear(server_err->error);
-              server_err->error = SVN_NO_ERROR;
-            }
-        }
-      else
-        {
-          ctx->done = TRUE;
-          server_err->error = SVN_NO_ERROR;
-        }
-    }
-
-  status = svn_ra_serf__handle_discard_body(request, response,
-                                            NULL, pool);
-
-  if (APR_STATUS_IS_EOF(status))
-=======
     }
       else
         {
@@ -1084,7 +988,6 @@
   err = svn_ra_serf__handle_discard_body(request, response, NULL, pool);
 
   if (err && APR_STATUS_IS_EOF(err->apr_err))
->>>>>>> 6215c21a
     {
       serf_status_line sl;
       apr_status_t rv;
@@ -1095,11 +998,7 @@
       ctx->reason = sl.reason;
     }
 
-<<<<<<< HEAD
-  return status;
-=======
   return svn_error_return(err);
->>>>>>> 6215c21a
 }
 
 static void
@@ -1277,25 +1176,8 @@
 {
   svn_ra_serf__server_error_t server_err = { 0 };
 
-<<<<<<< HEAD
-  memset(&server_err, 0, sizeof(server_err));
-  status = svn_ra_serf__handle_discard_body(request, response,
-                                            &server_err, pool);
-
-#if ! SERF_VERSION_AT_LEAST(0, 1, 3)
-  if (APR_STATUS_IS_EOF(status))
-    {
-      status = svn_ra_serf__is_conn_closing(response);
-      if (status == SERF_ERROR_CLOSING)
-        {
-          serf_connection_reset(serf_request_get_conn(request));
-        }
-    }
-#endif
-=======
   svn_error_clear(svn_ra_serf__handle_discard_body(request, response,
                                                    &server_err, pool));
->>>>>>> 6215c21a
 
   return server_err.error;
 }
@@ -1399,16 +1281,10 @@
       svn_error_t *err;
       status = svn_ra_serf__response_discard_handler(request, response, NULL, pool);
 
-<<<<<<< HEAD
-      err = svn_ra_serf__handle_auth(sl.code, ctx->session, ctx->conn,
-                                     request, response, pool);
-      if (err)
-=======
       /* Don't bother handling the authentication request if the response
          wasn't received completely yet. Serf will call handle_response
          again when more data is received. */
       if (! APR_STATUS_IS_EAGAIN(status))
->>>>>>> 6215c21a
         {
           err = svn_ra_serf__handle_auth(sl.code, ctx,
                                          request, response, pool);
@@ -1426,19 +1302,7 @@
         }
       else
         {
-<<<<<<< HEAD
-          status = svn_ra_serf__handle_discard_body(request, response, NULL,
-                                                    pool);
-          /* At this time we might not have received the whole response from
-             the server. If that's the case, don't setup a new request now
-             but wait till we retry the request later. */
-          if (! APR_STATUS_IS_EAGAIN(status))
-            {
-              svn_ra_serf__priority_request_create(ctx);
-            }
-=======
           return status;
->>>>>>> 6215c21a
         }
     }
   else if (sl.code == 409 || sl.code >= 500)
@@ -1505,22 +1369,16 @@
         }
     }
 
-<<<<<<< HEAD
-#if ! SERF_VERSION_AT_LEAST(0, 1, 3)
-  if (APR_STATUS_IS_EOF(status))
-=======
 cleanup:
   /* If a snapshot was set on the body bucket, it wasn't destroyed when the
      request was sent, we have to destroy it now upon successful handling of
      the response. */
   if (ctx->body_snapshot_set && ctx->body_buckets)
->>>>>>> 6215c21a
     {
       serf_bucket_destroy(ctx->body_buckets);
       ctx->body_buckets = NULL;
       ctx->body_snapshot_set = FALSE;
     }
-#endif
 
   return status;
 }
@@ -1648,21 +1506,8 @@
 serf_request_t *
 svn_ra_serf__priority_request_create(svn_ra_serf__handler_t *handler)
 {
-<<<<<<< HEAD
-#if SERF_VERSION_AT_LEAST(0,1,3)
   return serf_connection_priority_request_create(handler->conn->conn,
                                                  setup_request, handler);
-#else
-  /* Fall back to the adding the new request at the end of the queue. While
-     this will make certain auth. protocols fail, at least basic authentication
-     will still work. */
-  return serf_connection_request_create(handler->conn->conn,
-                                        setup_request, handler);
-#endif
-=======
-  return serf_connection_priority_request_create(handler->conn->conn,
-                                                 setup_request, handler);
->>>>>>> 6215c21a
 }
 
 svn_error_t *
