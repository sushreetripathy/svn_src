/*
 * client.c :  Functions for repository access via the Subversion protocol
 *
 * ====================================================================
 *    Licensed to the Apache Software Foundation (ASF) under one
 *    or more contributor license agreements.  See the NOTICE file
 *    distributed with this work for additional information
 *    regarding copyright ownership.  The ASF licenses this file
 *    to you under the Apache License, Version 2.0 (the
 *    "License"); you may not use this file except in compliance
 *    with the License.  You may obtain a copy of the License at
 *
 *      http://www.apache.org/licenses/LICENSE-2.0
 *
 *    Unless required by applicable law or agreed to in writing,
 *    software distributed under the License is distributed on an
 *    "AS IS" BASIS, WITHOUT WARRANTIES OR CONDITIONS OF ANY
 *    KIND, either express or implied.  See the License for the
 *    specific language governing permissions and limitations
 *    under the License.
 * ====================================================================
 */



#include "svn_private_config.h"

#define APR_WANT_STRFUNC
#include <apr_want.h>
#include <apr_general.h>
#include <apr_strings.h>
#include <apr_network_io.h>
#include <apr_uri.h>

#include "svn_types.h"
#include "svn_string.h"
#include "svn_dirent_uri.h"
#include "svn_error.h"
#include "svn_time.h"
#include "svn_path.h"
#include "svn_pools.h"
#include "svn_config.h"
#include "svn_ra.h"
#include "svn_ra_svn.h"
#include "svn_props.h"
#include "svn_mergeinfo.h"
#include "svn_version.h"

#include "svn_private_config.h"

#include "private/svn_fspath.h"

#include "../libsvn_ra/ra_loader.h"

#include "ra_svn.h"

#ifdef SVN_HAVE_SASL
#define DO_AUTH svn_ra_svn__do_cyrus_auth
#else
#define DO_AUTH svn_ra_svn__do_internal_auth
#endif

/* We aren't using SVN_DEPTH_IS_RECURSIVE here because that macro (for
   whatever reason) deems svn_depth_immediates as non-recursive, which
   is ... kinda true, but not true enough for our purposes.  We need
   our requested recursion level to be *at least* as recursive as the
   real depth we're looking for.
 */
#define DEPTH_TO_RECURSE(d)    \
        ((d) == svn_depth_unknown || (d) > svn_depth_files)

typedef struct ra_svn_commit_callback_baton_t {
  svn_ra_svn__session_baton_t *sess_baton;
  apr_pool_t *pool;
  svn_revnum_t *new_rev;
  svn_commit_callback2_t callback;
  void *callback_baton;
} ra_svn_commit_callback_baton_t;

typedef struct ra_svn_reporter_baton_t {
  svn_ra_svn__session_baton_t *sess_baton;
  svn_ra_svn_conn_t *conn;
  apr_pool_t *pool;
  const svn_delta_editor_t *editor;
  void *edit_baton;
} ra_svn_reporter_baton_t;

/* Parse an svn URL's tunnel portion into tunnel, if there is a tunnel
   portion. */
static void parse_tunnel(const char *url, const char **tunnel,
                         apr_pool_t *pool)
{
  *tunnel = NULL;

  if (strncasecmp(url, "svn", 3) != 0)
    return;
  url += 3;

  /* Get the tunnel specification, if any. */
  if (*url == '+')
    {
      const char *p;

      url++;
      p = strchr(url, ':');
      if (!p)
        return;
      *tunnel = apr_pstrmemdup(pool, url, p - url);
    }
}

static svn_error_t *make_connection(const char *hostname, unsigned short port,
                                    apr_socket_t **sock, apr_pool_t *pool)
{
  apr_sockaddr_t *sa;
  apr_status_t status;
  int family = APR_INET;

  /* Make sure we have IPV6 support first before giving apr_sockaddr_info_get
     APR_UNSPEC, because it may give us back an IPV6 address even if we can't
     create IPV6 sockets.  */

#if APR_HAVE_IPV6
#ifdef MAX_SECS_TO_LINGER
  status = apr_socket_create(sock, APR_INET6, SOCK_STREAM, pool);
#else
  status = apr_socket_create(sock, APR_INET6, SOCK_STREAM,
                             APR_PROTO_TCP, pool);
#endif
  if (status == 0)
    {
      apr_socket_close(*sock);
      family = APR_UNSPEC;
    }
#endif

  /* Resolve the hostname. */
  status = apr_sockaddr_info_get(&sa, hostname, family, port, 0, pool);
  if (status)
    return svn_error_createf(status, NULL, _("Unknown hostname '%s'"),
                             hostname);
  /* Iterate through the returned list of addresses attempting to
   * connect to each in turn. */
  do
    {
      /* Create the socket. */
#ifdef MAX_SECS_TO_LINGER
      /* ### old APR interface */
      status = apr_socket_create(sock, sa->family, SOCK_STREAM, pool);
#else
      status = apr_socket_create(sock, sa->family, SOCK_STREAM, APR_PROTO_TCP,
                                 pool);
#endif
      if (status == APR_SUCCESS)
        {
          status = apr_socket_connect(*sock, sa);
          if (status != APR_SUCCESS)
            apr_socket_close(*sock);
        }
      sa = sa->next;
    }
  while (status != APR_SUCCESS && sa);

  if (status)
    return svn_error_wrap_apr(status, _("Can't connect to host '%s'"),
                              hostname);

  /* Enable TCP keep-alives on the socket so we time out when
   * the connection breaks due to network-layer problems.
   * If the peer has dropped the connection due to a network partition
   * or a crash, or if the peer no longer considers the connection
   * valid because we are behind a NAT and our public IP has changed,
   * it will respond to the keep-alive probe with a RST instead of an
   * acknowledgment segment, which will cause svn to abort the session
   * even while it is currently blocked waiting for data from the peer.
   * See issue #3347. */
  status = apr_socket_opt_set(*sock, APR_SO_KEEPALIVE, 1);
  if (status)
    {
      /* It's not a fatal error if we cannot enable keep-alives. */
    }

  return SVN_NO_ERROR;
}

/* Set *DIFFS to an array of svn_prop_t, allocated in POOL, based on the
   property diffs in LIST, received from the server. */
static svn_error_t *parse_prop_diffs(const apr_array_header_t *list,
                                     apr_pool_t *pool,
                                     apr_array_header_t **diffs)
{
  int i;

  *diffs = apr_array_make(pool, list->nelts, sizeof(svn_prop_t));

  for (i = 0; i < list->nelts; i++)
    {
      svn_prop_t *prop;
      svn_ra_svn_item_t *elt = &APR_ARRAY_IDX(list, i, svn_ra_svn_item_t);

      if (elt->kind != SVN_RA_SVN_LIST)
        return svn_error_create(SVN_ERR_RA_SVN_MALFORMED_DATA, NULL,
                                _("Prop diffs element not a list"));
      prop = apr_array_push(*diffs);
      SVN_ERR(svn_ra_svn_parse_tuple(elt->u.list, pool, "c(?s)", &prop->name,
                                     &prop->value));
    }
  return SVN_NO_ERROR;
}

/* Parse a lockdesc, provided in LIST as specified by the protocol into
   LOCK, allocated in POOL. */
static svn_error_t *parse_lock(const apr_array_header_t *list, apr_pool_t *pool,
                               svn_lock_t **lock)
{
  const char *cdate, *edate;
  *lock = svn_lock_create(pool);
  SVN_ERR(svn_ra_svn_parse_tuple(list, pool, "ccc(?c)c(?c)", &(*lock)->path,
                                 &(*lock)->token, &(*lock)->owner,
                                 &(*lock)->comment, &cdate, &edate));
<<<<<<< HEAD
  (*lock)->path = svn_uri_canonicalize((*lock)->path, pool);
=======
  (*lock)->path = svn_fspath__canonicalize((*lock)->path, pool);
>>>>>>> 4cf18c3e
  SVN_ERR(svn_time_from_cstring(&(*lock)->creation_date, cdate, pool));
  if (edate)
    SVN_ERR(svn_time_from_cstring(&(*lock)->expiration_date, edate, pool));
  return SVN_NO_ERROR;
}

/* --- AUTHENTICATION ROUTINES --- */

svn_error_t *svn_ra_svn__auth_response(svn_ra_svn_conn_t *conn,
                                       apr_pool_t *pool,
                                       const char *mech, const char *mech_arg)
{
  return svn_ra_svn_write_tuple(conn, pool, "w(?c)", mech, mech_arg);
}

static svn_error_t *handle_auth_request(svn_ra_svn__session_baton_t *sess,
                                        apr_pool_t *pool)
{
  svn_ra_svn_conn_t *conn = sess->conn;
  apr_array_header_t *mechlist;
  const char *realm;

  SVN_ERR(svn_ra_svn_read_cmd_response(conn, pool, "lc", &mechlist, &realm));
  if (mechlist->nelts == 0)
    return SVN_NO_ERROR;
  return DO_AUTH(sess, mechlist, realm, pool);
}

/* --- REPORTER IMPLEMENTATION --- */

static svn_error_t *ra_svn_set_path(void *baton, const char *path,
                                    svn_revnum_t rev,
                                    svn_depth_t depth,
                                    svn_boolean_t start_empty,
                                    const char *lock_token,
                                    apr_pool_t *pool)
{
  ra_svn_reporter_baton_t *b = baton;

  SVN_ERR(svn_ra_svn_write_cmd(b->conn, pool, "set-path", "crb(?c)w",
                               path, rev, start_empty, lock_token,
                               svn_depth_to_word(depth)));
  return SVN_NO_ERROR;
}

static svn_error_t *ra_svn_delete_path(void *baton, const char *path,
                                       apr_pool_t *pool)
{
  ra_svn_reporter_baton_t *b = baton;

  SVN_ERR(svn_ra_svn_write_cmd(b->conn, pool, "delete-path", "c", path));
  return SVN_NO_ERROR;
}

static svn_error_t *ra_svn_link_path(void *baton, const char *path,
                                     const char *url,
                                     svn_revnum_t rev,
                                     svn_depth_t depth,
                                     svn_boolean_t start_empty,
                                     const char *lock_token,
                                     apr_pool_t *pool)
{
  ra_svn_reporter_baton_t *b = baton;

  SVN_ERR(svn_ra_svn_write_cmd(b->conn, pool, "link-path", "ccrb(?c)w",
                               path, url, rev, start_empty, lock_token,
                               svn_depth_to_word(depth)));
  return SVN_NO_ERROR;
}

static svn_error_t *ra_svn_finish_report(void *baton,
                                         apr_pool_t *pool)
{
  ra_svn_reporter_baton_t *b = baton;

  SVN_ERR(svn_ra_svn_write_cmd(b->conn, b->pool, "finish-report", ""));
  SVN_ERR(handle_auth_request(b->sess_baton, b->pool));
  SVN_ERR(svn_ra_svn_drive_editor2(b->conn, b->pool, b->editor, b->edit_baton,
                                   NULL, FALSE));
  SVN_ERR(svn_ra_svn_read_cmd_response(b->conn, b->pool, ""));
  return SVN_NO_ERROR;
}

static svn_error_t *ra_svn_abort_report(void *baton,
                                        apr_pool_t *pool)
{
  ra_svn_reporter_baton_t *b = baton;

  SVN_ERR(svn_ra_svn_write_cmd(b->conn, b->pool, "abort-report", ""));
  return SVN_NO_ERROR;
}

static svn_ra_reporter3_t ra_svn_reporter = {
  ra_svn_set_path,
  ra_svn_delete_path,
  ra_svn_link_path,
  ra_svn_finish_report,
  ra_svn_abort_report
};

static svn_error_t *
ra_svn_get_reporter(svn_ra_svn__session_baton_t *sess_baton,
                    apr_pool_t *pool,
                    const svn_delta_editor_t *editor,
                    void *edit_baton,
                    const char *target,
                    svn_depth_t depth,
                    const svn_ra_reporter3_t **reporter,
                    void **report_baton)
{
  ra_svn_reporter_baton_t *b;
  const svn_delta_editor_t *filter_editor;
  void *filter_baton;

  /* We can skip the depth filtering when the user requested
     depth_files or depth_infinity because the server will
     transmit the right stuff anyway. */
  if ((depth != svn_depth_files) && (depth != svn_depth_infinity)
      && ! svn_ra_svn_has_capability(sess_baton->conn, SVN_RA_SVN_CAP_DEPTH))
    {
      SVN_ERR(svn_delta_depth_filter_editor(&filter_editor,
                                            &filter_baton,
                                            editor, edit_baton, depth,
                                            *target != '\0',
                                            pool));
      editor = filter_editor;
      edit_baton = filter_baton;
    }

  b = apr_palloc(pool, sizeof(*b));
  b->sess_baton = sess_baton;
  b->conn = sess_baton->conn;
  b->pool = pool;
  b->editor = editor;
  b->edit_baton = edit_baton;

  *reporter = &ra_svn_reporter;
  *report_baton = b;

  return SVN_NO_ERROR;
}

/* --- RA LAYER IMPLEMENTATION --- */

/* (Note: *ARGV is an output parameter.) */
static svn_error_t *find_tunnel_agent(const char *tunnel,
                                      const char *hostinfo,
                                      const char ***argv,
                                      apr_hash_t *config, apr_pool_t *pool)
{
  svn_config_t *cfg;
  const char *val, *var, *cmd;
  char **cmd_argv;
  apr_size_t len;
  apr_status_t status;
  int n;

  /* Look up the tunnel specification in config. */
  cfg = config ? apr_hash_get(config, SVN_CONFIG_CATEGORY_CONFIG,
                              APR_HASH_KEY_STRING) : NULL;
  svn_config_get(cfg, &val, SVN_CONFIG_SECTION_TUNNELS, tunnel, NULL);

  /* We have one predefined tunnel scheme, if it isn't overridden by config. */
  if (!val && strcmp(tunnel, "ssh") == 0)
    {
      /* Killing the tunnel agent with SIGTERM leads to unsightly
       * stderr output from ssh, unless we pass -q.
       * The "-q" option to ssh is widely supported: all versions of
       * OpenSSH have it, the old ssh-1.x and the 2.x, 3.x ssh.com
       * versions have it too. If the user is using some other ssh
       * implementation that doesn't accept it, they can override it
       * in the [tunnels] section of the config. */
      val = "$SVN_SSH ssh -q";
    }

  if (!val || !*val)
    return svn_error_createf(SVN_ERR_BAD_URL, NULL,
                             _("Undefined tunnel scheme '%s'"), tunnel);

  /* If the scheme definition begins with "$varname", it means there
   * is an environment variable which can override the command. */
  if (*val == '$')
    {
      val++;
      len = strcspn(val, " ");
      var = apr_pstrmemdup(pool, val, len);
      cmd = getenv(var);
      if (!cmd)
        {
          cmd = val + len;
          while (*cmd == ' ')
            cmd++;
          if (!*cmd)
            return svn_error_createf(SVN_ERR_BAD_URL, NULL,
                                     _("Tunnel scheme %s requires environment "
                                       "variable %s to be defined"), tunnel,
                                     var);
        }
    }
  else
    cmd = val;

  /* Tokenize the command into a list of arguments. */
  status = apr_tokenize_to_argv(cmd, &cmd_argv, pool);
  if (status != APR_SUCCESS)
    return svn_error_wrap_apr(status, _("Can't tokenize command '%s'"), cmd);

  /* Append the fixed arguments to the result. */
  for (n = 0; cmd_argv[n] != NULL; n++)
    ;
  *argv = apr_palloc(pool, (n + 4) * sizeof(char *));
  memcpy((void *) *argv, cmd_argv, n * sizeof(char *));
  (*argv)[n++] = svn_path_uri_decode(hostinfo, pool);
  (*argv)[n++] = "svnserve";
  (*argv)[n++] = "-t";
  (*argv)[n] = NULL;

  return SVN_NO_ERROR;
}

/* This function handles any errors which occur in the child process
 * created for a tunnel agent.  We write the error out as a command
 * failure; the code in ra_svn_open() to read the server's greeting
 * will see the error and return it to the caller. */
static void handle_child_process_error(apr_pool_t *pool, apr_status_t status,
                                       const char *desc)
{
  svn_ra_svn_conn_t *conn;
  apr_file_t *in_file, *out_file;
  svn_error_t *err;

  if (apr_file_open_stdin(&in_file, pool)
      || apr_file_open_stdout(&out_file, pool))
    return;

  conn = svn_ra_svn_create_conn2(NULL, in_file, out_file,
                                 SVN_DELTA_COMPRESSION_LEVEL_DEFAULT, pool);
  err = svn_error_wrap_apr(status, _("Error in child process: %s"), desc);
  svn_error_clear(svn_ra_svn_write_cmd_failure(conn, pool, err));
  svn_error_clear(err);
  svn_error_clear(svn_ra_svn_flush(conn, pool));
}

/* (Note: *CONN is an output parameter.) */
static svn_error_t *make_tunnel(const char **args, svn_ra_svn_conn_t **conn,
                                apr_pool_t *pool)
{
  apr_status_t status;
  apr_proc_t *proc;
  apr_procattr_t *attr;
  svn_error_t *err;

  status = apr_procattr_create(&attr, pool);
  if (status == APR_SUCCESS)
    status = apr_procattr_io_set(attr, 1, 1, 0);
  if (status == APR_SUCCESS)
    status = apr_procattr_cmdtype_set(attr, APR_PROGRAM_PATH);
  if (status == APR_SUCCESS)
    status = apr_procattr_child_errfn_set(attr, handle_child_process_error);
  proc = apr_palloc(pool, sizeof(*proc));
  if (status == APR_SUCCESS)
    status = apr_proc_create(proc, *args, args, NULL, attr, pool);
  if (status != APR_SUCCESS)
    return svn_error_wrap_apr(status, _("Can't create tunnel"));

  /* Arrange for the tunnel agent to get a SIGTERM on pool
   * cleanup.  This is a little extreme, but the alternatives
   * weren't working out.
   *
   * Closing the pipes and waiting for the process to die
   * was prone to mysterious hangs which are difficult to
   * diagnose (e.g. svnserve dumps core due to unrelated bug;
   * sshd goes into zombie state; ssh connection is never
   * closed; ssh never terminates).
   * See also the long dicussion in issue #2580 if you really
   * want to know various reasons for these problems and
   * the different opinions on this issue.
   *
   * On Win32, APR does not support KILL_ONLY_ONCE. It only has
<<<<<<< HEAD
   * KILL_ALWAYS and KILL_NEVER. Other modes are converted to 
=======
   * KILL_ALWAYS and KILL_NEVER. Other modes are converted to
>>>>>>> 4cf18c3e
   * KILL_ALWAYS, which immediately calls TerminateProcess().
   * This instantly kills the tunnel, leaving sshd and svnserve
   * on a remote machine running indefinitely. These processes
   * accumulate. The problem is most often seen with a fast client
   * machine and a modest internet connection, as the tunnel
<<<<<<< HEAD
   * is killed before being able to gracefully complete the 
=======
   * is killed before being able to gracefully complete the
>>>>>>> 4cf18c3e
   * session. In that case, svn is unusable 100% of the time on
   * the windows machine. Thus, on Win32, we use KILL_NEVER and
   * take the lesser of two evils.
   */
#ifdef WIN32
  apr_pool_note_subprocess(pool, proc, APR_KILL_NEVER);
#else
  apr_pool_note_subprocess(pool, proc, APR_KILL_ONLY_ONCE);
#endif

  /* APR pipe objects inherit by default.  But we don't want the
   * tunnel agent's pipes held open by future child processes
   * (such as other ra_svn sessions), so turn that off. */
  apr_file_inherit_unset(proc->in);
  apr_file_inherit_unset(proc->out);

  /* Guard against dotfile output to stdout on the server. */
  *conn = svn_ra_svn_create_conn2(NULL, proc->out, proc->in,
                                  SVN_DELTA_COMPRESSION_LEVEL_DEFAULT, pool);
  err = svn_ra_svn_skip_leading_garbage(*conn, pool);
  if (err)
    return svn_error_quick_wrap(
             err,
             _("To better debug SSH connection problems, remove the -q "
               "option from 'ssh' in the [tunnels] section of your "
               "Subversion configuration file."));

  return SVN_NO_ERROR;
}

/* Parse URL inot URI, validating it and setting the default port if none
   was given.  Allocate the URI fileds out of POOL. */
static svn_error_t *parse_url(const char *url, apr_uri_t *uri,
                              apr_pool_t *pool)
{
  apr_status_t apr_err;

  apr_err = apr_uri_parse(pool, url, uri);

  if (apr_err != 0)
    return svn_error_createf(SVN_ERR_RA_ILLEGAL_URL, NULL,
                             _("Illegal svn repository URL '%s'"), url);

  if (! uri->port)
    uri->port = SVN_RA_SVN_PORT;

  return SVN_NO_ERROR;
}

/* Open a session to URL, returning it in *SESS_P, allocating it in POOL.
   URI is a parsed version of URL.  CALLBACKS and CALLBACKS_BATON
   are provided by the caller of ra_svn_open. If tunnel_argv is non-null,
   it points to a program argument list to use when invoking the tunnel agent.
*/
static svn_error_t *open_session(svn_ra_svn__session_baton_t **sess_p,
                                 const char *url,
                                 const apr_uri_t *uri,
                                 const char **tunnel_argv,
                                 const svn_ra_callbacks2_t *callbacks,
                                 void *callbacks_baton,
                                 apr_pool_t *pool)
{
  svn_ra_svn__session_baton_t *sess;
  svn_ra_svn_conn_t *conn;
  apr_socket_t *sock;
  apr_uint64_t minver, maxver;
  apr_array_header_t *mechlist, *server_caplist, *repos_caplist;
  const char *client_string = NULL;

  sess = apr_palloc(pool, sizeof(*sess));
  sess->pool = pool;
  sess->is_tunneled = (tunnel_argv != NULL);
  sess->url = apr_pstrdup(pool, url);
  sess->user = uri->user;
  sess->hostname = uri->hostname;
  sess->realm_prefix = apr_psprintf(pool, "<svn://%s:%d>", uri->hostname,
                                    uri->port);
  sess->tunnel_argv = tunnel_argv;
  sess->callbacks = callbacks;
  sess->callbacks_baton = callbacks_baton;
  sess->bytes_read = sess->bytes_written = 0;

  if (tunnel_argv)
    SVN_ERR(make_tunnel(tunnel_argv, &conn, pool));
  else
    {
      SVN_ERR(make_connection(uri->hostname, uri->port, &sock, pool));
      conn = svn_ra_svn_create_conn2(sock, NULL, NULL,
                                     SVN_DELTA_COMPRESSION_LEVEL_DEFAULT,
                                     pool);
    }

  /* Make sure we set conn->session before reading from it,
   * because the reader and writer functions expect a non-NULL value. */
  sess->conn = conn;
  conn->session = sess;

  /* Read server's greeting. */
  SVN_ERR(svn_ra_svn_read_cmd_response(conn, pool, "nnll", &minver, &maxver,
                                       &mechlist, &server_caplist));

  /* We support protocol version 2. */
  if (minver > 2)
    return svn_error_createf(SVN_ERR_RA_SVN_BAD_VERSION, NULL,
                             _("Server requires minimum version %d"),
                             (int) minver);
  if (maxver < 2)
    return svn_error_createf(SVN_ERR_RA_SVN_BAD_VERSION, NULL,
                             _("Server only supports versions up to %d"),
                             (int) maxver);
  SVN_ERR(svn_ra_svn_set_capabilities(conn, server_caplist));

  /* All released versions of Subversion support edit-pipeline,
   * so we do not support servers that do not. */
  if (! svn_ra_svn_has_capability(conn, SVN_RA_SVN_CAP_EDIT_PIPELINE))
    return svn_error_create(SVN_ERR_RA_SVN_BAD_VERSION, NULL,
                            _("Server does not support edit pipelining"));

  if (sess->callbacks->get_client_string != NULL)
    SVN_ERR(sess->callbacks->get_client_string(sess->callbacks_baton,
                                               &client_string, pool));

  /* In protocol version 2, we send back our protocol version, our
   * capability list, and the URL, and subsequently there is an auth
   * request. */
  /* Client-side capabilities list: */
  SVN_ERR(svn_ra_svn_write_tuple(conn, pool, "n(wwwwww)cc(?c)",
                                 (apr_uint64_t) 2,
                                 SVN_RA_SVN_CAP_EDIT_PIPELINE,
                                 SVN_RA_SVN_CAP_SVNDIFF1,
                                 SVN_RA_SVN_CAP_ABSENT_ENTRIES,
                                 SVN_RA_SVN_CAP_DEPTH,
                                 SVN_RA_SVN_CAP_MERGEINFO,
                                 SVN_RA_SVN_CAP_LOG_REVPROPS,
                                 url, "SVN/" SVN_VER_NUMBER, client_string));
  SVN_ERR(handle_auth_request(sess, pool));

  /* This is where the security layer would go into effect if we
   * supported security layers, which is a ways off. */

  /* Read the repository's uuid and root URL, and perhaps learn more
     capabilities that weren't available before now. */
  SVN_ERR(svn_ra_svn_read_cmd_response(conn, pool, "c?c?l", &conn->uuid,
                                       &conn->repos_root, &repos_caplist));
  if (repos_caplist)
    SVN_ERR(svn_ra_svn_set_capabilities(conn, repos_caplist));

  if (conn->repos_root)
    {
      conn->repos_root = svn_uri_canonicalize(conn->repos_root, pool);
      /* We should check that the returned string is a prefix of url, since
         that's the API guarantee, but this isn't true for 1.0 servers.
         Checking the length prevents client crashes. */
      if (strlen(conn->repos_root) > strlen(url))
        return svn_error_create(SVN_ERR_RA_SVN_MALFORMED_DATA, NULL,
                                _("Impossibly long repository root from "
                                  "server"));
    }

  *sess_p = sess;

  return SVN_NO_ERROR;
}


#ifdef SVN_HAVE_SASL
#define RA_SVN_DESCRIPTION \
  N_("Module for accessing a repository using the svn network protocol.\n" \
     "  - with Cyrus SASL authentication")
#else
#define RA_SVN_DESCRIPTION \
  N_("Module for accessing a repository using the svn network protocol.")
#endif

static const char *ra_svn_get_description(void)
{
  return _(RA_SVN_DESCRIPTION);
}

static const char * const *
ra_svn_get_schemes(apr_pool_t *pool)
{
  static const char *schemes[] = { "svn", NULL };

  return schemes;
}



static svn_error_t *ra_svn_open(svn_ra_session_t *session,
                                const char **corrected_url,
                                const char *url,
                                const svn_ra_callbacks2_t *callbacks,
                                void *callback_baton,
                                apr_hash_t *config,
                                apr_pool_t *pool)
{
  apr_pool_t *sess_pool = svn_pool_create(pool);
  svn_ra_svn__session_baton_t *sess;
  const char *tunnel, **tunnel_argv;
  apr_uri_t uri;
  svn_config_t *cfg, *cfg_client;

  /* We don't support server-prescribed redirections in ra-svn. */
  if (corrected_url)
    *corrected_url = NULL;

  SVN_ERR(parse_url(url, &uri, sess_pool));

  parse_tunnel(url, &tunnel, pool);

  if (tunnel)
    SVN_ERR(find_tunnel_agent(tunnel, uri.hostinfo, &tunnel_argv, config,
                              pool));
  else
    tunnel_argv = NULL;

  cfg_client = config ? apr_hash_get(config,
                                     SVN_CONFIG_CATEGORY_CONFIG,
                                     APR_HASH_KEY_STRING) : NULL;
  cfg = config ? apr_hash_get(config,
                              SVN_CONFIG_CATEGORY_SERVERS,
                              APR_HASH_KEY_STRING) : NULL;
  svn_auth_set_parameter(callbacks->auth_baton,
                         SVN_AUTH_PARAM_CONFIG_CATEGORY_CONFIG, cfg_client);
  svn_auth_set_parameter(callbacks->auth_baton,
                         SVN_AUTH_PARAM_CONFIG_CATEGORY_SERVERS, cfg);

  /* We open the session in a subpool so we can get rid of it if we
     reparent with a server that doesn't support reparenting. */
  SVN_ERR(open_session(&sess, url, &uri, tunnel_argv,
                       callbacks, callback_baton, sess_pool));
  session->priv = sess;

  return SVN_NO_ERROR;
}

static svn_error_t *ra_svn_reparent(svn_ra_session_t *ra_session,
                                    const char *url,
                                    apr_pool_t *pool)
{
  svn_ra_svn__session_baton_t *sess = ra_session->priv;
  svn_ra_svn_conn_t *conn = sess->conn;
  svn_error_t *err;
  apr_pool_t *sess_pool;
  svn_ra_svn__session_baton_t *new_sess;
  apr_uri_t uri;

  SVN_ERR(svn_ra_svn_write_cmd(conn, pool, "reparent", "c", url));
  err = handle_auth_request(sess, pool);
  if (! err)
    {
      SVN_ERR(svn_ra_svn_read_cmd_response(conn, pool, ""));
      sess->url = apr_pstrdup(sess->pool, url);
      return SVN_NO_ERROR;
    }
  else if (err->apr_err != SVN_ERR_RA_SVN_UNKNOWN_CMD)
    return err;

  /* Servers before 1.4 doesn't support this command; try to reconnect
     instead. */
  svn_error_clear(err);
  /* Create a new subpool of the RA session pool. */
  sess_pool = svn_pool_create(ra_session->pool);
  err = parse_url(url, &uri, sess_pool);
  if (! err)
    err = open_session(&new_sess, url, &uri, sess->tunnel_argv,
                       sess->callbacks, sess->callbacks_baton, sess_pool);
  /* We destroy the new session pool on error, since it is allocated in
     the main session pool. */
  if (err)
    {
      svn_pool_destroy(sess_pool);
      return err;
    }

  /* We have a new connection, assign it and destroy the old. */
  ra_session->priv = new_sess;
  svn_pool_destroy(sess->pool);

  return SVN_NO_ERROR;
}

static svn_error_t *ra_svn_get_session_url(svn_ra_session_t *session,
                                           const char **url, apr_pool_t *pool)
{
  svn_ra_svn__session_baton_t *sess = session->priv;
  *url = apr_pstrdup(pool, sess->url);
  return SVN_NO_ERROR;
}

static svn_error_t *ra_svn_get_latest_rev(svn_ra_session_t *session,
                                          svn_revnum_t *rev, apr_pool_t *pool)
{
  svn_ra_svn__session_baton_t *sess_baton = session->priv;
  svn_ra_svn_conn_t *conn = sess_baton->conn;

  SVN_ERR(svn_ra_svn_write_cmd(conn, pool, "get-latest-rev", ""));
  SVN_ERR(handle_auth_request(sess_baton, pool));
  SVN_ERR(svn_ra_svn_read_cmd_response(conn, pool, "r", rev));
  return SVN_NO_ERROR;
}

static svn_error_t *ra_svn_get_dated_rev(svn_ra_session_t *session,
                                         svn_revnum_t *rev, apr_time_t tm,
                                         apr_pool_t *pool)
{
  svn_ra_svn__session_baton_t *sess_baton = session->priv;
  svn_ra_svn_conn_t *conn = sess_baton->conn;

  SVN_ERR(svn_ra_svn_write_cmd(conn, pool, "get-dated-rev", "c",
                               svn_time_to_cstring(tm, pool)));
  SVN_ERR(handle_auth_request(sess_baton, pool));
  SVN_ERR(svn_ra_svn_read_cmd_response(conn, pool, "r", rev));
  return SVN_NO_ERROR;
}

/* Forward declaration. */
static svn_error_t *ra_svn_has_capability(svn_ra_session_t *session,
                                          svn_boolean_t *has,
                                          const char *capability,
                                          apr_pool_t *pool);

static svn_error_t *ra_svn_change_rev_prop(svn_ra_session_t *session, svn_revnum_t rev,
                                           const char *name,
                                           const svn_string_t *const *old_value_p,
                                           const svn_string_t *value,
                                           apr_pool_t *pool)
{
  svn_ra_svn__session_baton_t *sess_baton = session->priv;
  svn_ra_svn_conn_t *conn = sess_baton->conn;
  svn_boolean_t dont_care;
  const svn_string_t *old_value;
  svn_boolean_t has_atomic_revprops;

  SVN_ERR(ra_svn_has_capability(session, &has_atomic_revprops,
                                SVN_RA_SVN_CAP_ATOMIC_REVPROPS,
                                pool));

  if (old_value_p)
    {
      /* How did you get past the same check in svn_ra_change_rev_prop2()? */
      SVN_ERR_ASSERT(has_atomic_revprops);

      dont_care = FALSE;
      old_value = *old_value_p;
    }
  else
    {
      dont_care = TRUE;
      old_value = NULL;
    }

  if (has_atomic_revprops)
    SVN_ERR(svn_ra_svn_write_cmd(conn, pool, "change-rev-prop2", "rc(?s)(b?s)",
                                 rev, name, value, dont_care, old_value));
  else
    SVN_ERR(svn_ra_svn_write_cmd(conn, pool, "change-rev-prop", "rc?s",
                                 rev, name, value));

  SVN_ERR(handle_auth_request(sess_baton, pool));
  SVN_ERR(svn_ra_svn_read_cmd_response(conn, pool, ""));
  return SVN_NO_ERROR;
}

static svn_error_t *ra_svn_get_uuid(svn_ra_session_t *session, const char **uuid,
                                    apr_pool_t *pool)
{
  svn_ra_svn__session_baton_t *sess_baton = session->priv;
  svn_ra_svn_conn_t *conn = sess_baton->conn;

  *uuid = conn->uuid;
  return SVN_NO_ERROR;
}

static svn_error_t *ra_svn_get_repos_root(svn_ra_session_t *session, const char **url,
                                          apr_pool_t *pool)
{
  svn_ra_svn__session_baton_t *sess_baton = session->priv;
  svn_ra_svn_conn_t *conn = sess_baton->conn;

  if (!conn->repos_root)
    return svn_error_create(SVN_ERR_RA_SVN_BAD_VERSION, NULL,
                            _("Server did not send repository root"));
  *url = conn->repos_root;
  return SVN_NO_ERROR;
}

static svn_error_t *ra_svn_rev_proplist(svn_ra_session_t *session, svn_revnum_t rev,
                                        apr_hash_t **props, apr_pool_t *pool)
{
  svn_ra_svn__session_baton_t *sess_baton = session->priv;
  svn_ra_svn_conn_t *conn = sess_baton->conn;
  apr_array_header_t *proplist;

  SVN_ERR(svn_ra_svn_write_cmd(conn, pool, "rev-proplist", "r", rev));
  SVN_ERR(handle_auth_request(sess_baton, pool));
  SVN_ERR(svn_ra_svn_read_cmd_response(conn, pool, "l", &proplist));
  SVN_ERR(svn_ra_svn_parse_proplist(proplist, pool, props));
  return SVN_NO_ERROR;
}

static svn_error_t *ra_svn_rev_prop(svn_ra_session_t *session, svn_revnum_t rev,
                                    const char *name,
                                    svn_string_t **value, apr_pool_t *pool)
{
  svn_ra_svn__session_baton_t *sess_baton = session->priv;
  svn_ra_svn_conn_t *conn = sess_baton->conn;

  SVN_ERR(svn_ra_svn_write_cmd(conn, pool, "rev-prop", "rc", rev, name));
  SVN_ERR(handle_auth_request(sess_baton, pool));
  SVN_ERR(svn_ra_svn_read_cmd_response(conn, pool, "(?s)", value));
  return SVN_NO_ERROR;
}

static svn_error_t *ra_svn_end_commit(void *baton)
{
  ra_svn_commit_callback_baton_t *ccb = baton;
  svn_commit_info_t *commit_info = svn_create_commit_info(ccb->pool);

  SVN_ERR(handle_auth_request(ccb->sess_baton, ccb->pool));
  SVN_ERR(svn_ra_svn_read_tuple(ccb->sess_baton->conn, ccb->pool,
                                "r(?c)(?c)?(?c)",
                                 &(commit_info->revision),
                                 &(commit_info->date),
                                 &(commit_info->author),
                                 &(commit_info->post_commit_err)));

  if (ccb->callback)
    SVN_ERR(ccb->callback(commit_info, ccb->callback_baton, ccb->pool));

  return SVN_NO_ERROR;
}

static svn_error_t *ra_svn_commit(svn_ra_session_t *session,
                                  const svn_delta_editor_t **editor,
                                  void **edit_baton,
                                  apr_hash_t *revprop_table,
                                  svn_commit_callback2_t callback,
                                  void *callback_baton,
                                  apr_hash_t *lock_tokens,
                                  svn_boolean_t keep_locks,
                                  apr_pool_t *pool)
{
  svn_ra_svn__session_baton_t *sess_baton = session->priv;
  svn_ra_svn_conn_t *conn = sess_baton->conn;
  ra_svn_commit_callback_baton_t *ccb;
  apr_hash_index_t *hi;
  apr_pool_t *iterpool;
  const svn_string_t *log_msg = apr_hash_get(revprop_table,
                                             SVN_PROP_REVISION_LOG,
                                             APR_HASH_KEY_STRING);

  /* If we're sending revprops other than svn:log, make sure the server won't
     silently ignore them. */
  if (apr_hash_count(revprop_table) > 1 &&
      ! svn_ra_svn_has_capability(conn, SVN_RA_SVN_CAP_COMMIT_REVPROPS))
    return svn_error_create(SVN_ERR_RA_NOT_IMPLEMENTED, NULL,
                            _("Server doesn't support setting arbitrary "
                              "revision properties during commit"));

  /* Tell the server we're starting the commit.
     Send log message here for backwards compatibility with servers
     before 1.5. */
  SVN_ERR(svn_ra_svn_write_tuple(conn, pool, "w(c(!", "commit",
                                 log_msg->data));
  if (lock_tokens)
    {
      iterpool = svn_pool_create(pool);
      for (hi = apr_hash_first(pool, lock_tokens); hi; hi = apr_hash_next(hi))
        {
          const void *key;
          void *val;
          const char *path, *token;

          svn_pool_clear(iterpool);
          apr_hash_this(hi, &key, NULL, &val);
          path = key;
          token = val;
          SVN_ERR(svn_ra_svn_write_tuple(conn, iterpool, "cc", path, token));
        }
      svn_pool_destroy(iterpool);
    }
  SVN_ERR(svn_ra_svn_write_tuple(conn, pool, "!)b(!", keep_locks));
  SVN_ERR(svn_ra_svn_write_proplist(conn, pool, revprop_table));
  SVN_ERR(svn_ra_svn_write_tuple(conn, pool, "!))"));
  SVN_ERR(handle_auth_request(sess_baton, pool));
  SVN_ERR(svn_ra_svn_read_cmd_response(conn, pool, ""));

  /* Remember a few arguments for when the commit is over. */
  ccb = apr_palloc(pool, sizeof(*ccb));
  ccb->sess_baton = sess_baton;
  ccb->pool = pool;
  ccb->callback = callback;
  ccb->callback_baton = callback_baton;

  /* Fetch an editor for the caller to drive.  The editor will call
   * ra_svn_end_commit() upon close_edit(), at which point we'll fill
   * in the new_rev, committed_date, and committed_author values. */
  svn_ra_svn_get_editor(editor, edit_baton, conn, pool,
                        ra_svn_end_commit, ccb);
  return SVN_NO_ERROR;
}

static svn_error_t *ra_svn_get_file(svn_ra_session_t *session, const char *path,
                                    svn_revnum_t rev, svn_stream_t *stream,
                                    svn_revnum_t *fetched_rev,
                                    apr_hash_t **props,
                                    apr_pool_t *pool)
{
  svn_ra_svn__session_baton_t *sess_baton = session->priv;
  svn_ra_svn_conn_t *conn = sess_baton->conn;
  apr_array_header_t *proplist;
  const char *expected_digest;
  svn_checksum_t *expected_checksum = NULL;
  svn_checksum_ctx_t *checksum_ctx;
  apr_pool_t *iterpool;

  SVN_ERR(svn_ra_svn_write_cmd(conn, pool, "get-file", "c(?r)bb", path,
                               rev, (props != NULL), (stream != NULL)));
  SVN_ERR(handle_auth_request(sess_baton, pool));
  SVN_ERR(svn_ra_svn_read_cmd_response(conn, pool, "(?c)rl",
                                       &expected_digest,
                                       &rev, &proplist));

  if (fetched_rev)
    *fetched_rev = rev;
  if (props)
    SVN_ERR(svn_ra_svn_parse_proplist(proplist, pool, props));

  /* We're done if the contents weren't wanted. */
  if (!stream)
    return SVN_NO_ERROR;

  if (expected_digest)
    {
      SVN_ERR(svn_checksum_parse_hex(&expected_checksum, svn_checksum_md5,
                                     expected_digest, pool));
      checksum_ctx = svn_checksum_ctx_create(svn_checksum_md5, pool);
    }

  /* Read the file's contents. */
  iterpool = svn_pool_create(pool);
  while (1)
    {
      svn_ra_svn_item_t *item;

      svn_pool_clear(iterpool);
      SVN_ERR(svn_ra_svn_read_item(conn, iterpool, &item));
      if (item->kind != SVN_RA_SVN_STRING)
        return svn_error_create(SVN_ERR_RA_SVN_MALFORMED_DATA, NULL,
                                _("Non-string as part of file contents"));
      if (item->u.string->len == 0)
        break;

      if (expected_checksum)
        SVN_ERR(svn_checksum_update(checksum_ctx, item->u.string->data,
                                    item->u.string->len));

      SVN_ERR(svn_stream_write(stream, item->u.string->data,
                               &item->u.string->len));
    }
  svn_pool_destroy(iterpool);

  SVN_ERR(svn_ra_svn_read_cmd_response(conn, pool, ""));

  if (expected_checksum)
    {
      svn_checksum_t *checksum;

      SVN_ERR(svn_checksum_final(&checksum, checksum_ctx, pool));
      if (!svn_checksum_match(checksum, expected_checksum))
        return svn_checksum_mismatch_err(expected_checksum, checksum, pool,
                                         _("Checksum mismatch for '%s'"),
                                         path);
    }

  return SVN_NO_ERROR;
}

static svn_error_t *ra_svn_get_dir(svn_ra_session_t *session,
                                   apr_hash_t **dirents,
                                   svn_revnum_t *fetched_rev,
                                   apr_hash_t **props,
                                   const char *path,
                                   svn_revnum_t rev,
                                   apr_uint32_t dirent_fields,
                                   apr_pool_t *pool)
{
  svn_ra_svn__session_baton_t *sess_baton = session->priv;
  svn_ra_svn_conn_t *conn = sess_baton->conn;
  apr_array_header_t *proplist, *dirlist;
  int i;

  SVN_ERR(svn_ra_svn_write_tuple(conn, pool, "w(c(?r)bb(!", "get-dir", path,
                                 rev, (props != NULL), (dirents != NULL)));
  if (dirent_fields & SVN_DIRENT_KIND)
    SVN_ERR(svn_ra_svn_write_word(conn, pool, SVN_RA_SVN_DIRENT_KIND));
  if (dirent_fields & SVN_DIRENT_SIZE)
    SVN_ERR(svn_ra_svn_write_word(conn, pool, SVN_RA_SVN_DIRENT_SIZE));
  if (dirent_fields & SVN_DIRENT_HAS_PROPS)
    SVN_ERR(svn_ra_svn_write_word(conn, pool, SVN_RA_SVN_DIRENT_HAS_PROPS));
  if (dirent_fields & SVN_DIRENT_CREATED_REV)
    SVN_ERR(svn_ra_svn_write_word(conn, pool, SVN_RA_SVN_DIRENT_CREATED_REV));
  if (dirent_fields & SVN_DIRENT_TIME)
    SVN_ERR(svn_ra_svn_write_word(conn, pool, SVN_RA_SVN_DIRENT_TIME));
  if (dirent_fields & SVN_DIRENT_LAST_AUTHOR)
    SVN_ERR(svn_ra_svn_write_word(conn, pool, SVN_RA_SVN_DIRENT_LAST_AUTHOR));

  SVN_ERR(svn_ra_svn_write_tuple(conn, pool, "!))"));

  SVN_ERR(handle_auth_request(sess_baton, pool));
  SVN_ERR(svn_ra_svn_read_cmd_response(conn, pool, "rll", &rev, &proplist,
                                       &dirlist));

  if (fetched_rev)
    *fetched_rev = rev;
  if (props)
    SVN_ERR(svn_ra_svn_parse_proplist(proplist, pool, props));

  /* We're done if dirents aren't wanted. */
  if (!dirents)
    return SVN_NO_ERROR;

  /* Interpret the directory list. */
  *dirents = apr_hash_make(pool);
  for (i = 0; i < dirlist->nelts; i++)
    {
      const char *name, *kind, *cdate, *cauthor;
      svn_boolean_t has_props;
      svn_dirent_t *dirent;
      apr_uint64_t size;
      svn_revnum_t crev;
      svn_ra_svn_item_t *elt = &APR_ARRAY_IDX(dirlist, i, svn_ra_svn_item_t);

      if (elt->kind != SVN_RA_SVN_LIST)
        return svn_error_create(SVN_ERR_RA_SVN_MALFORMED_DATA, NULL,
                                _("Dirlist element not a list"));
      SVN_ERR(svn_ra_svn_parse_tuple(elt->u.list, pool, "cwnbr(?c)(?c)",
                                     &name, &kind, &size, &has_props,
                                     &crev, &cdate, &cauthor));
<<<<<<< HEAD
      name = svn_uri_canonicalize(name, pool);
=======
      name = svn_relpath_canonicalize(name, pool);
>>>>>>> 4cf18c3e
      dirent = apr_palloc(pool, sizeof(*dirent));
      dirent->kind = svn_node_kind_from_word(kind);
      dirent->size = size;/* FIXME: svn_filesize_t */
      dirent->has_props = has_props;
      dirent->created_rev = crev;
      /* NOTE: the tuple's format string says CDATE may be NULL. But this
         function does not allow that. The server has always sent us some
         random date, however, so this just happens to work. But let's
         be wary of servers that are (improperly) fixed to send NULL.

         Note: they should NOT be "fixed" to send NULL, as that would break
         any older clients which received that NULL. But we may as well
         be defensive against a malicous server.  */
      if (cdate == NULL)
        dirent->time = 0;
      else
        SVN_ERR(svn_time_from_cstring(&dirent->time, cdate, pool));
      dirent->last_author = cauthor;
      apr_hash_set(*dirents, name, APR_HASH_KEY_STRING, dirent);
    }

  return SVN_NO_ERROR;
}

/* Converts a apr_uint64_t with values TRUE, FALSE or
   SVN_RA_SVN_UNSPECIFIED_NUMBER as provided by svn_ra_svn_parse_tuple
   to a svn_tristate_t */
static svn_tristate_t
optbool_to_tristate(apr_uint64_t v)
{
  if (v == TRUE)
    return svn_tristate_true;
  if (v == FALSE)
    return svn_tristate_false;

  return svn_tristate_unknown; /* Contains SVN_RA_SVN_UNSPECIFIED_NUMBER */
}

/* If REVISION is SVN_INVALID_REVNUM, no value is sent to the
   server, which defaults to youngest. */
static svn_error_t *ra_svn_get_mergeinfo(svn_ra_session_t *session,
                                         svn_mergeinfo_catalog_t *catalog,
                                         const apr_array_header_t *paths,
                                         svn_revnum_t revision,
                                         svn_mergeinfo_inheritance_t inherit,
                                         svn_boolean_t include_descendants,
                                         apr_pool_t *pool)
{
  svn_ra_svn__session_baton_t *sess_baton = session->priv;
  svn_ra_svn_conn_t *conn = sess_baton->conn;
  int i;
  apr_array_header_t *mergeinfo_tuple;
  svn_ra_svn_item_t *elt;
  const char *path;

  SVN_ERR(svn_ra_svn_write_tuple(conn, pool, "w((!", "get-mergeinfo"));
  for (i = 0; i < paths->nelts; i++)
    {
      path = APR_ARRAY_IDX(paths, i, const char *);
      SVN_ERR(svn_ra_svn_write_cstring(conn, pool, path));
    }
  SVN_ERR(svn_ra_svn_write_tuple(conn, pool, "!)(?r)wb)", revision,
                                 svn_inheritance_to_word(inherit),
                                 include_descendants));

  SVN_ERR(handle_auth_request(sess_baton, pool));
  SVN_ERR(svn_ra_svn_read_cmd_response(conn, pool, "l", &mergeinfo_tuple));

  *catalog = NULL;
  if (mergeinfo_tuple->nelts > 0)
    {
      *catalog = apr_hash_make(pool);
      for (i = 0; i < mergeinfo_tuple->nelts; i++)
        {
          svn_mergeinfo_t for_path;
          const char *to_parse;

          elt = &((svn_ra_svn_item_t *) mergeinfo_tuple->elts)[i];
          if (elt->kind != SVN_RA_SVN_LIST)
            return svn_error_create(SVN_ERR_RA_SVN_MALFORMED_DATA, NULL,
                                    _("Mergeinfo element is not a list"));
          SVN_ERR(svn_ra_svn_parse_tuple(elt->u.list, pool, "cc",
                                         &path, &to_parse));
          SVN_ERR(svn_mergeinfo_parse(&for_path, to_parse, pool));
          /* Correct for naughty servers that send "relative" paths
             with leading slashes! */
          apr_hash_set(*catalog, path[0] == '/' ? path + 1 : path,
                       APR_HASH_KEY_STRING, for_path);
        }
    }

  return SVN_NO_ERROR;
}

static svn_error_t *ra_svn_update(svn_ra_session_t *session,
                                  const svn_ra_reporter3_t **reporter,
                                  void **report_baton, svn_revnum_t rev,
                                  const char *target, svn_depth_t depth,
                                  svn_boolean_t send_copyfrom_args,
                                  const svn_delta_editor_t *update_editor,
                                  void *update_baton, apr_pool_t *pool)
{
  svn_ra_svn__session_baton_t *sess_baton = session->priv;
  svn_ra_svn_conn_t *conn = sess_baton->conn;
  svn_boolean_t recurse = DEPTH_TO_RECURSE(depth);

  /* Tell the server we want to start an update. */
  SVN_ERR(svn_ra_svn_write_cmd(conn, pool, "update", "(?r)cbwb", rev, target,
                               recurse, svn_depth_to_word(depth),
                               send_copyfrom_args));
  SVN_ERR(handle_auth_request(sess_baton, pool));

  /* Fetch a reporter for the caller to drive.  The reporter will drive
   * update_editor upon finish_report(). */
  SVN_ERR(ra_svn_get_reporter(sess_baton, pool, update_editor, update_baton,
                              target, depth, reporter, report_baton));
  return SVN_NO_ERROR;
}

static svn_error_t *ra_svn_switch(svn_ra_session_t *session,
                                  const svn_ra_reporter3_t **reporter,
                                  void **report_baton, svn_revnum_t rev,
                                  const char *target, svn_depth_t depth,
                                  const char *switch_url,
                                  const svn_delta_editor_t *update_editor,
                                  void *update_baton, apr_pool_t *pool)
{
  svn_ra_svn__session_baton_t *sess_baton = session->priv;
  svn_ra_svn_conn_t *conn = sess_baton->conn;
  svn_boolean_t recurse = DEPTH_TO_RECURSE(depth);

  /* Tell the server we want to start a switch. */
  SVN_ERR(svn_ra_svn_write_cmd(conn, pool, "switch", "(?r)cbcw", rev,
                               target, recurse, switch_url,
                               svn_depth_to_word(depth)));
  SVN_ERR(handle_auth_request(sess_baton, pool));

  /* Fetch a reporter for the caller to drive.  The reporter will drive
   * update_editor upon finish_report(). */
  SVN_ERR(ra_svn_get_reporter(sess_baton, pool, update_editor, update_baton,
                              target, depth, reporter, report_baton));
  return SVN_NO_ERROR;
}

static svn_error_t *ra_svn_status(svn_ra_session_t *session,
                                  const svn_ra_reporter3_t **reporter,
                                  void **report_baton,
                                  const char *target, svn_revnum_t rev,
                                  svn_depth_t depth,
                                  const svn_delta_editor_t *status_editor,
                                  void *status_baton, apr_pool_t *pool)
{
  svn_ra_svn__session_baton_t *sess_baton = session->priv;
  svn_ra_svn_conn_t *conn = sess_baton->conn;
  svn_boolean_t recurse = DEPTH_TO_RECURSE(depth);

  /* Tell the server we want to start a status operation. */
  SVN_ERR(svn_ra_svn_write_cmd(conn, pool, "status", "cb(?r)w",
                               target, recurse, rev,
                               svn_depth_to_word(depth)));
  SVN_ERR(handle_auth_request(sess_baton, pool));

  /* Fetch a reporter for the caller to drive.  The reporter will drive
   * status_editor upon finish_report(). */
  SVN_ERR(ra_svn_get_reporter(sess_baton, pool, status_editor, status_baton,
                              target, depth, reporter, report_baton));
  return SVN_NO_ERROR;
}

static svn_error_t *ra_svn_diff(svn_ra_session_t *session,
                                const svn_ra_reporter3_t **reporter,
                                void **report_baton,
                                svn_revnum_t rev, const char *target,
                                svn_depth_t depth,
                                svn_boolean_t ignore_ancestry,
                                svn_boolean_t text_deltas,
                                const char *versus_url,
                                const svn_delta_editor_t *diff_editor,
                                void *diff_baton, apr_pool_t *pool)
{
  svn_ra_svn__session_baton_t *sess_baton = session->priv;
  svn_ra_svn_conn_t *conn = sess_baton->conn;
  svn_boolean_t recurse = DEPTH_TO_RECURSE(depth);

  /* Tell the server we want to start a diff. */
  SVN_ERR(svn_ra_svn_write_cmd(conn, pool, "diff", "(?r)cbbcbw", rev,
                               target, recurse, ignore_ancestry,
                               versus_url, text_deltas,
                               svn_depth_to_word(depth)));
  SVN_ERR(handle_auth_request(sess_baton, pool));

  /* Fetch a reporter for the caller to drive.  The reporter will drive
   * diff_editor upon finish_report(). */
  SVN_ERR(ra_svn_get_reporter(sess_baton, pool, diff_editor, diff_baton,
                              target, depth, reporter, report_baton));
  return SVN_NO_ERROR;
}


static svn_error_t *ra_svn_log(svn_ra_session_t *session,
                               const apr_array_header_t *paths,
                               svn_revnum_t start, svn_revnum_t end,
                               int limit,
                               svn_boolean_t discover_changed_paths,
                               svn_boolean_t strict_node_history,
                               svn_boolean_t include_merged_revisions,
                               const apr_array_header_t *revprops,
                               svn_log_entry_receiver_t receiver,
                               void *receiver_baton, apr_pool_t *pool)
{
  svn_ra_svn__session_baton_t *sess_baton = session->priv;
  svn_ra_svn_conn_t *conn = sess_baton->conn;
  apr_pool_t *iterpool;
  int i;
  int nest_level = 0;
  const char *path;
  char *name;
  svn_boolean_t want_custom_revprops;

  SVN_ERR(svn_ra_svn_write_tuple(conn, pool, "w((!", "log"));
  if (paths)
    {
      for (i = 0; i < paths->nelts; i++)
        {
          path = APR_ARRAY_IDX(paths, i, const char *);
          SVN_ERR(svn_ra_svn_write_cstring(conn, pool, path));
        }
    }
  SVN_ERR(svn_ra_svn_write_tuple(conn, pool, "!)(?r)(?r)bbnb!", start, end,
                                 discover_changed_paths, strict_node_history,
                                 (apr_uint64_t) limit,
                                 include_merged_revisions));
  if (revprops)
    {
      want_custom_revprops = FALSE;
      SVN_ERR(svn_ra_svn_write_tuple(conn, pool, "!w(!", "revprops"));
      for (i = 0; i < revprops->nelts; i++)
        {
          name = APR_ARRAY_IDX(revprops, i, char *);
          SVN_ERR(svn_ra_svn_write_cstring(conn, pool, name));
          if (!want_custom_revprops
              && strcmp(name, SVN_PROP_REVISION_AUTHOR) != 0
              && strcmp(name, SVN_PROP_REVISION_DATE) != 0
              && strcmp(name, SVN_PROP_REVISION_LOG) != 0)
            want_custom_revprops = TRUE;
        }
      SVN_ERR(svn_ra_svn_write_tuple(conn, pool, "!))"));
    }
  else
    {
      SVN_ERR(svn_ra_svn_write_tuple(conn, pool, "!w())", "all-revprops"));
      want_custom_revprops = TRUE;
    }

  SVN_ERR(handle_auth_request(sess_baton, pool));

  /* Read the log messages. */
  iterpool = svn_pool_create(pool);
  while (1)
    {
      apr_uint64_t has_children_param, invalid_revnum_param;
      apr_uint64_t has_subtractive_merge_param;
      svn_string_t *author, *date, *message;
      apr_array_header_t *cplist, *rplist;
      svn_log_entry_t *log_entry;
      svn_boolean_t has_children;
      svn_boolean_t subtractive_merge = FALSE;
      apr_uint64_t revprop_count;
      svn_ra_svn_item_t *item;
      apr_hash_t *cphash;
      svn_revnum_t rev;
      int nreceived;

      svn_pool_clear(iterpool);
      SVN_ERR(svn_ra_svn_read_item(conn, iterpool, &item));
      if (item->kind == SVN_RA_SVN_WORD && strcmp(item->u.word, "done") == 0)
        break;
      if (item->kind != SVN_RA_SVN_LIST)
        return svn_error_create(SVN_ERR_RA_SVN_MALFORMED_DATA, NULL,
                                _("Log entry not a list"));
      SVN_ERR(svn_ra_svn_parse_tuple(item->u.list, iterpool,
                                     "lr(?s)(?s)(?s)?BBnl?B",
                                     &cplist, &rev, &author, &date,
                                     &message, &has_children_param,
                                     &invalid_revnum_param,
                                     &revprop_count, &rplist,
                                     &has_subtractive_merge_param));
      if (want_custom_revprops && rplist == NULL)
        {
          /* Caller asked for custom revprops, but server is too old. */
          return svn_error_create(SVN_ERR_RA_NOT_IMPLEMENTED, NULL,
                                  _("Server does not support custom revprops"
                                    " via log"));
        }

      if (has_children_param == SVN_RA_SVN_UNSPECIFIED_NUMBER)
        has_children = FALSE;
      else
        has_children = (svn_boolean_t) has_children_param;

      if (has_subtractive_merge_param == SVN_RA_SVN_UNSPECIFIED_NUMBER)
        subtractive_merge = FALSE;
      else
        subtractive_merge = (svn_boolean_t) has_subtractive_merge_param;

      /* Because the svn protocol won't let us send an invalid revnum, we have
         to recover that fact using the extra parameter. */
      if (invalid_revnum_param != SVN_RA_SVN_UNSPECIFIED_NUMBER
            && invalid_revnum_param)
        rev = SVN_INVALID_REVNUM;

      if (cplist->nelts > 0)
        {
          /* Interpret the changed-paths list. */
          cphash = apr_hash_make(iterpool);
          for (i = 0; i < cplist->nelts; i++)
            {
              svn_log_changed_path2_t *change;
              const char *copy_path, *action, *cpath, *kind_str;
              apr_uint64_t text_mods, prop_mods;
              svn_revnum_t copy_rev;
              svn_ra_svn_item_t *elt = &APR_ARRAY_IDX(cplist, i,
                                                      svn_ra_svn_item_t);

              if (elt->kind != SVN_RA_SVN_LIST)
                return svn_error_create(SVN_ERR_RA_SVN_MALFORMED_DATA, NULL,
                                        _("Changed-path entry not a list"));
              SVN_ERR(svn_ra_svn_parse_tuple(elt->u.list, iterpool,
                                             "cw(?cr)?(?c?BB)",
                                             &cpath, &action, &copy_path,
                                             &copy_rev, &kind_str,
                                             &text_mods, &prop_mods));
<<<<<<< HEAD
              cpath = svn_uri_canonicalize(cpath, iterpool);
              if (copy_path)
                copy_path = svn_uri_canonicalize(copy_path, iterpool);
=======
              cpath = svn_fspath__canonicalize(cpath, iterpool);
              if (copy_path)
                copy_path = svn_fspath__canonicalize(copy_path, iterpool);
>>>>>>> 4cf18c3e
              change = svn_log_changed_path2_create(iterpool);
              change->action = *action;
              change->copyfrom_path = copy_path;
              change->copyfrom_rev = copy_rev;
              change->node_kind = svn_node_kind_from_word(kind_str);
              change->text_modified = optbool_to_tristate(text_mods);
              change->props_modified = optbool_to_tristate(prop_mods);
              apr_hash_set(cphash, cpath, APR_HASH_KEY_STRING, change);
            }
        }
      else
        cphash = NULL;

      nreceived = 0;
      if (! (limit && (nest_level == 0) && (++nreceived > limit)))
        {
          log_entry = svn_log_entry_create(iterpool);

          log_entry->changed_paths = cphash;
          log_entry->changed_paths2 = cphash;
          log_entry->revision = rev;
          log_entry->has_children = has_children;
          log_entry->subtractive_merge = subtractive_merge;
          if (rplist)
            SVN_ERR(svn_ra_svn_parse_proplist(rplist, pool,
                                              &log_entry->revprops));
          if (log_entry->revprops == NULL)
            log_entry->revprops = apr_hash_make(pool);
          if (revprops == NULL)
            {
              /* Caller requested all revprops; set author/date/log. */
              if (author)
                apr_hash_set(log_entry->revprops, SVN_PROP_REVISION_AUTHOR,
                             APR_HASH_KEY_STRING, author);
              if (date)
                apr_hash_set(log_entry->revprops, SVN_PROP_REVISION_DATE,
                             APR_HASH_KEY_STRING, date);
              if (message)
                apr_hash_set(log_entry->revprops, SVN_PROP_REVISION_LOG,
                             APR_HASH_KEY_STRING, message);
            }
          else
            {
              /* Caller requested some; maybe set author/date/log. */
              for (i = 0; i < revprops->nelts; i++)
                {
                  name = APR_ARRAY_IDX(revprops, i, char *);
                  if (author && strcmp(name, SVN_PROP_REVISION_AUTHOR) == 0)
                    apr_hash_set(log_entry->revprops, SVN_PROP_REVISION_AUTHOR,
                                 APR_HASH_KEY_STRING, author);
                  if (date && strcmp(name, SVN_PROP_REVISION_DATE) == 0)
                    apr_hash_set(log_entry->revprops, SVN_PROP_REVISION_DATE,
                                 APR_HASH_KEY_STRING, date);
                  if (message && strcmp(name, SVN_PROP_REVISION_LOG) == 0)
                    apr_hash_set(log_entry->revprops, SVN_PROP_REVISION_LOG,
                                 APR_HASH_KEY_STRING, message);
                }
            }
          SVN_ERR(receiver(receiver_baton, log_entry, iterpool));
          if (log_entry->has_children)
            {
              nest_level++;
            }
          if (! SVN_IS_VALID_REVNUM(log_entry->revision))
            {
              SVN_ERR_ASSERT(nest_level);
              nest_level--;
            }
        }
    }
  svn_pool_destroy(iterpool);

  /* Read the response. */
  return svn_ra_svn_read_cmd_response(conn, pool, "");
}


static svn_error_t *ra_svn_check_path(svn_ra_session_t *session,
                                      const char *path, svn_revnum_t rev,
                                      svn_node_kind_t *kind, apr_pool_t *pool)
{
  svn_ra_svn__session_baton_t *sess_baton = session->priv;
  svn_ra_svn_conn_t *conn = sess_baton->conn;
  const char *kind_word;

  SVN_ERR(svn_ra_svn_write_cmd(conn, pool, "check-path", "c(?r)", path, rev));
  SVN_ERR(handle_auth_request(sess_baton, pool));
  SVN_ERR(svn_ra_svn_read_cmd_response(conn, pool, "w", &kind_word));
  *kind = svn_node_kind_from_word(kind_word);
  return SVN_NO_ERROR;
}


/* If ERR is a command not supported error, wrap it in a
   SVN_ERR_RA_NOT_IMPLEMENTED with error message MSG.  Else, return err. */
static svn_error_t *handle_unsupported_cmd(svn_error_t *err,
                                           const char *msg)
{
  if (err && err->apr_err == SVN_ERR_RA_SVN_UNKNOWN_CMD)
    return svn_error_create(SVN_ERR_RA_NOT_IMPLEMENTED, err,
                            _(msg));
  return err;
}


static svn_error_t *ra_svn_stat(svn_ra_session_t *session,
                                const char *path, svn_revnum_t rev,
                                svn_dirent_t **dirent, apr_pool_t *pool)
{
  svn_ra_svn__session_baton_t *sess_baton = session->priv;
  svn_ra_svn_conn_t *conn = sess_baton->conn;
  apr_array_header_t *list = NULL;
  svn_dirent_t *the_dirent;

  SVN_ERR(svn_ra_svn_write_cmd(conn, pool, "stat", "c(?r)", path, rev));

  SVN_ERR(handle_unsupported_cmd(handle_auth_request(sess_baton, pool),
                                 N_("'stat' not implemented")));
  SVN_ERR(svn_ra_svn_read_cmd_response(conn, pool, "(?l)", &list));

  if (! list)
    {
      *dirent = NULL;
    }
  else
    {
      const char *kind, *cdate, *cauthor;
      svn_boolean_t has_props;
      svn_revnum_t crev;
      apr_uint64_t size;

      SVN_ERR(svn_ra_svn_parse_tuple(list, pool, "wnbr(?c)(?c)",
                                     &kind, &size, &has_props,
                                     &crev, &cdate, &cauthor));

      the_dirent = apr_palloc(pool, sizeof(*the_dirent));
      the_dirent->kind = svn_node_kind_from_word(kind);
      the_dirent->size = size;/* FIXME: svn_filesize_t */
      the_dirent->has_props = has_props;
      the_dirent->created_rev = crev;
      SVN_ERR(svn_time_from_cstring(&the_dirent->time, cdate, pool));
      the_dirent->last_author = cauthor;

      *dirent = the_dirent;
    }

  return SVN_NO_ERROR;
}


static svn_error_t *ra_svn_get_locations(svn_ra_session_t *session,
                                         apr_hash_t **locations,
                                         const char *path,
                                         svn_revnum_t peg_revision,
                                         const apr_array_header_t *location_revisions,
                                         apr_pool_t *pool)
{
  svn_ra_svn__session_baton_t *sess_baton = session->priv;
  svn_ra_svn_conn_t *conn = sess_baton->conn;
  svn_revnum_t revision;
  svn_boolean_t is_done;
  int i;

  /* Transmit the parameters. */
  SVN_ERR(svn_ra_svn_write_tuple(conn, pool, "w(cr(!",
                                 "get-locations", path, peg_revision));
  for (i = 0; i < location_revisions->nelts; i++)
    {
      revision = APR_ARRAY_IDX(location_revisions, i, svn_revnum_t);
      SVN_ERR(svn_ra_svn_write_tuple(conn, pool, "!r!", revision));
    }

  SVN_ERR(svn_ra_svn_write_tuple(conn, pool, "!))"));

  /* Servers before 1.1 don't support this command. Check for this here. */
  SVN_ERR(handle_unsupported_cmd(handle_auth_request(sess_baton, pool),
                                 N_("'get-locations' not implemented")));

  /* Read the hash items. */
  is_done = FALSE;
  *locations = apr_hash_make(pool);
  while (!is_done)
    {
      svn_ra_svn_item_t *item;
      const char *ret_path;

      SVN_ERR(svn_ra_svn_read_item(conn, pool, &item));
      if (item->kind == SVN_RA_SVN_WORD && strcmp(item->u.word, "done") == 0)
        is_done = 1;
      else if (item->kind != SVN_RA_SVN_LIST)
        return svn_error_create(SVN_ERR_RA_SVN_MALFORMED_DATA, NULL,
                                _("Location entry not a list"));
      else
        {
          SVN_ERR(svn_ra_svn_parse_tuple(item->u.list, pool, "rc",
                                         &revision, &ret_path));
<<<<<<< HEAD
          ret_path = svn_uri_canonicalize(ret_path, pool);
=======
          ret_path = svn_fspath__canonicalize(ret_path, pool);
>>>>>>> 4cf18c3e
          apr_hash_set(*locations, apr_pmemdup(pool, &revision,
                                               sizeof(revision)),
                       sizeof(revision), ret_path);
        }
    }

  /* Read the response. This is so the server would have a chance to
   * report an error. */
  return svn_ra_svn_read_cmd_response(conn, pool, "");
}

static svn_error_t *
ra_svn_get_location_segments(svn_ra_session_t *session,
                             const char *path,
                             svn_revnum_t peg_revision,
                             svn_revnum_t start_rev,
                             svn_revnum_t end_rev,
                             svn_location_segment_receiver_t receiver,
                             void *receiver_baton,
                             apr_pool_t *pool)
{
  svn_ra_svn__session_baton_t *sess_baton = session->priv;
  svn_ra_svn_conn_t *conn = sess_baton->conn;
  svn_boolean_t is_done;
  apr_pool_t *iterpool = svn_pool_create(pool);

  /* Transmit the parameters. */
  SVN_ERR(svn_ra_svn_write_tuple(conn, pool, "w(c(?r)(?r)(?r))",
                                 "get-location-segments",
                                 path, peg_revision, start_rev, end_rev));

  /* Servers before 1.5 don't support this command. Check for this here. */
  SVN_ERR(handle_unsupported_cmd(handle_auth_request(sess_baton, pool),
                                 N_("'get-location-segments'"
                                    " not implemented")));

  /* Parse the response. */
  is_done = FALSE;
  while (!is_done)
    {
      svn_revnum_t range_start, range_end;
      svn_ra_svn_item_t *item;
      const char *ret_path;

      svn_pool_clear(iterpool);
      SVN_ERR(svn_ra_svn_read_item(conn, iterpool, &item));
      if (item->kind == SVN_RA_SVN_WORD && strcmp(item->u.word, "done") == 0)
        is_done = 1;
      else if (item->kind != SVN_RA_SVN_LIST)
        return svn_error_create(SVN_ERR_RA_SVN_MALFORMED_DATA, NULL,
                                _("Location segment entry not a list"));
      else
        {
          svn_location_segment_t *segment = apr_pcalloc(iterpool,
                                                        sizeof(*segment));
          SVN_ERR(svn_ra_svn_parse_tuple(item->u.list, iterpool, "rr(?c)",
                                         &range_start, &range_end, &ret_path));
          if (! (SVN_IS_VALID_REVNUM(range_start)
                 && SVN_IS_VALID_REVNUM(range_end)))
            return svn_error_create(SVN_ERR_RA_SVN_MALFORMED_DATA, NULL,
                                    _("Expected valid revision range"));
          if (ret_path)
<<<<<<< HEAD
            ret_path = svn_uri_canonicalize(ret_path, iterpool);
=======
            ret_path = svn_relpath_canonicalize(ret_path, iterpool);
>>>>>>> 4cf18c3e
          segment->path = ret_path;
          segment->range_start = range_start;
          segment->range_end = range_end;
          SVN_ERR(receiver(segment, receiver_baton, iterpool));
        }
    }
  svn_pool_destroy(iterpool);

  /* Read the response. This is so the server would have a chance to
   * report an error. */
  SVN_ERR(svn_ra_svn_read_cmd_response(conn, pool, ""));

  return SVN_NO_ERROR;
}

static svn_error_t *ra_svn_get_file_revs(svn_ra_session_t *session,
                                         const char *path,
                                         svn_revnum_t start, svn_revnum_t end,
                                         svn_boolean_t include_merged_revisions,
                                         svn_file_rev_handler_t handler,
                                         void *handler_baton, apr_pool_t *pool)
{
  svn_ra_svn__session_baton_t *sess_baton = session->priv;
  apr_pool_t *rev_pool, *chunk_pool;
  svn_boolean_t has_txdelta;
  svn_boolean_t had_revision = FALSE;

  /* One sub-pool for each revision and one for each txdelta chunk.
     Note that the rev_pool must live during the following txdelta. */
  rev_pool = svn_pool_create(pool);
  chunk_pool = svn_pool_create(pool);

  SVN_ERR(svn_ra_svn_write_cmd(sess_baton->conn, pool, "get-file-revs",
                               "c(?r)(?r)b", path, start, end,
                               include_merged_revisions));

  /* Servers before 1.1 don't support this command.  Check for this here. */
  SVN_ERR(handle_unsupported_cmd(handle_auth_request(sess_baton, pool),
                                 N_("'get-file-revs' not implemented")));

  while (1)
    {
      apr_array_header_t *rev_proplist, *proplist;
      apr_uint64_t merged_rev_param;
      apr_array_header_t *props;
      svn_ra_svn_item_t *item;
      apr_hash_t *rev_props;
      svn_revnum_t rev;
      const char *p;
      svn_boolean_t merged_rev;
      svn_txdelta_window_handler_t d_handler;
      void *d_baton;

      svn_pool_clear(rev_pool);
      svn_pool_clear(chunk_pool);
      SVN_ERR(svn_ra_svn_read_item(sess_baton->conn, rev_pool, &item));
      if (item->kind == SVN_RA_SVN_WORD && strcmp(item->u.word, "done") == 0)
        break;
      /* Either we've got a correct revision or we will error out below. */
      had_revision = TRUE;
      if (item->kind != SVN_RA_SVN_LIST)
        return svn_error_create(SVN_ERR_RA_SVN_MALFORMED_DATA, NULL,
                                _("Revision entry not a list"));

      SVN_ERR(svn_ra_svn_parse_tuple(item->u.list, rev_pool,
                                     "crll?B", &p, &rev, &rev_proplist,
                                     &proplist, &merged_rev_param));
<<<<<<< HEAD
      p = svn_uri_canonicalize(p, rev_pool);
=======
      p = svn_fspath__canonicalize(p, rev_pool);
>>>>>>> 4cf18c3e
      SVN_ERR(svn_ra_svn_parse_proplist(rev_proplist, rev_pool, &rev_props));
      SVN_ERR(parse_prop_diffs(proplist, rev_pool, &props));
      if (merged_rev_param == SVN_RA_SVN_UNSPECIFIED_NUMBER)
        merged_rev = FALSE;
      else
        merged_rev = (svn_boolean_t) merged_rev_param;

      /* Get the first delta chunk so we know if there is a delta. */
      SVN_ERR(svn_ra_svn_read_item(sess_baton->conn, chunk_pool, &item));
      if (item->kind != SVN_RA_SVN_STRING)
        return svn_error_create(SVN_ERR_RA_SVN_MALFORMED_DATA, NULL,
                                _("Text delta chunk not a string"));
      has_txdelta = item->u.string->len > 0;

      SVN_ERR(handler(handler_baton, p, rev, rev_props, merged_rev,
                      has_txdelta ? &d_handler : NULL, &d_baton,
                      props, rev_pool));

      /* Process the text delta if any. */
      if (has_txdelta)
        {
          svn_stream_t *stream;

          if (d_handler)
            stream = svn_txdelta_parse_svndiff(d_handler, d_baton, TRUE,
                                               rev_pool);
          else
            stream = NULL;
          while (item->u.string->len > 0)
            {
              apr_size_t size;

              size = item->u.string->len;
              if (stream)
                SVN_ERR(svn_stream_write(stream, item->u.string->data, &size));
              svn_pool_clear(chunk_pool);

              SVN_ERR(svn_ra_svn_read_item(sess_baton->conn, chunk_pool,
                                           &item));
              if (item->kind != SVN_RA_SVN_STRING)
                return svn_error_create(SVN_ERR_RA_SVN_MALFORMED_DATA, NULL,
                                        _("Text delta chunk not a string"));
            }
          if (stream)
            SVN_ERR(svn_stream_close(stream));
        }
    }

  SVN_ERR(svn_ra_svn_read_cmd_response(sess_baton->conn, pool, ""));

  /* Return error if we didn't get any revisions. */
  if (!had_revision)
    return svn_error_create(SVN_ERR_RA_SVN_MALFORMED_DATA, NULL,
                            _("The get-file-revs command didn't return "
                              "any revisions"));

  svn_pool_destroy(chunk_pool);
  svn_pool_destroy(rev_pool);

  return SVN_NO_ERROR;
}

/* For each path in PATH_REVS, send a 'lock' command to the server.
   Used with 1.2.x series servers which support locking, but of only
   one path at a time.  ra_svn_lock(), which supports 'lock-many'
   is now the default.  See svn_ra_lock() docstring for interface details. */
static svn_error_t *ra_svn_lock_compat(svn_ra_session_t *session,
                                       apr_hash_t *path_revs,
                                       const char *comment,
                                       svn_boolean_t steal_lock,
                                       svn_ra_lock_callback_t lock_func,
                                       void *lock_baton,
                                       apr_pool_t *pool)
{
  svn_ra_svn__session_baton_t *sess = session->priv;
  svn_ra_svn_conn_t* conn = sess->conn;
  apr_array_header_t *list;
  apr_hash_index_t *hi;
  apr_pool_t *iterpool = svn_pool_create(pool);

  for (hi = apr_hash_first(pool, path_revs); hi; hi = apr_hash_next(hi))
    {
      svn_lock_t *lock;
      const void *key;
      const char *path;
      void *val;
      svn_revnum_t *revnum;
      svn_error_t *err, *callback_err = NULL;

      svn_pool_clear(iterpool);

      apr_hash_this(hi, &key, NULL, &val);
      path = key;
      revnum = val;

      SVN_ERR(svn_ra_svn_write_cmd(conn, iterpool, "lock", "c(?c)b(?r)",
                                   path, comment,
                                   steal_lock, *revnum));

      /* Servers before 1.2 doesn't support locking.  Check this here. */
      SVN_ERR(handle_unsupported_cmd(handle_auth_request(sess, pool),
                                     N_("Server doesn't support "
                                        "the lock command")));

      err = svn_ra_svn_read_cmd_response(conn, iterpool, "l", &list);

      if (!err)
        SVN_ERR(parse_lock(list, iterpool, &lock));

      if (err && !SVN_ERR_IS_LOCK_ERROR(err))
        return err;

      if (lock_func)
        callback_err = lock_func(lock_baton, path, TRUE, err ? NULL : lock,
                                 err, iterpool);

      svn_error_clear(err);

      if (callback_err)
        return callback_err;
    }

  svn_pool_destroy(iterpool);

  return SVN_NO_ERROR;
}

/* For each path in PATH_TOKENS, send an 'unlock' command to the server.
   Used with 1.2.x series servers which support unlocking, but of only
   one path at a time.  ra_svn_unlock(), which supports 'unlock-many' is
   now the default.  See svn_ra_unlock() docstring for interface details. */
static svn_error_t *ra_svn_unlock_compat(svn_ra_session_t *session,
                                         apr_hash_t *path_tokens,
                                         svn_boolean_t break_lock,
                                         svn_ra_lock_callback_t lock_func,
                                         void *lock_baton,
                                         apr_pool_t *pool)
{
  svn_ra_svn__session_baton_t *sess = session->priv;
  svn_ra_svn_conn_t* conn = sess->conn;
  apr_hash_index_t *hi;
  apr_pool_t *iterpool = svn_pool_create(pool);

  for (hi = apr_hash_first(pool, path_tokens); hi; hi = apr_hash_next(hi))
    {
      const void *key;
      const char *path;
      void *val;
      const char *token;
      svn_error_t *err, *callback_err = NULL;

      svn_pool_clear(iterpool);

      apr_hash_this(hi, &key, NULL, &val);
      path = key;
      if (strcmp(val, "") != 0)
        token = val;
      else
        token = NULL;

      SVN_ERR(svn_ra_svn_write_cmd(conn, iterpool, "unlock", "c(?c)b",
                                   path, token, break_lock));

      /* Servers before 1.2 don't support locking.  Check this here. */
      SVN_ERR(handle_unsupported_cmd(handle_auth_request(sess, iterpool),
                                     N_("Server doesn't support the unlock "
                                        "command")));

      err = svn_ra_svn_read_cmd_response(conn, iterpool, "");

      if (err && !SVN_ERR_IS_UNLOCK_ERROR(err))
        return err;

      if (lock_func)
        callback_err = lock_func(lock_baton, path, FALSE, NULL, err, pool);

      svn_error_clear(err);

      if (callback_err)
        return callback_err;
    }

  svn_pool_destroy(iterpool);

  return SVN_NO_ERROR;
}

/* Tell the server to lock all paths in PATH_REVS.
   See svn_ra_lock() for interface details. */
static svn_error_t *ra_svn_lock(svn_ra_session_t *session,
                                apr_hash_t *path_revs,
                                const char *comment,
                                svn_boolean_t steal_lock,
                                svn_ra_lock_callback_t lock_func,
                                void *lock_baton,
                                apr_pool_t *pool)
{
  svn_ra_svn__session_baton_t *sess = session->priv;
  svn_ra_svn_conn_t *conn = sess->conn;
  apr_hash_index_t *hi;
  svn_error_t *err;
  apr_pool_t *iterpool = svn_pool_create(pool);

  SVN_ERR(svn_ra_svn_write_tuple(conn, pool, "w((?c)b(!", "lock-many",
                                 comment, steal_lock));

  for (hi = apr_hash_first(pool, path_revs); hi; hi = apr_hash_next(hi))
    {
      const void *key;
      const char *path;
      void *val;
      svn_revnum_t *revnum;

      svn_pool_clear(iterpool);
      apr_hash_this(hi, &key, NULL, &val);
      path = key;
      revnum = val;

      SVN_ERR(svn_ra_svn_write_tuple(conn, iterpool, "c(?r)", path, *revnum));
    }

  SVN_ERR(svn_ra_svn_write_tuple(conn, pool, "!))"));

  err = handle_auth_request(sess, pool);

  /* Pre-1.3 servers don't support 'lock-many'. If that fails, fall back
   * to 'lock'. */
  if (err && err->apr_err == SVN_ERR_RA_SVN_UNKNOWN_CMD)
    {
      svn_error_clear(err);
      return ra_svn_lock_compat(session, path_revs, comment, steal_lock,
                                lock_func, lock_baton, pool);
    }

  if (err)
    return err;

  /* Loop over responses to get lock information. */
  for (hi = apr_hash_first(pool, path_revs); hi; hi = apr_hash_next(hi))
    {
      svn_ra_svn_item_t *elt;
      const void *key;
      const char *path;
      svn_error_t *callback_err;
      const char *status;
      svn_lock_t *lock;
      apr_array_header_t *list;

      apr_hash_this(hi, &key, NULL, NULL);
      path = key;

      svn_pool_clear(iterpool);
      SVN_ERR(svn_ra_svn_read_item(conn, iterpool, &elt));

      /* The server might have encountered some sort of fatal error in
         the middle of the request list.  If this happens, it will
         transmit "done" to end the lock-info early, and then the
         overall command response will talk about the fatal error. */
      if (elt->kind == SVN_RA_SVN_WORD && strcmp(elt->u.word, "done") == 0)
        break;

      if (elt->kind != SVN_RA_SVN_LIST)
        return svn_error_create(SVN_ERR_RA_SVN_MALFORMED_DATA, NULL,
                                _("Lock response not a list"));

      SVN_ERR(svn_ra_svn_parse_tuple(elt->u.list, iterpool, "wl", &status,
                                     &list));

      if (strcmp(status, "failure") == 0)
        err = svn_ra_svn__handle_failure_status(list, iterpool);
      else if (strcmp(status, "success") == 0)
        {
          SVN_ERR(parse_lock(list, iterpool, &lock));
          err = NULL;
        }
      else
        return svn_error_create(SVN_ERR_RA_SVN_MALFORMED_DATA, NULL,
                                _("Unknown status for lock command"));

      if (lock_func)
        callback_err = lock_func(lock_baton, path, TRUE,
                                 err ? NULL : lock,
                                 err, iterpool);
      else
        callback_err = SVN_NO_ERROR;

      svn_error_clear(err);

      if (callback_err)
        return callback_err;
    }

  /* If we didn't break early above, and the whole hash was traversed,
     read the final "done" from the server. */
  if (!hi)
    {
      svn_ra_svn_item_t *elt;

      SVN_ERR(svn_ra_svn_read_item(conn, pool, &elt));
      if (elt->kind != SVN_RA_SVN_WORD || strcmp(elt->u.word, "done") != 0)
        return svn_error_create(SVN_ERR_RA_SVN_MALFORMED_DATA, NULL,
                                _("Didn't receive end marker for lock "
                                  "responses"));
    }

  SVN_ERR(svn_ra_svn_read_cmd_response(conn, pool, ""));

  svn_pool_destroy(iterpool);

  return SVN_NO_ERROR;
}

/* Tell the server to unlock all paths in PATH_TOKENS.
   See svn_ra_unlock() for interface details. */
static svn_error_t *ra_svn_unlock(svn_ra_session_t *session,
                                  apr_hash_t *path_tokens,
                                  svn_boolean_t break_lock,
                                  svn_ra_lock_callback_t lock_func,
                                  void *lock_baton,
                                  apr_pool_t *pool)
{
  svn_ra_svn__session_baton_t *sess = session->priv;
  svn_ra_svn_conn_t *conn = sess->conn;
  apr_hash_index_t *hi;
  apr_pool_t *iterpool = svn_pool_create(pool);
  svn_error_t *err;
  const char *path;

  SVN_ERR(svn_ra_svn_write_tuple(conn, pool, "w(b(!", "unlock-many",
                                 break_lock));

  for (hi = apr_hash_first(pool, path_tokens); hi; hi = apr_hash_next(hi))
    {
      void *val;
      const void *key;
      const char *token;

      svn_pool_clear(iterpool);
      apr_hash_this(hi, &key, NULL, &val);
      path = key;

      if (strcmp(val, "") != 0)
        token = val;
      else
        token = NULL;

      SVN_ERR(svn_ra_svn_write_tuple(conn, iterpool, "c(?c)", path, token));
    }

  SVN_ERR(svn_ra_svn_write_tuple(conn, pool, "!))"));

  err = handle_auth_request(sess, pool);

  /* Pre-1.3 servers don't support 'unlock-many'. If unknown, fall back
   * to 'unlock'.
   */
  if (err && err->apr_err == SVN_ERR_RA_SVN_UNKNOWN_CMD)
    {
      svn_error_clear(err);
      return ra_svn_unlock_compat(session, path_tokens, break_lock, lock_func,
                                  lock_baton, pool);
    }

  if (err)
    return err;

  /* Loop over responses to unlock files. */
  for (hi = apr_hash_first(pool, path_tokens); hi; hi = apr_hash_next(hi))
    {
      svn_ra_svn_item_t *elt;
      const void *key;
      svn_error_t *callback_err;
      const char *status;
      apr_array_header_t *list;

      svn_pool_clear(iterpool);

      SVN_ERR(svn_ra_svn_read_item(conn, iterpool, &elt));

      /* The server might have encountered some sort of fatal error in
         the middle of the request list.  If this happens, it will
         transmit "done" to end the lock-info early, and then the
         overall command response will talk about the fatal error. */
      if (elt->kind == SVN_RA_SVN_WORD && (strcmp(elt->u.word, "done") == 0))
        break;

      apr_hash_this(hi, &key, NULL, NULL);
      path = key;

      if (elt->kind != SVN_RA_SVN_LIST)
        return svn_error_create(SVN_ERR_RA_SVN_MALFORMED_DATA, NULL,
                                _("Unlock response not a list"));

      SVN_ERR(svn_ra_svn_parse_tuple(elt->u.list, iterpool, "wl", &status,
                                     &list));

      if (strcmp(status, "failure") == 0)
        err = svn_ra_svn__handle_failure_status(list, iterpool);
      else if (strcmp(status, "success") == 0)
        {
          SVN_ERR(svn_ra_svn_parse_tuple(list, iterpool, "c", &path));
          err = SVN_NO_ERROR;
        }
      else
        return svn_error_create(SVN_ERR_RA_SVN_MALFORMED_DATA, NULL,
                                _("Unknown status for unlock command"));

      if (lock_func)
        callback_err = lock_func(lock_baton, path, FALSE, NULL, err,
                                 iterpool);
      else
        callback_err = SVN_NO_ERROR;

      svn_error_clear(err);

      if (callback_err)
        return callback_err;
    }

  /* If we didn't break early above, and the whole hash was traversed,
     read the final "done" from the server. */
  if (!hi)
    {
      svn_ra_svn_item_t *elt;

      SVN_ERR(svn_ra_svn_read_item(conn, pool, &elt));
      if (elt->kind != SVN_RA_SVN_WORD || strcmp(elt->u.word, "done") != 0)
        return svn_error_create(SVN_ERR_RA_SVN_MALFORMED_DATA, NULL,
                                _("Didn't receive end marker for unlock "
                                  "responses"));
    }

  SVN_ERR(svn_ra_svn_read_cmd_response(conn, pool, ""));

  svn_pool_destroy(iterpool);

  return SVN_NO_ERROR;
}

static svn_error_t *ra_svn_get_lock(svn_ra_session_t *session,
                                    svn_lock_t **lock,
                                    const char *path,
                                    apr_pool_t *pool)
{
  svn_ra_svn__session_baton_t *sess = session->priv;
  svn_ra_svn_conn_t* conn = sess->conn;
  apr_array_header_t *list;

  SVN_ERR(svn_ra_svn_write_cmd(conn, pool, "get-lock", "c", path));

  /* Servers before 1.2 doesn't support locking.  Check this here. */
  SVN_ERR(handle_unsupported_cmd(handle_auth_request(sess, pool),
                                 N_("Server doesn't support the get-lock "
                                    "command")));

  SVN_ERR(svn_ra_svn_read_cmd_response(conn, pool, "(?l)", &list));
  if (list)
    SVN_ERR(parse_lock(list, pool, lock));
  else
    *lock = NULL;

  return SVN_NO_ERROR;
}

/* Copied from svn_ra_get_path_relative_to_root() and de-vtable-ized
   to prevent a dependency cycle. */
static svn_error_t *path_relative_to_root(svn_ra_session_t *session,
                                          const char **rel_path,
                                          const char *url,
                                          apr_pool_t *pool)
{
  const char *root_url;

  SVN_ERR(ra_svn_get_repos_root(session, &root_url, pool));
  *rel_path = svn_uri_skip_ancestor(root_url, url, pool);
  if (! *rel_path)
    return svn_error_createf(SVN_ERR_RA_ILLEGAL_URL, NULL,
                             _("'%s' isn't a child of repository root "
                               "URL '%s'"),
                             url, root_url);
  return SVN_NO_ERROR;
}

static svn_error_t *ra_svn_get_locks(svn_ra_session_t *session,
                                     apr_hash_t **locks,
                                     const char *path,
                                     svn_depth_t depth,
                                     apr_pool_t *pool)
{
  svn_ra_svn__session_baton_t *sess = session->priv;
  svn_ra_svn_conn_t* conn = sess->conn;
  apr_array_header_t *list;
  const char *full_url, *abs_path;
  int i;

  /* Figure out the repository abspath from PATH. */
  full_url = svn_path_url_add_component2(sess->url, path, pool);
  SVN_ERR(path_relative_to_root(session, &abs_path, full_url, pool));
  abs_path = svn_fspath__canonicalize(abs_path, pool);

  SVN_ERR(svn_ra_svn_write_cmd(conn, pool, "get-locks", "c(w)", path,
                               svn_depth_to_word(depth)));

  /* Servers before 1.2 doesn't support locking.  Check this here. */
  SVN_ERR(handle_unsupported_cmd(handle_auth_request(sess, pool),
                                 N_("Server doesn't support the get-lock "
                                    "command")));

  SVN_ERR(svn_ra_svn_read_cmd_response(conn, pool, "l", &list));

  *locks = apr_hash_make(pool);

  for (i = 0; i < list->nelts; ++i)
    {
      svn_lock_t *lock;
      svn_ra_svn_item_t *elt = &APR_ARRAY_IDX(list, i, svn_ra_svn_item_t);

      if (elt->kind != SVN_RA_SVN_LIST)
        return svn_error_create(SVN_ERR_RA_SVN_MALFORMED_DATA, NULL,
                                _("Lock element not a list"));
      SVN_ERR(parse_lock(elt->u.list, pool, &lock));

      /* Filter out unwanted paths.  Since Subversion only allows
         locks on files, we can treat depth=immediates the same as
         depth=files for filtering purposes.  Meaning, we'll keep
         this lock if:

         a) its path is the very path we queried, or
         b) we've asked for a fully recursive answer, or
         c) we've asked for depth=files or depth=immediates, and this
            lock is on an immediate child of our query path.
      */
      if ((strcmp(abs_path, lock->path) == 0) || (depth == svn_depth_infinity))
        {
          apr_hash_set(*locks, lock->path, APR_HASH_KEY_STRING, lock);
        }
      else if ((depth == svn_depth_files) || (depth == svn_depth_immediates))
        {
          const char *relpath = svn_fspath__skip_ancestor(abs_path, lock->path);
          if (relpath && (svn_path_component_count(relpath) == 1))
            apr_hash_set(*locks, lock->path, APR_HASH_KEY_STRING, lock);
        }
    }

  return SVN_NO_ERROR;
}


static svn_error_t *ra_svn_replay(svn_ra_session_t *session,
                                  svn_revnum_t revision,
                                  svn_revnum_t low_water_mark,
                                  svn_boolean_t send_deltas,
                                  const svn_delta_editor_t *editor,
                                  void *edit_baton,
                                  apr_pool_t *pool)
{
  svn_ra_svn__session_baton_t *sess = session->priv;

  SVN_ERR(svn_ra_svn_write_cmd(sess->conn, pool, "replay", "rrb", revision,
                               low_water_mark, send_deltas));

  SVN_ERR(handle_unsupported_cmd(handle_auth_request(sess, pool),
                                 N_("Server doesn't support the replay "
                                    "command")));

  SVN_ERR(svn_ra_svn_drive_editor2(sess->conn, pool, editor, edit_baton,
                                   NULL, TRUE));

  return svn_ra_svn_read_cmd_response(sess->conn, pool, "");
}


static svn_error_t *
ra_svn_replay_range(svn_ra_session_t *session,
                    svn_revnum_t start_revision,
                    svn_revnum_t end_revision,
                    svn_revnum_t low_water_mark,
                    svn_boolean_t send_deltas,
                    svn_ra_replay_revstart_callback_t revstart_func,
                    svn_ra_replay_revfinish_callback_t revfinish_func,
                    void *replay_baton,
                    apr_pool_t *pool)
{
  svn_ra_svn__session_baton_t *sess = session->priv;
  apr_pool_t *iterpool;
  svn_revnum_t rev;
  svn_boolean_t drive_aborted = FALSE;

  SVN_ERR(svn_ra_svn_write_cmd(sess->conn, pool, "replay-range", "rrrb",
                               start_revision, end_revision,
                               low_water_mark, send_deltas));

  SVN_ERR(handle_unsupported_cmd(handle_auth_request(sess, pool),
                                 N_("Server doesn't support the "
                                    "replay-range command")));

  iterpool = svn_pool_create(pool);
  for (rev = start_revision; rev <= end_revision; rev++)
    {
      const svn_delta_editor_t *editor;
      void *edit_baton;
      apr_hash_t *rev_props;
      const char *word;
      apr_array_header_t *list;

      svn_pool_clear(iterpool);

      SVN_ERR(svn_ra_svn_read_tuple(sess->conn, iterpool,
                                    "wl", &word, &list));
      if (strcmp(word, "revprops") != 0)
        return svn_error_createf(SVN_ERR_RA_SVN_MALFORMED_DATA, NULL,
                                 _("Expected 'revprops', found '%s'"),
                                 word);

      SVN_ERR(svn_ra_svn_parse_proplist(list, iterpool, &rev_props));

      SVN_ERR(revstart_func(rev, replay_baton,
                            &editor, &edit_baton,
                            rev_props,
                            iterpool));
      SVN_ERR(svn_ra_svn_drive_editor2(sess->conn, iterpool,
                                       editor, edit_baton,
                                       &drive_aborted, TRUE));
      /* If drive_editor2() aborted the commit, do NOT try to call
         revfinish_func and commit the transaction! */
      if (drive_aborted) {
        svn_pool_destroy(iterpool);
        return svn_error_create(SVN_ERR_RA_SVN_EDIT_ABORTED, NULL,
                                _("Error while replaying commit"));
      }
      SVN_ERR(revfinish_func(rev, replay_baton,
                             editor, edit_baton,
                             rev_props,
                             iterpool));
    }
  svn_pool_destroy(iterpool);

  return svn_ra_svn_read_cmd_response(sess->conn, pool, "");
}


static svn_error_t *ra_svn_has_capability(svn_ra_session_t *session,
                                          svn_boolean_t *has,
                                          const char *capability,
                                          apr_pool_t *pool)
{
  svn_ra_svn__session_baton_t *sess = session->priv;

  *has = FALSE;

  if (strcmp(capability, SVN_RA_CAPABILITY_DEPTH) == 0)
    *has = svn_ra_svn_has_capability(sess->conn, SVN_RA_SVN_CAP_DEPTH);
  else if (strcmp(capability, SVN_RA_CAPABILITY_MERGEINFO) == 0)
    *has = svn_ra_svn_has_capability(sess->conn, SVN_RA_SVN_CAP_MERGEINFO);
  else if (strcmp(capability, SVN_RA_CAPABILITY_LOG_REVPROPS) == 0)
    *has = svn_ra_svn_has_capability(sess->conn, SVN_RA_SVN_CAP_LOG_REVPROPS);
  else if (strcmp(capability, SVN_RA_CAPABILITY_PARTIAL_REPLAY) == 0)
    *has = svn_ra_svn_has_capability(sess->conn, SVN_RA_SVN_CAP_PARTIAL_REPLAY);
  else if (strcmp(capability, SVN_RA_CAPABILITY_COMMIT_REVPROPS) == 0)
    *has = svn_ra_svn_has_capability(sess->conn,
                                     SVN_RA_SVN_CAP_COMMIT_REVPROPS);
  else if (strcmp(capability, SVN_RA_CAPABILITY_ATOMIC_REVPROPS) == 0)
    *has = svn_ra_svn_has_capability(sess->conn,
                                     SVN_RA_SVN_CAP_ATOMIC_REVPROPS);
  else  /* Don't know any other capabilities, so error. */
    {
      return svn_error_createf
        (SVN_ERR_UNKNOWN_CAPABILITY, NULL,
         _("Don't know anything about capability '%s'"), capability);
    }

  return SVN_NO_ERROR;
}

static svn_error_t *
ra_svn_get_deleted_rev(svn_ra_session_t *session,
                       const char *path,
                       svn_revnum_t peg_revision,
                       svn_revnum_t end_revision,
                       svn_revnum_t *revision_deleted,
                       apr_pool_t *pool)

{
  svn_ra_svn__session_baton_t *sess_baton = session->priv;
  svn_ra_svn_conn_t *conn = sess_baton->conn;

  /* Transmit the parameters. */
  SVN_ERR(svn_ra_svn_write_cmd(conn, pool, "get-deleted-rev", "crr",
                               path, peg_revision, end_revision));

  /* Servers before 1.6 don't support this command.  Check for this here. */
  SVN_ERR(handle_unsupported_cmd(handle_auth_request(sess_baton, pool),
                                 N_("'get-deleted-rev' not implemented")));

  return svn_ra_svn_read_cmd_response(conn, pool, "r", revision_deleted);
}

static svn_error_t *
ra_svn_register_editor_shim_callbacks(svn_ra_session_t *session,
                                      svn_delta_shim_callbacks_t *callbacks)
{
  svn_ra_svn__session_baton_t *sess_baton = session->priv;
  svn_ra_svn_conn_t *conn = sess_baton->conn;

  conn->shim_callbacks = callbacks;

  return SVN_NO_ERROR;
}


static const svn_ra__vtable_t ra_svn_vtable = {
  svn_ra_svn_version,
  ra_svn_get_description,
  ra_svn_get_schemes,
  ra_svn_open,
  ra_svn_reparent,
  ra_svn_get_session_url,
  ra_svn_get_latest_rev,
  ra_svn_get_dated_rev,
  ra_svn_change_rev_prop,
  ra_svn_rev_proplist,
  ra_svn_rev_prop,
  ra_svn_commit,
  ra_svn_get_file,
  ra_svn_get_dir,
  ra_svn_get_mergeinfo,
  ra_svn_update,
  ra_svn_switch,
  ra_svn_status,
  ra_svn_diff,
  ra_svn_log,
  ra_svn_check_path,
  ra_svn_stat,
  ra_svn_get_uuid,
  ra_svn_get_repos_root,
  ra_svn_get_locations,
  ra_svn_get_location_segments,
  ra_svn_get_file_revs,
  ra_svn_lock,
  ra_svn_unlock,
  ra_svn_get_lock,
  ra_svn_get_locks,
  ra_svn_replay,
  ra_svn_has_capability,
  ra_svn_replay_range,
  ra_svn_get_deleted_rev,
  ra_svn_register_editor_shim_callbacks
};

svn_error_t *
svn_ra_svn__init(const svn_version_t *loader_version,
                 const svn_ra__vtable_t **vtable,
                 apr_pool_t *pool)
{
  static const svn_version_checklist_t checklist[] =
    {
      { "svn_subr",  svn_subr_version },
      { "svn_delta", svn_delta_version },
      { NULL, NULL }
    };

  SVN_ERR(svn_ver_check_list(svn_ra_svn_version(), checklist));

  /* Simplified version check to make sure we can safely use the
     VTABLE parameter. The RA loader does a more exhaustive check. */
  if (loader_version->major != SVN_VER_MAJOR)
    {
      return svn_error_createf
        (SVN_ERR_VERSION_MISMATCH, NULL,
         _("Unsupported RA loader version (%d) for ra_svn"),
         loader_version->major);
    }

  *vtable = &ra_svn_vtable;

#ifdef SVN_HAVE_SASL
  SVN_ERR(svn_ra_svn__sasl_init());
#endif

  return SVN_NO_ERROR;
}

/* Compatibility wrapper for the 1.1 and before API. */
#define NAME "ra_svn"
#define DESCRIPTION RA_SVN_DESCRIPTION
#define VTBL ra_svn_vtable
#define INITFUNC svn_ra_svn__init
#define COMPAT_INITFUNC svn_ra_svn_init
#include "../libsvn_ra/wrapper_template.h"<|MERGE_RESOLUTION|>--- conflicted
+++ resolved
@@ -219,11 +219,7 @@
   SVN_ERR(svn_ra_svn_parse_tuple(list, pool, "ccc(?c)c(?c)", &(*lock)->path,
                                  &(*lock)->token, &(*lock)->owner,
                                  &(*lock)->comment, &cdate, &edate));
-<<<<<<< HEAD
-  (*lock)->path = svn_uri_canonicalize((*lock)->path, pool);
-=======
   (*lock)->path = svn_fspath__canonicalize((*lock)->path, pool);
->>>>>>> 4cf18c3e
   SVN_ERR(svn_time_from_cstring(&(*lock)->creation_date, cdate, pool));
   if (edate)
     SVN_ERR(svn_time_from_cstring(&(*lock)->expiration_date, edate, pool));
@@ -503,21 +499,13 @@
    * the different opinions on this issue.
    *
    * On Win32, APR does not support KILL_ONLY_ONCE. It only has
-<<<<<<< HEAD
-   * KILL_ALWAYS and KILL_NEVER. Other modes are converted to 
-=======
    * KILL_ALWAYS and KILL_NEVER. Other modes are converted to
->>>>>>> 4cf18c3e
    * KILL_ALWAYS, which immediately calls TerminateProcess().
    * This instantly kills the tunnel, leaving sshd and svnserve
    * on a remote machine running indefinitely. These processes
    * accumulate. The problem is most often seen with a fast client
    * machine and a modest internet connection, as the tunnel
-<<<<<<< HEAD
-   * is killed before being able to gracefully complete the 
-=======
    * is killed before being able to gracefully complete the
->>>>>>> 4cf18c3e
    * session. In that case, svn is unusable 100% of the time on
    * the windows machine. Thus, on Win32, we use KILL_NEVER and
    * take the lesser of two evils.
@@ -1159,11 +1147,7 @@
       SVN_ERR(svn_ra_svn_parse_tuple(elt->u.list, pool, "cwnbr(?c)(?c)",
                                      &name, &kind, &size, &has_props,
                                      &crev, &cdate, &cauthor));
-<<<<<<< HEAD
-      name = svn_uri_canonicalize(name, pool);
-=======
       name = svn_relpath_canonicalize(name, pool);
->>>>>>> 4cf18c3e
       dirent = apr_palloc(pool, sizeof(*dirent));
       dirent->kind = svn_node_kind_from_word(kind);
       dirent->size = size;/* FIXME: svn_filesize_t */
@@ -1496,15 +1480,9 @@
                                              &cpath, &action, &copy_path,
                                              &copy_rev, &kind_str,
                                              &text_mods, &prop_mods));
-<<<<<<< HEAD
-              cpath = svn_uri_canonicalize(cpath, iterpool);
-              if (copy_path)
-                copy_path = svn_uri_canonicalize(copy_path, iterpool);
-=======
               cpath = svn_fspath__canonicalize(cpath, iterpool);
               if (copy_path)
                 copy_path = svn_fspath__canonicalize(copy_path, iterpool);
->>>>>>> 4cf18c3e
               change = svn_log_changed_path2_create(iterpool);
               change->action = *action;
               change->copyfrom_path = copy_path;
@@ -1701,11 +1679,7 @@
         {
           SVN_ERR(svn_ra_svn_parse_tuple(item->u.list, pool, "rc",
                                          &revision, &ret_path));
-<<<<<<< HEAD
-          ret_path = svn_uri_canonicalize(ret_path, pool);
-=======
           ret_path = svn_fspath__canonicalize(ret_path, pool);
->>>>>>> 4cf18c3e
           apr_hash_set(*locations, apr_pmemdup(pool, &revision,
                                                sizeof(revision)),
                        sizeof(revision), ret_path);
@@ -1768,11 +1742,7 @@
             return svn_error_create(SVN_ERR_RA_SVN_MALFORMED_DATA, NULL,
                                     _("Expected valid revision range"));
           if (ret_path)
-<<<<<<< HEAD
-            ret_path = svn_uri_canonicalize(ret_path, iterpool);
-=======
             ret_path = svn_relpath_canonicalize(ret_path, iterpool);
->>>>>>> 4cf18c3e
           segment->path = ret_path;
           segment->range_start = range_start;
           segment->range_end = range_end;
@@ -1840,11 +1810,7 @@
       SVN_ERR(svn_ra_svn_parse_tuple(item->u.list, rev_pool,
                                      "crll?B", &p, &rev, &rev_proplist,
                                      &proplist, &merged_rev_param));
-<<<<<<< HEAD
-      p = svn_uri_canonicalize(p, rev_pool);
-=======
       p = svn_fspath__canonicalize(p, rev_pool);
->>>>>>> 4cf18c3e
       SVN_ERR(svn_ra_svn_parse_proplist(rev_proplist, rev_pool, &rev_props));
       SVN_ERR(parse_prop_diffs(proplist, rev_pool, &props));
       if (merged_rev_param == SVN_RA_SVN_UNSPECIFIED_NUMBER)
