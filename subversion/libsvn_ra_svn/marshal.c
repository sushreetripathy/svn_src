/*
 * marshal.c :  Marshalling routines for Subversion protocol
 *
 * ====================================================================
 *    Licensed to the Apache Software Foundation (ASF) under one
 *    or more contributor license agreements.  See the NOTICE file
 *    distributed with this work for additional information
 *    regarding copyright ownership.  The ASF licenses this file
 *    to you under the Apache License, Version 2.0 (the
 *    "License"); you may not use this file except in compliance
 *    with the License.  You may obtain a copy of the License at
 *
 *      http://www.apache.org/licenses/LICENSE-2.0
 *
 *    Unless required by applicable law or agreed to in writing,
 *    software distributed under the License is distributed on an
 *    "AS IS" BASIS, WITHOUT WARRANTIES OR CONDITIONS OF ANY
 *    KIND, either express or implied.  See the License for the
 *    specific language governing permissions and limitations
 *    under the License.
 * ====================================================================
 */



#include <assert.h>
#include <stdlib.h>

#define APR_WANT_STRFUNC
#include <apr_want.h>
#include <apr_general.h>
#include <apr_lib.h>
#include <apr_strings.h>

#include "svn_types.h"
#include "svn_string.h"
#include "svn_error.h"
#include "svn_pools.h"
#include "svn_ra_svn.h"
#include "svn_private_config.h"
#include "svn_ctype.h"

#include "ra_svn.h"

#include "private/svn_string_private.h"
#include "private/svn_dep_compat.h"
#include "private/svn_error_private.h"

#define svn_iswhitespace(c) ((c) == ' ' || (c) == '\n')

/* If we receive data that *claims* to be followed by a very long string,
 * we should not trust that claim right away. But everything up to 1 MB
 * should be too small to be instrumental for a DOS attack. */

#define SUSPICIOUSLY_HUGE_STRING_SIZE_THRESHOLD (0x100000)

/* --- CONNECTION INITIALIZATION --- */

svn_ra_svn_conn_t *svn_ra_svn_create_conn2(apr_socket_t *sock,
                                           apr_file_t *in_file,
                                           apr_file_t *out_file,
                                           int compression_level,
                                           apr_pool_t *pool)
{
  svn_ra_svn_conn_t *conn = apr_palloc(pool, sizeof(*conn));

  assert((sock && !in_file && !out_file) || (!sock && in_file && out_file));
#ifdef SVN_HAVE_SASL
  conn->sock = sock;
  conn->encrypted = FALSE;
#endif
  conn->session = NULL;
  conn->read_ptr = conn->read_buf;
  conn->read_end = conn->read_buf;
  conn->write_pos = 0;
  conn->block_handler = NULL;
  conn->block_baton = NULL;
  conn->capabilities = apr_hash_make(pool);
  conn->compression_level = compression_level;
  conn->pool = pool;

  if (sock != NULL)
    {
      apr_sockaddr_t *sa;
      conn->stream = svn_ra_svn__stream_from_sock(sock, pool);
      if (!(apr_socket_addr_get(&sa, APR_REMOTE, sock) == APR_SUCCESS
            && apr_sockaddr_ip_get(&conn->remote_ip, sa) == APR_SUCCESS))
        conn->remote_ip = NULL;
    }
  else
    {
      conn->stream = svn_ra_svn__stream_from_files(in_file, out_file, pool);
      conn->remote_ip = NULL;
    }

  return conn;
}

/* backward-compatible implementation using the default compression level */
svn_ra_svn_conn_t *svn_ra_svn_create_conn(apr_socket_t *sock,
                                          apr_file_t *in_file,
                                          apr_file_t *out_file,
                                          apr_pool_t *pool)
{
  return svn_ra_svn_create_conn2(sock, in_file, out_file,
                                 SVN_DELTA_COMPRESSION_LEVEL_DEFAULT, pool);
}

svn_error_t *svn_ra_svn_set_capabilities(svn_ra_svn_conn_t *conn,
                                         const apr_array_header_t *list)
{
  int i;
  svn_ra_svn_item_t *item;
  const char *word;

  for (i = 0; i < list->nelts; i++)
    {
      item = &APR_ARRAY_IDX(list, i, svn_ra_svn_item_t);
      if (item->kind != SVN_RA_SVN_WORD)
        return svn_error_create(SVN_ERR_RA_SVN_MALFORMED_DATA, NULL,
                                _("Capability entry is not a word"));
      word = apr_pstrdup(conn->pool, item->u.word);
      apr_hash_set(conn->capabilities, word, APR_HASH_KEY_STRING, word);
    }
  return SVN_NO_ERROR;
}

svn_error_t *
svn_ra_svn__set_shim_callbacks(svn_ra_svn_conn_t *conn,
                               svn_delta_shim_callbacks_t *shim_callbacks)
{
  conn->shim_callbacks = shim_callbacks;
  return SVN_NO_ERROR;
}

svn_boolean_t svn_ra_svn_has_capability(svn_ra_svn_conn_t *conn,
                                        const char *capability)
{
  return (apr_hash_get(conn->capabilities, capability,
                       APR_HASH_KEY_STRING) != NULL);
}

int
svn_ra_svn_compression_level(svn_ra_svn_conn_t *conn)
{
  return conn->compression_level;
}

const char *svn_ra_svn_conn_remote_host(svn_ra_svn_conn_t *conn)
{
  return conn->remote_ip;
}

void
svn_ra_svn__set_block_handler(svn_ra_svn_conn_t *conn,
                              ra_svn_block_handler_t handler,
                              void *baton)
{
  apr_interval_time_t interval = (handler) ? 0 : -1;

  conn->block_handler = handler;
  conn->block_baton = baton;
  svn_ra_svn__stream_timeout(conn->stream, interval);
}

svn_boolean_t svn_ra_svn__input_waiting(svn_ra_svn_conn_t *conn,
                                        apr_pool_t *pool)
{
  return svn_ra_svn__stream_pending(conn->stream);
}

/* --- WRITE BUFFER MANAGEMENT --- */

/* Write bytes into the write buffer until either the write buffer is
 * full or we reach END. */
static const char *writebuf_push(svn_ra_svn_conn_t *conn, const char *data,
                                 const char *end)
{
  apr_ssize_t buflen, copylen;

  buflen = sizeof(conn->write_buf) - conn->write_pos;
  copylen = (buflen < end - data) ? buflen : end - data;
  memcpy(conn->write_buf + conn->write_pos, data, copylen);
  conn->write_pos += copylen;
  return data + copylen;
}

/* Write data to socket or output file as appropriate. */
static svn_error_t *writebuf_output(svn_ra_svn_conn_t *conn, apr_pool_t *pool,
                                    const char *data, apr_size_t len)
{
  const char *end = data + len;
  apr_size_t count;
  apr_pool_t *subpool = NULL;
  svn_ra_svn__session_baton_t *session = conn->session;

  while (data < end)
    {
      count = end - data;

      if (session && session->callbacks && session->callbacks->cancel_func)
        SVN_ERR((session->callbacks->cancel_func)(session->callbacks_baton));

      SVN_ERR(svn_ra_svn__stream_write(conn->stream, data, &count));
      if (count == 0)
        {
          if (!subpool)
            subpool = svn_pool_create(pool);
          else
            svn_pool_clear(subpool);
          SVN_ERR(conn->block_handler(conn, subpool, conn->block_baton));
        }
      data += count;

      if (session)
        {
          const svn_ra_callbacks2_t *cb = session->callbacks;
          session->bytes_written += count;

          if (cb && cb->progress_func)
            (cb->progress_func)(session->bytes_written + session->bytes_read,
                                -1, cb->progress_baton, subpool);
        }
    }

  if (subpool)
    svn_pool_destroy(subpool);
  return SVN_NO_ERROR;
}

/* Write data from the write buffer out to the socket. */
static svn_error_t *writebuf_flush(svn_ra_svn_conn_t *conn, apr_pool_t *pool)
{
  apr_size_t write_pos = conn->write_pos;

  /* Clear conn->write_pos first in case the block handler does a read. */
  conn->write_pos = 0;
  SVN_ERR(writebuf_output(conn, pool, conn->write_buf, write_pos));
  return SVN_NO_ERROR;
}

static svn_error_t *writebuf_write(svn_ra_svn_conn_t *conn, apr_pool_t *pool,
                                   const char *data, apr_size_t len)
{
  const char *end = data + len;

  if (conn->write_pos > 0 && conn->write_pos + len > sizeof(conn->write_buf))
    {
      /* Fill and then empty the write buffer. */
      data = writebuf_push(conn, data, end);
      SVN_ERR(writebuf_flush(conn, pool));
    }

  if (end - data > (apr_ssize_t)sizeof(conn->write_buf))
    SVN_ERR(writebuf_output(conn, pool, data, end - data));
  else
    writebuf_push(conn, data, end);
  return SVN_NO_ERROR;
}

static svn_error_t *
writebuf_write_short_string(svn_ra_svn_conn_t *conn, apr_pool_t *pool,
                            const char *data, apr_size_t len)
{
  apr_size_t left = sizeof(conn->write_buf) - conn->write_pos;
  if (len <= left)
  {
    memcpy(conn->write_buf + conn->write_pos, data, len);
    conn->write_pos += len;
    return SVN_NO_ERROR;
  }
  else
    return writebuf_write(conn, pool, data, len);
}

static APR_INLINE svn_error_t *
writebuf_writechar(svn_ra_svn_conn_t *conn, apr_pool_t *pool, char data)
{
  if (conn->write_pos < sizeof(conn->write_buf))
  {
    conn->write_buf[conn->write_pos] = data;
    conn->write_pos++;

    return SVN_NO_ERROR;
  }
  else
  {
    char temp = data;
    return writebuf_write(conn, pool, &temp, 1);
  }
}

/* --- READ BUFFER MANAGEMENT --- */

/* Read bytes into DATA until either the read buffer is empty or
 * we reach END. */
static char *readbuf_drain(svn_ra_svn_conn_t *conn, char *data, char *end)
{
  apr_ssize_t buflen, copylen;

  buflen = conn->read_end - conn->read_ptr;
  copylen = (buflen < end - data) ? buflen : end - data;
  memcpy(data, conn->read_ptr, copylen);
  conn->read_ptr += copylen;
  return data + copylen;
}

/* Read data from socket or input file as appropriate. */
static svn_error_t *readbuf_input(svn_ra_svn_conn_t *conn, char *data,
                                  apr_size_t *len, apr_pool_t *pool)
{
  svn_ra_svn__session_baton_t *session = conn->session;

  if (session && session->callbacks && session->callbacks->cancel_func)
    SVN_ERR((session->callbacks->cancel_func)(session->callbacks_baton));

  SVN_ERR(svn_ra_svn__stream_read(conn->stream, data, len));
  if (*len == 0)
    return svn_error_create(SVN_ERR_RA_SVN_CONNECTION_CLOSED, NULL, NULL);

  if (session)
    {
      const svn_ra_callbacks2_t *cb = session->callbacks;
      session->bytes_read += *len;

      if (cb && cb->progress_func)
        (cb->progress_func)(session->bytes_read + session->bytes_written,
                            -1, cb->progress_baton, pool);
    }

  return SVN_NO_ERROR;
}

/* Read data from the socket into the read buffer, which must be empty. */
static svn_error_t *readbuf_fill(svn_ra_svn_conn_t *conn, apr_pool_t *pool)
{
  apr_size_t len;

  SVN_ERR_ASSERT(conn->read_ptr == conn->read_end);
  SVN_ERR(writebuf_flush(conn, pool));
  len = sizeof(conn->read_buf);
  SVN_ERR(readbuf_input(conn, conn->read_buf, &len, pool));
  conn->read_ptr = conn->read_buf;
  conn->read_end = conn->read_buf + len;
  return SVN_NO_ERROR;
}

static APR_INLINE svn_error_t *
readbuf_getchar(svn_ra_svn_conn_t *conn, apr_pool_t *pool, char *result)
{
  if (conn->read_ptr == conn->read_end)
    SVN_ERR(readbuf_fill(conn, pool));
  *result = *conn->read_ptr++;
  return SVN_NO_ERROR;
}

static svn_error_t *readbuf_getchar_skip_whitespace(svn_ra_svn_conn_t *conn,
                                                    apr_pool_t *pool,
                                                    char *result)
{
  do
    SVN_ERR(readbuf_getchar(conn, pool, result));
  while (svn_iswhitespace(*result));
  return SVN_NO_ERROR;
}

/* Read the next LEN bytes from CONN and copy them to *DATA. */
static svn_error_t *readbuf_read(svn_ra_svn_conn_t *conn, apr_pool_t *pool,
                                 char *data, apr_size_t len)
{
  char *end = data + len;
  apr_size_t count;

  /* Copy in an appropriate amount of data from the buffer. */
  data = readbuf_drain(conn, data, end);

  /* Read large chunks directly into buffer. */
  while (end - data > (apr_ssize_t)sizeof(conn->read_buf))
    {
      SVN_ERR(writebuf_flush(conn, pool));
      count = end - data;
      SVN_ERR(readbuf_input(conn, data, &count, pool));
      data += count;
    }

  while (end > data)
    {
      /* The remaining amount to read is small; fill the buffer and
       * copy from that. */
      SVN_ERR(readbuf_fill(conn, pool));
      data = readbuf_drain(conn, data, end);
    }

  return SVN_NO_ERROR;
}

static svn_error_t *readbuf_skip_leading_garbage(svn_ra_svn_conn_t *conn,
                                                 apr_pool_t *pool)
{
  char buf[256];  /* Must be smaller than sizeof(conn->read_buf) - 1. */
  const char *p, *end;
  apr_size_t len;
  svn_boolean_t lparen = FALSE;

  SVN_ERR_ASSERT(conn->read_ptr == conn->read_end);
  while (1)
    {
      /* Read some data directly from the connection input source. */
      len = sizeof(buf);
      SVN_ERR(readbuf_input(conn, buf, &len, pool));
      end = buf + len;

      /* Scan the data for '(' WS with a very simple state machine. */
      for (p = buf; p < end; p++)
        {
          if (lparen && svn_iswhitespace(*p))
            break;
          else
            lparen = (*p == '(');
        }
      if (p < end)
        break;
    }

  /* p now points to the whitespace just after the left paren.  Fake
   * up the left paren and then copy what we have into the read
   * buffer. */
  conn->read_buf[0] = '(';
  memcpy(conn->read_buf + 1, p, end - p);
  conn->read_ptr = conn->read_buf;
  conn->read_end = conn->read_buf + 1 + (end - p);
  return SVN_NO_ERROR;
}

/* --- WRITING DATA ITEMS --- */

static svn_error_t *write_number(svn_ra_svn_conn_t *conn, apr_pool_t *pool,
                                 apr_uint64_t number, char follow)
{
  apr_size_t written;

  /* SVN_INT64_BUFFER_SIZE includes space for a terminating NUL that
   * svn__ui64toa will always append. */
  if (conn->write_pos + SVN_INT64_BUFFER_SIZE >= sizeof(conn->write_buf))
    SVN_ERR(writebuf_flush(conn, pool));

  written = svn__ui64toa(conn->write_buf + conn->write_pos, number);
  conn->write_buf[conn->write_pos + written] = follow;
  conn->write_pos += written + 1;

  return SVN_NO_ERROR;
}

svn_error_t *svn_ra_svn_write_number(svn_ra_svn_conn_t *conn, apr_pool_t *pool,
                                     apr_uint64_t number)
{
  return write_number(conn, pool, number, ' ');
}

svn_error_t *svn_ra_svn_write_string(svn_ra_svn_conn_t *conn, apr_pool_t *pool,
                                     const svn_string_t *str)
{
  if (str->len < 10)
    {
      SVN_ERR(writebuf_writechar(conn, pool, (char)(str->len + '0')));
      SVN_ERR(writebuf_writechar(conn, pool, ':'));
    }
  else
    SVN_ERR(write_number(conn, pool, str->len, ':'));

  SVN_ERR(writebuf_write(conn, pool, str->data, str->len));
  SVN_ERR(writebuf_writechar(conn, pool, ' '));
  return SVN_NO_ERROR;
}

svn_error_t *svn_ra_svn_write_cstring(svn_ra_svn_conn_t *conn,
                                      apr_pool_t *pool, const char *s)
{
  apr_size_t len = strlen(s);

  if (len < 10)
    {
      SVN_ERR(writebuf_writechar(conn, pool, (char)(len + '0')));
      SVN_ERR(writebuf_writechar(conn, pool, ':'));
    }
  else
    SVN_ERR(write_number(conn, pool, len, ':'));

  SVN_ERR(writebuf_write(conn, pool, s, len));
  SVN_ERR(writebuf_writechar(conn, pool, ' '));

  return SVN_NO_ERROR;
}

svn_error_t *svn_ra_svn_write_word(svn_ra_svn_conn_t *conn, apr_pool_t *pool,
                                   const char *word)
{
  SVN_ERR(writebuf_write_short_string(conn, pool, word, strlen(word)));
  SVN_ERR(writebuf_writechar(conn, pool, ' '));

  return SVN_NO_ERROR;
}

svn_error_t *svn_ra_svn_write_proplist(svn_ra_svn_conn_t *conn,
                                       apr_pool_t *pool, apr_hash_t *props)
{
  apr_pool_t *iterpool;
  apr_hash_index_t *hi;
  const void *key;
  void *val;
  const char *propname;
  svn_string_t *propval;

  if (props)
    {
      iterpool = svn_pool_create(pool);
      for (hi = apr_hash_first(pool, props); hi; hi = apr_hash_next(hi))
        {
          svn_pool_clear(iterpool);
          apr_hash_this(hi, &key, NULL, &val);
          propname = key;
          propval = val;
          SVN_ERR(svn_ra_svn_write_tuple(conn, iterpool, "cs",
                                         propname, propval));
        }
      svn_pool_destroy(iterpool);
    }

  return SVN_NO_ERROR;
}

svn_error_t *svn_ra_svn_start_list(svn_ra_svn_conn_t *conn, apr_pool_t *pool)
{
  if (conn->write_pos + 2 <= sizeof(conn->write_buf))
    {
      conn->write_buf[conn->write_pos] = '(';
      conn->write_buf[conn->write_pos+1] = ' ';
      conn->write_pos += 2;
      return SVN_NO_ERROR;
    }

  return writebuf_write(conn, pool, "( ", 2);
}

svn_error_t *svn_ra_svn_end_list(svn_ra_svn_conn_t *conn, apr_pool_t *pool)
{
  if (conn->write_pos + 2 <= sizeof(conn->write_buf))
  {
    conn->write_buf[conn->write_pos] = ')';
    conn->write_buf[conn->write_pos+1] = ' ';
    conn->write_pos += 2;
    return SVN_NO_ERROR;
  }

  return writebuf_write(conn, pool, ") ", 2);
}

svn_error_t *svn_ra_svn_flush(svn_ra_svn_conn_t *conn, apr_pool_t *pool)
{
  return writebuf_flush(conn, pool);
}

/* --- WRITING TUPLES --- */

static svn_error_t *vwrite_tuple(svn_ra_svn_conn_t *conn, apr_pool_t *pool,
                                 const char *fmt, va_list ap)
{
  svn_boolean_t opt = FALSE;
  svn_revnum_t rev;
  const char *cstr;
  const svn_string_t *str;

  if (*fmt == '!')
    fmt++;
  else
    SVN_ERR(svn_ra_svn_start_list(conn, pool));
  for (; *fmt; fmt++)
    {
      if (*fmt == 'c')
        {
          cstr = va_arg(ap, const char *);
          if (cstr)
            SVN_ERR(svn_ra_svn_write_cstring(conn, pool, cstr));
          else
            SVN_ERR_ASSERT(opt);
        }
      else if (*fmt == 's')
        {
          str = va_arg(ap, const svn_string_t *);
          if (str)
            SVN_ERR(svn_ra_svn_write_string(conn, pool, str));
          else
            SVN_ERR_ASSERT(opt);
        }
      else if (*fmt == '(' && !opt)
        SVN_ERR(svn_ra_svn_start_list(conn, pool));
      else if (*fmt == ')')
        {
          SVN_ERR(svn_ra_svn_end_list(conn, pool));
          opt = FALSE;
        }
      else if (*fmt == '?')
        opt = TRUE;
      else if (*fmt == 'w')
        {
          cstr = va_arg(ap, const char *);
          if (cstr)
            SVN_ERR(svn_ra_svn_write_word(conn, pool, cstr));
          else
            SVN_ERR_ASSERT(opt);
        }
      else if (*fmt == 'r')
        {
          rev = va_arg(ap, svn_revnum_t);
          if (SVN_IS_VALID_REVNUM(rev))
            SVN_ERR(svn_ra_svn_write_number(conn, pool, rev));
          else
            SVN_ERR_ASSERT(opt);
        }
      else if (*fmt == 'n' && !opt)
        SVN_ERR(svn_ra_svn_write_number(conn, pool, va_arg(ap, apr_uint64_t)));
      else if (*fmt == 'b' && !opt)
        {
          cstr = va_arg(ap, svn_boolean_t) ? "true" : "false";
          SVN_ERR(svn_ra_svn_write_word(conn, pool, cstr));
        }
      else if (*fmt == '!' && !*(fmt + 1))
        return SVN_NO_ERROR;
      else
        SVN_ERR_MALFUNCTION();
    }
  SVN_ERR(svn_ra_svn_end_list(conn, pool));
  return SVN_NO_ERROR;
}

svn_error_t *svn_ra_svn_write_tuple(svn_ra_svn_conn_t *conn, apr_pool_t *pool,
                                    const char *fmt, ...)
{
  svn_error_t *err;
  va_list ap;

  va_start(ap, fmt);
  err = vwrite_tuple(conn, pool, fmt, ap);
  va_end(ap);
  return err;
}

/* --- READING DATA ITEMS --- */

/* Read LEN bytes from CONN into already-allocated structure ITEM.
 * Afterwards, *ITEM is of type 'SVN_RA_SVN_STRING', and its string
 * data is allocated in POOL. */
static svn_error_t *read_string(svn_ra_svn_conn_t *conn, apr_pool_t *pool,
                                svn_ra_svn_item_t *item, apr_uint64_t len64)
{
  svn_stringbuf_t *stringbuf;
  apr_size_t len = (apr_size_t)len64;
  apr_size_t readbuf_len;
  char *dest;

  /* We can't store strings longer than the maximum size of apr_size_t,
   * so check for wrapping */
  if (len64 > APR_SIZE_MAX)
    return svn_error_create(SVN_ERR_RA_SVN_MALFORMED_DATA, NULL,
                            _("String length larger than maximum"));

  /* Read the string in chunks.  The chunk size is large enough to avoid
   * re-allocation in typical cases, and small enough to ensure we do not
   * pre-allocate an unreasonable amount of memory if (perhaps due to
   * network data corruption or a DOS attack), we receive a bogus claim that
   * a very long string is going to follow.  In that case, we start small
   * and wait for all that data to actually show up.  This does not fully
   * prevent DOS attacks but makes them harder (you have to actually send
   * gigabytes of data). */
  readbuf_len = len < SUSPICIOUSLY_HUGE_STRING_SIZE_THRESHOLD
                    ? len
                    : SUSPICIOUSLY_HUGE_STRING_SIZE_THRESHOLD;
  stringbuf = svn_stringbuf_create_ensure(readbuf_len, pool);
  dest = stringbuf->data;

  /* Read remaining string data directly into the string structure.
   * Do it iteratively, if necessary.  */
  while (readbuf_len)
    {
      SVN_ERR(readbuf_read(conn, pool, dest, readbuf_len));

      stringbuf->len += readbuf_len;
      len -= readbuf_len;

      /* Early exit. In most cases, strings can be read in the first
       * iteration. */
      if (len == 0)
        break;

      /* Prepare next iteration: determine length of chunk to read
       * and re-alloc the string buffer. */
      readbuf_len
        = len < SUSPICIOUSLY_HUGE_STRING_SIZE_THRESHOLD
              ? len
              : SUSPICIOUSLY_HUGE_STRING_SIZE_THRESHOLD;

      svn_stringbuf_ensure(stringbuf, stringbuf->len + readbuf_len);
      dest = stringbuf->data + stringbuf->len;
    }

  /* zero-terminate the string */
  stringbuf->data[stringbuf->len] = '\0';

  /* Return the string properly wrapped into an RA_SVN item. */
  item->kind = SVN_RA_SVN_STRING;
  item->u.string = svn_stringbuf__morph_into_string(stringbuf);

  return SVN_NO_ERROR;
}

/* Given the first non-whitespace character FIRST_CHAR, read an item
 * into the already allocated structure ITEM.  LEVEL should be set
 * to 0 for the first call and is used to enforce a recurssion limit
 * on the parser. */
static svn_error_t *read_item(svn_ra_svn_conn_t *conn, apr_pool_t *pool,
                              svn_ra_svn_item_t *item, char first_char,
                              int level)
{
  char c = first_char;
  apr_uint64_t val;
  svn_stringbuf_t *str;
  svn_ra_svn_item_t *listitem;

  if (++level >= 64)
    return svn_error_create(SVN_ERR_RA_SVN_MALFORMED_DATA, NULL,
                            _("Too many nested items"));


  /* Determine the item type and read it in.  Make sure that c is the
   * first character at the end of the item so we can test to make
   * sure it's whitespace. */
  if (svn_ctype_isdigit(c))
    {
      /* It's a number or a string.  Read the number part, either way. */
      val = c - '0';
      while (1)
        {
          apr_uint64_t prev_val = val;
          SVN_ERR(readbuf_getchar(conn, pool, &c));
          if (!svn_ctype_isdigit(c))
            break;
          val = val * 10 + (c - '0');
          /* val wrapped past maximum value? */
          if (prev_val >= (APR_UINT64_MAX / 10) && (val / 10) != prev_val)
            return svn_error_create(SVN_ERR_RA_SVN_MALFORMED_DATA, NULL,
                                    _("Number is larger than maximum"));
        }
      if (c == ':')
        {
          /* It's a string. */
          SVN_ERR(read_string(conn, pool, item, val));
          SVN_ERR(readbuf_getchar(conn, pool, &c));
        }
      else
        {
          /* It's a number. */
          item->kind = SVN_RA_SVN_NUMBER;
          item->u.number = val;
        }
    }
  else if (svn_ctype_isalpha(c))
    {
      /* It's a word. */
      str = svn_stringbuf_create_ensure(16, pool);
      svn_stringbuf_appendbyte(str, c);
      while (1)
        {
          SVN_ERR(readbuf_getchar(conn, pool, &c));
          if (!svn_ctype_isalnum(c) && c != '-')
            break;
          svn_stringbuf_appendbyte(str, c);
        }
      item->kind = SVN_RA_SVN_WORD;
      item->u.word = str->data;
    }
  else if (c == '(')
    {
      /* Read in the list items. */
      item->kind = SVN_RA_SVN_LIST;
      item->u.list = apr_array_make(pool, 4, sizeof(svn_ra_svn_item_t));
      while (1)
        {
          SVN_ERR(readbuf_getchar_skip_whitespace(conn, pool, &c));
          if (c == ')')
            break;
          listitem = apr_array_push(item->u.list);
          SVN_ERR(read_item(conn, pool, listitem, c, level));
        }
      SVN_ERR(readbuf_getchar(conn, pool, &c));
    }

  if (!svn_iswhitespace(c))
    return svn_error_create(SVN_ERR_RA_SVN_MALFORMED_DATA, NULL,
                            _("Malformed network data"));
  return SVN_NO_ERROR;
}

svn_error_t *svn_ra_svn_read_item(svn_ra_svn_conn_t *conn, apr_pool_t *pool,
                                  svn_ra_svn_item_t **item)
{
  char c;

  /* Allocate space, read the first character, and then do the rest of
   * the work.  This makes sense because of the way lists are read. */
  *item = apr_palloc(pool, sizeof(**item));
  SVN_ERR(readbuf_getchar_skip_whitespace(conn, pool, &c));
  return read_item(conn, pool, *item, c, 0);
}

svn_error_t *svn_ra_svn_skip_leading_garbage(svn_ra_svn_conn_t *conn,
                                             apr_pool_t *pool)
{
  return readbuf_skip_leading_garbage(conn, pool);
}

/* --- READING AND PARSING TUPLES --- */

/* Parse a tuple of svn_ra_svn_item_t *'s.  Advance *FMT to the end of the
 * tuple specification and advance AP by the corresponding arguments. */
static svn_error_t *vparse_tuple(const apr_array_header_t *items, apr_pool_t *pool,
                                 const char **fmt, va_list *ap)
{
  int count, nesting_level;
  svn_ra_svn_item_t *elt;

  for (count = 0; **fmt && count < items->nelts; (*fmt)++, count++)
    {
      /* '?' just means the tuple may stop; skip past it. */
      if (**fmt == '?')
        (*fmt)++;
      elt = &APR_ARRAY_IDX(items, count, svn_ra_svn_item_t);
      if (**fmt == 'n' && elt->kind == SVN_RA_SVN_NUMBER)
        *va_arg(*ap, apr_uint64_t *) = elt->u.number;
      else if (**fmt == 'r' && elt->kind == SVN_RA_SVN_NUMBER)
        *va_arg(*ap, svn_revnum_t *) = (svn_revnum_t) elt->u.number;
      else if (**fmt == 's' && elt->kind == SVN_RA_SVN_STRING)
        *va_arg(*ap, svn_string_t **) = elt->u.string;
      else if (**fmt == 'c' && elt->kind == SVN_RA_SVN_STRING)
        *va_arg(*ap, const char **) = elt->u.string->data;
      else if (**fmt == 'w' && elt->kind == SVN_RA_SVN_WORD)
        *va_arg(*ap, const char **) = elt->u.word;
      else if (**fmt == 'b' && elt->kind == SVN_RA_SVN_WORD)
        {
          if (strcmp(elt->u.word, "true") == 0)
            *va_arg(*ap, svn_boolean_t *) = TRUE;
          else if (strcmp(elt->u.word, "false") == 0)
            *va_arg(*ap, svn_boolean_t *) = FALSE;
          else
            break;
        }
      else if (**fmt == 'B' && elt->kind == SVN_RA_SVN_WORD)
        {
          if (strcmp(elt->u.word, "true") == 0)
            *va_arg(*ap, apr_uint64_t *) = TRUE;
          else if (strcmp(elt->u.word, "false") == 0)
            *va_arg(*ap, apr_uint64_t *) = FALSE;
          else
            break;
        }
      else if (**fmt == 'l' && elt->kind == SVN_RA_SVN_LIST)
        *va_arg(*ap, apr_array_header_t **) = elt->u.list;
      else if (**fmt == '(' && elt->kind == SVN_RA_SVN_LIST)
        {
          (*fmt)++;
          SVN_ERR(vparse_tuple(elt->u.list, pool, fmt, ap));
        }
      else if (**fmt == ')')
        return SVN_NO_ERROR;
      else
        break;
    }
  if (**fmt == '?')
    {
      nesting_level = 0;
      for (; **fmt; (*fmt)++)
        {
          switch (**fmt)
            {
            case '?':
              break;
            case 'r':
              *va_arg(*ap, svn_revnum_t *) = SVN_INVALID_REVNUM;
              break;
            case 's':
              *va_arg(*ap, svn_string_t **) = NULL;
              break;
            case 'c':
            case 'w':
              *va_arg(*ap, const char **) = NULL;
              break;
            case 'l':
              *va_arg(*ap, apr_array_header_t **) = NULL;
              break;
            case 'B':
            case 'n':
              *va_arg(*ap, apr_uint64_t *) = SVN_RA_SVN_UNSPECIFIED_NUMBER;
              break;
            case '(':
              nesting_level++;
              break;
            case ')':
              if (--nesting_level < 0)
                return SVN_NO_ERROR;
              break;
            default:
              SVN_ERR_MALFUNCTION();
            }
        }
    }
  if (**fmt && **fmt != ')')
    return svn_error_create(SVN_ERR_RA_SVN_MALFORMED_DATA, NULL,
                            _("Malformed network data"));
  return SVN_NO_ERROR;
}

svn_error_t *svn_ra_svn_parse_tuple(const apr_array_header_t *list,
                                    apr_pool_t *pool,
                                    const char *fmt, ...)
{
  svn_error_t *err;
  va_list ap;

  va_start(ap, fmt);
  err = vparse_tuple(list, pool, &fmt, &ap);
  va_end(ap);
  return err;
}

svn_error_t *svn_ra_svn_read_tuple(svn_ra_svn_conn_t *conn, apr_pool_t *pool,
                                   const char *fmt, ...)
{
  va_list ap;
  svn_ra_svn_item_t *item;
  svn_error_t *err;

  SVN_ERR(svn_ra_svn_read_item(conn, pool, &item));
  if (item->kind != SVN_RA_SVN_LIST)
    return svn_error_create(SVN_ERR_RA_SVN_MALFORMED_DATA, NULL,
                            _("Malformed network data"));
  va_start(ap, fmt);
  err = vparse_tuple(item->u.list, pool, &fmt, &ap);
  va_end(ap);
  return err;
}

svn_error_t *svn_ra_svn_parse_proplist(const apr_array_header_t *list,
                                       apr_pool_t *pool,
                                       apr_hash_t **props)
{
  char *name;
  svn_string_t *value;
  svn_ra_svn_item_t *elt;
  int i;

  *props = apr_hash_make(pool);
  for (i = 0; i < list->nelts; i++)
    {
      elt = &APR_ARRAY_IDX(list, i, svn_ra_svn_item_t);
      if (elt->kind != SVN_RA_SVN_LIST)
        return svn_error_create(SVN_ERR_RA_SVN_MALFORMED_DATA, NULL,
                                _("Proplist element not a list"));
      SVN_ERR(svn_ra_svn_parse_tuple(elt->u.list, pool, "cs", &name, &value));
      apr_hash_set(*props, name, APR_HASH_KEY_STRING, value);
    }

  return SVN_NO_ERROR;
}


/* --- READING AND WRITING COMMANDS AND RESPONSES --- */

svn_error_t *svn_ra_svn__locate_real_error_child(svn_error_t *err)
{
  svn_error_t *this_link;

  SVN_ERR_ASSERT(err);

  for (this_link = err;
       this_link && (this_link->apr_err == SVN_ERR_RA_SVN_CMD_ERR);
       this_link = this_link->child)
    ;

  SVN_ERR_ASSERT(this_link);
  return this_link;
}

svn_error_t *svn_ra_svn__handle_failure_status(const apr_array_header_t *params,
                                               apr_pool_t *pool)
{
  const char *message, *file;
  svn_error_t *err = NULL;
  svn_ra_svn_item_t *elt;
  int i;
  apr_uint64_t apr_err, line;
  apr_pool_t *subpool = svn_pool_create(pool);

  if (params->nelts == 0)
    return svn_error_create(SVN_ERR_RA_SVN_MALFORMED_DATA, NULL,
                            _("Empty error list"));

  /* Rebuild the error list from the end, to avoid reversing the order. */
  for (i = params->nelts - 1; i >= 0; i--)
    {
      svn_pool_clear(subpool);
      elt = &APR_ARRAY_IDX(params, i, svn_ra_svn_item_t);
      if (elt->kind != SVN_RA_SVN_LIST)
        return svn_error_create(SVN_ERR_RA_SVN_MALFORMED_DATA, NULL,
                                _("Malformed error list"));
      SVN_ERR(svn_ra_svn_parse_tuple(elt->u.list, subpool, "nccn", &apr_err,
                                      &message, &file, &line));
      /* The message field should have been optional, but we can't
         easily change that, so "" means a nonexistent message. */
      if (!*message)
        message = NULL;

      /* Skip over links in the error chain that were intended only to
         exist on the server (to wrap real errors intended for the
         client) but accidentally got included in the server's actual
         response. */
      if ((apr_status_t)apr_err != SVN_ERR_RA_SVN_CMD_ERR)
        {
          err = svn_error_create((apr_status_t)apr_err, err, message);
          err->file = apr_pstrdup(err->pool, file);
          err->line = (long)line;
        }
    }

  svn_pool_destroy(subpool);

  /* If we get here, then we failed to find a real error in the error
     chain that the server proported to be sending us.  That's bad. */
  if (! err)
    err = svn_error_create(SVN_ERR_RA_SVN_MALFORMED_DATA, NULL,
                           _("Malformed error list"));

  return err;
}

svn_error_t *svn_ra_svn_read_cmd_response(svn_ra_svn_conn_t *conn,
                                          apr_pool_t *pool,
                                          const char *fmt, ...)
{
  va_list ap;
  const char *status;
  apr_array_header_t *params;
  svn_error_t *err;

  SVN_ERR(svn_ra_svn_read_tuple(conn, pool, "wl", &status, &params));
  if (strcmp(status, "success") == 0)
    {
      va_start(ap, fmt);
      err = vparse_tuple(params, pool, &fmt, &ap);
      va_end(ap);
      return err;
    }
  else if (strcmp(status, "failure") == 0)
    {
      return svn_ra_svn__handle_failure_status(params, pool);
    }

  return svn_error_createf(SVN_ERR_RA_SVN_MALFORMED_DATA, NULL,
                           _("Unknown status '%s' in command response"),
                           status);
}

svn_error_t *svn_ra_svn_handle_commands2(svn_ra_svn_conn_t *conn,
                                         apr_pool_t *pool,
                                         const svn_ra_svn_cmd_entry_t *commands,
                                         void *baton,
                                         svn_boolean_t error_on_disconnect)
{
  apr_pool_t *subpool = svn_pool_create(pool);
  apr_pool_t *iterpool = svn_pool_create(subpool);
  const char *cmdname;
  const svn_ra_svn_cmd_entry_t *command;
  svn_error_t *err, *write_err;
  apr_array_header_t *params;
  apr_hash_t *cmd_hash = apr_hash_make(subpool);

  for (command = commands; command->cmdname; command++)
    apr_hash_set(cmd_hash, command->cmdname, APR_HASH_KEY_STRING, command);

  while (1)
    {
      svn_pool_clear(iterpool);
      err = svn_ra_svn_read_tuple(conn, iterpool, "wl", &cmdname, &params);
      if (err)
        {
          if (!error_on_disconnect
              && err->apr_err == SVN_ERR_RA_SVN_CONNECTION_CLOSED)
            {
              svn_error_clear(err);
              svn_pool_destroy(subpool);
              return SVN_NO_ERROR;
            }
          return err;
        }
      command = apr_hash_get(cmd_hash, cmdname, APR_HASH_KEY_STRING);

      if (command)
        err = (*command->handler)(conn, iterpool, params, baton);
      else
        {
          err = svn_error_createf(SVN_ERR_RA_SVN_UNKNOWN_CMD, NULL,
                                  _("Unknown command '%s'"), cmdname);
          err = svn_error_create(SVN_ERR_RA_SVN_CMD_ERR, err, NULL);
        }

      if (err && err->apr_err == SVN_ERR_RA_SVN_CMD_ERR)
        {
          write_err = svn_ra_svn_write_cmd_failure(
                          conn, iterpool,
                          svn_ra_svn__locate_real_error_child(err));
          svn_error_clear(err);
          if (write_err)
            return write_err;
        }
      else if (err)
        return err;

      if (command && command->terminate)
        break;
    }
  svn_pool_destroy(iterpool);
  svn_pool_destroy(subpool);
  return SVN_NO_ERROR;
}

svn_error_t *svn_ra_svn_handle_commands(svn_ra_svn_conn_t *conn,
                                        apr_pool_t *pool,
                                        const svn_ra_svn_cmd_entry_t *commands,
                                        void *baton)
{
  return svn_ra_svn_handle_commands2(conn, pool, commands, baton, TRUE);
}

svn_error_t *svn_ra_svn_write_cmd(svn_ra_svn_conn_t *conn, apr_pool_t *pool,
                                  const char *cmdname, const char *fmt, ...)
{
  va_list ap;
  svn_error_t *err;

  SVN_ERR(svn_ra_svn_start_list(conn, pool));
  SVN_ERR(svn_ra_svn_write_word(conn, pool, cmdname));
  va_start(ap, fmt);
  err = vwrite_tuple(conn, pool, fmt, ap);
  va_end(ap);
  return err ? svn_error_trace(err) : svn_ra_svn_end_list(conn, pool);
}

svn_error_t *svn_ra_svn_write_cmd_response(svn_ra_svn_conn_t *conn,
                                           apr_pool_t *pool,
                                           const char *fmt, ...)
{
  va_list ap;
  svn_error_t *err;

  SVN_ERR(writebuf_write_short_string(conn, pool, "( success ", 10));
  va_start(ap, fmt);
  err = vwrite_tuple(conn, pool, fmt, ap);
  va_end(ap);
  return err ? svn_error_trace(err) : svn_ra_svn_end_list(conn, pool);
}

svn_error_t *svn_ra_svn_write_cmd_failure(svn_ra_svn_conn_t *conn,
                                          apr_pool_t *pool, svn_error_t *err)
{
  char buffer[128];
<<<<<<< HEAD
  SVN_ERR(svn_ra_svn_start_list(conn, pool));
  SVN_ERR(svn_ra_svn_write_word(conn, pool, "failure"));
  SVN_ERR(svn_ra_svn_start_list(conn, pool));
  for (; err; err = err->child)
    {
      const char *msg = svn_err_best_message(err, buffer, sizeof(buffer));
=======
  SVN_ERR(writebuf_write_short_string(conn, pool, "( failure ( ", 12));
  for (; err; err = err->child)
    {
      const char *msg;

#ifdef SVN_ERR__TRACING
      if (svn_error__is_tracing_link(err))
        msg = err->message;
      else
#endif
        msg = svn_err_best_message(err, buffer, sizeof(buffer));
>>>>>>> 4cf18c3e

      /* The message string should have been optional, but we can't
         easily change that, so marshal nonexistent messages as "". */
      SVN_ERR(svn_ra_svn_write_tuple(conn, pool, "nccn",
                                     (apr_uint64_t) err->apr_err,
                                     msg ? msg : "",
                                     err->file ? err->file : "",
                                     (apr_uint64_t) err->line));
    }
  return writebuf_write_short_string(conn, pool, ") ) ", 4);
}<|MERGE_RESOLUTION|>--- conflicted
+++ resolved
@@ -1172,14 +1172,6 @@
                                           apr_pool_t *pool, svn_error_t *err)
 {
   char buffer[128];
-<<<<<<< HEAD
-  SVN_ERR(svn_ra_svn_start_list(conn, pool));
-  SVN_ERR(svn_ra_svn_write_word(conn, pool, "failure"));
-  SVN_ERR(svn_ra_svn_start_list(conn, pool));
-  for (; err; err = err->child)
-    {
-      const char *msg = svn_err_best_message(err, buffer, sizeof(buffer));
-=======
   SVN_ERR(writebuf_write_short_string(conn, pool, "( failure ( ", 12));
   for (; err; err = err->child)
     {
@@ -1191,7 +1183,6 @@
       else
 #endif
         msg = svn_err_best_message(err, buffer, sizeof(buffer));
->>>>>>> 4cf18c3e
 
       /* The message string should have been optional, but we can't
          easily change that, so marshal nonexistent messages as "". */
