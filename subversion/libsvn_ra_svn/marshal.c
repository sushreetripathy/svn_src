--- conflicted
+++ resolved
@@ -356,19 +356,10 @@
 /* Treat the next LEN input bytes from CONN as "read" */
 static svn_error_t *readbuf_skip(svn_ra_svn_conn_t *conn, apr_size_t len)
 {
-<<<<<<< HEAD
-  apr_ssize_t buflen, copylen;
-
-  do
-  {
-    buflen = conn->read_end - conn->read_ptr;
-    copylen = (buflen < len) ? buflen : len;
-=======
   do
   {
     apr_size_t buflen = conn->read_end - conn->read_ptr;
     apr_size_t copylen = (buflen < len) ? buflen : len;
->>>>>>> 32a6af93
     conn->read_ptr += copylen;
     len -= copylen;
     if (len == 0)
