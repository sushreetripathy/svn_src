--- conflicted
+++ resolved
@@ -163,11 +163,7 @@
    Use POOL for temporary allocations.
  */
 static svn_error_t *
-<<<<<<< HEAD
-validate_prop(const char *name)
-=======
 validate_prop(const char *name, const svn_string_t *value, apr_pool_t *pool)
->>>>>>> 6215c21a
 {
   svn_prop_kind_t kind = svn_property_kind(NULL, name);
 
@@ -230,11 +226,7 @@
                               apr_pool_t *pool)
 {
   /* Validate the property, then call the wrapped function. */
-<<<<<<< HEAD
-  SVN_ERR(validate_prop(name));
-=======
   SVN_ERR(validate_prop(name, value, pool));
->>>>>>> 6215c21a
   return svn_fs_change_node_prop(root, path, name, value, pool);
 }
 
@@ -247,14 +239,10 @@
   int i;
 
   for (i = 0; i < txnprops->nelts; i++)
-<<<<<<< HEAD
-    SVN_ERR(validate_prop(APR_ARRAY_IDX(txnprops, i, svn_prop_t).name));
-=======
     {
       svn_prop_t *prop = &APR_ARRAY_IDX(txnprops, i, svn_prop_t);
       SVN_ERR(validate_prop(prop->name, prop->value, pool));
     }
->>>>>>> 6215c21a
 
   return svn_fs_change_txn_props(txn, txnprops, pool);
 }
@@ -299,11 +287,7 @@
 
   if (readability == svn_repos_revision_access_full)
     {
-<<<<<<< HEAD
-      SVN_ERR(validate_prop(name));
-=======
       SVN_ERR(validate_prop(name, new_value, pool));
->>>>>>> 6215c21a
       SVN_ERR(svn_fs_revision_prop(&old_value, repos->fs, rev, name, pool));
 
       if (! new_value)
@@ -640,11 +624,6 @@
                 }
             }
         }
-<<<<<<< HEAD
-
-      svn_pool_destroy(subpool);
-=======
->>>>>>> 6215c21a
     }
 
   /* We consciously do not perform authz checks on the paths returned
