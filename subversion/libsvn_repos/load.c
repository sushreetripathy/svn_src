--- conflicted
+++ resolved
@@ -1,4 +1,3 @@
-<<<<<<< HEAD
 /* load.c --- parsing a 'dumpfile'-formatted stream.
  *
  * ====================================================================
@@ -63,6 +62,7 @@
   const char *path;
   svn_node_kind_t kind;
   enum svn_node_action action;
+  const char *md5_checksum;     /* null, if not available */
 
   svn_revnum_t copyfrom_rev;
   const char *copyfrom_path;
@@ -567,6 +567,12 @@
                            APR_HASH_KEY_STRING)))
     {
       nb->copyfrom_path = apr_pstrdup (pool, val);
+    }
+
+  if ((val = apr_hash_get (headers, SVN_REPOS_DUMPFILE_TEXT_CONTENT_CHECKSUM,
+                           APR_HASH_KEY_STRING)))
+    {
+      nb->md5_checksum = apr_pstrdup (pool, val);
     }
 
   /* What's cool about this dump format is that the parser just
@@ -794,6 +800,7 @@
 
   return svn_fs_apply_text (stream,
                             rb->txn_root, nb->path,
+                            nb->md5_checksum,
                             nb->pool);
 }
 
@@ -913,929 +920,4 @@
   SVN_ERR (svn_repos_parse_dumpstream (dumpstream, parser, parse_baton, pool));
 
   return SVN_NO_ERROR;
-}
-=======
-/* load.c --- parsing a 'dumpfile'-formatted stream.
- *
- * ====================================================================
- * Copyright (c) 2000-2003 CollabNet.  All rights reserved.
- *
- * This software is licensed as described in the file COPYING, which
- * you should have received as part of this distribution.  The terms
- * are also available at http://subversion.tigris.org/license-1.html.
- * If newer versions of this license are posted there, you may use a
- * newer version instead, at your option.
- *
- * This software consists of voluntary contributions made by many
- * individuals.  For exact contribution history, see the revision
- * history and logs, available at http://subversion.tigris.org/.
- * ====================================================================
- */
-
-
-#include "svn_pools.h"
-#include "svn_error.h"
-#include "svn_fs.h"
-#include "svn_repos.h"
-#include "svn_string.h"
-#include "svn_hash.h"
-#include "svn_path.h"
-
-#include <apr_lib.h>
-
-
-
-/*----------------------------------------------------------------------*/
--
-/** Batons used herein **/
-
-struct parse_baton
-{
-  svn_repos_t *repos;
-  svn_fs_t *fs;
-
-  svn_boolean_t use_history;
-  svn_stream_t *outstream;
-};
-
-struct revision_baton
-{
-  svn_revnum_t rev;
-
-  svn_fs_txn_t *txn;
-  svn_fs_root_t *txn_root;
-
-  const svn_string_t *datestamp;
-
-  apr_int32_t rev_offset;
-
-  struct parse_baton *pb;
-  apr_pool_t *pool;
-};
-
-struct node_baton
-{
-  const char *path;
-  svn_node_kind_t kind;
-  enum svn_node_action action;
-  const char *md5_checksum;     /* null, if not available */
-
-  svn_revnum_t copyfrom_rev;
-  const char *copyfrom_path;
-
-  struct revision_baton *rb;
-  apr_pool_t *pool;
-};
-
-
-
-/*----------------------------------------------------------------------*/
--
-/** The parser and related helper funcs **/
-
-
-/* Allocate a new hash *HEADERS in POOL, and read a series of
-   RFC822-style headers from STREAM.  Duplicate each header's name and
-   value into POOL and store in hash as a const char * ==> const char *.
-
-   The headers are assumed to be terminated by a single blank line,
-   which will be permanently sucked from the stream and tossed.
-
-   If the caller has already read in the first header line, it should
-   be passed in as FIRST_HEADER.  If not, pass NULL instead.
- */
-static svn_error_t *
-read_header_block (svn_stream_t *stream,
-                   svn_stringbuf_t *first_header,
-                   apr_hash_t **headers,
-                   apr_pool_t *pool)
-{
-  *headers = apr_hash_make (pool);  
-
-  while (1)
-    {
-      svn_stringbuf_t *header_str;
-      const char *name, *value; 
-      apr_size_t i = 0;
-
-      if (first_header != NULL)
-        {
-          header_str = first_header;
-          first_header = NULL;  /* so we never visit this block again. */
-        }
-
-      else
-        /* Read the next line into a stringbuf. */
-        SVN_ERR (svn_stream_readline (stream, &header_str, pool));
-      
-      if ((header_str == NULL) || (svn_stringbuf_isempty (header_str)))
-        break;    /* end of header block */
-
-      /* Find the next colon in the stringbuf. */
-      while (header_str->data[i] != ':')
-        {
-          if (header_str->data[i] == '\0')
-            return svn_error_create (SVN_ERR_STREAM_MALFORMED_DATA, NULL,
-                                     "Found malformed header block "
-                                     "in dumpfile stream.");
-          i++;
-        }
-      /* Create a 'name' string and point to it. */
-      header_str->data[i] = '\0';
-      name = header_str->data;
-
-      /* Skip over the NULL byte and the space following it.  */
-      i += 2;
-      if (i > header_str->len)
-        return svn_error_create (SVN_ERR_STREAM_MALFORMED_DATA, NULL,
-                                 "Found malformed header block "
-                                 "in dumpfile stream.");
-
-      /* Point to the 'value' string. */
-      value = header_str->data + i;
-      
-      /* Store name/value in hash. */
-      apr_hash_set (*headers, name, APR_HASH_KEY_STRING, value);
-    }
-
-  return SVN_NO_ERROR;
-}
-
-
-static svn_error_t *
-stream_ran_dry (void)
-{
-  return svn_error_create (SVN_ERR_INCOMPLETE_DATA, NULL,
-                           "Premature end of content data in dumpstream.");
-}
-
-static svn_error_t *
-stream_malformed (void)
-{
-  return svn_error_create (SVN_ERR_STREAM_MALFORMED_DATA, NULL,
-                           "Dumpstream data appears to be malformed.");
-}
-
-/* Read CONTENT_LENGTH bytes from STREAM, parsing the bytes as an
-   encoded Subversion properties hash, and making multiple calls to
-   PARSE_FNS->set_*_property on RECORD_BATON (depending on the value
-   of IS_NODE.)
-
-   Use POOL for all allocations.  */
-static svn_error_t *
-parse_property_block (svn_stream_t *stream,
-                      apr_size_t content_length,
-                      const svn_repos_parser_fns_t *parse_fns,
-                      void *record_baton,
-                      svn_boolean_t is_node,
-                      apr_pool_t *pool)
-{
-  svn_stringbuf_t *strbuf;
-
-  while (content_length)
-    {
-      char *buf;  /* a pointer into the stringbuf's data */
-
-      /* Read a key length line.  (Actually, it might be PROPS_END). */
-      SVN_ERR (svn_stream_readline (stream, &strbuf, pool));
-
-      if (strbuf == NULL)
-        {
-          /* We could just use stream_ran_dry() or stream_malformed(),
-             but better to give a non-generic property block error. */ 
-          return svn_error_create
-            (SVN_ERR_STREAM_MALFORMED_DATA, NULL,
-             "incomplete or unterminated property block");
-        }
-
-      content_length -= (strbuf->len + 1); /* +1 because we read a \n too. */
-      buf = strbuf->data;
-
-      if (! strcmp (buf, "PROPS-END"))
-        break; /* no more properties. */
-
-      else if ((buf[0] == 'K') && (buf[1] == ' '))
-        {
-          apr_size_t numread;
-          char *keybuf;
-          char c;
-          
-          /* Get the length of the key */
-          apr_size_t keylen = (apr_size_t) atoi (buf + 2);
-
-          /* Now read that much into a buffer, + 1 byte for null terminator */
-          keybuf = apr_pcalloc (pool, keylen + 1);
-          numread = keylen;
-          SVN_ERR (svn_stream_read (stream, keybuf, &numread));
-          content_length -= numread;
-          if (numread != keylen)
-            return stream_ran_dry ();
-          keybuf[keylen] = '\0';
-
-          /* Suck up extra newline after key data */
-          numread = 1;
-          SVN_ERR (svn_stream_read (stream, &c, &numread));
-          content_length -= numread;
-          if (numread != 1)
-            return stream_ran_dry ();
-          if (c != '\n') 
-            return stream_malformed ();
-
-          /* Read a val length line */
-          SVN_ERR (svn_stream_readline (stream, &strbuf, pool));
-          content_length -= (strbuf->len + 1); /* +1 because we read \n too */
-          buf = strbuf->data;
-
-          if ((buf[0] == 'V') && (buf[1] == ' '))
-            {
-              svn_string_t propstring;
-
-              /* Get the length of the value */
-              apr_size_t vallen = atoi (buf + 2);
-
-              /* Again, 1 extra byte for the null termination. */
-              char *valbuf = apr_palloc (pool, vallen + 1);
-              numread = vallen;
-              SVN_ERR (svn_stream_read (stream, valbuf, &numread));
-              content_length -= numread;
-              if (numread != vallen)
-                return stream_ran_dry ();
-              ((char *) valbuf)[vallen] = '\0';
-
-              /* Suck up extra newline after val data */
-              numread = 1;
-              SVN_ERR (svn_stream_read (stream, &c, &numread));
-              content_length -= numread;
-              if (numread != 1)
-                return stream_ran_dry ();
-              if (c != '\n') 
-                return stream_malformed ();
-
-              /* Create final value string */
-              propstring.data = valbuf;
-              propstring.len = vallen;
-
-              /* Now, send the property pair to the vtable! */
-              if (is_node)
-                SVN_ERR (parse_fns->set_node_property (record_baton,
-                                                       keybuf,
-                                                       &propstring));
-              else
-                SVN_ERR (parse_fns->set_revision_property (record_baton,
-                                                           keybuf,
-                                                           &propstring));
-            }
-          else
-            return stream_malformed (); /* didn't find expected 'V' line */
-        }
-      else
-        return stream_malformed (); /* didn't find expected 'K' line */
-      
-    } /* while (1) */
-
-  return SVN_NO_ERROR;
-}                  
-
-
-/* Read CONTENT_LENGTH bytes from STREAM, and use
-   PARSE_FNS->set_fulltext to push those bytes as replace fulltext for
-   a node.  Use BUFFER/BUFLEN to push the fulltext in "chunks".
-
-   Use POOL for all allocations.  */
-static svn_error_t *
-parse_text_block (svn_stream_t *stream,
-                  apr_size_t content_length,
-                  const svn_repos_parser_fns_t *parse_fns,
-                  void *record_baton,
-                  char *buffer,
-                  apr_size_t buflen,
-                  apr_pool_t *pool)
-{
-  svn_stream_t *text_stream = NULL;
-  apr_size_t num_to_read, rlen, wlen;
-  
-  /* Get a stream to which we can push the data. */
-  SVN_ERR (parse_fns->set_fulltext (&text_stream, record_baton));
-
-  /* If there are no contents to read, just write an empty buffer
-     through our callback. */
-  if (content_length == 0)
-    {
-      wlen = 0;
-      if (text_stream)
-        SVN_ERR (svn_stream_write (text_stream, "", &wlen));
-    }
-
-  /* Regardless of whether or not we have a sink for our data, we
-     need to read it. */
-  while (content_length)
-    {
-      if (content_length >= buflen)
-        rlen = buflen;
-      else
-        rlen = content_length;
-      
-      num_to_read = rlen;
-      SVN_ERR (svn_stream_read (stream, buffer, &rlen));
-      content_length -= rlen;
-      if (rlen != num_to_read)
-        return stream_ran_dry ();
-      
-      if (text_stream)
-        {
-          /* write however many bytes you read. */
-          wlen = rlen;
-          SVN_ERR (svn_stream_write (text_stream, buffer, &wlen));
-          if (wlen != rlen)
-            {
-              /* Uh oh, didn't write as many bytes as we read. */
-              return svn_error_create (SVN_ERR_STREAM_UNEXPECTED_EOF, NULL,
-                                       "Error pushing textual contents.");
-            }
-        }
-    }
-  
-  /* If we opened a stream, we must close it. */
-  if (text_stream)
-    SVN_ERR (svn_stream_close (text_stream));
-
-  return SVN_NO_ERROR;
-}
-
-
-
-static svn_error_t *
-validate_format_version (const char *versionstring)
-{
-  /* ### parse string and verify that we support the dumpfile format
-         version number. */
-  
-  return SVN_NO_ERROR;
-}
-
-
-
-/* The Main Parser Logic */
-svn_error_t *
-svn_repos_parse_dumpstream (svn_stream_t *stream,
-                            const svn_repos_parser_fns_t *parse_fns,
-                            void *parse_baton,
-                            apr_pool_t *pool)
-{
-  svn_stringbuf_t *linebuf;
-  void *rev_baton = NULL;
-  char *buffer = apr_palloc (pool, SVN_STREAM_CHUNK_SIZE);
-  apr_size_t buflen = SVN_STREAM_CHUNK_SIZE;
-  apr_pool_t *linepool = svn_pool_create (pool);
-  apr_pool_t *revpool = svn_pool_create (pool);
-  apr_pool_t *nodepool = svn_pool_create (pool);
-
-  SVN_ERR (svn_stream_readline (stream, &linebuf, linepool));
-  if (linebuf == NULL)
-    return stream_ran_dry ();
-    
-  /* The first two lines of the stream are the dumpfile-format version
-     number, and a blank line. */
-  SVN_ERR (validate_format_version (linebuf->data));
-
-  /* A dumpfile "record" is defined to be a header-block of
-     rfc822-style headers, possibly followed by a content-block.
-
-       - A header-block is always terminated by a single blank line (\n\n)
-
-       - We know whether the record has a content-block by looking for
-         a 'Content-length:' header.  The content-block will always be
-         of a specific length, plus an extra newline.
-
-     Once a record is fully sucked from the stream, an indeterminate
-     number of blank lines (or lines that begin with whitespace) may
-     follow before the next record (or the end of the stream.)
-  */
-  
-  while (1)
-    {
-      apr_hash_t *headers;
-      void *node_baton;
-      const char *valstr;
-      svn_boolean_t found_node = FALSE;
-
-      /* Clear our per-line pool. */
-      svn_pool_clear (linepool);
-
-      /* Keep reading blank lines until we discover a new record, or until
-         the stream runs out. */
-      SVN_ERR (svn_stream_readline (stream, &linebuf, linepool));
-      
-      if (linebuf == NULL)
-        break;   /* end of stream, go home. */
-
-      if ((linebuf->len == 0) || (apr_isspace (linebuf->data[0])))
-        continue; /* empty line ... loop */
-
-      /*** Found the beginning of a new record. ***/ 
-
-      /* The last line we read better be a header of some sort.
-         Read the whole header-block into a hash. */
-      SVN_ERR (read_header_block (stream, linebuf, &headers, linepool));
-
-      /* Create some kind of new record object. */
-
-      /* Is this a revision record? */
-      if (apr_hash_get (headers, SVN_REPOS_DUMPFILE_REVISION_NUMBER,
-                        APR_HASH_KEY_STRING))
-        {
-          /* If we already have a rev_baton open, we need to close it
-             and clear the per-revision subpool. */
-          if (rev_baton != NULL)
-            {
-              SVN_ERR (parse_fns->close_revision (rev_baton));
-              svn_pool_clear (revpool);
-            }
-
-          SVN_ERR (parse_fns->new_revision_record (&rev_baton,
-                                                   headers, parse_baton,
-                                                   revpool));
-        }
-
-      /* Or is this, perhaps, a node record? */
-      else if (apr_hash_get (headers, SVN_REPOS_DUMPFILE_NODE_PATH,
-                             APR_HASH_KEY_STRING))
-        {
-          SVN_ERR (parse_fns->new_node_record (&node_baton,
-                                               headers,
-                                               rev_baton,
-                                               nodepool));
-          found_node = TRUE;
-        }
-
-      /* Or is this bogosity?! */
-      else
-        {
-          /* What the heck is this record?!? */
-          return svn_error_create (SVN_ERR_STREAM_MALFORMED_DATA, NULL,
-                                   "Unrecognized record type in stream.");
-        }
-      
-      /* Is there a props content-block to parse? */
-      if ((valstr = apr_hash_get (headers,
-                                  SVN_REPOS_DUMPFILE_PROP_CONTENT_LENGTH,
-                                  APR_HASH_KEY_STRING)))
-        {
-          SVN_ERR (parse_property_block (stream, 
-                                         (apr_size_t) atoi (valstr),
-                                         parse_fns,
-                                         found_node ? node_baton : rev_baton,
-                                         found_node,
-                                         found_node ? nodepool : revpool));
-        }
-
-      /* Is there a text content-block to parse? */
-      if ((valstr = apr_hash_get (headers,
-                                  SVN_REPOS_DUMPFILE_TEXT_CONTENT_LENGTH,
-                                  APR_HASH_KEY_STRING)))
-        {
-          SVN_ERR (parse_text_block (stream, 
-                                     (apr_size_t) atoi (valstr),
-                                     parse_fns,
-                                     found_node ? node_baton : rev_baton,
-                                     buffer, 
-                                     buflen,
-                                     found_node ? nodepool : revpool));
-        }
-      
-      /* If we just finished processing a node record, we need to
-         close the node record and clear the per-node subpool. */
-      if (found_node)
-        {
-          SVN_ERR (parse_fns->close_node (node_baton));
-          svn_pool_clear (nodepool);
-        }
-      
-      /*** End of processing for one record. ***/
-
-    } /* end of stream */
-
-  /* Close out whatever revision we're in. */
-  if (rev_baton != NULL)
-    SVN_ERR (parse_fns->close_revision (rev_baton));
-
-  svn_pool_destroy (linepool);
-  svn_pool_destroy (revpool);
-  svn_pool_destroy (nodepool);
-  return SVN_NO_ERROR;
-}
-
-
-
-/*----------------------------------------------------------------------*/
--
-/** vtable for doing commits to a fs **/
-
-
-static struct node_baton *
-make_node_baton (apr_hash_t *headers,
-                 struct revision_baton *rb,
-                 apr_pool_t *pool)
-{
-  struct node_baton *nb = apr_pcalloc (pool, sizeof(*nb));
-  const char *val;
-
-  /* Start with sensible defaults. */
-  nb->rb = rb;
-  nb->pool = pool;
-  nb->kind = svn_node_unknown;
-
-  /* Then add info from the headers.  */
-  if ((val = apr_hash_get (headers, SVN_REPOS_DUMPFILE_NODE_PATH,
-                           APR_HASH_KEY_STRING)))
-    nb->path = apr_pstrdup (pool, val);
-
-  if ((val = apr_hash_get (headers, SVN_REPOS_DUMPFILE_NODE_KIND,
-                           APR_HASH_KEY_STRING)))
-    {
-      if (! strcmp (val, "file"))
-        nb->kind = svn_node_file;
-      else if (! strcmp (val, "dir"))
-        nb->kind = svn_node_dir;
-    }
-
-  if ((val = apr_hash_get (headers, SVN_REPOS_DUMPFILE_NODE_ACTION,
-                           APR_HASH_KEY_STRING)))
-    {
-      if (! strcmp (val, "change"))
-        nb->action = svn_node_action_change;
-      else if (! strcmp (val, "add"))
-        nb->action = svn_node_action_add;
-      else if (! strcmp (val, "delete"))
-        nb->action = svn_node_action_delete;
-      else if (! strcmp (val, "replace"))
-        nb->action = svn_node_action_replace;
-    }
-
-  if ((val = apr_hash_get (headers, SVN_REPOS_DUMPFILE_NODE_COPYFROM_REV,
-                           APR_HASH_KEY_STRING)))
-    {
-      nb->copyfrom_rev = (svn_revnum_t) atoi (val);
-    }
-  if ((val = apr_hash_get (headers, SVN_REPOS_DUMPFILE_NODE_COPYFROM_PATH,
-                           APR_HASH_KEY_STRING)))
-    {
-      nb->copyfrom_path = apr_pstrdup (pool, val);
-    }
-
-  if ((val = apr_hash_get (headers, SVN_REPOS_DUMPFILE_TEXT_CONTENT_CHECKSUM,
-                           APR_HASH_KEY_STRING)))
-    {
-      nb->md5_checksum = apr_pstrdup (pool, val);
-    }
-
-  /* What's cool about this dump format is that the parser just
-     ignores any unrecognized headers.  :-)  */
-
-  return nb;
-}
-
-static struct revision_baton *
-make_revision_baton (apr_hash_t *headers,
-                     struct parse_baton *pb,
-                     apr_pool_t *pool)
-{
-  struct revision_baton *rb = apr_pcalloc (pool, sizeof(*rb));
-  const char *val;
-
-  rb->pb = pb;
-  rb->pool = pool;
-  rb->rev = SVN_INVALID_REVNUM;
-
-  if ((val = apr_hash_get (headers, SVN_REPOS_DUMPFILE_REVISION_NUMBER,
-                           APR_HASH_KEY_STRING)))
-    rb->rev = SVN_STR_TO_REV(val);
-
-  return rb;
-}
-
-
-static svn_error_t *
-new_revision_record (void **revision_baton,
-                     apr_hash_t *headers,
-                     void *parse_baton,
-                     apr_pool_t *pool)
-{
-  struct parse_baton *pb = parse_baton;
-  struct revision_baton *rb;
-  svn_revnum_t head_rev;
-
-  rb = make_revision_baton (headers, pb, pool);
-  SVN_ERR (svn_fs_youngest_rev (&head_rev, pb->fs, pool));
-
-  /* Calculate the revision 'offset' for finding copyfrom sources.
-     It might be positive or negative. */
-  rb->rev_offset = (rb->rev) - (head_rev + 1);
-
-  if (rb->rev > 0)
-    {
-      /* Create a new fs txn. */
-      SVN_ERR (svn_fs_begin_txn (&(rb->txn), pb->fs, head_rev, pool));
-      SVN_ERR (svn_fs_txn_root (&(rb->txn_root), rb->txn, pool));
-      
-      if (pb->outstream)
-        svn_stream_printf (pb->outstream, pool,
-                           "<<< Started new txn, based on original revision %"
-                           SVN_REVNUM_T_FMT "\n", rb->rev);
-    }
-
-  /* If we're parsing revision 0, only the revision are (possibly)
-     interesting to us: when loading the stream into an empty
-     filesystem, then we want new filesystem's revision 0 to have the
-     same props.  Otherwise, we just ignore revision 0 in the stream. */
-  
-  *revision_baton = rb;
-  return SVN_NO_ERROR;
-}
-
-
-
-/* Factorized helper func for new_node_record() */
-static svn_error_t *
-maybe_add_with_history (struct node_baton *nb,
-                        struct revision_baton *rb,
-                        apr_pool_t *pool)
-{
-  struct parse_baton *pb = rb->pb;
-
-  if ((nb->copyfrom_path == NULL) || (! pb->use_history))
-    {
-      /* Add empty file or dir, without history. */
-      if (nb->kind == svn_node_file)
-        SVN_ERR (svn_fs_make_file (rb->txn_root, nb->path, pool));
-
-      else if (nb->kind == svn_node_dir)
-        SVN_ERR (svn_fs_make_dir (rb->txn_root, nb->path, pool));
-    }
-  else
-    {
-      /* Hunt down the source revision in this fs. */
-      svn_fs_root_t *copy_root;
-      svn_revnum_t src_rev = nb->copyfrom_rev - rb->rev_offset;
-
-      if (! SVN_IS_VALID_REVNUM(src_rev))
-        return svn_error_createf (SVN_ERR_FS_NO_SUCH_REVISION, NULL,
-                                  "Relative copyfrom_rev %" SVN_REVNUM_T_FMT
-                                  " is not available in current repository.",
-                                  src_rev);
-
-      SVN_ERR (svn_fs_revision_root (&copy_root, pb->fs, src_rev, pool));
-      SVN_ERR (svn_fs_copy (copy_root, nb->copyfrom_path,
-                            rb->txn_root, nb->path, pool));
-
-      if (pb->outstream)
-        {
-          apr_size_t len = 9;
-          svn_stream_write (pb->outstream, "COPIED...", &len);
-        }
-    }
-
-  return SVN_NO_ERROR;
-}
-
-
-
-static svn_error_t *
-new_node_record (void **node_baton,
-                 apr_hash_t *headers,
-                 void *revision_baton,
-                 apr_pool_t *pool)
-{
-  struct revision_baton *rb = revision_baton;
-  struct parse_baton *pb = rb->pb;
-  struct node_baton *nb = make_node_baton (headers, rb, pool);
-
-  switch (nb->action)
-    {
-    case svn_node_action_change:
-      {
-        if (pb->outstream)
-          svn_stream_printf (pb->outstream, pool,
-                             "     * editing path : %s ...", nb->path);
-        break;
-      }
-    case svn_node_action_delete:
-      {
-        if (pb->outstream)
-          svn_stream_printf (pb->outstream, pool,
-                             "     * deleting path : %s ...", nb->path);
-        SVN_ERR (svn_fs_delete_tree (rb->txn_root, nb->path, pool));
-        break;
-      }
-    case svn_node_action_add:
-      {
-        if (pb->outstream)
-          svn_stream_printf (pb->outstream, pool,
-                             "     * adding path : %s ...", nb->path);
-
-        SVN_ERR (maybe_add_with_history (nb, rb, pool));
-        break;
-      }
-    case svn_node_action_replace:
-      {
-        if (pb->outstream)
-          svn_stream_printf (pb->outstream, pool,
-                             "     * replacing path : %s ...", nb->path);
-
-        SVN_ERR (svn_fs_delete_tree (rb->txn_root, nb->path, pool));
-
-        SVN_ERR (maybe_add_with_history (nb, rb, pool));
-        break;
-      }
-    default:
-      return svn_error_createf (SVN_ERR_STREAM_UNRECOGNIZED_DATA, NULL,
-                                "Unrecognized node-action on node %s.",
-                                nb->path);
-    }
-
-  *node_baton = nb;
-  return SVN_NO_ERROR;
-}
-
-
-static svn_error_t *
-set_revision_property (void *baton,
-                       const char *name,
-                       const svn_string_t *value)
-{
-  struct revision_baton *rb = baton;
-
-  if (rb->rev > 0)
-    {
-      SVN_ERR (svn_fs_change_txn_prop (rb->txn, name, value, rb->pool));
-      
-      /* Remember any datestamp that passes through!  (See comment in
-         close_revision() below.) */
-      if (! strcmp (name, SVN_PROP_REVISION_DATE))
-        rb->datestamp = svn_string_dup (value, rb->pool);
-    }
-  else if (rb->rev == 0)
-    {     
-      /* Special case: set revision 0 properties when loading into an
-         'empty' filesystem. */
-      struct parse_baton *pb = rb->pb;
-      svn_revnum_t youngest_rev;
-
-      SVN_ERR (svn_fs_youngest_rev (&youngest_rev, pb->fs, rb->pool));
-
-      if (youngest_rev == 0)
-        SVN_ERR (svn_fs_change_rev_prop (pb->fs, 0, name, value, rb->pool));
-    }
-
-  return SVN_NO_ERROR;
-}
-
-static svn_error_t *
-set_node_property (void *baton,
-                   const char *name,
-                   const svn_string_t *value)
-{
-  struct node_baton *nb = baton;
-  struct revision_baton *rb = nb->rb;
-
-  SVN_ERR (svn_fs_change_node_prop (rb->txn_root, nb->path,
-                                    name, value, nb->pool));
-  
-  return SVN_NO_ERROR;
-}
-
-
-static svn_error_t *
-set_fulltext (svn_stream_t **stream,
-              void *node_baton)
-{
-  struct node_baton *nb = node_baton;
-  struct revision_baton *rb = nb->rb;
-
-  return svn_fs_apply_text (stream,
-                            rb->txn_root, nb->path,
-                            nb->md5_checksum,
-                            nb->pool);
-}
-
-
-static svn_error_t *
-close_node (void *baton)
-{
-  struct node_baton *nb = baton;
-  struct revision_baton *rb = nb->rb;
-  struct parse_baton *pb = rb->pb;
-
-  if (pb->outstream)
-    {
-      apr_size_t len = 7;
-      svn_stream_write (pb->outstream, " done.\n", &len);
-    }
-  
-  return SVN_NO_ERROR;
-}
-
-
-static svn_error_t *
-close_revision (void *baton)
-{
-  struct revision_baton *rb = baton;
-  struct parse_baton *pb = rb->pb;
-  const char *conflict_msg = NULL;
-  svn_revnum_t new_rev;
-  svn_error_t *err;
-
-  if (rb->rev <= 0)
-    return SVN_NO_ERROR;
-
-  err = svn_fs_commit_txn (&conflict_msg, &new_rev, rb->txn);
-
-  if (err)
-    {
-      svn_fs_abort_txn (rb->txn);
-      if (conflict_msg)
-        return svn_error_quick_wrap (err, conflict_msg);
-      else
-        return err;
-    }
-
-  /* Grrr, svn_fs_commit_txn rewrites the datestamp property to the
-     current clock-time.  We don't want that, we want to preserve
-     history exactly.  Good thing revision props aren't versioned! */
-  if (rb->datestamp)
-    SVN_ERR (svn_fs_change_rev_prop (pb->fs, new_rev,
-                                     SVN_PROP_REVISION_DATE, rb->datestamp,
-                                     rb->pool));
-
-  if (pb->outstream)
-    svn_stream_printf (pb->outstream, rb->pool,
-                       "\n------- Committed new rev %" SVN_REVNUM_T_FMT
-                       " (loaded from original rev %" SVN_REVNUM_T_FMT
-                       ") >>>\n\n", new_rev, rb->rev);
-
-  return SVN_NO_ERROR;
-}
-
-
-/*----------------------------------------------------------------------*/
--
-/** The public routines **/
-
-
-svn_error_t *
-svn_repos_get_fs_build_parser (const svn_repos_parser_fns_t **parser_callbacks,
-                               void **parse_baton,
-                               svn_repos_t *repos,
-                               svn_boolean_t use_history,
-                               svn_stream_t *outstream,
-                               apr_pool_t *pool)
-{
-  svn_repos_parser_fns_t *parser = apr_pcalloc (pool, sizeof(*parser));
-  struct parse_baton *pb = apr_pcalloc (pool, sizeof(*pb));
-
-  parser->new_revision_record = new_revision_record;
-  parser->new_node_record = new_node_record;
-  parser->set_revision_property = set_revision_property;
-  parser->set_node_property = set_node_property;
-  parser->set_fulltext = set_fulltext;
-  parser->close_node = close_node;
-  parser->close_revision = close_revision;
-
-  pb->repos = repos;
-  pb->fs = svn_repos_fs (repos);
-  pb->use_history = use_history;
-  pb->outstream = outstream;
-
-  *parser_callbacks = parser;
-  *parse_baton = pb;
-  return SVN_NO_ERROR;
-}
-
-
-
-svn_error_t *
-svn_repos_load_fs (svn_repos_t *repos,
-                   svn_stream_t *dumpstream,
-                   svn_stream_t *feedback_stream,
-                   apr_pool_t *pool)
-{
-  const svn_repos_parser_fns_t *parser;
-  void *parse_baton;
-  
-  /* This is really simple. */  
-
-  SVN_ERR (svn_repos_get_fs_build_parser (&parser, &parse_baton,
-                                          repos,
-                                          TRUE, /* look for copyfrom revs */
-                                          feedback_stream,
-                                          pool));
-
-  SVN_ERR (svn_repos_parse_dumpstream (dumpstream, parser, parse_baton, pool));
-
-  return SVN_NO_ERROR;
-}
->>>>>>> 2b3bfb48
+}