--- conflicted
+++ resolved
@@ -549,36 +549,6 @@
       return SVN_NO_ERROR;
     }
 
-<<<<<<< HEAD
-  /* At this point, we know that PATH was created as a copy in REV.  Using an
-     algorithm similar to libsvn_client/copy.c:get_implied_mergeinfo(), check
-     to see if the mergeinfo generated on a branching copy, and the mergeinfo
-     that we are presented with matches.  If so, omit the path. */
-  SVN_ERR(calculate_branching_copy_mergeinfo(&implied_mergeinfo, copy_root,
-                                             copy_path, path, rev, subpool));
-
-  SVN_ERR(svn_mergeinfo_diff(&deleted, &added, implied_mergeinfo,
-                             mergeinfo, FALSE,
-                             subpool));
-  if (apr_hash_count(deleted) == 0 && apr_hash_count(added) == 0)
-    {
-      svn_pool_destroy(subpool);
-      return SVN_NO_ERROR;
-    }
-
-  /* If we've reached this point, we've found a branching revision. */
-  *is_branching = TRUE;
-
-  svn_pool_destroy(subpool);
-  return SVN_NO_ERROR;
-}
-
-/* Filter function to be used with svn_fs_get_mergeinfo_for_tree().
-   This should return FALSE if PATH is a copy which is considered a
-   "branch"; that is, a copied path which has mergeinfo identical to
-   what would be expected for a copy from source to destination
-   without any modification.
-=======
   /* Loop over changes, looking for anything that might carry an
      svn:mergeinfo change and is one of our paths of interest, or a
      child or [grand]parent directory thereof. */
@@ -592,7 +562,6 @@
       svn_revnum_t base_rev = SVN_INVALID_REVNUM;
       svn_fs_root_t *base_root = NULL;
       svn_string_t *prev_mergeinfo_value = NULL, *mergeinfo_value;
->>>>>>> 6215c21a
 
       svn_pool_clear(iterpool);
 
@@ -725,10 +694,6 @@
                                             iterpool));
         }
 
-<<<<<<< HEAD
-      apr_hash_this(hi, NULL, NULL, (void *)&path_mergeinfo);
-      SVN_ERR(svn_mergeinfo_merge(*mergeinfo, path_mergeinfo, pool));
-=======
       /* If the old and new mergeinfo differ in any way, store the
          before and after mergeinfo values in our return hashes. */
       if ((prev_mergeinfo_value && (! mergeinfo_value))
@@ -757,7 +722,6 @@
           apr_hash_set(*added_mergeinfo_catalog, hash_path,
                        APR_HASH_KEY_STRING, svn_mergeinfo_dup(added, pool));
         }
->>>>>>> 6215c21a
     }
   /* ### UNNECESSARY ###: svn_pool_destroy(iterpool); */
   svn_pool_destroy(subpool);
@@ -788,16 +752,9 @@
   if (rev == 0)
     return SVN_NO_ERROR;
 
-<<<<<<< HEAD
-      apr_hash_this(hi, NULL, NULL, (void *)&path_rangelist);
-      SVN_ERR(svn_rangelist_merge(rangelist, path_rangelist,
-                                  pool));
-    }
-=======
   /* No paths?  No mergeinfo. */
   if (! paths->nelts)
     return SVN_NO_ERROR;
->>>>>>> 6215c21a
 
   /* Create a work subpool and get a root for REV. */
   subpool = svn_pool_create(pool);
@@ -830,12 +787,6 @@
       if (apr_hash_get(deleted_mergeinfo_catalog, path, APR_HASH_KEY_STRING))
         continue;
 
-<<<<<<< HEAD
-  SVN_ERR(svn_mergeinfo_diff(&deleted, &changed, prev_mergeinfo,
-                             curr_mergeinfo, FALSE,
-                             subpool));
-  SVN_ERR(svn_mergeinfo_merge(changed, deleted, subpool));
-=======
       /* Figure out what path/rev to compare against.  Ignore
          not-found errors returned by the filesystem.  */
       err = svn_repos__prev_location(&appeared_rev, &prev_path, &prev_rev,
@@ -848,7 +799,6 @@
           continue;
         }
       SVN_ERR(err);
->>>>>>> 6215c21a
 
       /* If this path isn't the result of a copy that occurred in this
          revision, we can find the previous version of it in REV - 1
