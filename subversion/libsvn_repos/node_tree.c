--- conflicted
+++ resolved
@@ -272,11 +272,7 @@
   nb->parent_baton = pb;
 
   /* Create and populate the node. */
-<<<<<<< HEAD
-  nb->node = create_child_node(pb->node, svn_relpath_basename(path, pool),
-=======
   nb->node = create_child_node(pb->node, svn_relpath_basename(path, NULL),
->>>>>>> 4cf18c3e
                                eb->node_pool);
   nb->node->kind = kind;
   nb->node->action = action;
