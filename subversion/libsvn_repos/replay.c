/*
 * replay.c:   an editor driver for changes made in a given revision
 *             or transaction
 *
 * ====================================================================
 *    Licensed to the Apache Software Foundation (ASF) under one
 *    or more contributor license agreements.  See the NOTICE file
 *    distributed with this work for additional information
 *    regarding copyright ownership.  The ASF licenses this file
 *    to you under the Apache License, Version 2.0 (the
 *    "License"); you may not use this file except in compliance
 *    with the License.  You may obtain a copy of the License at
 *
 *      http://www.apache.org/licenses/LICENSE-2.0
 *
 *    Unless required by applicable law or agreed to in writing,
 *    software distributed under the License is distributed on an
 *    "AS IS" BASIS, WITHOUT WARRANTIES OR CONDITIONS OF ANY
 *    KIND, either express or implied.  See the License for the
 *    specific language governing permissions and limitations
 *    under the License.
 * ====================================================================
 */


#include <apr_hash.h>

#include "svn_types.h"
#include "svn_delta.h"
#include "svn_hash.h"
#include "svn_fs.h"
#include "svn_checksum.h"
#include "svn_repos.h"
#include "svn_sorts.h"
#include "svn_props.h"
#include "svn_pools.h"
#include "svn_path.h"
#include "svn_private_config.h"
#include "private/svn_fspath.h"
#include "private/svn_repos_private.h"
#include "private/svn_delta_private.h"


/*** Backstory ***/

/* The year was 2003.  Subversion usage was rampant in the world, and
   there was a rapidly growing issues database to prove it.  To make
   matters worse, svn_repos_dir_delta() had simply outgrown itself.
   No longer content to simply describe the differences between two
   trees, the function had been slowly bearing the added
   responsibility of representing the actions that had been taken to
   cause those differences -- a burden it was never meant to bear.
   Now grown into a twisted mess of razor-sharp metal and glass, and
   trembling with a sort of momentarily stayed spring force,
   svn_repos_dir_delta was a timebomb poised for total annihilation of
   the American Midwest.

   Subversion needed a change.

   Changes, in fact.  And not just in the literary segue sense.  What
   Subversion desperately needed was a new mechanism solely
   responsible for replaying repository actions back to some
   interested party -- to translate and retransmit the contents of the
   Berkeley 'changes' database file. */

/*** Overview ***/

/* The filesystem keeps a record of high-level actions that affect the
   files and directories in itself.  The 'changes' table records
   additions, deletions, textual and property modifications, and so
   on.  The goal of the functions in this file is to examine those
   change records, and use them to drive an editor interface in such a
   way as to effectively replay those actions.

   This is critically different than what svn_repos_dir_delta() was
   designed to do.  That function describes, in the simplest way it
   can, how to transform one tree into another.  It doesn't care
   whether or not this was the same way a user might have done this
   transformation.  More to the point, it doesn't care if this is how
   those differences *did* come into being.  And it is for this reason
   that it cannot be relied upon for tasks such as the repository
   dumpfile-generation code, which is supposed to represent not
   changes, but actions that cause changes.

   So, what's the plan here?

   First, we fetch the changes for a particular revision or
   transaction.  We get these as an array, sorted chronologically.
   From this array we will build a hash, keyed on the path associated
   with each change item, and whose values are arrays of changes made
   to that path, again preserving the chronological ordering.

   Once our hash is built, we then sort all the keys of the hash (the
   paths) using a depth-first directory sort routine.

   Finally, we drive an editor, moving down our list of sorted paths,
   and manufacturing any intermediate editor calls (directory openings
   and closures) needed to navigate between each successive path.  For
   each path, we replay the sorted actions that occurred at that path.

   When we've finished the editor drive, we should have fully replayed
   the filesystem events that occurred in that revision or transaction
   (though not necessarily in the same order in which they
   occurred). */

/* #define USE_EV2_IMPL */


/*** Helper functions. ***/


/* Information for an active copy, that is a directory which we are currently
   working on and which was added with history. */
struct copy_info
{
  /* Destination relpath (relative to the root of the  . */
  const char *path;

  /* Copy source path (expressed as an absolute FS path) or revision.
     NULL and SVN_INVALID_REVNUM if this is an add without history,
     nested inside an add with history. */
  const char *copyfrom_path;
  svn_revnum_t copyfrom_rev;
};

struct path_driver_cb_baton
{
  const svn_delta_editor_t *editor;
  void *edit_baton;

  /* The root of the revision we're replaying. */
  svn_fs_root_t *root;

  /* The root of the previous revision.  If this is non-NULL it means that
     we are supposed to generate props and text deltas relative to it. */
  svn_fs_root_t *compare_root;

  apr_hash_t *changed_paths;

  svn_repos_authz_func_t authz_read_func;
  void *authz_read_baton;

  const char *base_path; /* relpath */

  svn_revnum_t low_water_mark;
  /* Stack of active copy operations. */
  apr_array_header_t *copies;

  /* The global pool for this replay operation. */
  apr_pool_t *pool;
};

#ifndef USE_EV2_IMPL
/* Recursively traverse EDIT_PATH (as it exists under SOURCE_ROOT) emitting
   the appropriate editor calls to add it and its children without any
   history.  This is meant to be used when either a subset of the tree
   has been ignored and we need to copy something from that subset to
   the part of the tree we do care about, or if a subset of the tree is
   unavailable because of authz and we need to use it as the source of
   a copy. */
static svn_error_t *
add_subdir(svn_fs_root_t *source_root,
           svn_fs_root_t *target_root,
           const svn_delta_editor_t *editor,
           void *edit_baton,
           const char *edit_path,
           void *parent_baton,
           const char *source_fspath,
           svn_repos_authz_func_t authz_read_func,
           void *authz_read_baton,
           apr_hash_t *changed_paths,
           apr_pool_t *pool,
           void **dir_baton)
{
  apr_pool_t *subpool = svn_pool_create(pool);
  apr_hash_index_t *hi, *phi;
  apr_hash_t *dirents;
  apr_hash_t *props;

  SVN_ERR(editor->add_directory(edit_path, parent_baton, NULL,
                                SVN_INVALID_REVNUM, pool, dir_baton));

  SVN_ERR(svn_fs_node_proplist(&props, target_root, edit_path, pool));

  for (phi = apr_hash_first(pool, props); phi; phi = apr_hash_next(phi))
    {
      const void *key;
      void *val;

      svn_pool_clear(subpool);
      apr_hash_this(phi, &key, NULL, &val);
      SVN_ERR(editor->change_dir_prop(*dir_baton, key, val, subpool));
    }

  /* We have to get the dirents from the source path, not the target,
     because we want nested copies from *readable* paths to be handled by
     path_driver_cb_func, not add_subdir (in order to preserve history). */
  SVN_ERR(svn_fs_dir_entries(&dirents, source_root, source_fspath, pool));

  for (hi = apr_hash_first(pool, dirents); hi; hi = apr_hash_next(hi))
    {
      svn_fs_path_change2_t *change;
      svn_boolean_t readable = TRUE;
      svn_fs_dirent_t *dent;
      const char *copyfrom_path = NULL;
      svn_revnum_t copyfrom_rev = SVN_INVALID_REVNUM;
      const char *new_edit_path;
      void *val;

      svn_pool_clear(subpool);

      apr_hash_this(hi, NULL, NULL, &val);

      dent = val;

      new_edit_path = svn_relpath_join(edit_path, dent->name, subpool);

      /* If a file or subdirectory of the copied directory is listed as a
         changed path (because it was modified after the copy but before the
         commit), we remove it from the changed_paths hash so that future
         calls to path_driver_cb_func will ignore it. */
      change = apr_hash_get(changed_paths, new_edit_path, APR_HASH_KEY_STRING);
      if (change)
        {
          apr_hash_set(changed_paths, new_edit_path, APR_HASH_KEY_STRING, NULL);

          /* If it's a delete, skip this entry. */
          if (change->change_kind == svn_fs_path_change_delete)
            continue;

          /* If it's a replacement, check for copyfrom info (if we
             don't have it already. */
          if (change->change_kind == svn_fs_path_change_replace)
            {
              if (! change->copyfrom_known)
                {
                  SVN_ERR(svn_fs_copied_from(&change->copyfrom_rev,
                                             &change->copyfrom_path,
                                             target_root, new_edit_path, pool));
                  change->copyfrom_known = TRUE;
                }
              copyfrom_path = change->copyfrom_path;
              copyfrom_rev = change->copyfrom_rev;
            }
        }

      if (authz_read_func)
        SVN_ERR(authz_read_func(&readable, target_root, new_edit_path,
                                authz_read_baton, pool));

      if (! readable)
        continue;

      if (dent->kind == svn_node_dir)
        {
          svn_fs_root_t *new_source_root;
          const char *new_source_fspath;
          void *new_dir_baton;

          if (copyfrom_path)
            {
              svn_fs_t *fs = svn_fs_root_fs(source_root);
              SVN_ERR(svn_fs_revision_root(&new_source_root, fs,
                                           copyfrom_rev, pool));
              new_source_fspath = copyfrom_path;
            }
          else
            {
              new_source_root = source_root;
              new_source_fspath = svn_fspath__join(source_fspath, dent->name,
                                                   subpool);
            }

          /* ### authz considerations?
           *
           * I think not; when path_driver_cb_func() calls add_subdir(), it
           * passes SOURCE_ROOT and SOURCE_FSPATH that are unreadable.
           */
          if (change && change->change_kind == svn_fs_path_change_replace
              && copyfrom_path == NULL)
            {
              SVN_ERR(editor->add_directory(new_edit_path, *dir_baton,
                                            NULL, SVN_INVALID_REVNUM,
                                            subpool, &new_dir_baton));
            }
          else
            {
              SVN_ERR(add_subdir(new_source_root, target_root,
                                 editor, edit_baton, new_edit_path,
                                 *dir_baton, new_source_fspath,
                                 authz_read_func, authz_read_baton,
                                 changed_paths, subpool, &new_dir_baton));
            }

          SVN_ERR(editor->close_directory(new_dir_baton, subpool));
        }
      else if (dent->kind == svn_node_file)
        {
          svn_txdelta_window_handler_t delta_handler;
          void *delta_handler_baton, *file_baton;
          svn_txdelta_stream_t *delta_stream;
          svn_checksum_t *checksum;

          SVN_ERR(editor->add_file(new_edit_path, *dir_baton, NULL,
                                   SVN_INVALID_REVNUM, pool, &file_baton));

          SVN_ERR(svn_fs_node_proplist(&props, target_root,
                                       new_edit_path, subpool));

          for (phi = apr_hash_first(pool, props); phi; phi = apr_hash_next(phi))
            {
              const void *key;

              apr_hash_this(phi, &key, NULL, &val);
              SVN_ERR(editor->change_file_prop(file_baton, key, val, subpool));
            }

          SVN_ERR(editor->apply_textdelta(file_baton, NULL, pool,
                                          &delta_handler,
                                          &delta_handler_baton));

          SVN_ERR(svn_fs_get_file_delta_stream(&delta_stream, NULL, NULL,
                                               target_root, new_edit_path,
                                               pool));

          SVN_ERR(svn_txdelta_send_txstream(delta_stream,
                                            delta_handler,
                                            delta_handler_baton,
                                            pool));

          SVN_ERR(svn_fs_file_checksum(&checksum, svn_checksum_md5, target_root,
                                       new_edit_path, TRUE, pool));
          SVN_ERR(editor->close_file(file_baton,
                                     svn_checksum_to_cstring(checksum, pool),
                                     pool));
        }
      else
        SVN_ERR_MALFUNCTION();
    }

  svn_pool_destroy(subpool);

  return SVN_NO_ERROR;
}
#endif

<<<<<<< HEAD
static svn_boolean_t
is_within_base_path(const char *path, const char *base_path,
                    apr_ssize_t base_len)
=======
/* Given PATH deleted under ROOT, return in READABLE whether the path was
   readable prior to the deletion.  Consult COPIES (a stack of 'struct
   copy_info') and AUTHZ_READ_FUNC. */
static svn_error_t *
was_readable(svn_boolean_t *readable,
             svn_fs_root_t *root,
             const char *path,
             apr_array_header_t *copies,
             svn_repos_authz_func_t authz_read_func,
             void *authz_read_baton,
             apr_pool_t *result_pool,
             apr_pool_t *scratch_pool)
>>>>>>> 4cf18c3e
{
  svn_fs_root_t *inquire_root;
  const char *inquire_path;
  struct copy_info *info = NULL;
  const char *relpath;

  /* Short circuit. */
  if (! authz_read_func)
    {
      *readable = TRUE;
      return SVN_NO_ERROR;
    }

  if (copies->nelts != 0)
    info = APR_ARRAY_IDX(copies, copies->nelts - 1, struct copy_info *);

  /* Are we under a copy? */
  if (info && (relpath = svn_relpath_skip_ancestor(info->path, path)))
    {
      SVN_ERR(svn_fs_revision_root(&inquire_root, svn_fs_root_fs(root),
                                   info->copyfrom_rev, scratch_pool));
      inquire_path = svn_fspath__join(info->copyfrom_path, relpath,
                                      scratch_pool);
    }
  else
    {
      /* Compute the revision that ROOT is based on.  (Note that ROOT is not
         r0's root, since this function is only called for deletions.)
         ### Need a more succinct way to express this */
      svn_revnum_t inquire_rev = SVN_INVALID_REVNUM;
      if (svn_fs_is_txn_root(root))
        inquire_rev = svn_fs_txn_root_base_revision(root);
      if (svn_fs_is_revision_root(root))
        inquire_rev =  svn_fs_revision_root_revision(root)-1;
      SVN_ERR_ASSERT(SVN_IS_VALID_REVNUM(inquire_rev));

      SVN_ERR(svn_fs_revision_root(&inquire_root, svn_fs_root_fs(root),
                                   inquire_rev, scratch_pool));
      inquire_path = path;
    }

  SVN_ERR(authz_read_func(readable, inquire_root, inquire_path,
                          authz_read_baton, result_pool));

  return SVN_NO_ERROR;
}

/* Initialize COPYFROM_ROOT, COPYFROM_PATH, and COPYFROM_REV with the
   revision root, fspath, and revnum of the copyfrom of CHANGE, which
   corresponds to PATH under ROOT.  If the copyfrom info is valid
   (i.e., is not (NULL, SVN_INVALID_REVNUM)), then initialize SRC_READABLE
   too, consulting AUTHZ_READ_FUNC and AUTHZ_READ_BATON if provided.

   NOTE: If the copyfrom information in CHANGE is marked as unknown
   (meaning, its ->copyfrom_rev and ->copyfrom_path cannot be
   trusted), this function will also update those members of the
   CHANGE structure to carry accurate copyfrom information.  */
static svn_error_t *
fill_copyfrom(svn_fs_root_t **copyfrom_root,
              const char **copyfrom_path,
              svn_revnum_t *copyfrom_rev,
              svn_boolean_t *src_readable,
              svn_fs_root_t *root,
              svn_fs_path_change2_t *change,
              svn_repos_authz_func_t authz_read_func,
              void *authz_read_baton,
              const char *path,
              apr_pool_t *result_pool,
              apr_pool_t *scratch_pool)
{
  if (! change->copyfrom_known)
    {
      SVN_ERR(svn_fs_copied_from(&(change->copyfrom_rev),
                                 &(change->copyfrom_path),
                                 root, path, result_pool));
      change->copyfrom_known = TRUE;
    }
  *copyfrom_rev = change->copyfrom_rev;
  *copyfrom_path = change->copyfrom_path;

  if (*copyfrom_path && SVN_IS_VALID_REVNUM(*copyfrom_rev))
    {
      SVN_ERR(svn_fs_revision_root(copyfrom_root,
                                   svn_fs_root_fs(root),
                                   *copyfrom_rev, result_pool));

      if (authz_read_func)
        {
          SVN_ERR(authz_read_func(src_readable, *copyfrom_root,
                                  *copyfrom_path,
                                  authz_read_baton, result_pool));
        }
      else
        *src_readable = TRUE;
    }
  else
    {
      *copyfrom_root = NULL;
      /* SRC_READABLE left uninitialized */
    }
  return SVN_NO_ERROR;
}

#ifndef USE_EV2_IMPL
static svn_error_t *
path_driver_cb_func(void **dir_baton,
                    void *parent_baton,
                    void *callback_baton,
                    const char *edit_path,
                    apr_pool_t *pool)
{
  struct path_driver_cb_baton *cb = callback_baton;
  const svn_delta_editor_t *editor = cb->editor;
  void *edit_baton = cb->edit_baton;
  svn_fs_root_t *root = cb->root;
  svn_fs_path_change2_t *change;
  svn_boolean_t do_add = FALSE, do_delete = FALSE;
  void *file_baton = NULL;
  svn_revnum_t copyfrom_rev;
  const char *copyfrom_path;
  svn_fs_root_t *source_root = cb->compare_root;
  const char *source_fspath = NULL;
  const char *base_path = cb->base_path;

  *dir_baton = NULL;

  /* Initialize SOURCE_FSPATH. */
  if (source_root)
    source_fspath = svn_fspath__canonicalize(edit_path, pool);

  /* First, flush the copies stack so it only contains ancestors of path. */
  while (cb->copies->nelts > 0
         && ! svn_dirent_is_ancestor(APR_ARRAY_IDX(cb->copies,
                                                   cb->copies->nelts - 1,
                                                   struct copy_info *)->path,
                                     edit_path))
    apr_array_pop(cb->copies);

  change = apr_hash_get(cb->changed_paths, edit_path, APR_HASH_KEY_STRING);
  if (! change)
    {
      /* This can only happen if the path was removed from cb->changed_paths
         by an earlier call to add_subdir, which means the path was already
         handled and we should simply ignore it. */
      return SVN_NO_ERROR;
    }
  switch (change->change_kind)
    {
    case svn_fs_path_change_add:
      do_add = TRUE;
      break;

    case svn_fs_path_change_delete:
      do_delete = TRUE;
      break;

    case svn_fs_path_change_replace:
      do_add = TRUE;
      do_delete = TRUE;
      break;

    case svn_fs_path_change_modify:
    default:
      /* do nothing */
      break;
    }

  /* Handle any deletions. */
  if (do_delete)
    {
      svn_boolean_t readable;

      /* Issue #4121: delete under under a copy, of a path that was unreadable
         at its pre-copy location. */
      SVN_ERR(was_readable(&readable, root, edit_path, cb->copies,
                            cb->authz_read_func, cb->authz_read_baton,
                            pool, pool));
      if (readable)
        SVN_ERR(editor->delete_entry(edit_path, SVN_INVALID_REVNUM,
                                     parent_baton, pool));
    }

  /* Fetch the node kind if it makes sense to do so. */
  if (! do_delete || do_add)
    {
      if (change->node_kind == svn_node_unknown)
        SVN_ERR(svn_fs_check_path(&(change->node_kind), root, edit_path, pool));
      if ((change->node_kind != svn_node_dir) &&
          (change->node_kind != svn_node_file))
        return svn_error_createf(SVN_ERR_FS_NOT_FOUND, NULL,
                                 _("Filesystem path '%s' is neither a file "
                                   "nor a directory"), edit_path);
    }

  /* Handle any adds/opens. */
  if (do_add)
    {
      svn_boolean_t src_readable;
      svn_fs_root_t *copyfrom_root;

      /* Was this node copied? */
      SVN_ERR(fill_copyfrom(&copyfrom_root, &copyfrom_path, &copyfrom_rev,
                            &src_readable, root, change,
                            cb->authz_read_func, cb->authz_read_baton,
                            edit_path, pool, pool));

      /* If we have a copyfrom path, and we can't read it or we're just
         ignoring it, or the copyfrom rev is prior to the low water mark
         then we just null them out and do a raw add with no history at
         all. */
      if (copyfrom_path
          && ((! src_readable)
              || (svn_relpath_skip_ancestor(base_path, copyfrom_path + 1) == NULL)
              || (cb->low_water_mark > copyfrom_rev)))
        {
          copyfrom_path = NULL;
          copyfrom_rev = SVN_INVALID_REVNUM;
        }

      /* Do the right thing based on the path KIND. */
      if (change->node_kind == svn_node_dir)
        {
          /* If this is a copy, but we can't represent it as such,
             then we just do a recursive add of the source path
             contents. */
          if (change->copyfrom_path && ! copyfrom_path)
            {
              SVN_ERR(add_subdir(copyfrom_root, root, editor, edit_baton,
                                 edit_path, parent_baton, change->copyfrom_path,
                                 cb->authz_read_func, cb->authz_read_baton,
                                 cb->changed_paths, pool, dir_baton));
            }
          else
            {
              SVN_ERR(editor->add_directory(edit_path, parent_baton,
                                            copyfrom_path, copyfrom_rev,
                                            pool, dir_baton));
            }
        }
      else
        {
          SVN_ERR(editor->add_file(edit_path, parent_baton, copyfrom_path,
                                   copyfrom_rev, pool, &file_baton));
        }

      /* If we represent this as a copy... */
      if (copyfrom_path)
        {
          /* If it is a directory, make sure descendants get the correct
             delta source by remembering that we are operating inside a
             (possibly nested) copy operation. */
          if (change->node_kind == svn_node_dir)
            {
              struct copy_info *info = apr_pcalloc(cb->pool, sizeof(*info));

              info->path = apr_pstrdup(cb->pool, edit_path);
              info->copyfrom_path = apr_pstrdup(cb->pool, copyfrom_path);
              info->copyfrom_rev = copyfrom_rev;

              APR_ARRAY_PUSH(cb->copies, struct copy_info *) = info;
            }

          /* Save the source so that we can use it later, when we
             need to generate text and prop deltas. */
          source_root = copyfrom_root;
          source_fspath = copyfrom_path;
        }
      else
        /* Else, we are an add without history... */
        {
          /* If an ancestor is added with history, we need to forget about
             that here, go on with life and repeat all the mistakes of our
             past... */
          if (change->node_kind == svn_node_dir && cb->copies->nelts > 0)
            {
              struct copy_info *info = apr_pcalloc(cb->pool, sizeof(*info));

              info->path = apr_pstrdup(cb->pool, edit_path);
              info->copyfrom_path = NULL;
              info->copyfrom_rev = SVN_INVALID_REVNUM;

              APR_ARRAY_PUSH(cb->copies, struct copy_info *) = info;
            }
          source_root = NULL;
          source_fspath = NULL;
        }
    }
  else if (! do_delete)
    {
      /* Do the right thing based on the path KIND (and the presence
         of a PARENT_BATON). */
      if (change->node_kind == svn_node_dir)
        {
          if (parent_baton)
            {
              SVN_ERR(editor->open_directory(edit_path, parent_baton,
                                             SVN_INVALID_REVNUM,
                                             pool, dir_baton));
            }
          else
            {
              SVN_ERR(editor->open_root(edit_baton, SVN_INVALID_REVNUM,
                                        pool, dir_baton));
            }
        }
      else
        {
          SVN_ERR(editor->open_file(edit_path, parent_baton, SVN_INVALID_REVNUM,
                                    pool, &file_baton));
        }
      /* If we are inside an add with history, we need to adjust the
         delta source. */
      if (cb->copies->nelts > 0)
        {
          struct copy_info *info = APR_ARRAY_IDX(cb->copies,
                                                 cb->copies->nelts - 1,
                                                 struct copy_info *);
          if (info->copyfrom_path)
            {
              const char *relpath = svn_relpath_skip_ancestor(info->path,
                                                              edit_path);
              SVN_ERR_ASSERT(relpath && *relpath);
              SVN_ERR(svn_fs_revision_root(&source_root,
                                           svn_fs_root_fs(root),
                                           info->copyfrom_rev, pool));
              source_fspath = svn_fspath__join(info->copyfrom_path,
                                               relpath, pool);
            }
          else
            {
              /* This is an add without history, nested inside an
                 add with history.  We have no delta source in this case. */
              source_root = NULL;
              source_fspath = NULL;
            }
        }
    }

  if (! do_delete || do_add)
    {
      /* Is this a copy that was downgraded to a raw add?  (If so,
         we'll need to transmit properties and file contents and such
         for it regardless of what the CHANGE structure's text_mod
         and prop_mod flags say.)  */
      svn_boolean_t downgraded_copy = (change->copyfrom_known
                                       && change->copyfrom_path
                                       && (! copyfrom_path));

      /* Handle property modifications. */
      if (change->prop_mod || downgraded_copy)
        {
          apr_array_header_t *prop_diffs;
          apr_hash_t *old_props;
          apr_hash_t *new_props;
          int i;

          if (source_root)
            SVN_ERR(svn_fs_node_proplist(&old_props, source_root,
                                         source_fspath, pool));
          else
            old_props = apr_hash_make(pool);

          SVN_ERR(svn_fs_node_proplist(&new_props, root, edit_path, pool));

          SVN_ERR(svn_prop_diffs(&prop_diffs, new_props, old_props,
                                 pool));

          for (i = 0; i < prop_diffs->nelts; ++i)
            {
              svn_prop_t *pc = &APR_ARRAY_IDX(prop_diffs, i, svn_prop_t);
               if (change->node_kind == svn_node_dir)
                 SVN_ERR(editor->change_dir_prop(*dir_baton, pc->name,
                                                 pc->value, pool));
               else if (change->node_kind == svn_node_file)
                 SVN_ERR(editor->change_file_prop(file_baton, pc->name,
                                                  pc->value, pool));
            }
        }

      /* Handle textual modifications. */
      if (change->node_kind == svn_node_file
          && (change->text_mod || downgraded_copy))
        {
          svn_txdelta_window_handler_t delta_handler;
          void *delta_handler_baton;
          const char *hex_digest = NULL;

          if (cb->compare_root && source_root && source_fspath)
            {
              svn_checksum_t *checksum;
              SVN_ERR(svn_fs_file_checksum(&checksum, svn_checksum_md5,
                                           source_root, source_fspath, TRUE,
                                           pool));
              hex_digest = svn_checksum_to_cstring(checksum, pool);
            }

          SVN_ERR(editor->apply_textdelta(file_baton, hex_digest, pool,
                                          &delta_handler,
                                          &delta_handler_baton));
          if (cb->compare_root)
            {
              svn_txdelta_stream_t *delta_stream;

              SVN_ERR(svn_fs_get_file_delta_stream(&delta_stream, source_root,
                                                   source_fspath, root,
                                                   edit_path, pool));
              SVN_ERR(svn_txdelta_send_txstream(delta_stream, delta_handler,
                                                delta_handler_baton, pool));
            }
          else
            SVN_ERR(delta_handler(NULL, delta_handler_baton));
        }
    }

  /* Close the file baton if we opened it. */
  if (file_baton)
    {
      svn_checksum_t *checksum;
      SVN_ERR(svn_fs_file_checksum(&checksum, svn_checksum_md5, root, edit_path,
                                   TRUE, pool));
      SVN_ERR(editor->close_file(file_baton,
                                 svn_checksum_to_cstring(checksum, pool),
                                 pool));
    }

  return SVN_NO_ERROR;
}

#else

static svn_error_t *
fetch_kind_func(svn_kind_t *kind,
                void *baton,
                const char *path,
                svn_revnum_t base_revision,
                apr_pool_t *scratch_pool)
{
  svn_fs_root_t *root = baton;
  svn_node_kind_t node_kind;

  SVN_ERR(svn_fs_check_path(&node_kind, root, path, scratch_pool));

  *kind = svn__kind_from_node_kind(node_kind, FALSE);
  return SVN_NO_ERROR;
}

static svn_error_t *
fetch_props_func(apr_hash_t **props,
                 void *baton,
                 const char *path,
                 svn_revnum_t base_revision,
                 apr_pool_t *result_pool,
                 apr_pool_t *scratch_pool)
{
  svn_fs_root_t *root = baton;
  svn_fs_root_t *prev_root;
  svn_fs_t *fs = svn_fs_root_fs(root);

  SVN_ERR(svn_fs_revision_root(&prev_root, fs,
                               svn_fs_revision_root_revision(root) - 1,
                               scratch_pool));

  SVN_ERR(svn_fs_node_proplist(props, prev_root, path, result_pool));

  return SVN_NO_ERROR;
}

#endif




svn_error_t *
svn_repos_replay2(svn_fs_root_t *root,
                  const char *base_path,
                  svn_revnum_t low_water_mark,
                  svn_boolean_t send_deltas,
                  const svn_delta_editor_t *editor,
                  void *edit_baton,
                  svn_repos_authz_func_t authz_read_func,
                  void *authz_read_baton,
                  apr_pool_t *pool)
{
#ifndef USE_EV2_IMPL
  apr_hash_t *fs_changes;
  apr_hash_t *changed_paths;
  apr_hash_index_t *hi;
  apr_array_header_t *paths;
  struct path_driver_cb_baton cb_baton;
<<<<<<< HEAD
  size_t base_path_len;
=======

  /* Special-case r0, which we know is an empty revision; if we don't
     special-case it we might end up trying to compare it to "r-1". */
  if (svn_fs_is_revision_root(root) && svn_fs_revision_root_revision(root) == 0)
    {
      SVN_ERR(editor->set_target_revision(edit_baton, 0, pool));
      return SVN_NO_ERROR;
    }
>>>>>>> 4cf18c3e

  /* Fetch the paths changed under ROOT. */
  SVN_ERR(svn_fs_paths_changed2(&fs_changes, root, pool));

  if (! base_path)
    base_path = "";
  else if (base_path[0] == '/')
    ++base_path;

  /* Make an array from the keys of our CHANGED_PATHS hash, and copy
     the values into a new hash whose keys have no leading slashes. */
  paths = apr_array_make(pool, apr_hash_count(fs_changes),
                         sizeof(const char *));
  changed_paths = apr_hash_make(pool);
  for (hi = apr_hash_first(pool, fs_changes); hi; hi = apr_hash_next(hi))
    {
      const void *key;
      void *val;
      apr_ssize_t keylen;
      const char *path;
      svn_fs_path_change2_t *change;
      svn_boolean_t allowed = TRUE;

      apr_hash_this(hi, &key, &keylen, &val);
      path = key;
      change = val;

      if (authz_read_func)
        SVN_ERR(authz_read_func(&allowed, root, path, authz_read_baton,
                                pool));

      if (allowed)
        {
          if (path[0] == '/')
            {
              path++;
              keylen--;
            }

          /* If the base_path doesn't match the top directory of this path
             we don't want anything to do with it... */
          if (svn_relpath_skip_ancestor(base_path, path) != NULL)
            {
              APR_ARRAY_PUSH(paths, const char *) = path;
              apr_hash_set(changed_paths, path, keylen, change);
            }
          /* ...unless this was a change to one of the parent directories of
             base_path. */
          else if (svn_relpath_skip_ancestor(path, base_path) != NULL)
            {
              APR_ARRAY_PUSH(paths, const char *) = path;
              apr_hash_set(changed_paths, path, keylen, change);
            }
        }
    }

  /* If we were not given a low water mark, assume that everything is there,
     all the way back to revision 0. */
  if (! SVN_IS_VALID_REVNUM(low_water_mark))
    low_water_mark = 0;

  /* Initialize our callback baton. */
  cb_baton.editor = editor;
  cb_baton.edit_baton = edit_baton;
  cb_baton.root = root;
  cb_baton.changed_paths = changed_paths;
  cb_baton.authz_read_func = authz_read_func;
  cb_baton.authz_read_baton = authz_read_baton;
  cb_baton.base_path = base_path;
  cb_baton.low_water_mark = low_water_mark;
  cb_baton.compare_root = NULL;

  if (send_deltas)
    {
      SVN_ERR(svn_fs_revision_root(&cb_baton.compare_root,
                                   svn_fs_root_fs(root),
                                   svn_fs_is_revision_root(root)
                                     ? svn_fs_revision_root_revision(root) - 1
                                     : svn_fs_txn_root_base_revision(root),
                                   pool));
    }

  cb_baton.copies = apr_array_make(pool, 4, sizeof(struct copy_info *));
  cb_baton.pool = pool;

  /* Determine the revision to use throughout the edit, and call
     EDITOR's set_target_revision() function.  */
  if (svn_fs_is_revision_root(root))
    {
      svn_revnum_t revision = svn_fs_revision_root_revision(root);
      SVN_ERR(editor->set_target_revision(edit_baton, revision, pool));
    }

  /* Call the path-based editor driver. */
  return svn_delta_path_driver(editor, edit_baton,
                               SVN_INVALID_REVNUM, paths,
                               path_driver_cb_func, &cb_baton, pool);
#else
  svn_editor_t *editorv2;
  struct svn_delta__extra_baton *exb;
  svn_delta__unlock_func_t unlock_func;
  svn_boolean_t send_abs_paths;
  const char *repos_root = "";
  void *unlock_baton;

  /* Special-case r0, which we know is an empty revision; if we don't
     special-case it we might end up trying to compare it to "r-1". */
  if (svn_fs_is_revision_root(root)
        && svn_fs_revision_root_revision(root) == 0)
    {
      SVN_ERR(editor->set_target_revision(edit_baton, 0, pool));
      return SVN_NO_ERROR;
    }

  /* Determine the revision to use throughout the edit, and call
     EDITOR's set_target_revision() function.  */
  if (svn_fs_is_revision_root(root))
    {
      svn_revnum_t revision = svn_fs_revision_root_revision(root);
      SVN_ERR(editor->set_target_revision(edit_baton, revision, pool));
    }

  if (! base_path)
    base_path = "";
  else if (base_path[0] == '/')
    ++base_path;

  /* Use the shim to convert our editor to an Ev2 editor, and pass it down
     the stack. */
  SVN_ERR(svn_delta__editor_from_delta(&editorv2, &exb,
                                       &unlock_func, &unlock_baton,
                                       editor, edit_baton,
                                       &send_abs_paths,
                                       repos_root, "",
                                       NULL, NULL,
                                       fetch_kind_func, root,
                                       fetch_props_func, root,
                                       pool, pool));

  /* Tell the shim that we're starting the process. */
  SVN_ERR(exb->start_edit(exb->baton, svn_fs_revision_root_revision(root)));

  /* ### We're ignoring SEND_DELTAS here. */
  SVN_ERR(svn_repos__replay_ev2(root, base_path, low_water_mark,
                                editorv2, authz_read_func, authz_read_baton,
                                pool));

  return SVN_NO_ERROR;
#endif
}


/*****************************************************************
 *                      Ev2 Implementation                       *
 *****************************************************************/

#ifdef USE_EV2_IMPL
/* Recursively traverse EDIT_PATH (as it exists under SOURCE_ROOT) emitting
   the appropriate editor calls to add it and its children without any
   history.  This is meant to be used when either a subset of the tree
   has been ignored and we need to copy something from that subset to
   the part of the tree we do care about, or if a subset of the tree is
   unavailable because of authz and we need to use it as the source of
   a copy. */
static svn_error_t *
add_subdir(svn_fs_root_t *source_root,
           svn_fs_root_t *target_root,
           svn_editor_t *editor,
           const char *repos_relpath,
           const char *source_fspath,
           svn_repos_authz_func_t authz_read_func,
           void *authz_read_baton,
           apr_hash_t *changed_paths,
           apr_pool_t *result_pool,
           apr_pool_t *scratch_pool)
{
  apr_pool_t *iterpool = svn_pool_create(scratch_pool);
  apr_hash_index_t *hi;
  apr_hash_t *dirents;
  apr_hash_t *props = NULL;
  apr_array_header_t *children = NULL;

  SVN_ERR(svn_fs_node_proplist(&props, target_root, repos_relpath,
                               scratch_pool));

  SVN_ERR(svn_editor_add_directory(editor, repos_relpath, children,
                                   props, SVN_INVALID_REVNUM));

  /* We have to get the dirents from the source path, not the target,
     because we want nested copies from *readable* paths to be handled by
     path_driver_cb_func, not add_subdir (in order to preserve history). */
  SVN_ERR(svn_fs_dir_entries(&dirents, source_root, source_fspath,
                             scratch_pool));

  for (hi = apr_hash_first(scratch_pool, dirents); hi; hi = apr_hash_next(hi))
    {
      svn_fs_path_change2_t *change;
      svn_boolean_t readable = TRUE;
      svn_fs_dirent_t *dent = svn__apr_hash_index_val(hi);
      const char *copyfrom_path = NULL;
      svn_revnum_t copyfrom_rev = SVN_INVALID_REVNUM;
      const char *child_relpath;

      svn_pool_clear(iterpool);

      child_relpath = svn_relpath_join(repos_relpath, dent->name, iterpool);

      /* If a file or subdirectory of the copied directory is listed as a
         changed path (because it was modified after the copy but before the
         commit), we remove it from the changed_paths hash so that future
         calls to path_driver_cb_func will ignore it. */
      change = apr_hash_get(changed_paths, child_relpath, APR_HASH_KEY_STRING);
      if (change)
        {
          apr_hash_set(changed_paths, child_relpath, APR_HASH_KEY_STRING,
                       NULL);

          /* If it's a delete, skip this entry. */
          if (change->change_kind == svn_fs_path_change_delete)
            continue;

          /* If it's a replacement, check for copyfrom info (if we
             don't have it already. */
          if (change->change_kind == svn_fs_path_change_replace)
            {
              if (! change->copyfrom_known)
                {
                  SVN_ERR(svn_fs_copied_from(&change->copyfrom_rev,
                                             &change->copyfrom_path,
                                             target_root, child_relpath,
                                             result_pool));
                  change->copyfrom_known = TRUE;
                }
              copyfrom_path = change->copyfrom_path;
              copyfrom_rev = change->copyfrom_rev;
            }
        }

      if (authz_read_func)
        SVN_ERR(authz_read_func(&readable, target_root, child_relpath,
                                authz_read_baton, iterpool));

      if (! readable)
        continue;

      if (dent->kind == svn_node_dir)
        {
          svn_fs_root_t *new_source_root;
          const char *new_source_fspath;

          if (copyfrom_path)
            {
              svn_fs_t *fs = svn_fs_root_fs(source_root);
              SVN_ERR(svn_fs_revision_root(&new_source_root, fs,
                                           copyfrom_rev, result_pool));
              new_source_fspath = copyfrom_path;
            }
          else
            {
              new_source_root = source_root;
              new_source_fspath = svn_fspath__join(source_fspath, dent->name,
                                                   iterpool);
            }

          /* ### authz considerations?
           *
           * I think not; when path_driver_cb_func() calls add_subdir(), it
           * passes SOURCE_ROOT and SOURCE_FSPATH that are unreadable.
           */
          if (change && change->change_kind == svn_fs_path_change_replace
              && copyfrom_path == NULL)
            {
              SVN_ERR(svn_editor_add_directory(editor, child_relpath,
                                               children, props,
                                               SVN_INVALID_REVNUM));
            }
          else
            {
              SVN_ERR(add_subdir(new_source_root, target_root,
                                 editor, child_relpath,
                                 new_source_fspath,
                                 authz_read_func, authz_read_baton,
                                 changed_paths, result_pool, iterpool));
            }
        }
      else if (dent->kind == svn_node_file)
        {
          svn_checksum_t *checksum;
          svn_stream_t *contents;

          SVN_ERR(svn_fs_node_proplist(&props, target_root,
                                       child_relpath, iterpool));

          SVN_ERR(svn_fs_file_contents(&contents, target_root,
                                       child_relpath, iterpool));

          SVN_ERR(svn_fs_file_checksum(&checksum, svn_checksum_sha1,
                                       target_root,
                                       child_relpath, TRUE, iterpool));

          SVN_ERR(svn_editor_add_file(editor, child_relpath, checksum,
                                      contents, props, SVN_INVALID_REVNUM));
        }
      else
        SVN_ERR_MALFUNCTION();
    }

  svn_pool_destroy(iterpool);

  return SVN_NO_ERROR;
}
#endif

static svn_error_t *
replay_node(svn_fs_root_t *root,
            const char *repos_relpath,
            svn_editor_t *editor,
            svn_revnum_t low_water_mark,
            const char *base_repos_relpath,
            apr_array_header_t *copies,
            apr_hash_t *changed_paths,
            svn_repos_authz_func_t authz_read_func,
            void *authz_read_baton,
            apr_pool_t *result_pool,
            apr_pool_t *scratch_pool)
#ifndef USE_EV2_IMPL
{
  SVN__NOT_IMPLEMENTED();
}
#else
{
  svn_fs_path_change2_t *change;
  svn_boolean_t do_add = FALSE;
  svn_boolean_t do_delete = FALSE;
  svn_revnum_t copyfrom_rev;
  const char *copyfrom_path;
  svn_revnum_t replaces_rev;

  /* First, flush the copies stack so it only contains ancestors of path. */
  while (copies->nelts > 0
         && (svn_relpath_skip_ancestor(APR_ARRAY_IDX(copies,
                                                    copies->nelts - 1,
                                                     struct copy_info *)->path,
                                       repos_relpath) == NULL) )
    apr_array_pop(copies);

  change = apr_hash_get(changed_paths, repos_relpath, APR_HASH_KEY_STRING);
  if (! change)
    {
      /* This can only happen if the path was removed from changed_paths
         by an earlier call to add_subdir, which means the path was already
         handled and we should simply ignore it. */
      return SVN_NO_ERROR;
    }
  switch (change->change_kind)
    {
    case svn_fs_path_change_add:
      do_add = TRUE;
      break;

    case svn_fs_path_change_delete:
      do_delete = TRUE;
      break;

    case svn_fs_path_change_replace:
      do_add = TRUE;
      do_delete = TRUE;
      break;

    case svn_fs_path_change_modify:
    default:
      /* do nothing */
      break;
    }

  /* Handle any deletions. */
  if (do_delete && ! do_add)
    {
      svn_boolean_t readable;

      /* Issue #4121: delete under under a copy, of a path that was unreadable
         at its pre-copy location. */
      SVN_ERR(was_readable(&readable, root, repos_relpath, copies,
                            authz_read_func, authz_read_baton,
                            scratch_pool, scratch_pool));
      if (readable)
        SVN_ERR(svn_editor_delete(editor, repos_relpath, SVN_INVALID_REVNUM));

      return SVN_NO_ERROR;
    }

  /* Handle replacements. */
  if (do_delete && do_add)
    replaces_rev = svn_fs_revision_root_revision(root);
  else
    replaces_rev = SVN_INVALID_REVNUM;

  /* Fetch the node kind if it makes sense to do so. */
  if (! do_delete || do_add)
    {
      if (change->node_kind == svn_node_unknown)
        SVN_ERR(svn_fs_check_path(&(change->node_kind), root, repos_relpath,
                                  scratch_pool));
      if ((change->node_kind != svn_node_dir) &&
          (change->node_kind != svn_node_file))
        return svn_error_createf(SVN_ERR_FS_NOT_FOUND, NULL,
                                 _("Filesystem path '%s' is neither a file "
                                   "nor a directory"), repos_relpath);
    }

  /* Handle any adds/opens. */
  if (do_add)
    {
      svn_boolean_t src_readable;
      svn_fs_root_t *copyfrom_root;

      /* Was this node copied? */
      SVN_ERR(fill_copyfrom(&copyfrom_root, &copyfrom_path, &copyfrom_rev,
                            &src_readable, root, change,
                            authz_read_func, authz_read_baton,
                            repos_relpath, scratch_pool, scratch_pool));

      /* If we have a copyfrom path, and we can't read it or we're just
         ignoring it, or the copyfrom rev is prior to the low water mark
         then we just null them out and do a raw add with no history at
         all. */
      if (copyfrom_path
          && ((! src_readable)
              || (svn_relpath_skip_ancestor(base_repos_relpath,
                                            copyfrom_path + 1) == NULL)
              || (low_water_mark > copyfrom_rev)))
        {
          copyfrom_path = NULL;
          copyfrom_rev = SVN_INVALID_REVNUM;
        }

      /* Do the right thing based on the path KIND. */
      if (change->node_kind == svn_node_dir)
        {
          /* If this is a copy, but we can't represent it as such,
             then we just do a recursive add of the source path
             contents. */
          if (change->copyfrom_path && ! copyfrom_path)
            {
              SVN_ERR(add_subdir(copyfrom_root, root, editor,
                                 repos_relpath, change->copyfrom_path,
                                 authz_read_func, authz_read_baton,
                                 changed_paths, result_pool, scratch_pool));
            }
          else
            {
              if (copyfrom_path)
                {
                  if (copyfrom_path[0] == '/')
                    ++copyfrom_path;
                  SVN_ERR(svn_editor_copy(editor, copyfrom_path, copyfrom_rev,
                                          repos_relpath, replaces_rev));
                }
              else
                {
                  apr_array_header_t *children;
                  apr_hash_t *props;
                  apr_hash_t *dirents;

                  SVN_ERR(svn_fs_dir_entries(&dirents, root, repos_relpath,
                                             scratch_pool));
                  SVN_ERR(svn_hash_keys(&children, dirents, scratch_pool));

                  SVN_ERR(svn_fs_node_proplist(&props, root, repos_relpath,
                                               scratch_pool));

                  SVN_ERR(svn_editor_add_directory(editor, repos_relpath,
                                                   children, props,
                                                   replaces_rev));
                }
            }
        }
      else
        {
          if (copyfrom_path)
            {
              if (copyfrom_path[0] == '/')
                ++copyfrom_path;
              SVN_ERR(svn_editor_copy(editor, copyfrom_path, copyfrom_rev,
                                      repos_relpath, replaces_rev));
            }
          else
            {
              apr_hash_t *props;
              svn_checksum_t *checksum;
              svn_stream_t *contents;

              SVN_ERR(svn_fs_node_proplist(&props, root, repos_relpath,
                                           scratch_pool));

              SVN_ERR(svn_fs_file_contents(&contents, root, repos_relpath,
                                           scratch_pool));

              SVN_ERR(svn_fs_file_checksum(&checksum, svn_checksum_sha1, root,
                                           repos_relpath, TRUE, scratch_pool));

              SVN_ERR(svn_editor_add_file(editor, repos_relpath, checksum,
                                          contents, props, replaces_rev));
            }
        }

      /* If we represent this as a copy... */
      if (copyfrom_path)
        {
          /* If it is a directory, make sure descendants get the correct
             delta source by remembering that we are operating inside a
             (possibly nested) copy operation. */
          if (change->node_kind == svn_node_dir)
            {
              struct copy_info *info = apr_pcalloc(result_pool, sizeof(*info));

              info->path = apr_pstrdup(result_pool, repos_relpath);
              info->copyfrom_path = apr_pstrdup(result_pool, copyfrom_path);
              info->copyfrom_rev = copyfrom_rev;

              APR_ARRAY_PUSH(copies, struct copy_info *) = info;
            }
        }
      else
        /* Else, we are an add without history... */
        {
          /* If an ancestor is added with history, we need to forget about
             that here, go on with life and repeat all the mistakes of our
             past... */
          if (change->node_kind == svn_node_dir && copies->nelts > 0)
            {
              struct copy_info *info = apr_pcalloc(result_pool, sizeof(*info));

              info->path = apr_pstrdup(result_pool, repos_relpath);
              info->copyfrom_path = NULL;
              info->copyfrom_rev = SVN_INVALID_REVNUM;

              APR_ARRAY_PUSH(copies, struct copy_info *) = info;
            }
        }
    }
  else if (! do_delete)
    {
      /* If we are inside an add with history, we need to adjust the
         delta source. */
      if (copies->nelts > 0)
        {
          struct copy_info *info = APR_ARRAY_IDX(copies,
                                                 copies->nelts - 1,
                                                 struct copy_info *);
          if (info->copyfrom_path)
            {
              const char *relpath = svn_relpath_skip_ancestor(info->path,
                                                              repos_relpath);
              SVN_ERR_ASSERT(relpath && *relpath);
              repos_relpath = svn_relpath_join(info->copyfrom_path,
                                               relpath, scratch_pool);
            }
        }
    }

  if (! do_delete && !do_add)
    {
      apr_hash_t *props = NULL;

      /* Is this a copy that was downgraded to a raw add?  (If so,
         we'll need to transmit properties and file contents and such
         for it regardless of what the CHANGE structure's text_mod
         and prop_mod flags say.)  */
      svn_boolean_t downgraded_copy = (change->copyfrom_known
                                       && change->copyfrom_path
                                       && (! copyfrom_path));

      /* Handle property modifications. */
      if (change->prop_mod || downgraded_copy)
        {
          SVN_ERR(svn_fs_node_proplist(&props, root, repos_relpath,
                                       scratch_pool));
        }

      /* Handle textual modifications. */
      if (change->node_kind == svn_node_file
          && (change->text_mod || change->prop_mod || downgraded_copy))
        {
          svn_checksum_t *checksum;
          svn_stream_t *contents;

          SVN_ERR(svn_fs_file_checksum(&checksum, svn_checksum_sha1,
                                       root, repos_relpath, TRUE,
                                       scratch_pool));

          SVN_ERR(svn_fs_file_contents(&contents, root, repos_relpath,
                                       scratch_pool));

          SVN_ERR(svn_editor_alter_file(editor, repos_relpath,
                                        SVN_INVALID_REVNUM, props, checksum,
                                        contents));
        }

      if (change->node_kind == svn_node_dir
          && (change->prop_mod || downgraded_copy))
        {
          apr_array_header_t *children = NULL;

          SVN_ERR(svn_editor_alter_directory(editor, repos_relpath,
                                             SVN_INVALID_REVNUM, children,
                                             props));
        }
    }

  return SVN_NO_ERROR;
}
#endif

svn_error_t *
svn_repos__replay_ev2(svn_fs_root_t *root,
                      const char *base_repos_relpath,
                      svn_revnum_t low_water_mark,
                      svn_editor_t *editor,
                      svn_repos_authz_func_t authz_read_func,
                      void *authz_read_baton,
                      apr_pool_t *scratch_pool)
{
  apr_hash_t *fs_changes;
  apr_hash_t *changed_paths;
  apr_hash_index_t *hi;
  apr_array_header_t *paths;
  apr_array_header_t *copies;
  apr_pool_t *iterpool;
  svn_error_t *err = SVN_NO_ERROR;
  int i;

  SVN_ERR_ASSERT(!svn_dirent_is_absolute(base_repos_relpath));

  /* Special-case r0, which we know is an empty revision; if we don't
     special-case it we might end up trying to compare it to "r-1". */
  if (svn_fs_is_revision_root(root)
        && svn_fs_revision_root_revision(root) == 0)
    {
      return SVN_NO_ERROR;
    }

  /* Fetch the paths changed under ROOT. */
  SVN_ERR(svn_fs_paths_changed2(&fs_changes, root, scratch_pool));

  /* Make an array from the keys of our CHANGED_PATHS hash, and copy
     the values into a new hash whose keys have no leading slashes. */
  paths = apr_array_make(scratch_pool, apr_hash_count(fs_changes),
                         sizeof(const char *));
  changed_paths = apr_hash_make(scratch_pool);
  for (hi = apr_hash_first(scratch_pool, fs_changes); hi;
        hi = apr_hash_next(hi))
    {
      const void *key;
      void *val;
      apr_ssize_t keylen;
      const char *path;
      svn_fs_path_change2_t *change;
      svn_boolean_t allowed = TRUE;

      apr_hash_this(hi, &key, &keylen, &val);
      path = key;
      change = val;

      if (authz_read_func)
        SVN_ERR(authz_read_func(&allowed, root, path, authz_read_baton,
                                scratch_pool));

      if (allowed)
        {
          if (path[0] == '/')
            {
              path++;
              keylen--;
            }

          /* If the base_path doesn't match the top directory of this path
             we don't want anything to do with it... */
          if (svn_relpath_skip_ancestor(base_repos_relpath, path) != NULL)
            {
              APR_ARRAY_PUSH(paths, const char *) = path;
              apr_hash_set(changed_paths, path, keylen, change);
            }
          /* ...unless this was a change to one of the parent directories of
             base_path. */
          else if (svn_relpath_skip_ancestor(path, base_repos_relpath) != NULL)
            {
              APR_ARRAY_PUSH(paths, const char *) = path;
              apr_hash_set(changed_paths, path, keylen, change);
            }
        }
    }

  /* If we were not given a low water mark, assume that everything is there,
     all the way back to revision 0. */
  if (! SVN_IS_VALID_REVNUM(low_water_mark))
    low_water_mark = 0;

  copies = apr_array_make(scratch_pool, 4, sizeof(struct copy_info *));

  /* Sort the paths.  Although not strictly required by the API, this has
     the pleasant side effect of maintaining a consistent ordering of
     dumpfile contents. */
  qsort(paths->elts, paths->nelts, paths->elt_size, svn_sort_compare_paths);

  /* Now actually handle the various paths. */
  iterpool = svn_pool_create(scratch_pool);
  for (i = 0; i < paths->nelts; i++)
    {
      const char *repos_relpath = APR_ARRAY_IDX(paths, i, const char *);

      svn_pool_clear(iterpool);
      err = replay_node(root, repos_relpath, editor, low_water_mark,
                        base_repos_relpath, copies, changed_paths,
                        authz_read_func, authz_read_baton,
                        scratch_pool, iterpool);
      if (err)
        break;
    }

  if (err)
    return svn_error_compose_create(err, svn_editor_abort(editor));
  else
    SVN_ERR(svn_editor_complete(editor));

  svn_pool_destroy(iterpool);
  return SVN_NO_ERROR;
}<|MERGE_RESOLUTION|>--- conflicted
+++ resolved
@@ -347,11 +347,6 @@
 }
 #endif
 
-<<<<<<< HEAD
-static svn_boolean_t
-is_within_base_path(const char *path, const char *base_path,
-                    apr_ssize_t base_len)
-=======
 /* Given PATH deleted under ROOT, return in READABLE whether the path was
    readable prior to the deletion.  Consult COPIES (a stack of 'struct
    copy_info') and AUTHZ_READ_FUNC. */
@@ -364,7 +359,6 @@
              void *authz_read_baton,
              apr_pool_t *result_pool,
              apr_pool_t *scratch_pool)
->>>>>>> 4cf18c3e
 {
   svn_fs_root_t *inquire_root;
   const char *inquire_path;
@@ -855,9 +849,6 @@
   apr_hash_index_t *hi;
   apr_array_header_t *paths;
   struct path_driver_cb_baton cb_baton;
-<<<<<<< HEAD
-  size_t base_path_len;
-=======
 
   /* Special-case r0, which we know is an empty revision; if we don't
      special-case it we might end up trying to compare it to "r-1". */
@@ -866,7 +857,6 @@
       SVN_ERR(editor->set_target_revision(edit_baton, 0, pool));
       return SVN_NO_ERROR;
     }
->>>>>>> 4cf18c3e
 
   /* Fetch the paths changed under ROOT. */
   SVN_ERR(svn_fs_paths_changed2(&fs_changes, root, pool));
