/*
 * auth.c: authentication support functions for Subversion
 *
 * ====================================================================
 *    Licensed to the Apache Software Foundation (ASF) under one
 *    or more contributor license agreements.  See the NOTICE file
 *    distributed with this work for additional information
 *    regarding copyright ownership.  The ASF licenses this file
 *    to you under the Apache License, Version 2.0 (the
 *    "License"); you may not use this file except in compliance
 *    with the License.  You may obtain a copy of the License at
 *
 *      http://www.apache.org/licenses/LICENSE-2.0
 *
 *    Unless required by applicable law or agreed to in writing,
 *    software distributed under the License is distributed on an
 *    "AS IS" BASIS, WITHOUT WARRANTIES OR CONDITIONS OF ANY
 *    KIND, either express or implied.  See the License for the
 *    specific language governing permissions and limitations
 *    under the License.
 * ====================================================================
 */


#include <apr_pools.h>
#include <apr_tables.h>
#include <apr_strings.h>

#include "svn_hash.h"
#include "svn_types.h"
#include "svn_string.h"
#include "svn_error.h"
#include "svn_auth.h"
#include "svn_config.h"
#include "svn_private_config.h"
#include "svn_dso.h"
#include "svn_version.h"

#include "auth.h"

/* AN OVERVIEW
   ===========

   A good way to think of this machinery is as a set of tables.

     - Each type of credentials selects a single table.

     - In a given table, each row is a 'provider' capable of returning
       the same type of credentials.  Each column represents a
       provider's repeated attempts to provide credentials.


   Fetching Credentials from Providers
   -----------------------------------

   When the caller asks for a particular type of credentials, the
   machinery in this file walks over the appropriate table.  It starts
   with the first provider (first row), and calls first_credentials()
   to get the first set of credentials (first column).  If the caller
   is unhappy with the credentials, then each subsequent call to
   next_credentials() traverses the row from left to right.  If the
   provider returns error at any point, then we go to the next provider
   (row).  We continue this way until every provider fails, or
   until the client is happy with the returned credentials.

   Note that the caller cannot see the table traversal, and thus has
   no idea when we switch providers.


   Storing Credentials with Providers
   ----------------------------------

   When the server has validated a set of credentials, and when
   credential caching is enabled, we have the chance to store those
   credentials for later use.  The provider which provided the working
   credentials is the first one given the opportunity to (re)cache
   those credentials.  Its save_credentials() function is invoked with
   the working credentials.  If that provider reports that it
   successfully stored the credentials, we're done.  Otherwise, we
   walk the providers (rows) for that type of credentials in order
   from the top of the table, allowing each in turn the opportunity to
   store the credentials.  When one reports that it has done so
   successfully -- or when we run out of providers (rows) to try --
   the table walk ends.
*/



/* This effectively defines a single table.  Every provider in this
   array returns the same kind of credentials. */
typedef struct provider_set_t
{
  /* ordered array of svn_auth_provider_object_t */
  apr_array_header_t *providers;

} provider_set_t;


/* The main auth baton. */
struct svn_auth_baton_t
{
  /* a collection of tables.  maps cred_kind -> provider_set */
  apr_hash_t *tables;

  /* the pool I'm allocated in. */
  apr_pool_t *pool;

  /* run-time parameters needed by providers. */
  apr_hash_t *parameters;

  /* run-time credentials cache. */
  apr_hash_t *creds_cache;

};

/* Abstracted iteration baton */
struct svn_auth_iterstate_t
{
  provider_set_t *table;        /* the table being searched */
  int provider_idx;             /* the current provider (row) */
  svn_boolean_t got_first;      /* did we get the provider's first creds? */
  void *provider_iter_baton;    /* the provider's own iteration context */
  const char *realmstring;      /* The original realmstring passed in */
  const char *cache_key;        /* key to use in auth_baton's creds_cache */
  svn_auth_baton_t *auth_baton; /* the original auth_baton. */
};



void
svn_auth_open(svn_auth_baton_t **auth_baton,
              const apr_array_header_t *providers,
              apr_pool_t *pool)
{
  svn_auth_baton_t *ab;
  svn_auth_provider_object_t *provider;
  int i;

  /* Build the auth_baton. */
  ab = apr_pcalloc(pool, sizeof(*ab));
  ab->tables = apr_hash_make(pool);
  ab->parameters = apr_hash_make(pool);
  ab->creds_cache = apr_hash_make(pool);
  ab->pool = pool;

  /* Register each provider in order.  Providers of different
     credentials will be automatically sorted into different tables by
     register_provider(). */
  for (i = 0; i < providers->nelts; i++)
    {
      provider_set_t *table;
      provider = APR_ARRAY_IDX(providers, i, svn_auth_provider_object_t *);

      /* Add it to the appropriate table in the auth_baton */
      table = svn_hash_gets(ab->tables, provider->vtable->cred_kind);
      if (! table)
        {
          table = apr_pcalloc(pool, sizeof(*table));
          table->providers
            = apr_array_make(pool, 1, sizeof(svn_auth_provider_object_t *));

          svn_hash_sets(ab->tables, provider->vtable->cred_kind, table);
        }
      APR_ARRAY_PUSH(table->providers, svn_auth_provider_object_t *)
        = provider;
    }

  *auth_baton = ab;
}



void
svn_auth_set_parameter(svn_auth_baton_t *auth_baton,
                       const char *name,
                       const void *value)
{
  svn_hash_sets(auth_baton->parameters, name, value);
}

const void *
svn_auth_get_parameter(svn_auth_baton_t *auth_baton,
                       const char *name)
{
  return svn_hash_gets(auth_baton->parameters, name);
}



svn_error_t *
svn_auth_first_credentials(void **credentials,
                           svn_auth_iterstate_t **state,
                           const char *cred_kind,
                           const char *realmstring,
                           svn_auth_baton_t *auth_baton,
                           apr_pool_t *pool)
{
  int i = 0;
  provider_set_t *table;
  svn_auth_provider_object_t *provider = NULL;
  void *creds = NULL;
  void *iter_baton = NULL;
  svn_boolean_t got_first = FALSE;
  svn_auth_iterstate_t *iterstate;
  const char *cache_key;

  /* Get the appropriate table of providers for CRED_KIND. */
  table = svn_hash_gets(auth_baton->tables, cred_kind);
  if (! table)
    return svn_error_createf(SVN_ERR_AUTHN_NO_PROVIDER, NULL,
                             _("No provider registered for '%s' credentials"),
                             cred_kind);

  /* First, see if we have cached creds in the auth_baton. */
  cache_key = apr_pstrcat(pool, cred_kind, ":", realmstring, (char *)NULL);
  creds = svn_hash_gets(auth_baton->creds_cache, cache_key);
  if (creds)
    {
       got_first = FALSE;
    }
  else
    /* If not, find a provider that can give "first" credentials. */
    {
      /* Find a provider that can give "first" credentials. */
      for (i = 0; i < table->providers->nelts; i++)
        {
          provider = APR_ARRAY_IDX(table->providers, i,
                                   svn_auth_provider_object_t *);
          SVN_ERR(provider->vtable->first_credentials(&creds, &iter_baton,
                                                      provider->provider_baton,
                                                      auth_baton->parameters,
                                                      realmstring,
                                                      auth_baton->pool));

          if (creds != NULL)
            {
              got_first = TRUE;
              break;
            }
        }
    }

  if (! creds)
    *state = NULL;
  else
    {
      /* Build an abstract iteration state. */
      iterstate = apr_pcalloc(pool, sizeof(*iterstate));
      iterstate->table = table;
      iterstate->provider_idx = i;
      iterstate->got_first = got_first;
      iterstate->provider_iter_baton = iter_baton;
      iterstate->realmstring = apr_pstrdup(pool, realmstring);
      iterstate->cache_key = cache_key;
      iterstate->auth_baton = auth_baton;
      *state = iterstate;

      /* Put the creds in the cache */
      svn_hash_sets(auth_baton->creds_cache,
                    apr_pstrdup(auth_baton->pool, cache_key),
                    creds);
    }

  *credentials = creds;

  return SVN_NO_ERROR;
}


svn_error_t *
svn_auth_next_credentials(void **credentials,
                          svn_auth_iterstate_t *state,
                          apr_pool_t *pool)
{
  svn_auth_baton_t *auth_baton = state->auth_baton;
  svn_auth_provider_object_t *provider;
  provider_set_t *table = state->table;
  void *creds = NULL;

  /* Continue traversing the table from where we left off. */
  for (/* no init */;
       state->provider_idx < table->providers->nelts;
       state->provider_idx++)
    {
      provider = APR_ARRAY_IDX(table->providers,
                               state->provider_idx,
                               svn_auth_provider_object_t *);
      if (! state->got_first)
        {
          SVN_ERR(provider->vtable->first_credentials(
                      &creds, &(state->provider_iter_baton),
                      provider->provider_baton, auth_baton->parameters,
                      state->realmstring, auth_baton->pool));
          state->got_first = TRUE;
        }
      else if (provider->vtable->next_credentials)
        {
          SVN_ERR(provider->vtable->next_credentials(
                      &creds, state->provider_iter_baton,
                      provider->provider_baton, auth_baton->parameters,
                      state->realmstring, auth_baton->pool));
        }

      if (creds != NULL)
        {
          /* Put the creds in the cache */
          svn_hash_sets(auth_baton->creds_cache, state->cache_key, creds);
          break;
        }

      state->got_first = FALSE;
    }

  *credentials = creds;

  return SVN_NO_ERROR;
}


svn_error_t *
svn_auth_save_credentials(svn_auth_iterstate_t *state,
                          apr_pool_t *pool)
{
  int i;
  svn_auth_provider_object_t *provider;
  svn_boolean_t save_succeeded = FALSE;
  const char *no_auth_cache;
  svn_auth_baton_t *auth_baton;
  void *creds;

  if (! state || state->table->providers->nelts <= state->provider_idx)
    return SVN_NO_ERROR;

  auth_baton = state->auth_baton;
  creds = svn_hash_gets(state->auth_baton->creds_cache, state->cache_key);
  if (! creds)
    return SVN_NO_ERROR;

  /* Do not save the creds if SVN_AUTH_PARAM_NO_AUTH_CACHE is set */
  no_auth_cache = svn_hash_gets(auth_baton->parameters,
                                SVN_AUTH_PARAM_NO_AUTH_CACHE);
  if (no_auth_cache)
    return SVN_NO_ERROR;

  /* First, try to save the creds using the provider that produced them. */
  provider = APR_ARRAY_IDX(state->table->providers,
                           state->provider_idx,
                           svn_auth_provider_object_t *);
  if (provider->vtable->save_credentials)
    SVN_ERR(provider->vtable->save_credentials(&save_succeeded,
                                               creds,
                                               provider->provider_baton,
                                               auth_baton->parameters,
                                               state->realmstring,
                                               pool));
  if (save_succeeded)
    return SVN_NO_ERROR;

  /* Otherwise, loop from the top of the list, asking every provider
     to attempt a save.  ### todo: someday optimize so we don't
     necessarily start from the top of the list. */
  for (i = 0; i < state->table->providers->nelts; i++)
    {
      provider = APR_ARRAY_IDX(state->table->providers, i,
                               svn_auth_provider_object_t *);
      if (provider->vtable->save_credentials)
        SVN_ERR(provider->vtable->save_credentials
                (&save_succeeded, creds,
                 provider->provider_baton,
                 auth_baton->parameters,
                 state->realmstring,
                 pool));

      if (save_succeeded)
        break;
    }

  /* ### notice that at the moment, if no provider can save, there's
     no way the caller will know. */

  return SVN_NO_ERROR;
}

svn_auth_ssl_server_cert_info_t *
svn_auth_ssl_server_cert_info_dup
  (const svn_auth_ssl_server_cert_info_t *info, apr_pool_t *pool)
{
  svn_auth_ssl_server_cert_info_t *new_info
    = apr_palloc(pool, sizeof(*new_info));

  *new_info = *info;

  new_info->hostname = apr_pstrdup(pool, new_info->hostname);
  new_info->fingerprint = apr_pstrdup(pool, new_info->fingerprint);
  new_info->valid_from = apr_pstrdup(pool, new_info->valid_from);
  new_info->valid_until = apr_pstrdup(pool, new_info->valid_until);
  new_info->issuer_dname = apr_pstrdup(pool, new_info->issuer_dname);
  new_info->ascii_cert = apr_pstrdup(pool, new_info->ascii_cert);

  return new_info;
}

svn_error_t *
svn_auth_get_platform_specific_provider(svn_auth_provider_object_t **provider,
                                        const char *provider_name,
                                        const char *provider_type,
                                        apr_pool_t *pool)
{
  *provider = NULL;

  if (apr_strnatcmp(provider_name, "gnome_keyring") == 0 ||
      apr_strnatcmp(provider_name, "kwallet") == 0)
    {
#if defined(SVN_HAVE_GNOME_KEYRING) || defined(SVN_HAVE_KWALLET)
      apr_dso_handle_t *dso;
      apr_dso_handle_sym_t provider_function_symbol, version_function_symbol;
      const char *library_label, *library_name;
      const char *provider_function_name, *version_function_name;
      library_name = apr_psprintf(pool,
                                  "libsvn_auth_%s-%d.so.%d",
                                  provider_name,
                                  SVN_VER_MAJOR, SVN_SOVERSION);
      library_label = apr_psprintf(pool, "svn_%s", provider_name);
      provider_function_name = apr_psprintf(pool,
                                            "svn_auth_get_%s_%s_provider",
                                            provider_name, provider_type);
      version_function_name = apr_psprintf(pool,
                                           "svn_auth_%s_version",
                                           provider_name);
      SVN_ERR(svn_dso_load(&dso, library_name));
      if (dso)
        {
          if (apr_dso_sym(&version_function_symbol,
                          dso,
                          version_function_name) == 0)
            {
              svn_version_func_t version_function
                = version_function_symbol;
              svn_version_checklist_t check_list[2];

              check_list[0].label = library_label;
              check_list[0].version_query = version_function;
              check_list[1].label = NULL;
              check_list[1].version_query = NULL;
              SVN_ERR(svn_ver_check_list(svn_subr_version(), check_list));
            }
          if (apr_dso_sym(&provider_function_symbol,
                          dso,
                          provider_function_name) == 0)
            {
              if (strcmp(provider_type, "simple") == 0)
                {
                  svn_auth_simple_provider_func_t provider_function
                    = provider_function_symbol;
                  provider_function(provider, pool);
                }
              else if (strcmp(provider_type, "ssl_client_cert_pw") == 0)
                {
                  svn_auth_ssl_client_cert_pw_provider_func_t provider_function
                    = provider_function_symbol;
                  provider_function(provider, pool);
                }
            }
        }
#endif
    }
  else
    {
#if defined(SVN_HAVE_GPG_AGENT)
      if (strcmp(provider_name, "gpg_agent") == 0 &&
          strcmp(provider_type, "simple") == 0)
        {
          svn_auth_get_gpg_agent_simple_provider(provider, pool);
        }
#endif
#ifdef SVN_HAVE_KEYCHAIN_SERVICES
      if (strcmp(provider_name, "keychain") == 0 &&
          strcmp(provider_type, "simple") == 0)
        {
          svn_auth_get_keychain_simple_provider(provider, pool);
        }
      else if (strcmp(provider_name, "keychain") == 0 &&
               strcmp(provider_type, "ssl_client_cert_pw") == 0)
        {
          svn_auth_get_keychain_ssl_client_cert_pw_provider(provider, pool);
        }
#endif

#if defined(WIN32) && !defined(__MINGW32__)
      if (strcmp(provider_name, "windows") == 0 &&
          strcmp(provider_type, "simple") == 0)
        {
          svn_auth_get_windows_simple_provider(provider, pool);
        }
      else if (strcmp(provider_name, "windows") == 0 &&
               strcmp(provider_type, "ssl_client_cert_pw") == 0)
        {
          svn_auth_get_windows_ssl_client_cert_pw_provider(provider, pool);
        }
      else if (strcmp(provider_name, "windows") == 0 &&
               strcmp(provider_type, "ssl_server_trust") == 0)
        {
          svn_auth_get_windows_ssl_server_trust_provider(provider, pool);
        }
#endif
    }

  return SVN_NO_ERROR;
}

svn_error_t *
svn_auth_get_platform_specific_client_providers(apr_array_header_t **providers,
                                                svn_config_t *config,
                                                apr_pool_t *pool)
{
  svn_auth_provider_object_t *provider;
  const char *password_stores_config_option;
  apr_array_header_t *password_stores;
  int i;

#define SVN__MAYBE_ADD_PROVIDER(list, p) \
  { if (p) APR_ARRAY_PUSH(list, svn_auth_provider_object_t *) = p; }

#define SVN__DEFAULT_AUTH_PROVIDER_LIST \
         "gnome-keyring,kwallet,keychain,gpg-agent,windows-cryptoapi"

  *providers = apr_array_make(pool, 12, sizeof(svn_auth_provider_object_t *));

  /* Fetch the configured list of password stores, and split them into
     an array. */
  svn_config_get(config,
                 &password_stores_config_option,
                 SVN_CONFIG_SECTION_AUTH,
                 SVN_CONFIG_OPTION_PASSWORD_STORES,
                 SVN__DEFAULT_AUTH_PROVIDER_LIST);
  password_stores = svn_cstring_split(password_stores_config_option,
                                      " ,", TRUE, pool);

  for (i = 0; i < password_stores->nelts; i++)
    {
      const char *password_store = APR_ARRAY_IDX(password_stores, i,
                                                 const char *);

      /* GNOME Keyring */
      if (apr_strnatcmp(password_store, "gnome-keyring") == 0)
        {
          SVN_ERR(svn_auth_get_platform_specific_provider(&provider,
                                                          "gnome_keyring",
                                                          "simple",
                                                          pool));
          SVN__MAYBE_ADD_PROVIDER(*providers, provider);

          SVN_ERR(svn_auth_get_platform_specific_provider(&provider,
                                                          "gnome_keyring",
                                                          "ssl_client_cert_pw",
                                                          pool));
          SVN__MAYBE_ADD_PROVIDER(*providers, provider);
        }
      /* GPG-AGENT */
      else if (apr_strnatcmp(password_store, "gpg-agent") == 0)
        {
          SVN_ERR(svn_auth_get_platform_specific_provider(&provider,
                                                          "gpg_agent",
                                                          "simple",
                                                          pool));
          SVN__MAYBE_ADD_PROVIDER(*providers, provider);
        }
      /* KWallet */
      else if (apr_strnatcmp(password_store, "kwallet") == 0)
        {
          SVN_ERR(svn_auth_get_platform_specific_provider(&provider,
                                                          "kwallet",
                                                          "simple",
                                                          pool));
          SVN__MAYBE_ADD_PROVIDER(*providers, provider);

          SVN_ERR(svn_auth_get_platform_specific_provider(&provider,
                                                          "kwallet",
                                                          "ssl_client_cert_pw",
                                                          pool));
          SVN__MAYBE_ADD_PROVIDER(*providers, provider);
        }
      /* Keychain */
      else if (apr_strnatcmp(password_store, "keychain") == 0)
        {
          SVN_ERR(svn_auth_get_platform_specific_provider(&provider,
                                                          "keychain",
                                                          "simple",
                                                          pool));
          SVN__MAYBE_ADD_PROVIDER(*providers, provider);

          SVN_ERR(svn_auth_get_platform_specific_provider(&provider,
                                                          "keychain",
                                                          "ssl_client_cert_pw",
                                                          pool));
          SVN__MAYBE_ADD_PROVIDER(*providers, provider);
        }
      /* Windows */
      else if (apr_strnatcmp(password_store, "windows-cryptoapi") == 0)
        {
          SVN_ERR(svn_auth_get_platform_specific_provider(&provider,
                                                          "windows",
                                                          "simple",
                                                          pool));
          SVN__MAYBE_ADD_PROVIDER(*providers, provider);

          SVN_ERR(svn_auth_get_platform_specific_provider(&provider,
                                                          "windows",
                                                          "ssl_client_cert_pw",
                                                          pool));
          SVN__MAYBE_ADD_PROVIDER(*providers, provider);
        }
    }

  return SVN_NO_ERROR;
}

svn_error_t *
svn_auth_cleanup_walk(svn_auth_baton_t *baton,
                      svn_auth_cleanup_func_t cleanup_func,
                      void *cleanup_baton,
                      apr_pool_t *scratch_pool)
{
<<<<<<< HEAD
=======
  /* ### FIXME: svn_auth__simple_cleanup_walk() oversteps its reach,
     ### so this test for an SVN_AUTH_CRED_SIMPLE provider is
     ### pointless.  Why not allow users to pass in an auth baton with
     ### no registered providers -- after all, there's nothing
     ### provider-centric about any of the existing plumbing.  That
     ### plumbing is just a glorified wrapper around a bunch of shell
     ### commands exercised on the ~/.subversion/auth tree.  --
     ### cmpilato
  */
>>>>>>> d218a60b

  if (svn_hash_gets(baton->tables, SVN_AUTH_CRED_SIMPLE))
    {
      SVN_ERR(svn_auth__simple_cleanup_walk(baton, cleanup_func, cleanup_baton,
                                            baton->creds_cache, scratch_pool));
    }
  /* ### Maybe add support for other providers? */

  return SVN_NO_ERROR;
}<|MERGE_RESOLUTION|>--- conflicted
+++ resolved
@@ -621,8 +621,6 @@
                       void *cleanup_baton,
                       apr_pool_t *scratch_pool)
 {
-<<<<<<< HEAD
-=======
   /* ### FIXME: svn_auth__simple_cleanup_walk() oversteps its reach,
      ### so this test for an SVN_AUTH_CRED_SIMPLE provider is
      ### pointless.  Why not allow users to pass in an auth baton with
@@ -632,7 +630,6 @@
      ### commands exercised on the ~/.subversion/auth tree.  --
      ### cmpilato
   */
->>>>>>> d218a60b
 
   if (svn_hash_gets(baton->tables, SVN_AUTH_CRED_SIMPLE))
     {
