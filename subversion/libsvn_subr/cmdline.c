/*
 * cmdline.c :  Helpers for command-line programs.
 *
 * ====================================================================
 * Copyright (c) 2003-2009 CollabNet.  All rights reserved.
 *
 * This software is licensed as described in the file COPYING, which
 * you should have received as part of this distribution.  The terms
 * are also available at http://subversion.tigris.org/license-1.html.
 * If newer versions of this license are posted there, you may use a
 * newer version instead, at your option.
 *
 * This software consists of voluntary contributions made by many
 * individuals.  For exact contribution history, see the revision
 * history and logs, available at http://subversion.tigris.org/.
 * ====================================================================
 */


#include <stdlib.h>             /* for atexit() */
#include <stdio.h>              /* for setvbuf() */
#include <locale.h>             /* for setlocale() */

#ifndef WIN32
#include <sys/types.h>
#include <sys/stat.h>
#include <fcntl.h>
#include <unistd.h>
#endif

#include <apr_errno.h>          /* for apr_strerror */
#include <apr_general.h>        /* for apr_initialize/apr_terminate */
#include <apr_atomic.h>         /* for apr_atomic_init */
#include <apr_strings.h>        /* for apr_snprintf */
#include <apr_pools.h>

#include "svn_cmdline.h"
#include "svn_dso.h"
#include "svn_path.h"
#include "svn_pools.h"
#include "svn_error.h"
#include "svn_nls.h"
#include "svn_auth.h"
#include "svn_version.h"
#include "utf_impl.h"
#include "svn_xml.h"
#include "svn_base64.h"
#include "svn_config.h"

#include "private/svn_cmdline_private.h"

#include "svn_private_config.h"

#include "win32_crashrpt.h"

/* The stdin encoding. If null, it's the same as the native encoding. */
static const char *input_encoding = NULL;

/* The stdout encoding. If null, it's the same as the native encoding. */
static const char *output_encoding = NULL;


int
svn_cmdline_init(const char *progname, FILE *error_stream)
{
  apr_status_t status;
  apr_pool_t *pool;
  svn_error_t *err;

#ifndef WIN32
  {
    struct stat st;

    /* The following makes sure that file descriptors 0 (stdin), 1
       (stdout) and 2 (stderr) will not be "reused", because if
       e.g. file descriptor 2 would be reused when opening a file, a
       write to stderr would write to that file and most likely
       corrupt it. */
    if ((fstat(0, &st) == -1 && open("/dev/null", O_RDONLY) == -1) ||
        (fstat(1, &st) == -1 && open("/dev/null", O_WRONLY) == -1) ||
        (fstat(2, &st) == -1 && open("/dev/null", O_WRONLY) == -1))
      {
        if (error_stream)
          fprintf(error_stream, "%s: error: cannot open '/dev/null'\n",
                  progname);
        return EXIT_FAILURE;
      }
  }
#endif

  /* Ignore any errors encountered while attempting to change stream
     buffering, as the streams should retain their default buffering
     modes. */
  if (error_stream)
    setvbuf(error_stream, NULL, _IONBF, 0);
#ifndef WIN32
  setvbuf(stdout, NULL, _IOLBF, 0);
#endif

#ifdef WIN32
#if _MSC_VER < 1400
  /* Initialize the input and output encodings. */
  {
    static char input_encoding_buffer[16];
    static char output_encoding_buffer[16];

    apr_snprintf(input_encoding_buffer, sizeof input_encoding_buffer,
                 "CP%u", (unsigned) GetConsoleCP());
    input_encoding = input_encoding_buffer;

    apr_snprintf(output_encoding_buffer, sizeof output_encoding_buffer,
                 "CP%u", (unsigned) GetConsoleOutputCP());
    output_encoding = output_encoding_buffer;
  }
#endif /* _MSC_VER < 1400 */

#ifdef SVN_USE_WIN32_CRASHHANDLER
  /* Attach (but don't load) the crash handler */
  SetUnhandledExceptionFilter(svn__unhandled_exception_filter);
#endif

#endif /* WIN32 */

  /* C programs default to the "C" locale. But because svn is supposed
     to be i18n-aware, it should inherit the default locale of its
     environment.  */
  if (!setlocale(LC_ALL, "")
      && !setlocale(LC_CTYPE, ""))
    {
      if (error_stream)
        {
          const char *env_vars[] = { "LC_ALL", "LC_CTYPE", "LANG", NULL };
          const char **env_var = &env_vars[0], *env_val = NULL;
          while (*env_var)
            {
              env_val = getenv(*env_var);
              if (env_val && env_val[0])
                break;
              ++env_var;
            }

          if (!*env_var)
            {
              /* Unlikely. Can setlocale fail if no env vars are set? */
              --env_var;
              env_val = "not set";
            }

          fprintf(error_stream,
                  "%s: warning: cannot set LC_CTYPE locale\n"
                  "%s: warning: environment variable %s is %s\n"
                  "%s: warning: please check that your locale name is correct\n",
                  progname, progname, *env_var, env_val, progname);
        }
    }

  /* Initialize the APR subsystem, and register an atexit() function
     to Uninitialize that subsystem at program exit. */
  status = apr_initialize();
  if (status)
    {
      if (error_stream)
        {
          char buf[1024];
          apr_strerror(status, buf, sizeof(buf) - 1);
          fprintf(error_stream,
                  "%s: error: cannot initialize APR: %s\n",
                  progname, buf);
        }
      return EXIT_FAILURE;
    }

  /* This has to happen before any pools are created. */
  if ((err = svn_dso_initialize2()))
    {
      if (error_stream && err->message)
        fprintf(error_stream, "%s", err->message);

      svn_error_clear(err);
      return EXIT_FAILURE;
    }

  if (0 > atexit(apr_terminate))
    {
      if (error_stream)
        fprintf(error_stream,
                "%s: error: atexit registration failed\n",
                progname);
      return EXIT_FAILURE;
    }

  /* Create a pool for use by the UTF-8 routines.  It will be cleaned
     up by APR at exit time. */
  pool = svn_pool_create(NULL);
  svn_utf_initialize(pool);

  if ((err = svn_nls_init()))
    {
      if (error_stream && err->message)
        fprintf(error_stream, "%s", err->message);

      svn_error_clear(err);
      return EXIT_FAILURE;
    }

  return EXIT_SUCCESS;
}


svn_error_t *
svn_cmdline_cstring_from_utf8(const char **dest,
                              const char *src,
                              apr_pool_t *pool)
{
  if (output_encoding == NULL)
    return svn_utf_cstring_from_utf8(dest, src, pool);
  else
    return svn_utf_cstring_from_utf8_ex2(dest, src, output_encoding, pool);
}


const char *
svn_cmdline_cstring_from_utf8_fuzzy(const char *src,
                                    apr_pool_t *pool)
{
  return svn_utf__cstring_from_utf8_fuzzy(src, pool,
                                          svn_cmdline_cstring_from_utf8);
}


svn_error_t *
svn_cmdline_cstring_to_utf8(const char **dest,
                            const char *src,
                            apr_pool_t *pool)
{
  if (input_encoding == NULL)
    return svn_utf_cstring_to_utf8(dest, src, pool);
  else
    return svn_utf_cstring_to_utf8_ex2(dest, src, input_encoding, pool);
}


svn_error_t *
svn_cmdline_path_local_style_from_utf8(const char **dest,
                                       const char *src,
                                       apr_pool_t *pool)
{
  return svn_cmdline_cstring_from_utf8(dest,
                                       svn_path_local_style(src, pool),
                                       pool);
}

svn_error_t *
svn_cmdline_printf(apr_pool_t *pool, const char *fmt, ...)
{
  const char *message;
  va_list ap;

  /* A note about encoding issues:
   * APR uses the execution character set, but here we give it UTF-8 strings,
   * both the fmt argument and any other string arguments.  Since apr_pvsprintf
   * only cares about and produces ASCII characters, this works under the
   * assumption that all supported platforms use an execution character set
   * with ASCII as a subset.
   */

  va_start(ap, fmt);
  message = apr_pvsprintf(pool, fmt, ap);
  va_end(ap);

  return svn_cmdline_fputs(message, stdout, pool);
}

svn_error_t *
svn_cmdline_fprintf(FILE *stream, apr_pool_t *pool, const char *fmt, ...)
{
  const char *message;
  va_list ap;

  /* See svn_cmdline_printf () for a note about character encoding issues. */

  va_start(ap, fmt);
  message = apr_pvsprintf(pool, fmt, ap);
  va_end(ap);

  return svn_cmdline_fputs(message, stream, pool);
}

svn_error_t *
svn_cmdline_fputs(const char *string, FILE* stream, apr_pool_t *pool)
{
  svn_error_t *err;
  const char *out;

  err = svn_cmdline_cstring_from_utf8(&out, string, pool);

  if (err)
    {
      svn_error_clear(err);
      out = svn_cmdline_cstring_from_utf8_fuzzy(string, pool);
    }

  /* On POSIX systems, errno will be set on an error in fputs, but this might
     not be the case on other platforms.  We reset errno and only
     use it if it was set by the below fputs call.  Else, we just return
     a generic error. */
  errno = 0;

  if (fputs(out, stream) == EOF)
    {
      if (errno)
        return svn_error_wrap_apr(errno, _("Write error"));
      else
        return svn_error_create
          (SVN_ERR_IO_WRITE_ERROR, NULL, NULL);
    }

  return SVN_NO_ERROR;
}

svn_error_t *
svn_cmdline_fflush(FILE *stream)
{
  /* See comment in svn_cmdline_fputs about use of errno and stdio. */
  errno = 0;
  if (fflush(stream) == EOF)
    {
      if (errno)
        return svn_error_wrap_apr(errno, _("Write error"));
      else
        return svn_error_create(SVN_ERR_IO_WRITE_ERROR, NULL, NULL);
    }

  return SVN_NO_ERROR;
}

const char *svn_cmdline_output_encoding(apr_pool_t *pool)
{
  if (output_encoding)
    return apr_pstrdup(pool, output_encoding);
  else
    return SVN_APR_LOCALE_CHARSET;
}

int
svn_cmdline_handle_exit_error(svn_error_t *err,
                              apr_pool_t *pool,
                              const char *prefix)
{
  svn_handle_error2(err, stderr, FALSE, prefix);
  svn_error_clear(err);
  if (pool)
    svn_pool_destroy(pool);
  return EXIT_FAILURE;
}

<<<<<<< HEAD
#if defined(SVN_HAVE_KWALLET) || defined(SVN_HAVE_GNOME_KEYRING)

/* Set *PROVIDER according to PROVIDER_NAME and PROVIDER_TYPE,
 * allocating it in POOL.
 *
 * Valid PROVIDER_NAME values are: "gnome_keyring" and "kwallet"
 * (they correspond to the loadable libraries named, e.g.,
 * "libsvn_auth_gnome_keyring-1.so.0", etc.)
 *
 * Valid PROVIDER_TYPE values are: "simple" and "ssl_client_cert_pw"
 * (they correspond to function names found in the loaded library,
 * such as "svn_auth_get_gnome_keyring_simple_provider", etc).
 *
 * What actually happens is we load the library and invoke the
 * appropriate provider function to supply *PROVIDER, like so:
 *
 *    svn_auth_get_<name>_<type>_provider(PROVIDER, POOL);
 *
 * If the library load fails, return an error (with the effect on
 * *PROVIDER undefined).  But if the symbol is simply not found in the
 * library, or if the PROVIDER_TYPE is unrecognized, set *PROVIDER to
 * NULL and return success.
 */
static svn_error_t *
get_auth_provider(svn_auth_provider_object_t **provider,
                  const char *provider_name,
                  const char *provider_type,
                  apr_pool_t *pool)
{
  apr_dso_handle_t *dso;
  apr_dso_handle_sym_t provider_function_symbol, version_function_symbol;
  const char *library_label, *library_name;
  const char *provider_function_name, *version_function_name;
  *provider = NULL;
  library_name = apr_psprintf(pool,
                              "libsvn_auth_%s-%d.so.0",
                              provider_name,
                              SVN_VER_MAJOR);
  library_label = apr_psprintf(pool, "svn_%s", provider_name);
  provider_function_name = apr_psprintf(pool,
                                        "svn_auth_get_%s_%s_provider",
                                        provider_name, provider_type);
  version_function_name = apr_psprintf(pool,
                                       "svn_auth_%s_version",
                                       provider_name);
  SVN_ERR(svn_dso_load(&dso, library_name));
  if (dso)
    {
      if (apr_dso_sym(&version_function_symbol,
                      dso,
                      version_function_name) == 0)
        {
          svn_version_func_t version_function;
          version_function = (svn_version_func_t) version_function_symbol;
          const svn_version_checklist_t checklist[] =
            {
              { library_label, version_function },
              { NULL, NULL }
            };
          SVN_ERR(svn_ver_check_list(svn_subr_version(), checklist));
        }
      if (apr_dso_sym(&provider_function_symbol,
                      dso,
                      provider_function_name) == 0)
        {
          if (strcmp(provider_type, "simple") == 0)
            {
              svn_auth_simple_provider_func_t provider_function;
              provider_function = (svn_auth_simple_provider_func_t)
                provider_function_symbol;
              provider_function(provider, pool);
            }
          else if (strcmp(provider_type, "ssl_client_cert_pw") == 0)
            {
              svn_auth_ssl_client_cert_pw_provider_func_t provider_function;
              provider_function = (svn_auth_ssl_client_cert_pw_provider_func_t)
                provider_function_symbol;
              provider_function(provider, pool);
            }
        }
    }
  return SVN_NO_ERROR;
}
#endif


=======
>>>>>>> e363d545
/* This implements 'svn_auth_ssl_server_trust_prompt_func_t'.

   Don't actually prompt.  Instead, set *CRED_P to valid credentials
   iff FAILURES is empty or is exactly SVN_AUTH_SSL_UNKNOWNCA.  If
   there are any other failure bits, then set *CRED_P to null (that
   is, reject the cert).

   Ignore MAY_SAVE; we don't save certs we never prompted for.

   Ignore BATON, REALM, and CERT_INFO,

   Ignore any further films by George Lucas. */
static svn_error_t *
ssl_trust_unknown_server_cert
  (svn_auth_cred_ssl_server_trust_t **cred_p,
   void *baton,
   const char *realm,
   apr_uint32_t failures,
   const svn_auth_ssl_server_cert_info_t *cert_info,
   svn_boolean_t may_save,
   apr_pool_t *pool)
{
  *cred_p = NULL;

  if (failures == 0 || failures == SVN_AUTH_SSL_UNKNOWNCA)
    {
      *cred_p = apr_pcalloc(pool, sizeof(**cred_p));
      (*cred_p)->may_save = FALSE;
      (*cred_p)->accepted_failures = failures;
    }

  return SVN_NO_ERROR;
}

svn_error_t *
svn_cmdline_create_auth_baton(svn_auth_baton_t **ab,
                              svn_boolean_t non_interactive,
                              const char *auth_username,
                              const char *auth_password,
                              const char *config_dir,
                              svn_boolean_t no_auth_cache,
                              svn_boolean_t trust_server_cert,
                              svn_config_t *cfg,
                              svn_cancel_func_t cancel_func,
                              void *cancel_baton,
                              apr_pool_t *pool)
{
  svn_boolean_t store_password_val = TRUE;
  svn_boolean_t store_auth_creds_val = TRUE;
  svn_auth_provider_object_t *provider;
  svn_cmdline_prompt_baton2_t *pb = NULL;

  /* The whole list of registered providers */
  apr_array_header_t *providers;

  /* Populate the registered providers with the platform-specific providers */
  SVN_ERR(svn_auth_get_platform_specific_client_providers
            (&providers, cfg, pool));

  /* If we have a cancellation function, cram it and the stuff it
     needs into the prompt baton. */
  if (cancel_func)
    {
      pb = apr_palloc(pool, sizeof(*pb));
      pb->cancel_func = cancel_func;
      pb->cancel_baton = cancel_baton;
      pb->config_dir = config_dir;
    }

  if (non_interactive == FALSE)
    {
      /* This provider doesn't prompt the user in order to get creds;
         it prompts the user regarding the caching of creds. */
      svn_auth_get_simple_provider2(&provider,
                                    svn_cmdline_auth_plaintext_prompt,
                                    pb, pool);
    }
  else
    {
      svn_auth_get_simple_provider2(&provider, NULL, NULL, pool);
    }

  APR_ARRAY_PUSH(providers, svn_auth_provider_object_t *) = provider;
  svn_auth_get_username_provider(&provider, pool);
  APR_ARRAY_PUSH(providers, svn_auth_provider_object_t *) = provider;

  /* The server-cert, client-cert, and client-cert-password providers. */
  SVN_ERR(svn_auth_get_platform_specific_provider(&provider,
                                                  "windows",
                                                  "ssl_server_trust",
                                                  pool));

  if (provider)
    APR_ARRAY_PUSH(providers, svn_auth_provider_object_t *) = provider;

  svn_auth_get_ssl_server_trust_file_provider(&provider, pool);
  APR_ARRAY_PUSH(providers, svn_auth_provider_object_t *) = provider;
  svn_auth_get_ssl_client_cert_file_provider(&provider, pool);
  APR_ARRAY_PUSH(providers, svn_auth_provider_object_t *) = provider;

  if (non_interactive == FALSE)
    {
      /* This provider doesn't prompt the user in order to get creds;
         it prompts the user regarding the caching of creds. */
      svn_auth_get_ssl_client_cert_pw_file_provider2
        (&provider, svn_cmdline_auth_plaintext_passphrase_prompt,
         pb, pool);
    }
  else
    {
      svn_auth_get_ssl_client_cert_pw_file_provider2(&provider, NULL, NULL,
                                                     pool);
    }
  APR_ARRAY_PUSH(providers, svn_auth_provider_object_t *) = provider;

  if (non_interactive == FALSE)
    {
      /* Two basic prompt providers: username/password, and just username. */
      svn_auth_get_simple_prompt_provider(&provider,
                                          svn_cmdline_auth_simple_prompt,
                                          pb,
                                          2, /* retry limit */
                                          pool);
      APR_ARRAY_PUSH(providers, svn_auth_provider_object_t *) = provider;

      svn_auth_get_username_prompt_provider
        (&provider, svn_cmdline_auth_username_prompt, pb,
         2, /* retry limit */ pool);
      APR_ARRAY_PUSH(providers, svn_auth_provider_object_t *) = provider;

      /* Three ssl prompt providers, for server-certs, client-certs,
         and client-cert-passphrases.  */
      svn_auth_get_ssl_server_trust_prompt_provider
        (&provider, svn_cmdline_auth_ssl_server_trust_prompt, pb, pool);
      APR_ARRAY_PUSH(providers, svn_auth_provider_object_t *) = provider;

      svn_auth_get_ssl_client_cert_prompt_provider
        (&provider, svn_cmdline_auth_ssl_client_cert_prompt, pb, 2, pool);
      APR_ARRAY_PUSH(providers, svn_auth_provider_object_t *) = provider;

      svn_auth_get_ssl_client_cert_pw_prompt_provider
        (&provider, svn_cmdline_auth_ssl_client_cert_pw_prompt, pb, 2, pool);
      APR_ARRAY_PUSH(providers, svn_auth_provider_object_t *) = provider;
    }
  else if (trust_server_cert)
    {
      /* Remember, only register this provider if non_interactive. */
      svn_auth_get_ssl_server_trust_prompt_provider
        (&provider, ssl_trust_unknown_server_cert, NULL, pool);
      APR_ARRAY_PUSH(providers, svn_auth_provider_object_t *) = provider;
    }

  /* Build an authentication baton to give to libsvn_client. */
  svn_auth_open(ab, providers, pool);

  /* Place any default --username or --password credentials into the
     auth_baton's run-time parameter hash. */
  if (auth_username)
    svn_auth_set_parameter(*ab, SVN_AUTH_PARAM_DEFAULT_USERNAME,
                           auth_username);
  if (auth_password)
    svn_auth_set_parameter(*ab, SVN_AUTH_PARAM_DEFAULT_PASSWORD,
                           auth_password);

  /* Same with the --non-interactive option. */
  if (non_interactive)
    svn_auth_set_parameter(*ab, SVN_AUTH_PARAM_NON_INTERACTIVE, "");

  if (config_dir)
    svn_auth_set_parameter(*ab, SVN_AUTH_PARAM_CONFIG_DIR,
                           config_dir);

  /* Determine whether storing passwords in any form is allowed.
   * This is the deprecated location for this option, the new
   * location is SVN_CONFIG_CATEGORY_SERVERS. The RA layer may
   * override the value we set here. */
  SVN_ERR(svn_config_get_bool(cfg, &store_password_val,
                              SVN_CONFIG_SECTION_AUTH,
                              SVN_CONFIG_OPTION_STORE_PASSWORDS,
                              SVN_CONFIG_DEFAULT_OPTION_STORE_PASSWORDS));

  if (! store_password_val)
    svn_auth_set_parameter(*ab, SVN_AUTH_PARAM_DONT_STORE_PASSWORDS, "");

  /* Determine whether we are allowed to write to the auth/ area.
   * This is the deprecated location for this option, the new
   * location is SVN_CONFIG_CATEGORY_SERVERS. The RA layer may
   * override the value we set here. */
  SVN_ERR(svn_config_get_bool(cfg, &store_auth_creds_val,
                              SVN_CONFIG_SECTION_AUTH,
                              SVN_CONFIG_OPTION_STORE_AUTH_CREDS,
                              SVN_CONFIG_DEFAULT_OPTION_STORE_AUTH_CREDS));

  if (no_auth_cache || ! store_auth_creds_val)
    svn_auth_set_parameter(*ab, SVN_AUTH_PARAM_NO_AUTH_CACHE, "");

#ifdef SVN_HAVE_GNOME_KEYRING
  svn_auth_set_parameter(*ab, SVN_AUTH_PARAM_GNOME_KEYRING_UNLOCK_PROMPT_FUNC,
                         &svn_cmdline__auth_gnome_keyring_unlock_prompt);
#endif /* SVN_HAVE_GNOME_KEYRING */

  return SVN_NO_ERROR;
}


svn_error_t *
svn_cmdline_setup_auth_baton(svn_auth_baton_t **ab,
                             svn_boolean_t non_interactive,
                             const char *auth_username,
                             const char *auth_password,
                             const char *config_dir,
                             svn_boolean_t no_auth_cache,
                             svn_config_t *cfg,
                             svn_cancel_func_t cancel_func,
                             void *cancel_baton,
                             apr_pool_t *pool)
{
  return svn_cmdline_create_auth_baton(ab, non_interactive,
                                       auth_username, auth_password,
                                       config_dir, no_auth_cache, FALSE,
                                       cfg, cancel_func, cancel_baton, pool);
}


svn_error_t *
svn_cmdline__getopt_init(apr_getopt_t **os,
                         int argc,
                         const char *argv[],
                         apr_pool_t *pool)
{
  apr_status_t apr_err = apr_getopt_init(os, pool, argc, argv);
  if (apr_err)
    return svn_error_wrap_apr(apr_err,
                              _("Error initializing command line arguments"));
  return SVN_NO_ERROR;
}


void
svn_cmdline__print_xml_prop(svn_stringbuf_t **outstr,
                            const char* propname,
                            svn_string_t *propval,
                            apr_pool_t *pool)
{
  const char *xml_safe;
  const char *encoding = NULL;

  if (*outstr == NULL)
    *outstr = svn_stringbuf_create("", pool);

  if (svn_xml_is_xml_safe(propval->data, propval->len))
    {
      svn_stringbuf_t *xml_esc = NULL;
      svn_xml_escape_cdata_string(&xml_esc, propval, pool);
      xml_safe = xml_esc->data;
    }
  else
    {
      const svn_string_t *base64ed = svn_base64_encode_string2(propval, TRUE,
                                                               pool);
      encoding = "base64";
      xml_safe = base64ed->data;
    }

  if (encoding)
    svn_xml_make_open_tag(outstr, pool, svn_xml_protect_pcdata,
                          "property", "name", propname,
                          "encoding", encoding, NULL);
  else
    svn_xml_make_open_tag(outstr, pool, svn_xml_protect_pcdata,
                          "property", "name", propname, NULL);

  svn_stringbuf_appendcstr(*outstr, xml_safe);

  svn_xml_make_close_tag(outstr, pool, "property");

  return;
}

<|MERGE_RESOLUTION|>--- conflicted
+++ resolved
@@ -354,95 +354,6 @@
   return EXIT_FAILURE;
 }
 
-<<<<<<< HEAD
-#if defined(SVN_HAVE_KWALLET) || defined(SVN_HAVE_GNOME_KEYRING)
-
-/* Set *PROVIDER according to PROVIDER_NAME and PROVIDER_TYPE,
- * allocating it in POOL.
- *
- * Valid PROVIDER_NAME values are: "gnome_keyring" and "kwallet"
- * (they correspond to the loadable libraries named, e.g.,
- * "libsvn_auth_gnome_keyring-1.so.0", etc.)
- *
- * Valid PROVIDER_TYPE values are: "simple" and "ssl_client_cert_pw"
- * (they correspond to function names found in the loaded library,
- * such as "svn_auth_get_gnome_keyring_simple_provider", etc).
- *
- * What actually happens is we load the library and invoke the
- * appropriate provider function to supply *PROVIDER, like so:
- *
- *    svn_auth_get_<name>_<type>_provider(PROVIDER, POOL);
- *
- * If the library load fails, return an error (with the effect on
- * *PROVIDER undefined).  But if the symbol is simply not found in the
- * library, or if the PROVIDER_TYPE is unrecognized, set *PROVIDER to
- * NULL and return success.
- */
-static svn_error_t *
-get_auth_provider(svn_auth_provider_object_t **provider,
-                  const char *provider_name,
-                  const char *provider_type,
-                  apr_pool_t *pool)
-{
-  apr_dso_handle_t *dso;
-  apr_dso_handle_sym_t provider_function_symbol, version_function_symbol;
-  const char *library_label, *library_name;
-  const char *provider_function_name, *version_function_name;
-  *provider = NULL;
-  library_name = apr_psprintf(pool,
-                              "libsvn_auth_%s-%d.so.0",
-                              provider_name,
-                              SVN_VER_MAJOR);
-  library_label = apr_psprintf(pool, "svn_%s", provider_name);
-  provider_function_name = apr_psprintf(pool,
-                                        "svn_auth_get_%s_%s_provider",
-                                        provider_name, provider_type);
-  version_function_name = apr_psprintf(pool,
-                                       "svn_auth_%s_version",
-                                       provider_name);
-  SVN_ERR(svn_dso_load(&dso, library_name));
-  if (dso)
-    {
-      if (apr_dso_sym(&version_function_symbol,
-                      dso,
-                      version_function_name) == 0)
-        {
-          svn_version_func_t version_function;
-          version_function = (svn_version_func_t) version_function_symbol;
-          const svn_version_checklist_t checklist[] =
-            {
-              { library_label, version_function },
-              { NULL, NULL }
-            };
-          SVN_ERR(svn_ver_check_list(svn_subr_version(), checklist));
-        }
-      if (apr_dso_sym(&provider_function_symbol,
-                      dso,
-                      provider_function_name) == 0)
-        {
-          if (strcmp(provider_type, "simple") == 0)
-            {
-              svn_auth_simple_provider_func_t provider_function;
-              provider_function = (svn_auth_simple_provider_func_t)
-                provider_function_symbol;
-              provider_function(provider, pool);
-            }
-          else if (strcmp(provider_type, "ssl_client_cert_pw") == 0)
-            {
-              svn_auth_ssl_client_cert_pw_provider_func_t provider_function;
-              provider_function = (svn_auth_ssl_client_cert_pw_provider_func_t)
-                provider_function_symbol;
-              provider_function(provider, pool);
-            }
-        }
-    }
-  return SVN_NO_ERROR;
-}
-#endif
-
-
-=======
->>>>>>> e363d545
 /* This implements 'svn_auth_ssl_server_trust_prompt_func_t'.
 
    Don't actually prompt.  Instead, set *CRED_P to valid credentials
