--- conflicted
+++ resolved
@@ -27,10 +27,7 @@
 #include "svn_types.h"
 #include "svn_error.h"
 #include "svn_compat.h"
-<<<<<<< HEAD
-=======
 #include "svn_props.h"
->>>>>>> 6215c21a
 
 
 /* Baton for use with svn_compat_wrap_commit_callback */
