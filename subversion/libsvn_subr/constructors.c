--- conflicted
+++ resolved
@@ -124,11 +124,7 @@
 svn_prop_hash_to_array(apr_hash_t *hash, apr_pool_t *pool)
 {
   apr_hash_index_t *hi;
-<<<<<<< HEAD
-  apr_array_header_t *array = apr_array_make(pool, apr_hash_count(hash), 
-=======
   apr_array_header_t *array = apr_array_make(pool, apr_hash_count(hash),
->>>>>>> 6215c21a
                                              sizeof(svn_prop_t));
 
   for (hi = apr_hash_first(pool, hash); hi; hi = apr_hash_next(hi))
@@ -146,8 +142,6 @@
   return array;
 }
 
-<<<<<<< HEAD
-=======
 apr_hash_t *
 svn_prop_hash_dup(apr_hash_t *hash,
                   apr_pool_t *pool)
@@ -169,7 +163,6 @@
 }
 
 
->>>>>>> 6215c21a
 svn_dirent_t *
 svn_dirent_dup(const svn_dirent_t *dirent,
                apr_pool_t *pool)
@@ -191,10 +184,6 @@
   return log_entry;
 }
 
-<<<<<<< HEAD
-svn_location_segment_t *
-svn_location_segment_dup(svn_location_segment_t *segment,
-=======
 svn_log_entry_t *
 svn_log_entry_dup(const svn_log_entry_t *log_entry, apr_pool_t *pool)
 {
@@ -234,7 +223,6 @@
 
 svn_location_segment_t *
 svn_location_segment_dup(const svn_location_segment_t *segment,
->>>>>>> 6215c21a
                          apr_pool_t *pool)
 {
   svn_location_segment_t *new_segment =
