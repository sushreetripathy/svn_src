/*
 * deprecated.c:  holding file for all deprecated APIs.
 *                "we can't lose 'em, but we can shun 'em!"
 *
 * ====================================================================
 *    Licensed to the Apache Software Foundation (ASF) under one
 *    or more contributor license agreements.  See the NOTICE file
 *    distributed with this work for additional information
 *    regarding copyright ownership.  The ASF licenses this file
 *    to you under the Apache License, Version 2.0 (the
 *    "License"); you may not use this file except in compliance
 *    with the License.  You may obtain a copy of the License at
 *
 *      http://www.apache.org/licenses/LICENSE-2.0
 *
 *    Unless required by applicable law or agreed to in writing,
 *    software distributed under the License is distributed on an
 *    "AS IS" BASIS, WITHOUT WARRANTIES OR CONDITIONS OF ANY
 *    KIND, either express or implied.  See the License for the
 *    specific language governing permissions and limitations
 *    under the License.
 * ====================================================================
 */

/* ==================================================================== */



#include <assert.h>

/* We define this here to remove any further warnings about the usage of
   deprecated functions in this file. */
#define SVN_DEPRECATED

#include "svn_subst.h"
#include "svn_path.h"
#include "svn_opt.h"
#include "svn_cmdline.h"
#include "svn_pools.h"
#include "svn_dso.h"
#include "svn_mergeinfo.h"
#include "svn_utf.h"
#include "svn_xml.h"

#include "opt.h"
#include "private/svn_opt_private.h"

#include "svn_private_config.h"




/*** Code. ***/

/*** From subst.c ***/
/* Convert an old-style svn_subst_keywords_t struct * into a new-style
 * keywords hash.  Keyword values are shallow copies, so the produced
 * hash must not be assumed to have lifetime longer than the struct it
 * is based on.  A NULL input causes a NULL output. */
static apr_hash_t *
kwstruct_to_kwhash(const svn_subst_keywords_t *kwstruct,
                   apr_pool_t *pool)
{
  apr_hash_t *kwhash;

  if (kwstruct == NULL)
    return NULL;

  kwhash = apr_hash_make(pool);

  if (kwstruct->revision)
    {
      apr_hash_set(kwhash, SVN_KEYWORD_REVISION_LONG,
                   APR_HASH_KEY_STRING, kwstruct->revision);
      apr_hash_set(kwhash, SVN_KEYWORD_REVISION_MEDIUM,
                   APR_HASH_KEY_STRING, kwstruct->revision);
      apr_hash_set(kwhash, SVN_KEYWORD_REVISION_SHORT,
                   APR_HASH_KEY_STRING, kwstruct->revision);
    }
  if (kwstruct->date)
    {
      apr_hash_set(kwhash, SVN_KEYWORD_DATE_LONG,
                   APR_HASH_KEY_STRING, kwstruct->date);
      apr_hash_set(kwhash, SVN_KEYWORD_DATE_SHORT,
                   APR_HASH_KEY_STRING, kwstruct->date);
    }
  if (kwstruct->author)
    {
      apr_hash_set(kwhash, SVN_KEYWORD_AUTHOR_LONG,
                   APR_HASH_KEY_STRING, kwstruct->author);
      apr_hash_set(kwhash, SVN_KEYWORD_AUTHOR_SHORT,
                   APR_HASH_KEY_STRING, kwstruct->author);
    }
  if (kwstruct->url)
    {
      apr_hash_set(kwhash, SVN_KEYWORD_URL_LONG,
                   APR_HASH_KEY_STRING, kwstruct->url);
      apr_hash_set(kwhash, SVN_KEYWORD_URL_SHORT,
                   APR_HASH_KEY_STRING, kwstruct->url);
    }
  if (kwstruct->id)
    {
      apr_hash_set(kwhash, SVN_KEYWORD_ID,
                   APR_HASH_KEY_STRING, kwstruct->id);
    }

  return kwhash;
}


svn_error_t *
svn_subst_translate_stream3(svn_stream_t *src_stream,
                            svn_stream_t *dst_stream,
                            const char *eol_str,
                            svn_boolean_t repair,
                            apr_hash_t *keywords,
                            svn_boolean_t expand,
                            apr_pool_t *pool)
{
  /* The docstring requires that *some* translation be requested. */
  SVN_ERR_ASSERT(eol_str || keywords);

  /* We don't want the copy3 to close the provided streams. */
  src_stream = svn_stream_disown(src_stream, pool);
  dst_stream = svn_stream_disown(dst_stream, pool);

  /* Wrap the destination stream with our translation stream. It is more
     efficient than wrapping the source stream. */
  dst_stream = svn_subst_stream_translated(dst_stream, eol_str, repair,
                                           keywords, expand, pool);

  return svn_error_trace(svn_stream_copy3(src_stream, dst_stream,
                                          NULL, NULL, pool));
}

svn_error_t *
svn_subst_translate_stream2(svn_stream_t *s, /* src stream */
                            svn_stream_t *d, /* dst stream */
                            const char *eol_str,
                            svn_boolean_t repair,
                            const svn_subst_keywords_t *keywords,
                            svn_boolean_t expand,
                            apr_pool_t *pool)
{
  apr_hash_t *kh = kwstruct_to_kwhash(keywords, pool);

  return svn_error_trace(svn_subst_translate_stream3(s, d, eol_str, repair,
                                                     kh, expand, pool));
}

svn_error_t *
svn_subst_translate_stream(svn_stream_t *s, /* src stream */
                           svn_stream_t *d, /* dst stream */
                           const char *eol_str,
                           svn_boolean_t repair,
                           const svn_subst_keywords_t *keywords,
                           svn_boolean_t expand)
{
  apr_pool_t *pool = svn_pool_create(NULL);
  svn_error_t *err = svn_subst_translate_stream2(s, d, eol_str, repair,
                                                 keywords, expand, pool);
  svn_pool_destroy(pool);
  return svn_error_trace(err);
}

svn_error_t *
svn_subst_translate_cstring(const char *src,
                            const char **dst,
                            const char *eol_str,
                            svn_boolean_t repair,
                            const svn_subst_keywords_t *keywords,
                            svn_boolean_t expand,
                            apr_pool_t *pool)
{
  apr_hash_t *kh = kwstruct_to_kwhash(keywords, pool);

  return svn_error_trace(svn_subst_translate_cstring2(src, dst, eol_str,
                                                      repair, kh, expand,
                                                      pool));
}

svn_error_t *
svn_subst_copy_and_translate(const char *src,
                             const char *dst,
                             const char *eol_str,
                             svn_boolean_t repair,
                             const svn_subst_keywords_t *keywords,
                             svn_boolean_t expand,
                             apr_pool_t *pool)
{
  return svn_error_trace(svn_subst_copy_and_translate2(src, dst, eol_str,
                                                       repair, keywords,
                                                       expand, FALSE, pool));
}

svn_error_t *
svn_subst_copy_and_translate2(const char *src,
                              const char *dst,
                              const char *eol_str,
                              svn_boolean_t repair,
                              const svn_subst_keywords_t *keywords,
                              svn_boolean_t expand,
                              svn_boolean_t special,
                              apr_pool_t *pool)
{
  apr_hash_t *kh = kwstruct_to_kwhash(keywords, pool);

  return svn_error_trace(svn_subst_copy_and_translate3(src, dst, eol_str,
                                                       repair, kh, expand,
                                                       special, pool));
}

svn_error_t *
svn_subst_copy_and_translate3(const char *src,
                              const char *dst,
                              const char *eol_str,
                              svn_boolean_t repair,
                              apr_hash_t *keywords,
                              svn_boolean_t expand,
                              svn_boolean_t special,
                              apr_pool_t *pool)
{
  return svn_error_trace(svn_subst_copy_and_translate4(src, dst, eol_str,
                                                       repair, keywords,
                                                       expand, special,
                                                       NULL, NULL,
                                                       pool));
}


svn_error_t *
svn_subst_stream_translated_to_normal_form(svn_stream_t **stream,
                                           svn_stream_t *source,
                                           svn_subst_eol_style_t eol_style,
                                           const char *eol_str,
                                           svn_boolean_t always_repair_eols,
                                           apr_hash_t *keywords,
                                           apr_pool_t *pool)
{
  if (eol_style == svn_subst_eol_style_native)
    eol_str = SVN_SUBST_NATIVE_EOL_STR;
  else if (! (eol_style == svn_subst_eol_style_fixed
              || eol_style == svn_subst_eol_style_none))
    return svn_error_create(SVN_ERR_IO_UNKNOWN_EOL, NULL, NULL);

 *stream = svn_subst_stream_translated(source, eol_str,
                                       eol_style == svn_subst_eol_style_fixed
                                       || always_repair_eols,
                                       keywords, FALSE, pool);

 return SVN_NO_ERROR;
}

svn_error_t *
svn_subst_translate_string(svn_string_t **new_value,
                           const svn_string_t *value,
                           const char *encoding,
                           apr_pool_t *pool)
{
  return svn_subst_translate_string2(new_value, NULL, NULL, value,
                                     encoding, FALSE, pool, pool);
}

svn_error_t *
svn_subst_stream_detranslated(svn_stream_t **stream_p,
                              const char *src,
                              svn_subst_eol_style_t eol_style,
                              const char *eol_str,
                              svn_boolean_t always_repair_eols,
                              apr_hash_t *keywords,
                              svn_boolean_t special,
                              apr_pool_t *pool)
{
  svn_stream_t *src_stream;

  if (special)
    return svn_subst_read_specialfile(stream_p, src, pool, pool);

  /* This will be closed by svn_subst_stream_translated_to_normal_form
     when the returned stream is closed. */
  SVN_ERR(svn_stream_open_readonly(&src_stream, src, pool, pool));

  return svn_error_trace(svn_subst_stream_translated_to_normal_form(
                           stream_p, src_stream,
                           eol_style, eol_str,
                           always_repair_eols,
                           keywords, pool));
}

svn_error_t *
svn_subst_translate_to_normal_form(const char *src,
                                   const char *dst,
                                   svn_subst_eol_style_t eol_style,
                                   const char *eol_str,
                                   svn_boolean_t always_repair_eols,
                                   apr_hash_t *keywords,
                                   svn_boolean_t special,
                                   apr_pool_t *pool)
{

  if (eol_style == svn_subst_eol_style_native)
    eol_str = SVN_SUBST_NATIVE_EOL_STR;
  else if (! (eol_style == svn_subst_eol_style_fixed
              || eol_style == svn_subst_eol_style_none))
    return svn_error_create(SVN_ERR_IO_UNKNOWN_EOL, NULL, NULL);

  return svn_error_trace(svn_subst_copy_and_translate3(
                           src, dst, eol_str,
                           eol_style == svn_subst_eol_style_fixed
                             || always_repair_eols,
                           keywords,
                           FALSE /* contract keywords */,
                           special,
                           pool));
}


/*** From opt.c ***/
/* Same as print_command_info2(), but with deprecated struct revision. */
static svn_error_t *
print_command_info(const svn_opt_subcommand_desc_t *cmd,
                   const apr_getopt_option_t *options_table,
                   svn_boolean_t help,
                   apr_pool_t *pool,
                   FILE *stream)
{
  svn_boolean_t first_time;
  apr_size_t i;

  /* Print the canonical command name. */
  SVN_ERR(svn_cmdline_fputs(cmd->name, stream, pool));

  /* Print the list of aliases. */
  first_time = TRUE;
  for (i = 0; i < SVN_OPT_MAX_ALIASES; i++)
    {
      if (cmd->aliases[i] == NULL)
        break;

      if (first_time) {
        SVN_ERR(svn_cmdline_fputs(" (", stream, pool));
        first_time = FALSE;
      }
      else
        SVN_ERR(svn_cmdline_fputs(", ", stream, pool));

      SVN_ERR(svn_cmdline_fputs(cmd->aliases[i], stream, pool));
    }

  if (! first_time)
    SVN_ERR(svn_cmdline_fputs(")", stream, pool));

  if (help)
    {
      const apr_getopt_option_t *option;
      svn_boolean_t have_options = FALSE;

      SVN_ERR(svn_cmdline_fprintf(stream, pool, ": %s", _(cmd->help)));

      /* Loop over all valid option codes attached to the subcommand */
      for (i = 0; i < SVN_OPT_MAX_OPTIONS; i++)
        {
          if (cmd->valid_options[i])
            {
              if (have_options == FALSE)
                {
                  SVN_ERR(svn_cmdline_fputs(_("\nValid options:\n"),
                                            stream, pool));
                  have_options = TRUE;
                }

              /* convert each option code into an option */
              option =
                svn_opt_get_option_from_code2(cmd->valid_options[i],
                                              options_table, NULL, pool);

              /* print the option's docstring */
              if (option && option->description)
                {
                  const char *optstr;
                  svn_opt_format_option(&optstr, option, TRUE, pool);
                  SVN_ERR(svn_cmdline_fprintf(stream, pool, "  %s\n",
                                              optstr));
                }
            }
        }

      if (have_options)
        SVN_ERR(svn_cmdline_fprintf(stream, pool, "\n"));
    }

  return SVN_NO_ERROR;
}

const svn_opt_subcommand_desc_t *
svn_opt_get_canonical_subcommand(const svn_opt_subcommand_desc_t *table,
                                 const char *cmd_name)
{
  int i = 0;

  if (cmd_name == NULL)
    return NULL;

  while (table[i].name) {
    int j;
    if (strcmp(cmd_name, table[i].name) == 0)
      return table + i;
    for (j = 0; (j < SVN_OPT_MAX_ALIASES) && table[i].aliases[j]; j++)
      if (strcmp(cmd_name, table[i].aliases[j]) == 0)
        return table + i;

    i++;
  }

  /* If we get here, there was no matching subcommand name or alias. */
  return NULL;
}

void
svn_opt_subcommand_help2(const char *subcommand,
                         const svn_opt_subcommand_desc2_t *table,
                         const apr_getopt_option_t *options_table,
                         apr_pool_t *pool)
{
  svn_opt_subcommand_help3(subcommand, table, options_table,
                           NULL, pool);
}

void
svn_opt_subcommand_help(const char *subcommand,
                        const svn_opt_subcommand_desc_t *table,
                        const apr_getopt_option_t *options_table,
                        apr_pool_t *pool)
{
  const svn_opt_subcommand_desc_t *cmd =
    svn_opt_get_canonical_subcommand(table, subcommand);
  svn_error_t *err;

  if (cmd)
    err = print_command_info(cmd, options_table, TRUE, pool, stdout);
  else
    err = svn_cmdline_fprintf(stderr, pool,
                              _("\"%s\": unknown command.\n\n"), subcommand);

  if (err) {
    svn_handle_error2(err, stderr, FALSE, "svn: ");
    svn_error_clear(err);
  }
}

svn_error_t *
svn_opt_args_to_target_array3(apr_array_header_t **targets_p,
                              apr_getopt_t *os,
                              const apr_array_header_t *known_targets,
                              apr_pool_t *pool)
{
  return svn_error_trace(svn_opt__args_to_target_array(targets_p, os,
                                                       known_targets, pool));
}

svn_error_t *
svn_opt_args_to_target_array2(apr_array_header_t **targets_p,
                              apr_getopt_t *os,
                              const apr_array_header_t *known_targets,
                              apr_pool_t *pool)
{
  svn_error_t *err = svn_opt_args_to_target_array3(targets_p, os,
                                                   known_targets, pool);

  if (err && err->apr_err == SVN_ERR_RESERVED_FILENAME_SPECIFIED)
    {
      svn_error_clear(err);
      return SVN_NO_ERROR;
    }

  return err;
}

svn_error_t *
svn_opt_args_to_target_array(apr_array_header_t **targets_p,
                             apr_getopt_t *os,
                             const apr_array_header_t *known_targets,
                             svn_opt_revision_t *start_revision,
                             svn_opt_revision_t *end_revision,
                             svn_boolean_t extract_revisions,
                             apr_pool_t *pool)
{
  apr_array_header_t *output_targets;

  SVN_ERR(svn_opt_args_to_target_array2(&output_targets, os,
                                        known_targets, pool));

  if (extract_revisions)
    {
      svn_opt_revision_t temprev;
      const char *path;

      if (output_targets->nelts > 0)
        {
          path = APR_ARRAY_IDX(output_targets, 0, const char *);
          SVN_ERR(svn_opt_parse_path(&temprev, &path, path, pool));
          if (temprev.kind != svn_opt_revision_unspecified)
            {
              APR_ARRAY_IDX(output_targets, 0, const char *) = path;
              start_revision->kind = temprev.kind;
              start_revision->value = temprev.value;
            }
        }
      if (output_targets->nelts > 1)
        {
          path = APR_ARRAY_IDX(output_targets, 1, const char *);
          SVN_ERR(svn_opt_parse_path(&temprev, &path, path, pool));
          if (temprev.kind != svn_opt_revision_unspecified)
            {
              APR_ARRAY_IDX(output_targets, 1, const char *) = path;
              end_revision->kind = temprev.kind;
              end_revision->value = temprev.value;
            }
        }
    }

  *targets_p = output_targets;
  return SVN_NO_ERROR;
}

svn_error_t *
svn_opt_print_help2(apr_getopt_t *os,
                    const char *pgm_name,
                    svn_boolean_t print_version,
                    svn_boolean_t quiet,
                    const char *version_footer,
                    const char *header,
                    const svn_opt_subcommand_desc2_t *cmd_table,
                    const apr_getopt_option_t *option_table,
                    const char *footer,
                    apr_pool_t *pool)
{
  return svn_error_trace(svn_opt_print_help3(os,
                                             pgm_name,
                                             print_version,
                                             quiet,
                                             version_footer,
                                             header,
                                             cmd_table,
                                             option_table,
                                             NULL,
                                             footer,
                                             pool));
}

svn_error_t *
svn_opt_print_help(apr_getopt_t *os,
                   const char *pgm_name,
                   svn_boolean_t print_version,
                   svn_boolean_t quiet,
                   const char *version_footer,
                   const char *header,
                   const svn_opt_subcommand_desc_t *cmd_table,
                   const apr_getopt_option_t *option_table,
                   const char *footer,
                   apr_pool_t *pool)
{
  apr_array_header_t *targets = NULL;

  if (os)
    SVN_ERR(svn_opt_parse_all_args(&targets, os, pool));

  if (os && targets->nelts)  /* help on subcommand(s) requested */
    {
      int i;

      for (i = 0; i < targets->nelts; i++)
        {
          svn_opt_subcommand_help(APR_ARRAY_IDX(targets, i, const char *),
                                  cmd_table, option_table, pool);
        }
    }
  else if (print_version)   /* just --version */
    SVN_ERR(svn_opt__print_version_info(pgm_name, version_footer, quiet,
                                        pool));
  else if (os && !targets->nelts)            /* `-h', `--help', or `help' */
    svn_opt_print_generic_help(header,
                               cmd_table,
                               option_table,
                               footer,
                               pool,
                               stdout);
  else                                       /* unknown option or cmd */
    SVN_ERR(svn_cmdline_fprintf(stderr, pool,
                                _("Type '%s help' for usage.\n"), pgm_name));

  return SVN_NO_ERROR;
}

void
svn_opt_print_generic_help(const char *header,
                           const svn_opt_subcommand_desc_t *cmd_table,
                           const apr_getopt_option_t *opt_table,
                           const char *footer,
                           apr_pool_t *pool, FILE *stream)
{
  int i = 0;
  svn_error_t *err;

  if (header)
    if ((err = svn_cmdline_fputs(header, stream, pool)))
      goto print_error;

  while (cmd_table[i].name)
    {
      if ((err = svn_cmdline_fputs("   ", stream, pool))
          || (err = print_command_info(cmd_table + i, opt_table, FALSE,
                                       pool, stream))
          || (err = svn_cmdline_fputs("\n", stream, pool)))
        goto print_error;
      i++;
    }

  if ((err = svn_cmdline_fputs("\n", stream, pool)))
    goto print_error;

  if (footer)
    if ((err = svn_cmdline_fputs(footer, stream, pool)))
      goto print_error;

  return;

 print_error:
  svn_handle_error2(err, stderr, FALSE, "svn: ");
  svn_error_clear(err);
}

/*** From io.c ***/
svn_error_t *
svn_io_open_unique_file2(apr_file_t **file,
                         const char **temp_path,
                         const char *path,
                         const char *suffix,
                         svn_io_file_del_t delete_when,
                         apr_pool_t *pool)
{
  const char *dirpath;
  const char *filename;

  svn_path_split(path, &dirpath, &filename, pool);
  return svn_error_trace(svn_io_open_uniquely_named(file, temp_path,
                                                    dirpath, filename, suffix,
                                                    delete_when,
                                                    pool, pool));
}

svn_error_t *
svn_io_open_unique_file(apr_file_t **file,
                        const char **temp_path,
                        const char *path,
                        const char *suffix,
                        svn_boolean_t delete_on_close,
                        apr_pool_t *pool)
{
  return svn_error_trace(svn_io_open_unique_file2(file, temp_path,
                                                  path, suffix,
                                                  delete_on_close
                                                    ? svn_io_file_del_on_close
                                                    : svn_io_file_del_none,
                                                  pool));
}

svn_error_t *
svn_io_run_diff(const char *dir,
                const char *const *user_args,
                int num_user_args,
                const char *label1,
                const char *label2,
                const char *from,
                const char *to,
                int *pexitcode,
                apr_file_t *outfile,
                apr_file_t *errfile,
                const char *diff_cmd,
                apr_pool_t *pool)
{
  SVN_ERR(svn_path_cstring_to_utf8(&diff_cmd, diff_cmd, pool));

  return svn_error_trace(svn_io_run_diff2(dir, user_args, num_user_args,
                                          label1, label2,
                                          from, to, pexitcode,
                                          outfile, errfile, diff_cmd,
                                          pool));
}

svn_error_t *
svn_io_run_diff3_2(int *exitcode,
                   const char *dir,
                   const char *mine,
                   const char *older,
                   const char *yours,
                   const char *mine_label,
                   const char *older_label,
                   const char *yours_label,
                   apr_file_t *merged,
                   const char *diff3_cmd,
                   const apr_array_header_t *user_args,
                   apr_pool_t *pool)
{
  SVN_ERR(svn_path_cstring_to_utf8(&diff3_cmd, diff3_cmd, pool));

  return svn_error_trace(svn_io_run_diff3_3(exitcode, dir,
                                            mine, older, yours,
                                            mine_label, older_label,
                                            yours_label, merged,
                                            diff3_cmd, user_args, pool));
}

svn_error_t *
svn_io_run_diff3(const char *dir,
                 const char *mine,
                 const char *older,
                 const char *yours,
                 const char *mine_label,
                 const char *older_label,
                 const char *yours_label,
                 apr_file_t *merged,
                 int *exitcode,
                 const char *diff3_cmd,
                 apr_pool_t *pool)
{
  return svn_error_trace(svn_io_run_diff3_2(exitcode, dir, mine, older, yours,
                                            mine_label, older_label,
                                            yours_label,
                                            merged, diff3_cmd, NULL, pool));
}

svn_error_t *
svn_io_remove_file(const char *path,
                   apr_pool_t *scratch_pool)
{
  return svn_error_trace(svn_io_remove_file2(path, FALSE, scratch_pool));
}

svn_error_t *svn_io_file_lock(const char *lock_file,
                              svn_boolean_t exclusive,
                              apr_pool_t *pool)
{
  return svn_io_file_lock2(lock_file, exclusive, FALSE, pool);
}

svn_error_t *
svn_io_get_dirents2(apr_hash_t **dirents,
                    const char *path,
                    apr_pool_t *pool)
{
  /* Note that the first part of svn_io_dirent2_t is identical
     to svn_io_dirent_t to allow this construct */
  return svn_error_trace(
            svn_io_get_dirents3(dirents, path, FALSE, pool, pool));
}

svn_error_t *
svn_io_get_dirents(apr_hash_t **dirents,
                   const char *path,
                   apr_pool_t *pool)
{
  /* Note that in C, padding is not allowed at the beginning of structs,
     so this is actually portable, since the kind field of svn_io_dirent_t
     is first in that struct. */
  return svn_io_get_dirents2(dirents, path, pool);
}

svn_error_t *
svn_io_start_cmd2(apr_proc_t *cmd_proc,
                  const char *path,
                  const char *cmd,
                  const char *const *args,
                  svn_boolean_t inherit,
                  svn_boolean_t infile_pipe,
                  apr_file_t *infile,
                  svn_boolean_t outfile_pipe,
                  apr_file_t *outfile,
                  svn_boolean_t errfile_pipe,
                  apr_file_t *errfile,
                  apr_pool_t *pool)
{
  return svn_io_start_cmd3(cmd_proc, path, cmd, args, NULL, inherit,
                           infile_pipe, infile, outfile_pipe, outfile,
                           errfile_pipe, errfile, pool);
}

svn_error_t *
svn_io_start_cmd(apr_proc_t *cmd_proc,
                 const char *path,
                 const char *cmd,
                 const char *const *args,
                 svn_boolean_t inherit,
                 apr_file_t *infile,
                 apr_file_t *outfile,
                 apr_file_t *errfile,
                 apr_pool_t *pool)
{
  return svn_io_start_cmd2(cmd_proc, path, cmd, args, inherit, FALSE,
                           infile, FALSE, outfile, FALSE, errfile, pool);
}

svn_error_t *
svn_io_file_read_full(apr_file_t *file, void *buf,
                      apr_size_t nbytes, apr_size_t *bytes_read,
                      apr_pool_t *pool)
{
  return svn_io_file_read_full2(file, buf, nbytes, bytes_read, NULL, pool);
}

struct walk_func_filter_baton_t
{
  svn_io_walk_func_t walk_func;
  void *walk_baton;
};

/* Implements svn_io_walk_func_t, but only allows APR_DIR and APR_REG
   finfo types through to the wrapped function/baton.  */
static svn_error_t *
walk_func_filter_func(void *baton,
                      const char *path,
                      const apr_finfo_t *finfo,
                      apr_pool_t *pool)
{
  struct walk_func_filter_baton_t *b = baton;

  if (finfo->filetype == APR_DIR || finfo->filetype == APR_REG)
    SVN_ERR(b->walk_func(b->walk_baton, path, finfo, pool));

  return SVN_NO_ERROR;
}

svn_error_t *
svn_io_dir_walk(const char *dirname,
                apr_int32_t wanted,
                svn_io_walk_func_t walk_func,
                void *walk_baton,
                apr_pool_t *pool)
{
  struct walk_func_filter_baton_t baton;
  baton.walk_func = walk_func;
  baton.walk_baton = walk_baton;
  return svn_error_trace(svn_io_dir_walk2(dirname, wanted,
                                          walk_func_filter_func,
                                          &baton, pool));
}

/*** From constructors.c ***/
svn_log_changed_path_t *
svn_log_changed_path_dup(const svn_log_changed_path_t *changed_path,
                         apr_pool_t *pool)
{
  svn_log_changed_path_t *new_changed_path
    = apr_palloc(pool, sizeof(*new_changed_path));

  *new_changed_path = *changed_path;

  if (new_changed_path->copyfrom_path)
    new_changed_path->copyfrom_path =
      apr_pstrdup(pool, new_changed_path->copyfrom_path);

  return new_changed_path;
}

/*** From cmdline.c ***/
svn_error_t *
svn_cmdline_prompt_user(const char **result,
                        const char *prompt_str,
                        apr_pool_t *pool)
{
  return svn_error_trace(svn_cmdline_prompt_user2(result, prompt_str, NULL,
                                                  pool));
}

svn_error_t *
svn_cmdline_setup_auth_baton(svn_auth_baton_t **ab,
                             svn_boolean_t non_interactive,
                             const char *auth_username,
                             const char *auth_password,
                             const char *config_dir,
                             svn_boolean_t no_auth_cache,
                             svn_config_t *cfg,
                             svn_cancel_func_t cancel_func,
                             void *cancel_baton,
                             apr_pool_t *pool)
{
  return svn_error_trace(svn_cmdline_create_auth_baton(
                           ab, non_interactive,
                           auth_username, auth_password,
                           config_dir, no_auth_cache, FALSE,
                           cfg, cancel_func, cancel_baton, pool));
}

/*** From dso.c ***/
void
svn_dso_initialize(void)
{
  svn_error_t *err = svn_dso_initialize2();
  if (err)
    {
      svn_error_clear(err);
      abort();
    }
}

/*** From simple_providers.c ***/
void
svn_auth_get_simple_provider(svn_auth_provider_object_t **provider,
                             apr_pool_t *pool)
{
  svn_auth_get_simple_provider2(provider, NULL, NULL, pool);
}

/*** From ssl_client_cert_pw_providers.c ***/
void
svn_auth_get_ssl_client_cert_pw_file_provider
  (svn_auth_provider_object_t **provider,
   apr_pool_t *pool)
{
  svn_auth_get_ssl_client_cert_pw_file_provider2(provider, NULL, NULL, pool);
}

/*** From path.c ***/

#define SVN_EMPTY_PATH ""

const char *
svn_path_url_add_component(const char *url,
                           const char *component,
                           apr_pool_t *pool)
{
  /* URL can have trailing '/' */
  url = svn_path_canonicalize(url, pool);

  return svn_path_url_add_component2(url, component, pool);
}

void
svn_path_split(const char *path,
               const char **dirpath,
               const char **base_name,
               apr_pool_t *pool)
{
  assert(dirpath != base_name);

  if (dirpath)
    *dirpath = svn_path_dirname(path, pool);

  if (base_name)
    *base_name = svn_path_basename(path, pool);
}


svn_error_t *
svn_path_split_if_file(const char *path,
                       const char **pdirectory,
                       const char **pfile,
                       apr_pool_t *pool)
{
  apr_finfo_t finfo;
  svn_error_t *err;

  SVN_ERR_ASSERT(svn_path_is_canonical(path, pool));

  err = svn_io_stat(&finfo, path, APR_FINFO_TYPE, pool);
  if (err && ! APR_STATUS_IS_ENOENT(err->apr_err))
    return err;

  if (err || finfo.filetype == APR_REG)
    {
      svn_error_clear(err);
      svn_path_split(path, pdirectory, pfile, pool);
    }
  else if (finfo.filetype == APR_DIR)
    {
      *pdirectory = path;
      *pfile = SVN_EMPTY_PATH;
    }
  else
    {
      return svn_error_createf(SVN_ERR_BAD_FILENAME, NULL,
                               _("'%s' is neither a file nor a directory name"),
                               svn_path_local_style(path, pool));
    }

  return SVN_NO_ERROR;
}

/*** From stream.c ***/
svn_error_t *svn_stream_copy2(svn_stream_t *from, svn_stream_t *to,
                              svn_cancel_func_t cancel_func,
                              void *cancel_baton,
                              apr_pool_t *scratch_pool)
{
  return svn_error_trace(svn_stream_copy3(
                           svn_stream_disown(from, scratch_pool),
                           svn_stream_disown(to, scratch_pool),
                           cancel_func, cancel_baton, scratch_pool));
}

svn_error_t *svn_stream_copy(svn_stream_t *from, svn_stream_t *to,
                             apr_pool_t *scratch_pool)
{
<<<<<<< HEAD
  return svn_stream_copy3(svn_stream_disown(from, scratch_pool),
                          svn_stream_disown(to, scratch_pool),
                          NULL, NULL, scratch_pool);
=======
  return svn_error_trace(svn_stream_copy3(
                           svn_stream_disown(from, scratch_pool),
                           svn_stream_disown(to, scratch_pool),
                           NULL, NULL, scratch_pool));
}

svn_stream_t *
svn_stream_from_aprfile(apr_file_t *file, apr_pool_t *pool)
{
  return svn_stream_from_aprfile2(file, TRUE, pool);
}

svn_error_t *
svn_stream_contents_same(svn_boolean_t *same,
                         svn_stream_t *stream1,
                         svn_stream_t *stream2,
                         apr_pool_t *pool)
{
  return svn_error_trace(svn_stream_contents_same2(
                           same,
                           svn_stream_disown(stream1, pool),
                           svn_stream_disown(stream2, pool),
                           pool));
>>>>>>> 4cf18c3e
}

/*** From path.c ***/

const char *
svn_path_internal_style(const char *path, apr_pool_t *pool)
{
  if (svn_path_is_url(path))
    return svn_uri_canonicalize(path, pool);
  else
    return svn_dirent_internal_style(path, pool);
}


const char *
svn_path_local_style(const char *path, apr_pool_t *pool)
{
  if (svn_path_is_url(path))
    return apr_pstrdup(pool, path);
  else
    return svn_dirent_local_style(path, pool);
}

const char *
svn_path_canonicalize(const char *path, apr_pool_t *pool)
{
  if (svn_path_is_url(path))
    return svn_uri_canonicalize(path, pool);
  else
    return svn_dirent_canonicalize(path, pool);
}

svn_boolean_t
svn_path_is_canonical(const char *path, apr_pool_t *pool)
{
  return svn_uri_is_canonical(path, pool) ||
      svn_dirent_is_canonical(path, pool) ||
<<<<<<< HEAD
      svn_relpath_is_canonical(path, pool);
=======
      svn_relpath_is_canonical(path);
}


/*** From mergeinfo.c ***/

svn_error_t *
svn_mergeinfo_inheritable(svn_mergeinfo_t *output,
                          svn_mergeinfo_t mergeinfo,
                          const char *path,
                          svn_revnum_t start,
                          svn_revnum_t end,
                          apr_pool_t *pool)
{
  return svn_error_trace(svn_mergeinfo_inheritable2(output, mergeinfo, path,
                                                    start, end,
                                                    TRUE, pool, pool));
}

svn_error_t *
svn_rangelist_inheritable(apr_array_header_t **inheritable_rangelist,
                          const apr_array_header_t *rangelist,
                          svn_revnum_t start,
                          svn_revnum_t end,
                          apr_pool_t *pool)
{
  return svn_error_trace(svn_rangelist_inheritable2(inheritable_rangelist,
                                                    rangelist,
                                                    start, end, TRUE,
                                                    pool, pool));
}

svn_error_t *
svn_rangelist_merge(apr_array_header_t **rangelist,
                    const apr_array_header_t *changes,
                    apr_pool_t *pool)
{
  return svn_error_trace(svn_rangelist_merge2(*rangelist, changes,
                                              pool, pool));
}

svn_error_t *
svn_mergeinfo_diff(svn_mergeinfo_t *deleted, svn_mergeinfo_t *added,
                   svn_mergeinfo_t from, svn_mergeinfo_t to,
                   svn_boolean_t consider_inheritance,
                   apr_pool_t *pool)
{
  return svn_error_trace(svn_mergeinfo_diff2(deleted, added, from, to,
                                             consider_inheritance, pool,
                                             pool));
}

svn_error_t *
svn_mergeinfo_merge(svn_mergeinfo_t mergeinfo,
                    svn_mergeinfo_t changes,
                    apr_pool_t *pool)
{
  return svn_error_trace(svn_mergeinfo_merge2(mergeinfo, changes, pool,
                         pool));
}

svn_error_t *
svn_mergeinfo_remove(svn_mergeinfo_t *mergeinfo, svn_mergeinfo_t eraser,
                     svn_mergeinfo_t whiteboard, apr_pool_t *pool)
{
  return svn_mergeinfo_remove2(mergeinfo, eraser, whiteboard, TRUE, pool,
                               pool);
}

svn_error_t *
svn_mergeinfo_intersect(svn_mergeinfo_t *mergeinfo,
                        svn_mergeinfo_t mergeinfo1,
                        svn_mergeinfo_t mergeinfo2,
                        apr_pool_t *pool)
{
  return svn_mergeinfo_intersect2(mergeinfo, mergeinfo1, mergeinfo2,
                                  TRUE, pool, pool);
}

/*** From config.c ***/

svn_error_t *
svn_config_read(svn_config_t **cfgp, const char *file,
                svn_boolean_t must_exist,
                apr_pool_t *pool)
{
  return svn_error_trace(svn_config_read2(cfgp, file,
                                          must_exist,
                                          FALSE,
                                          pool));
}

#ifdef SVN_DISABLE_FULL_VERSION_MATCH
/* This double underscore name is used by the 1.6 command line client.
   Keeping this name is sufficient for the 1.6 client to use the 1.7
   libraries at runtime. */
svn_error_t *
svn_opt__eat_peg_revisions(apr_array_header_t **true_targets_p,
                           apr_array_header_t *targets,
                           apr_pool_t *pool);
svn_error_t *
svn_opt__eat_peg_revisions(apr_array_header_t **true_targets_p,
                           apr_array_header_t *targets,
                           apr_pool_t *pool)
{
  unsigned int i;
  apr_array_header_t *true_targets;

  true_targets = apr_array_make(pool, 5, sizeof(const char *));

  for (i = 0; i < targets->nelts; i++)
    {
      const char *target = APR_ARRAY_IDX(targets, i, const char *);
      const char *true_target;

      SVN_ERR(svn_opt__split_arg_at_peg_revision(&true_target, NULL,
                                                 target, pool));
      APR_ARRAY_PUSH(true_targets, const char *) = true_target;
    }

  SVN_ERR_ASSERT(true_targets_p);
  *true_targets_p = true_targets;

  return SVN_NO_ERROR;
}
#endif

void
svn_xml_make_header(svn_stringbuf_t **str, apr_pool_t *pool)
{
  svn_xml_make_header2(str, NULL, pool);
}

void
svn_utf_initialize(apr_pool_t *pool)
{
  svn_utf_initialize2(pool, FALSE);
>>>>>>> 4cf18c3e
}<|MERGE_RESOLUTION|>--- conflicted
+++ resolved
@@ -1003,11 +1003,6 @@
 svn_error_t *svn_stream_copy(svn_stream_t *from, svn_stream_t *to,
                              apr_pool_t *scratch_pool)
 {
-<<<<<<< HEAD
-  return svn_stream_copy3(svn_stream_disown(from, scratch_pool),
-                          svn_stream_disown(to, scratch_pool),
-                          NULL, NULL, scratch_pool);
-=======
   return svn_error_trace(svn_stream_copy3(
                            svn_stream_disown(from, scratch_pool),
                            svn_stream_disown(to, scratch_pool),
@@ -1031,7 +1026,6 @@
                            svn_stream_disown(stream1, pool),
                            svn_stream_disown(stream2, pool),
                            pool));
->>>>>>> 4cf18c3e
 }
 
 /*** From path.c ***/
@@ -1069,9 +1063,6 @@
 {
   return svn_uri_is_canonical(path, pool) ||
       svn_dirent_is_canonical(path, pool) ||
-<<<<<<< HEAD
-      svn_relpath_is_canonical(path, pool);
-=======
       svn_relpath_is_canonical(path);
 }
 
@@ -1209,5 +1200,4 @@
 svn_utf_initialize(apr_pool_t *pool)
 {
   svn_utf_initialize2(pool, FALSE);
->>>>>>> 4cf18c3e
 }