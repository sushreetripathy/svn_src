--- conflicted
+++ resolved
@@ -246,11 +246,7 @@
 }
 
 
-<<<<<<< HEAD
 /* Wrapper for apr_file_open(), taking an APR-encoded filename. */
-=======
-/* Wrapper for apr_file_open(). */
->>>>>>> 0213fdc3
 static apr_status_t
 file_open(apr_file_t **f,
           const char *fname_apr,
@@ -259,17 +255,12 @@
           svn_boolean_t retry_on_failure,
           apr_pool_t *pool)
 {
-<<<<<<< HEAD
   apr_status_t status = apr_file_open(f, fname_apr, flag, perm, pool);
 
   if (retry_on_failure)
     {
       WIN32_RETRY_LOOP(status, apr_file_open(f, fname_apr, flag, perm, pool));
     }
-=======
-  apr_status_t status = apr_file_open(f, fname, flag, perm, pool);
-  WIN32_RETRY_LOOP(status, apr_file_open(f, fname, flag, perm, pool));
->>>>>>> 0213fdc3
   return status;
 }
 
@@ -352,7 +343,6 @@
   unsigned int i;
   struct temp_file_cleanup_s *baton = NULL;
 
-<<<<<<< HEAD
   /* At the beginning, we don't know whether unique_path will need 
      UTF8 conversion */
   svn_boolean_t needs_utf8_conversion = TRUE;
@@ -367,9 +357,6 @@
     suffix = ".tmp";
 
   path = svn_dirent_join(dirpath, filename, scratch_pool);
-=======
-  SVN_ERR_ASSERT(f || unique_name_p);
->>>>>>> 0213fdc3
 
   if (delete_when == svn_io_file_del_on_pool_cleanup)
     {
@@ -529,11 +516,7 @@
   const char *dest_apr;
   int rv;
 
-<<<<<<< HEAD
   SVN_ERR(cstring_from_utf8(&dest_apr, dest, pool));
-=======
-  SVN_ERR(svn_path_cstring_from_utf8(&dest_apr, dest, pool));
->>>>>>> 0213fdc3
   for (i = 1; i <= 99999; i++)
     {
       apr_status_t apr_err;
@@ -558,12 +541,7 @@
          before starting iteration, then convert back to UTF-8 for
          return. But I suppose that would make the appending code
          sensitive to i18n in a way it shouldn't be... Oh well. */
-<<<<<<< HEAD
       SVN_ERR(cstring_from_utf8(&unique_name_apr, unique_name, pool));
-=======
-      SVN_ERR(svn_path_cstring_from_utf8(&unique_name_apr, unique_name,
-                                         pool));
->>>>>>> 0213fdc3
       do {
         rv = symlink(dest_apr, unique_name_apr);
       } while (rv == -1 && APR_STATUS_IS_EINTR(apr_get_os_error()));
@@ -624,15 +602,9 @@
   svn_string_t dest_apr;
   const char *path_apr;
   char buf[1025];
-<<<<<<< HEAD
   ssize_t rv;
 
   SVN_ERR(cstring_from_utf8(&path_apr, path, pool));
-=======
-  int rv;
-
-  SVN_ERR(svn_path_cstring_from_utf8(&path_apr, path, pool));
->>>>>>> 0213fdc3
   do {
     rv = readlink(path_apr, buf, sizeof(buf) - 1);
   } while (rv == -1 && APR_STATUS_IS_EINTR(apr_get_os_error()));
@@ -646,13 +618,7 @@
   dest_apr.len = rv;
 
   /* ### Cast needed, one of these interfaces is wrong */
-<<<<<<< HEAD
   return svn_utf_string_to_utf8((const svn_string_t **)dest, &dest_apr, pool);
-=======
-  SVN_ERR(svn_utf_string_to_utf8((const svn_string_t **)dest, &dest_apr,
-                                 pool));
-  return SVN_NO_ERROR;
->>>>>>> 0213fdc3
 #else
   return svn_error_create(SVN_ERR_UNSUPPORTED_FEATURE, NULL,
                           _("Symbolic links are not supported on this "
@@ -1168,11 +1134,7 @@
   apr_status_t status;
   const char *native_path;
 
-<<<<<<< HEAD
   SVN_ERR(cstring_from_utf8(&native_path, path, pool));
-=======
-  SVN_ERR(svn_path_cstring_from_utf8(&native_path, path, pool));
->>>>>>> 0213fdc3
   status = apr_file_mtime_set(native_path, apr_time, pool);
 
   if (status)
@@ -2041,87 +2003,7 @@
   if (cancel_func)
     SVN_ERR((*cancel_func)(cancel_baton));
 
-<<<<<<< HEAD
   subpool = svn_pool_create(pool);
-=======
-  /* Convert path to native here and call apr_dir_open directly,
-     instead of just using svn_io_dir_open, because we're going to
-     need path_apr later anyway when we remove the dir itself. */
-
-  if (path[0] == '\0')
-    /* APR doesn't like "" directories; use "." instead. */
-    SVN_ERR(svn_path_cstring_from_utf8(&path_apr, ".", pool));
-  else
-    SVN_ERR(svn_path_cstring_from_utf8(&path_apr, path, pool));
-
-  status = apr_dir_open(&this_dir, path_apr, pool);
-  if (status)
-    {
-      /* if the directory doesn't exist, our mission is accomplished */
-      if (ignore_enoent && APR_STATUS_IS_ENOENT(status))
-        return SVN_NO_ERROR;
-      else
-        return svn_error_wrap_apr(status,
-                                  _("Can't open directory '%s'"),
-                                  svn_path_local_style(path, pool));
-    }
-
-  subpool = svn_pool_create(pool);
-
-  do
-    {
-      need_rewind = FALSE;
-
-      for (status = apr_dir_read(&this_entry, flags, this_dir);
-           status == APR_SUCCESS;
-           status = apr_dir_read(&this_entry, flags, this_dir))
-        {
-          svn_pool_clear(subpool);
-          if ((this_entry.filetype == APR_DIR)
-              && ((this_entry.name[0] == '.')
-                  && ((this_entry.name[1] == '\0')
-                      || ((this_entry.name[1] == '.')
-                          && (this_entry.name[2] == '\0')))))
-            {
-              continue;
-            }
-          else  /* something other than "." or "..", so proceed */
-            {
-              const char *fullpath, *entry_utf8;
-
-#ifndef WIN32
-              need_rewind = TRUE;
-#endif
-
-              SVN_ERR(svn_path_cstring_to_utf8(&entry_utf8, this_entry.name,
-                                               subpool));
-
-              fullpath = svn_path_join(path, entry_utf8, subpool);
-
-              if (this_entry.filetype == APR_DIR)
-                {
-                  /* Don't check for cancellation, the callee
-                     will immediately do so */
-                  SVN_ERR(svn_io_remove_dir2(fullpath, FALSE,
-                                             cancel_func, cancel_baton,
-                                             subpool));
-                }
-              else
-                {
-                  svn_error_t *err;
-
-                  if (cancel_func)
-                    SVN_ERR((*cancel_func)(cancel_baton));
-
-                  err = svn_io_remove_file(fullpath, subpool);
-                  if (err)
-                    return svn_error_createf
-                      (err->apr_err, err, _("Can't remove '%s'"),
-                       svn_path_local_style(fullpath, subpool));
-                }
-            }
-        }
->>>>>>> 0213fdc3
 
   err = svn_io_get_dirents3(&dirents, path, TRUE, subpool, subpool);
   if (err)
@@ -2171,44 +2053,8 @@
                          const char *path,
                          apr_pool_t *pool)
 {
-  apr_status_t status;
-  apr_dir_t *this_dir;
-  apr_finfo_t this_entry;
-  apr_int32_t flags = APR_FINFO_NAME;
-
-  *dirents = apr_hash_make(pool);
-
-  SVN_ERR(svn_io_dir_open(&this_dir, path, pool));
-
-  for (status = apr_dir_read(&this_entry, flags, this_dir);
-       status == APR_SUCCESS;
-       status = apr_dir_read(&this_entry, flags, this_dir))
-    {
-      if ((this_entry.name[0] == '.')
-          && ((this_entry.name[1] == '\0')
-              || ((this_entry.name[1] == '.')
-                  && (this_entry.name[2] == '\0'))))
-        {
-          continue;
-        }
-      else
-        {
-          const char *name;
-          SVN_ERR(entry_name_to_utf8(&name, this_entry.name, path, pool));
-          apr_hash_set(*dirents, name, APR_HASH_KEY_STRING, name);
-        }
-    }
-
-  if (! (APR_STATUS_IS_ENOENT(status)))
-    return svn_error_wrap_apr(status, _("Can't read directory '%s'"),
-                              svn_dirent_local_style(path, pool));
-
-  status = apr_dir_close(this_dir);
-  if (status)
-    return svn_error_wrap_apr(status, _("Error closing directory '%s'"),
-                              svn_dirent_local_style(path, pool));
-
-  return SVN_NO_ERROR;
+  return svn_error_return(svn_io_get_dirents3(dirents, path, TRUE,
+                                              pool, pool));
 }
 
 svn_io_dirent2_t *
@@ -2891,11 +2737,15 @@
 
 
   /* Right now, this function is going to be really stupid.  It's
-     going to examine the first block of data, and make sure that 85%
+     going to examine the first block of data, and make sure that 15%
      of the bytes are such that their value is in the ranges 0x07-0x0D
-     or 0x20-0x7F, and that 100% of those bytes is not 0x00.
-
-     If those criteria are not met, we're calling it binary. */
+     or 0x20-0x7F, and that none of those bytes is 0x00.  If those
+     criteria are not met, we're calling it binary.
+
+     NOTE:  Originally, I intended to target 85% of the bytes being in
+     the specified ranges, but I flubbed the condition.  At any rate,
+     folks aren't complaining, so I'm not sure that it's worth
+     adjusting this retroactively now.  --cmpilato  */
   if (amt_read > 0)
     {
       apr_size_t i;
@@ -3465,11 +3315,11 @@
 
 
 svn_error_t *
-svn_io_dir_walk(const char *dirname,
-                apr_int32_t wanted,
-                svn_io_walk_func_t walk_func,
-                void *walk_baton,
-                apr_pool_t *pool)
+svn_io_dir_walk2(const char *dirname,
+                 apr_int32_t wanted,
+                 svn_io_walk_func_t walk_func,
+                 void *walk_baton,
+                 apr_pool_t *pool)
 {
   apr_status_t apr_err;
   apr_dir_t *handle;
@@ -3538,11 +3388,11 @@
           SVN_ERR(entry_name_to_utf8(&name_utf8, finfo.name, dirname,
                                      subpool));
           full_path = svn_dirent_join(dirname, name_utf8, subpool);
-          SVN_ERR(svn_io_dir_walk(full_path,
-                                  wanted,
-                                  walk_func,
-                                  walk_baton,
-                                  subpool));
+          SVN_ERR(svn_io_dir_walk2(full_path,
+                                   wanted,
+                                   walk_func,
+                                   walk_baton,
+                                   subpool));
         }
       else if (finfo.filetype == APR_REG || finfo.filetype == APR_LNK)
         {
@@ -3556,9 +3406,10 @@
                                subpool));
         }
       /* else:
-         some other type of file; skip it.
+         Some other type of file; skip it for now.  We've reserved the
+         right to expand our coverage here in the future, though,
+         without revving this API.
       */
-
     }
 
   svn_pool_destroy(subpool);
