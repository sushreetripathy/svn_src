/*
 * io.c:   shared file reading, writing, and probing code.
 *
 * ====================================================================
 * Copyright (c) 2000-2006 CollabNet.  All rights reserved.
 *
 * This software is licensed as described in the file COPYING, which
 * you should have received as part of this distribution.  The terms
 * are also available at http://subversion.tigris.org/license-1.html.
 * If newer versions of this license are posted there, you may use a
 * newer version instead, at your option.
 *
 * This software consists of voluntary contributions made by many
 * individuals.  For exact contribution history, see the revision
 * history and logs, available at http://subversion.tigris.org/.
 * ====================================================================
 */



#include <stdio.h>
#include <assert.h>

#ifndef WIN32
#include <unistd.h>
#endif

#ifndef APR_STATUS_IS_EPERM
#ifdef EPERM
#define APR_STATUS_IS_EPERM(s)   ((s) == EPERM)
#else
#define APR_STATUS_IS_EPERM(s)   (0)
#endif
#endif

#include <apr_lib.h>
#include <apr_pools.h>
#include <apr_file_io.h>
#include <apr_file_info.h>
#include <apr_general.h>
#include <apr_strings.h>
#include <apr_portable.h>
#include <apr_md5.h>

#include "svn_types.h"
#include "svn_path.h"
#include "svn_string.h"
#include "svn_error.h"
#include "svn_io.h"
#include "svn_pools.h"
#include "svn_utf.h"
#include "svn_config.h"
#include "svn_private_config.h"

/*
  Windows is 'aided' by a number of types of applications that
  follow other applications around and open up files they have
  changed for various reasons (the most intrusive are virus
  scanners).  So, if one of these other apps has glommed onto
  our file we may get an 'access denied' error.

  This retry loop does not completely solve the problem (who
  knows how long the other app is going to hold onto it for), but
  goes a long way towards minimizing it.  It is not an infinite
  loop because there might really be an error.
*/
#ifdef WIN32
#define WIN32_RETRY_LOOP(err, expr)                                        \
  do                                                                       \
    {                                                                      \
      apr_status_t os_err = APR_TO_OS_ERROR(err);                       \
      int sleep_count = 1000;                                              \
      int retries;                                                         \
      for (retries = 0;                                                    \
           retries < 100 && (os_err == ERROR_ACCESS_DENIED                 \
                             || os_err == ERROR_SHARING_VIOLATION);        \
           ++retries, os_err = APR_TO_OS_ERROR(err))                    \
        {                                                                  \
          apr_sleep(sleep_count);                                       \
          if (sleep_count < 128000)                                        \
            sleep_count *= 2;                                              \
          (err) = (expr);                                                  \
        }                                                                  \
    }                                                                      \
  while (0)
#else
#define WIN32_RETRY_LOOP(err, expr) ((void)0)
#endif


/* Helper for svn_io_check_path() and svn_io_check_resolved_path();
   essentially the same semantics as those two, with the obvious
   interpretation for RESOLVE_SYMLINKS. */
static svn_error_t *
io_check_path(const char *path,
              svn_boolean_t resolve_symlinks,
              svn_boolean_t *is_special_p,
              svn_node_kind_t *kind,
              apr_pool_t *pool)
{
  apr_int32_t flags;
  apr_finfo_t finfo;
  apr_status_t apr_err;
  const char *path_apr;
  svn_boolean_t is_special = FALSE;

  if (path[0] == '\0')
    path = ".";

  /* Not using svn_io_stat() here because we want to check the
     apr_err return explicitly. */
  SVN_ERR(svn_path_cstring_from_utf8(&path_apr, path, pool));

  flags = resolve_symlinks ? APR_FINFO_MIN : (APR_FINFO_MIN | APR_FINFO_LINK);
  apr_err = apr_stat(&finfo, path_apr, flags, pool);
  
  if (APR_STATUS_IS_ENOENT(apr_err))
    *kind = svn_node_none;
  else if (APR_STATUS_IS_ENOTDIR(apr_err))
    *kind = svn_node_none;
  else if (apr_err)
    return svn_error_wrap_apr(apr_err, _("Can't check path '%s'"),
                              svn_path_local_style(path, pool));
  else if (finfo.filetype == APR_NOFILE)
    *kind = svn_node_unknown;
  else if (finfo.filetype == APR_REG)
    *kind = svn_node_file;
  else if (finfo.filetype == APR_DIR)
    *kind = svn_node_dir;
  else if (finfo.filetype == APR_LNK)
    {
      is_special = TRUE;
      *kind = svn_node_file;
    }
  else
    *kind = svn_node_unknown;

  *is_special_p = is_special;
  
  return SVN_NO_ERROR;
}


/* Wrapper for apr_file_open() that handles CCSID problems on OS400 V5R4. */
static apr_status_t
file_open(apr_file_t **f,
          const char *fname,
          apr_int32_t flag,
          apr_fileperms_t perm,
          apr_pool_t *pool) 
{
#ifdef AS400
/* All files in OS400 are tagged with a metadata CCSID (Coded Character Set
 * Identifier) which indicates the character encoding of the file's
 * contents.  Even binary files are assigned a CCSID, typically the system
 * CCSID of the machine, which is some variant of EBCDIC (there are many
 * variants of EBCDIC: CCSID 37 - COM EUROPE EBCDIC, CCSID 273 - AUSTRIAN/
 * GERMAN EBCDIC, CCSID 284 - SPANISH EBCDIC, etc..  In this comment the
 * assumed system CCSID is 37).
 * 
 * APR on OS400 V5R4 is built with what IBM calls "UTF support" which means
 * that within the application text file contents are assumed to be in CCSID
 * 1208.
 *
 * On OS400 when using apr_file_open() to read, write, and/or create a file
 * there is an interplay between the APR_BINARY flag and the file's CCSID:
 * 
 * File    | APR_BINARY  | Existing | Created | Conversion | Conversion
 * Exists? | Flag        | File's   | File's  | When       | When  
 *         | Passed      | CCSID    | CCSID   | Writing    | Reading
 * --------------------------------------------------------------------
 * Yes     | Yes         | 1208     | N/A     | None       | None
 * Yes     | Yes         | 37       | N/A     | None       | None
 * Yes     | No          | 1208     | N/A     | None       | None
 * Yes     | No          | 37       | N/A     | 1208-->37  | 37-->1208
 * No      | Yes         | N/A      | 37      | None       | None
 * No      | No          | N/A      | 1208    | None       | None
 *
 * For example: If an existing file with CCSID 37 is opened for reading
 *              without the APR_BINARY flag, the OS will attempt to convert
 *              the file's contents from EBCDIC 37 to UTF-8.
 *
 * Now for the problem...
 * 
 *  - The files Subversion handles have either binary or UTF-8 content.
 * 
 *  - Subversion is not structured to differentiate between text files and
 *    binary files.  It just always passes the APR_BINARY flag when calling
 *    apr_file_open().
 * 
 * So when Subversion creates a new file it always has a CCSID of 37 even
 * though the file *may* contain UTF-8 encoded text.  This isn't a problem
 * for Subversion directly since it always passes APR_BINARY when opening
 * files, therefore the content is never converted when reading/writing the
 * file.
 * 
 * The problem is that other OS400 applications/utilities rely on the CCSID
 * to represent the file's contents.  For example, when a text editor opens
 * a svnserve.conf file tagged with CCSID 37 but actually containing UTF-8
 * text, the OS will attempt to convert what it thinks is EBCDIC text to
 * UTF-8.  Worse, if the file is empty, the text editor would save the
 * contents as EBCDIC.  Later, when Subversion opens the conf file it's
 * reading in "UTF-8" data that is actually EBCDIC.
 * 
 * The solution to this problem is to catch the case where Subversion wants
 * to create a file and make an initial call to apr_file_open() in text mode
 * (i.e. without the APR_BINARY flag), close the file, and then re-open the
 * file in binary mode (i.e. with the APR_BINARY flag).
 */
  apr_status_t apr_err;
  if (flag & APR_CREATE)
    {
      /* If we are trying to create a file on OS400 ensure it's CCSID is
       * 1208. */  
      apr_err = apr_file_open(f, fname, flag & ~APR_BINARY, perm, pool);

      if (apr_err)
        return apr_err;

      apr_file_close(*f);

      /* Unset APR_EXCL so the next call to apr_file_open() doesn't
       * return an error. */
      flag &= ~APR_EXCL;
    }
#endif /* AS400 */
  return apr_file_open(f, fname, flag, perm, pool);
}


svn_error_t *
svn_io_check_resolved_path(const char *path,
                           svn_node_kind_t *kind,
                           apr_pool_t *pool)
{
  svn_boolean_t ignored;
  return io_check_path(path, TRUE, &ignored, kind, pool);
}

svn_error_t *
svn_io_check_path(const char *path,
                  svn_node_kind_t *kind,
                  apr_pool_t *pool)
{
  svn_boolean_t ignored;
  return io_check_path(path, FALSE, &ignored, kind, pool);
}

svn_error_t *
svn_io_check_special_path(const char *path,
                          svn_node_kind_t *kind,
                          svn_boolean_t *is_special,
                          apr_pool_t *pool)
{
  return io_check_path(path, FALSE, is_special, kind, pool);
}

struct temp_file_cleanup_s
{
  apr_pool_t *pool;
  const char *name;
};


static apr_status_t
temp_file_plain_cleanup_handler(void *baton)
{
  struct  temp_file_cleanup_s *b = baton;

  return (b->name) ? apr_file_remove(b->name, b->pool) : APR_SUCCESS;
}


static apr_status_t
temp_file_child_cleanup_handler(void *baton)
{
  struct  temp_file_cleanup_s *b = baton;

  apr_pool_cleanup_kill(b->pool, b,
                        temp_file_plain_cleanup_handler);

  return APR_SUCCESS;
}


svn_error_t *
svn_io_open_unique_file2(apr_file_t **f,
                         const char **unique_name_p,
                         const char *path,
                         const char *suffix,
                         svn_io_file_del_t delete_when,
                         apr_pool_t *pool)
{
  unsigned int i;
  apr_file_t *file;
  const char *unique_name;
  const char *unique_name_apr;
  struct temp_file_cleanup_s *baton = NULL;

  assert(f || unique_name_p);

  if (delete_when == svn_io_file_del_on_pool_cleanup)
    {
      baton = apr_palloc(pool, sizeof(*baton));

      baton->pool = pool;
      baton->name = NULL;

      /* Because cleanups are run LIFO, we need to make sure to register
         our cleanup before the apr_file_close cleanup:

         On Windows, you can't remove an open file.
      */
      apr_pool_cleanup_register(pool, baton, temp_file_plain_cleanup_handler,
                                temp_file_child_cleanup_handler);
    }

  for (i = 1; i <= 99999; i++)
    {
      apr_status_t apr_err;
      apr_int32_t flag = (APR_READ | APR_WRITE | APR_CREATE | APR_EXCL
                          | APR_BUFFERED);

      if (delete_when == svn_io_file_del_on_close)
        flag |= APR_DELONCLOSE;

      /* Special case the first attempt -- if we can avoid having a
         generated numeric portion at all, that's best.  So first we
         try with just the suffix; then future tries add a number
         before the suffix.  (A do-while loop could avoid the repeated
         conditional, but it's not worth the clarity loss.)

         If the first attempt fails, the first number will be "2".
         This is good, since "1" would misleadingly imply that
         the second attempt was actually the first... and if someone's
         got conflicts on their conflicts, we probably don't want to
         add to their confusion :-). */
      if (i == 1)
        unique_name = apr_psprintf(pool, "%s%s", path, suffix);
      else
        unique_name = apr_psprintf(pool, "%s.%u%s", path, i, suffix);

      /* Hmmm.  Ideally, we would append to a native-encoding buf
         before starting iteration, then convert back to UTF-8 for
         return. But I suppose that would make the appending code
         sensitive to i18n in a way it shouldn't be... Oh well. */
      SVN_ERR(svn_path_cstring_from_utf8(&unique_name_apr, unique_name,
                                         pool));

      apr_err = file_open(&file, unique_name_apr, flag | APR_BINARY,
                          APR_OS_DEFAULT, pool);

      if (APR_STATUS_IS_EEXIST(apr_err))
        continue;
      else if (apr_err)
        {
          /* On Win32, CreateFile failswith an "Access Denied" error
             code, rather than "File Already Exists", if the colliding
             name belongs to a directory. */
          if (APR_STATUS_IS_EACCES(apr_err))
            {
              apr_finfo_t finfo;
              apr_status_t apr_err_2 = apr_stat(&finfo, unique_name_apr,
                                                APR_FINFO_TYPE, pool);

              if (!apr_err_2
                  && (finfo.filetype == APR_DIR))
                continue;

              /* Else ignore apr_err_2; better to fall through and
                 return the original error. */
            }

          if (f) *f = NULL;
          if (unique_name_p) *unique_name_p = NULL;
          return svn_error_wrap_apr(apr_err, _("Can't open '%s'"),
                                    svn_path_local_style(unique_name, pool));
        }
      else
        {
          if (delete_when == svn_io_file_del_on_pool_cleanup)
            baton->name = unique_name_apr;

          if (f)
            *f = file;
          else
            apr_file_close(file);
          if (unique_name_p) *unique_name_p = unique_name;

          return SVN_NO_ERROR;
        }
    }

  if (f) *f = NULL;
  if (unique_name_p) *unique_name_p = NULL;
  return svn_error_createf(SVN_ERR_IO_UNIQUE_NAMES_EXHAUSTED,
                           NULL,
                           _("Unable to make name for '%s'"),
                           svn_path_local_style(path, pool));
}

svn_error_t *
svn_io_open_unique_file(apr_file_t **f,
                        const char **unique_name_p,
                        const char *path,
                        const char *suffix,
                        svn_boolean_t delete_on_close,
                        apr_pool_t *pool)
{
  return svn_io_open_unique_file2(f, unique_name_p,
                                  path, suffix,
                                  delete_on_close
                                  ? svn_io_file_del_on_close
                                  : svn_io_file_del_none,
                                  pool);
}

svn_error_t *
svn_io_create_unique_link(const char **unique_name_p,
                          const char *path,
                          const char *dest,
                          const char *suffix,
                          apr_pool_t *pool)
{
#ifdef HAVE_SYMLINK  
  unsigned int i;
  const char *unique_name;
  const char *unique_name_apr;
  const char *dest_apr;
  int rv;
#ifdef AS400_UTF8
  const char *dest_apr_ebcdic;
#endif

  SVN_ERR(svn_path_cstring_from_utf8(&dest_apr, dest, pool));

#ifdef AS400_UTF8
  /* On OS400 with UTF support a native cstring is UTF-8, but
   * symlink() *really* needs EBCDIC paths. */
  SVN_ERR(svn_utf_cstring_from_utf8_ex2(&dest_apr_ebcdic, dest_apr,
                                        (const char*)0, pool));
  dest_apr = dest_apr_ebcdic;
#endif

  for (i = 1; i <= 99999; i++)
    {
      apr_status_t apr_err;

      /* Special case the first attempt -- if we can avoid having a
         generated numeric portion at all, that's best.  So first we
         try with just the suffix; then future tries add a number
         before the suffix.  (A do-while loop could avoid the repeated
         conditional, but it's not worth the clarity loss.)

         If the first attempt fails, the first number will be "2".
         This is good, since "1" would misleadingly imply that
         the second attempt was actually the first... and if someone's
         got conflicts on their conflicts, we probably don't want to
         add to their confusion :-). */
      if (i == 1)
        unique_name = apr_psprintf(pool, "%s%s", path, suffix);
      else
        unique_name = apr_psprintf(pool, "%s.%u%s", path, i, suffix);

      /* Hmmm.  Ideally, we would append to a native-encoding buf
         before starting iteration, then convert back to UTF-8 for
         return. But I suppose that would make the appending code
         sensitive to i18n in a way it shouldn't be... Oh well. */
#ifndef AS400_UTF8 
      SVN_ERR(svn_path_cstring_from_utf8(&unique_name_apr, unique_name,
                                         pool));
#else
      /* On OS400 with UTF support a native cstring is UTF-8,
       * but symlink() *really* needs an EBCDIC path. */
      SVN_ERR(svn_utf_cstring_from_utf8_ex2(&unique_name_apr, unique_name,
                                            (const char*)0, pool));
#endif

      do {
        rv = symlink(dest_apr, unique_name_apr);
      } while (rv == -1 && APR_STATUS_IS_EINTR(apr_get_os_error()));
      
      apr_err = apr_get_os_error();
      
      if (rv == -1 && APR_STATUS_IS_EEXIST(apr_err))
        continue;
      else if (rv == -1 && apr_err)
        {
          /* On Win32, CreateFile failswith an "Access Denied" error
             code, rather than "File Already Exists", if the colliding
             name belongs to a directory. */
          if (APR_STATUS_IS_EACCES(apr_err))
            {
              apr_finfo_t finfo;
              apr_status_t apr_err_2 = apr_stat(&finfo, unique_name_apr,
                                                APR_FINFO_TYPE, pool);

              if (!apr_err_2
                  && (finfo.filetype == APR_DIR))
                continue;

              /* Else ignore apr_err_2; better to fall through and
                 return the original error. */
            }

          *unique_name_p = NULL;
          return svn_error_wrap_apr(apr_err, _("Can't open '%s'"),
                                    svn_path_local_style(unique_name, pool));
        }
      else
        {
          *unique_name_p = unique_name;
          return SVN_NO_ERROR;
        }
    }

  *unique_name_p = NULL;
  return svn_error_createf(SVN_ERR_IO_UNIQUE_NAMES_EXHAUSTED,
                           NULL,
                           _("Unable to make name for '%s'"),
                           svn_path_local_style(path, pool));
#else
  return svn_error_create(SVN_ERR_UNSUPPORTED_FEATURE, NULL,
                          _("Symbolic links are not supported on this "
                            "platform"));
#endif
}

svn_error_t *
svn_io_read_link(svn_string_t **dest,
                 const char *path,
                 apr_pool_t *pool)
{
#ifdef HAVE_READLINK  
  svn_string_t dest_apr;
  const char *path_apr;
  char buf[1025];
  int rv;
#ifdef AS400_UTF8
  const char *buf_utf8;
#endif
  
#ifndef AS400_UTF8  
  SVN_ERR(svn_path_cstring_from_utf8(&path_apr, path, pool));
#else
  /* On OS400 with UTF support a native cstring is UTF-8, but
   * readlink() *really* needs an EBCDIC path. */
  SVN_ERR(svn_utf_cstring_from_utf8_ex2(&path_apr, path, (const char*)0,
                                        pool));
#endif
  do {
    rv = readlink(path_apr, buf, sizeof(buf) - 1);
  } while (rv == -1 && APR_STATUS_IS_EINTR(apr_get_os_error()));

  if (rv == -1)
    return svn_error_wrap_apr
      (apr_get_os_error(), _("Can't read contents of link"));

  buf[rv] = '\0';
  dest_apr.data = buf;
  dest_apr.len = rv;

#ifndef AS400_UTF8
  /* ### Cast needed, one of these interfaces is wrong */
  SVN_ERR(svn_utf_string_to_utf8((const svn_string_t **)dest, &dest_apr,
                                 pool));
#else
  /* The buf filled by readline() is ebcdic encoded
   * despite V5R4's UTF support. */
  SVN_ERR(svn_utf_cstring_to_utf8_ex2(&buf_utf8, dest_apr.data,
                                      (const char *)0, pool));
  *dest = svn_string_create(buf_utf8, pool);
#endif
  
  return SVN_NO_ERROR;
#else
  return svn_error_create(SVN_ERR_UNSUPPORTED_FEATURE, NULL,
                          _("Symbolic links are not supported on this "
                            "platform"));
#endif
}


svn_error_t *
svn_io_copy_link(const char *src,
                 const char *dst,
                 apr_pool_t *pool)

{
#ifdef HAVE_READLINK
  svn_string_t *link_dest;
  const char *dst_tmp;

  /* Notice what the link is pointing at... */
  SVN_ERR(svn_io_read_link(&link_dest, src, pool));

  /* Make a tmp-link pointing at the same thing. */
  SVN_ERR(svn_io_create_unique_link(&dst_tmp, dst, link_dest->data,
                                    ".tmp", pool));
  
  /* Move the tmp-link to link. */
  return svn_io_file_rename(dst_tmp, dst, pool);

#else
  return svn_error_create(SVN_ERR_UNSUPPORTED_FEATURE, NULL,
                          _("Symbolic links are not supported on this "
                            "platform"));
#endif
}


svn_error_t *
svn_io_temp_dir(const char **dir,
                apr_pool_t *pool)
{
  apr_status_t apr_err = apr_temp_dir_get(dir, pool);

  if (apr_err)
    return svn_error_wrap_apr(apr_err, _("Can't find a temporary directory"));

  *dir = svn_path_canonicalize(*dir, pool);

  return svn_path_cstring_to_utf8(dir, *dir, pool);
}




/*** Creating, copying and appending files. ***/

#ifdef AS400
/* CCSID insensitive replacement for apr_file_copy() on OS400.
 * 
 * (See comments for file_open() for more info on CCSIDs.)
 * 
 * On OS400 apr_file_copy() attempts to convert the contents of the source
 * file from its CCSID to the CCSID of the destination file.  This may
 * corrupt the destination file's contents if the files' CCSIDs differ from
 * each other and/or the system CCSID.
 * 
 * This new function prevents this by forcing a binary copy.  It is
 * stripped down copy of the private function apr_file_transfer_contents in
 * srclib/apr/file_io/unix/copy.c of version 2.0.54 of the Apache HTTP
 * Server (http://httpd.apache.org/) excepting that APR_LARGEFILE is not
 * used, from_path is always opened with APR_BINARY, and
 * APR_FILE_SOURCE_PERMS is not supported. 
 */ 
static apr_status_t
os400_file_copy(const char *from_path,
                const char *to_path,
                apr_fileperms_t perms,
                apr_pool_t *pool)
{
  apr_file_t *s, *d;
  apr_status_t status;

  /* Open source file. */
  status = apr_file_open(&s, from_path, APR_READ | APR_BINARY,
                         APR_OS_DEFAULT, pool);
  if (status)
    return status;

  /* Open dest file.
   * 
   * apr_file_copy() does not require the destination file to exist and will
   * overwrite it if it does.  Since this is a replacement for
   * apr_file_copy() we enforce similar behavior.
   */
  status = apr_file_open(&d, to_path,
                         APR_WRITE | APR_CREATE | APR_TRUNCATE | APR_BINARY,
                         perms,
                         pool);
  if (status)
    {
      apr_file_close(s);  /* toss any error */
      return status;
    }

  /* Copy bytes till the cows come home. */
  while (1)
    {
      char buf[BUFSIZ];
      apr_size_t bytes_this_time = sizeof(buf);
      apr_status_t read_err;
      apr_status_t write_err;

      /* Read 'em. */
      read_err = apr_file_read(s, buf, &bytes_this_time);
      if (read_err && !APR_STATUS_IS_EOF(read_err))
        {
          apr_file_close(s);  /* toss any error */
          apr_file_close(d);  /* toss any error */
          return read_err;
        }

      /* Write 'em. */
      write_err = apr_file_write_full(d, buf, bytes_this_time, NULL);
      if (write_err)
        {
          apr_file_close(s);  /* toss any error */
          apr_file_close(d);  /* toss any error */
          return write_err;
        }

      if (read_err && APR_STATUS_IS_EOF(read_err))
        {
          status = apr_file_close(s);
          if (status)
            {
              apr_file_close(d);  /* toss any error */
              return status;
            }

          /* return the results of this close: an error, or success */
          return apr_file_close(d);
        }
    }
  /* NOTREACHED */
}
#endif /* AS400 */


svn_error_t *
svn_io_copy_file(const char *src,
                 const char *dst,
                 svn_boolean_t copy_perms,
                 apr_pool_t *pool)
{
  apr_status_t apr_err;
  const char *src_apr, *dst_tmp_apr;
  const char *dst_tmp;

  SVN_ERR(svn_path_cstring_from_utf8(&src_apr, src, pool));

  /* For atomicity, we translate to a tmp file and then rename the tmp
     file over the real destination. */

  SVN_ERR(svn_io_open_unique_file2(NULL, &dst_tmp, dst, ".tmp",
                                   svn_io_file_del_none, pool));
  SVN_ERR(svn_path_cstring_from_utf8(&dst_tmp_apr, dst_tmp, pool));

#ifndef AS400
  apr_err = apr_file_copy(src_apr, dst_tmp_apr, APR_OS_DEFAULT, pool);
#else
  apr_err = os400_file_copy(src_apr, dst_tmp_apr, APR_OS_DEFAULT, pool);
#endif

  if (apr_err)
    {
      apr_file_remove(dst_tmp_apr, pool);
      return svn_error_wrap_apr
        (apr_err, _("Can't copy '%s' to '%s'"),
         svn_path_local_style(src, pool),
         svn_path_local_style(dst_tmp, pool));
    }

  /* If copying perms, set the perms on dst_tmp now, so they will be
     atomically inherited in the upcoming rename.  But note that we
     had to wait until now to set perms, because if they say
     read-only, then we'd have failed filling dst_tmp's contents. */

  /* ### FIXME: apr_file_copy with perms may fail on Win32.  We need a
     platform-specific implementation to get the permissions right. */
#ifndef WIN32
  if (copy_perms)
    {
      apr_file_t *s;
      apr_finfo_t finfo;

      SVN_ERR(svn_io_file_open(&s, src, APR_READ, APR_OS_DEFAULT, pool));
      SVN_ERR(svn_io_file_info_get(&finfo, APR_FINFO_PROT, s, pool));
      SVN_ERR(svn_io_file_close(s, pool));

      apr_err = apr_file_perms_set(dst_tmp_apr, finfo.protection);

      /* We shouldn't be able to get APR_INCOMPLETE or APR_ENOTIMPL
         here under normal circumstances, because the perms themselves
         came from a call to apr_file_info_get(), and we already know
         this is the non-Win32 case.  But if it does happen, it's not
         an error. */ 
      if ((apr_err != APR_SUCCESS)
          && (apr_err != APR_INCOMPLETE)
          && (apr_err != APR_ENOTIMPL))
        {
          return svn_error_wrap_apr
            (apr_err, _("Can't set permissions on '%s'"),
             svn_path_local_style(dst_tmp, pool));
        }
    }
#endif /* ! WIN32 */

  return svn_io_file_rename(dst_tmp, dst, pool);
}


svn_error_t *
svn_io_append_file(const char *src, const char *dst, apr_pool_t *pool)
{
  apr_status_t apr_err;
  const char *src_apr, *dst_apr;

  SVN_ERR(svn_path_cstring_from_utf8(&src_apr, src, pool));
  SVN_ERR(svn_path_cstring_from_utf8(&dst_apr, dst, pool));

  apr_err = apr_file_append(src_apr, dst_apr, APR_OS_DEFAULT, pool);

  if (apr_err)
    return svn_error_wrap_apr(apr_err, _("Can't append '%s' to '%s'"),
                              svn_path_local_style(src, pool),
                              svn_path_local_style(dst, pool));
  
  return SVN_NO_ERROR;
}


svn_error_t *svn_io_copy_dir_recursively(const char *src,
                                         const char *dst_parent,
                                         const char *dst_basename,
                                         svn_boolean_t copy_perms,
                                         svn_cancel_func_t cancel_func,
                                         void *cancel_baton,
                                         apr_pool_t *pool)
{
  svn_node_kind_t kind;
  apr_status_t status;
  const char *dst_path;
  apr_dir_t *this_dir;
  apr_finfo_t this_entry;
  apr_int32_t flags = APR_FINFO_TYPE | APR_FINFO_NAME;

  /* Make a subpool for recursion */
  apr_pool_t *subpool = svn_pool_create(pool);

  /* The 'dst_path' is simply dst_parent/dst_basename */
  dst_path = svn_path_join(dst_parent, dst_basename, pool);

  /* Sanity checks:  SRC and DST_PARENT are directories, and
     DST_BASENAME doesn't already exist in DST_PARENT. */
  SVN_ERR(svn_io_check_path(src, &kind, subpool));
  if (kind != svn_node_dir)
    return svn_error_createf(SVN_ERR_NODE_UNEXPECTED_KIND, NULL,
                             _("Source '%s' is not a directory"),
                             svn_path_local_style(src, pool));

  SVN_ERR(svn_io_check_path(dst_parent, &kind, subpool));
  if (kind != svn_node_dir)
    return svn_error_createf(SVN_ERR_NODE_UNEXPECTED_KIND, NULL,
                             _("Destination '%s' is not a directory"),
                             svn_path_local_style(dst_parent, pool));

  SVN_ERR(svn_io_check_path(dst_path, &kind, subpool));
  if (kind != svn_node_none)
    return svn_error_createf(SVN_ERR_ENTRY_EXISTS, NULL,
                             _("Destination '%s' already exists"),
                             svn_path_local_style(dst_path, pool));
  
  /* Create the new directory. */
  /* ### TODO: copy permissions (needs apr_file_attrs_get()) */
  SVN_ERR(svn_io_dir_make(dst_path, APR_OS_DEFAULT, pool));

  /* Loop over the dirents in SRC.  ('.' and '..' are auto-excluded) */
  SVN_ERR(svn_io_dir_open(&this_dir, src, subpool));

  for (status = apr_dir_read(&this_entry, flags, this_dir);
       status == APR_SUCCESS;
       status = apr_dir_read(&this_entry, flags, this_dir))
    {
      if ((this_entry.name[0] == '.')
          && ((this_entry.name[1] == '\0')
              || ((this_entry.name[1] == '.')
                  && (this_entry.name[2] == '\0'))))
        {
          continue;
        }
      else
        {
          const char *src_target, *entryname_utf8;

          if (cancel_func)
            SVN_ERR(cancel_func(cancel_baton));

          SVN_ERR(svn_path_cstring_to_utf8(&entryname_utf8,
                                           this_entry.name, subpool));
          src_target = svn_path_join(src, entryname_utf8, subpool);
          
          if (this_entry.filetype == APR_REG) /* regular file */
            {
              const char *dst_target = svn_path_join(dst_path, entryname_utf8,
                                                     subpool);
              SVN_ERR(svn_io_copy_file(src_target, dst_target,
                                       copy_perms, subpool));
            }
          else if (this_entry.filetype == APR_LNK) /* symlink */
            {
              const char *dst_target = svn_path_join(dst_path, entryname_utf8,
                                                     subpool);
              SVN_ERR(svn_io_copy_link(src_target, dst_target,
                                       subpool));
            }
          else if (this_entry.filetype == APR_DIR) /* recurse */
            {
              /* Prevent infinite recursion by filtering off our
                 newly created destination path. */
              if (strcmp(src, dst_parent) == 0
                  && strcmp(entryname_utf8, dst_basename) == 0)
                continue;

              SVN_ERR(svn_io_copy_dir_recursively 
                      (src_target,
                       dst_path,
                       entryname_utf8,
                       copy_perms,
                       cancel_func,
                       cancel_baton,
                       subpool));
            }
          /* ### support other APR node types someday?? */

        }
    }

  if (! (APR_STATUS_IS_ENOENT(status)))
    return svn_error_wrap_apr(status, _("Can't read directory '%s'"),
                              svn_path_local_style(src, pool));

  status = apr_dir_close(this_dir);
  if (status)
    return svn_error_wrap_apr(status, _("Error closing directory '%s'"),
                              svn_path_local_style(src, pool));

  /* Free any memory used by recursion */
  apr_pool_destroy(subpool);
           
  return SVN_NO_ERROR;
}


svn_error_t *
svn_io_make_dir_recursively(const char *path, apr_pool_t *pool)
{
  const char *path_apr;
  apr_status_t apr_err;

  if (svn_path_is_empty(path))
    /* Empty path (current dir) is assumed to always exist,
       so we do nothing, per docs. */
    return SVN_NO_ERROR;

  SVN_ERR(svn_path_cstring_from_utf8(&path_apr, path, pool));

  apr_err = apr_dir_make_recursive(path_apr, APR_OS_DEFAULT, pool);

  if (apr_err)
    return svn_error_wrap_apr(apr_err, _("Can't make directory '%s'"), 
                              svn_path_local_style(path, pool));

  return SVN_NO_ERROR;
}

svn_error_t *svn_io_file_create(const char *file,
                                const char *contents,
                                apr_pool_t *pool)
{
  apr_file_t *f;
  apr_size_t written;

  SVN_ERR(svn_io_file_open(&f, file,
                           (APR_WRITE | APR_CREATE | APR_EXCL),
                           APR_OS_DEFAULT,
                           pool));
  SVN_ERR(svn_io_file_write_full(f, contents, strlen(contents), 
                                 &written, pool));
  SVN_ERR(svn_io_file_close(f, pool));

  return SVN_NO_ERROR;
}

svn_error_t *svn_io_dir_file_copy(const char *src_path, 
                                  const char *dest_path, 
                                  const char *file,
                                  apr_pool_t *pool)
{
  const char *file_dest_path = svn_path_join(dest_path, file, pool);
  const char *file_src_path = svn_path_join(src_path, file, pool);

  SVN_ERR(svn_io_copy_file(file_src_path, file_dest_path, TRUE, pool));

  return SVN_NO_ERROR;
}


/*** Modtime checking. ***/

svn_error_t *
svn_io_file_affected_time(apr_time_t *apr_time,
                          const char *path,
                          apr_pool_t *pool)
{
  apr_finfo_t finfo;

  SVN_ERR(svn_io_stat(&finfo, path, APR_FINFO_MIN | APR_FINFO_LINK, pool));

  *apr_time = finfo.mtime;

  return SVN_NO_ERROR;
}


svn_error_t *
svn_io_set_file_affected_time(apr_time_t apr_time,
                              const char *path,
                              apr_pool_t *pool)
{
  apr_status_t status;
  const char *native_path;
#ifdef AS400
  apr_utimbuf_t aubuf;
  apr_finfo_t finfo;
#endif

  SVN_ERR(svn_path_cstring_from_utf8(&native_path, path, pool));

#ifndef AS400
  status = apr_file_mtime_set(native_path, apr_time, pool);
#else
  /* apr_file_mtime_set() isn't implemented on OS400, but IBM does provide
   * the OS400 specific function apr_utime() which can be used instead. */

  /* Get the file's current access time, we don't want to change that,
   * just the mod time. */
  status = apr_stat(&finfo, native_path, APR_FINFO_ATIME, pool);
  if (!status)
    {
      aubuf.atime = finfo.atime;
      aubuf.mtime = apr_time;
      status = apr_utime(native_path, &aubuf);
    }
#endif
  if (status)
    return svn_error_wrap_apr
      (status, _("Can't set access time of '%s'"),
       svn_path_local_style(path, pool));

  return SVN_NO_ERROR;
}


svn_error_t *
svn_io_filesizes_different_p(svn_boolean_t *different_p,
                             const char *file1,
                             const char *file2,
                             apr_pool_t *pool)
{
  apr_finfo_t finfo1;
  apr_finfo_t finfo2;
  apr_status_t status;
  const char *file1_apr, *file2_apr;

  /* Not using svn_io_stat() because don't want to generate
     svn_error_t objects for non-error conditions. */

  SVN_ERR(svn_path_cstring_from_utf8(&file1_apr, file1, pool));
  SVN_ERR(svn_path_cstring_from_utf8(&file2_apr, file2, pool));

  /* Stat both files */
  status = apr_stat(&finfo1, file1_apr, APR_FINFO_MIN, pool);
  if (status)
    {
      /* If we got an error stat'ing a file, it could be because the
         file was removed... or who knows.  Whatever the case, we
         don't know if the filesizes are definitely different, so
         assume that they're not. */
      *different_p = FALSE;
      return SVN_NO_ERROR;
    }

  status = apr_stat(&finfo2, file2_apr, APR_FINFO_MIN, pool);
  if (status)
    {
      /* See previous comment. */
      *different_p = FALSE;
      return SVN_NO_ERROR;
    }

  /* Examine file sizes */
  if (finfo1.size == finfo2.size)
    *different_p = FALSE;
  else
    *different_p = TRUE;

  return SVN_NO_ERROR;
}


svn_error_t *
svn_io_file_checksum(unsigned char digest[],
                     const char *file,
                     apr_pool_t *pool)
{
  struct apr_md5_ctx_t context;
  apr_file_t *f = NULL;
  svn_error_t *err;
  char *buf = apr_palloc(pool, SVN__STREAM_CHUNK_SIZE);
  apr_size_t len;

  /* ### The apr_md5 functions return apr_status_t, but they only
     return success, and really, what could go wrong?  So below, we
     ignore their return values. */

  apr_md5_init(&context);

  SVN_ERR(svn_io_file_open(&f, file, APR_READ, APR_OS_DEFAULT, pool));
  
  len = SVN__STREAM_CHUNK_SIZE;
  err = svn_io_file_read(f, buf, &len, pool);
  while (! err)
    { 
      apr_md5_update(&context, buf, len);
      len = SVN__STREAM_CHUNK_SIZE;
      err = svn_io_file_read(f, buf, &len, pool);
    };
  
  if (err && ! APR_STATUS_IS_EOF(err->apr_err))
    return err;
  svn_error_clear(err);

  SVN_ERR(svn_io_file_close(f, pool));

  apr_md5_final(digest, &context);

  return SVN_NO_ERROR;
}



/*** Permissions and modes. ***/

#ifndef WIN32
/* Given the file specified by PATH_APR, attempt to create an
   identical version of it owned by the current user.  This is done by
   moving it to a temporary location, copying the file back to its old
   path, then deleting the temporarily moved version.  All temporary
   allocations are done in POOL. */
static svn_error_t *
reown_file(const char *path_apr,
           apr_pool_t *pool)
{
  const char *unique_name;

  SVN_ERR(svn_io_open_unique_file2(NULL, &unique_name, path_apr,
                                   ".tmp", svn_io_file_del_none, pool));
  SVN_ERR(svn_io_file_rename(path_apr, unique_name, pool));
  SVN_ERR(svn_io_copy_file(unique_name, path_apr, TRUE, pool));
  SVN_ERR(svn_io_remove_file(unique_name, pool));

  return SVN_NO_ERROR;
}

/* Determine what the read-write PERMS for PATH should be by ORing
   together the permissions of PATH and the permissions of a temporary
   file that we create.  Unfortunately, this is the only way to
   determine which combination of write bits (User/Group/World) should
   be set to restore a file from read-only to read-write.  Make
   temporary allocations in POOL.  */
static svn_error_t *
get_default_file_perms(const char *path, apr_fileperms_t *perms,
                       apr_pool_t *pool)
{
  apr_status_t status;
  apr_finfo_t tmp_finfo, finfo;
  apr_file_t *fd;
  const char *tmp_path;
  const char *apr_path;

  /* Get the perms for a newly created file to find out what write
   * bits should be set. */
  SVN_ERR(svn_io_open_unique_file2(&fd, &tmp_path, path,
                                   ".tmp", svn_io_file_del_on_close, pool));
  status = apr_stat(&tmp_finfo, tmp_path, APR_FINFO_PROT, pool);
  if (status)
    return svn_error_wrap_apr(status, _("Can't get default file perms "
                                        "for file at '%s' (file stat error)"),
                              path);
  apr_file_close(fd);

  /* Get the perms for the original file so we'll have any other bits
   * that were already set (like the execute bits, for example). */
  SVN_ERR(svn_path_cstring_from_utf8(&apr_path, path, pool));
  status = apr_file_open(&fd, apr_path, APR_READ | APR_BINARY,
                         APR_OS_DEFAULT, pool);
  if (status)
    return svn_error_wrap_apr(status, _("Can't open file at '%s'"), path);

  status = apr_stat(&finfo, apr_path, APR_FINFO_PROT, pool);
  if (status)
    return svn_error_wrap_apr(status, _("Can't get file perms for file at "
                                        "'%s' (file stat error)"), path);
  apr_file_close(fd);

  /* Glom the perms together. */
  *perms = tmp_finfo.protection | finfo.protection;
  return SVN_NO_ERROR;
}

/* This is a helper function for the svn_io_set_file_read* functions
   that attempts to honor the users umask when dealing with
   permission changes. */
static svn_error_t *
io_set_file_perms(const char *path,
                  svn_boolean_t change_readwrite,
                  svn_boolean_t enable_write,
                  svn_boolean_t change_executable,
                  svn_boolean_t executable,
                  svn_boolean_t ignore_enoent,
                  apr_pool_t *pool)
{
  apr_status_t status;
  const char *path_apr;
  apr_finfo_t finfo;
  apr_fileperms_t perms_to_set;

  SVN_ERR(svn_path_cstring_from_utf8(&path_apr, path, pool));

  /* Try to change only a minimal amount of the perms first 
     by getting the current perms and adding bits
     only on where read perms are granted.  If this fails
     fall through to just setting file attributes. */
  status = apr_stat(&finfo, path_apr, APR_FINFO_PROT, pool);
  if (status)
    {
      if (ignore_enoent && APR_STATUS_IS_ENOENT(status))
        return SVN_NO_ERROR;
      else if (status != APR_ENOTIMPL)
        return svn_error_wrap_apr(status,
                                  _("Can't change perms of file '%s'"),
                                  svn_path_local_style(path, pool));
      return SVN_NO_ERROR;
    }

  perms_to_set = finfo.protection;
  if (change_readwrite)
    {
      if (enable_write) /* Make read-write. */
        SVN_ERR(get_default_file_perms(path, &perms_to_set, pool));
      else
        {
          if (finfo.protection & APR_UREAD)
            perms_to_set &= ~APR_UWRITE;
          if (finfo.protection & APR_GREAD)
            perms_to_set &= ~APR_GWRITE;
          if (finfo.protection & APR_WREAD)
            perms_to_set &= ~APR_WWRITE;
        }
    }

  if (change_executable)
    {
      if (executable)
        {
          if (finfo.protection & APR_UREAD)
            perms_to_set |= APR_UEXECUTE;
          if (finfo.protection & APR_GREAD)
            perms_to_set |= APR_GEXECUTE;
          if (finfo.protection & APR_WREAD)
            perms_to_set |= APR_WEXECUTE;
        }
      else
        {
          if (finfo.protection & APR_UREAD)
            perms_to_set &= ~APR_UEXECUTE;
          if (finfo.protection & APR_GREAD)
            perms_to_set &= ~APR_GEXECUTE;
          if (finfo.protection & APR_WREAD)
            perms_to_set &= ~APR_WEXECUTE;
        }
    }
<<<<<<< HEAD

  /* If we aren't changing anything then just return, this saves
     some system calls and helps with shared working copies */
  if (perms_to_set == finfo.protection)
    return SVN_NO_ERROR;

  status = apr_file_perms_set(path_apr, perms_to_set);
  if (!status)
    return SVN_NO_ERROR;

=======

  /* If we aren't changing anything then just return, this saves
     some system calls and helps with shared working copies */
  if (perms_to_set == finfo.protection)
    return SVN_NO_ERROR;

  status = apr_file_perms_set(path_apr, perms_to_set);
  if (!status)
    return SVN_NO_ERROR;

>>>>>>> db70df81
  if (APR_STATUS_IS_EPERM(status))
    {
      /* We don't have permissions to change the
         permissions!  Try a move, copy, and delete
         workaround to see if we can get the file owned by
         us.  If these succeed, try the permissions set
         again.

         Note that we only attempt this in the
         stat-available path.  This assumes that the
         move-copy workaround will only be helpful on
         platforms that implement apr_stat. */
      SVN_ERR(reown_file(path_apr, pool));
      status = apr_file_perms_set(path_apr, perms_to_set);
    }

  if (!status)
    return SVN_NO_ERROR;

  if (ignore_enoent && APR_STATUS_IS_ENOENT(status))
    return SVN_NO_ERROR;
  else if (status == APR_ENOTIMPL)
    {
      /* At least try to set the attributes. */
      apr_fileattrs_t attrs = 0;
      apr_fileattrs_t attrs_values = 0;

      if (change_readwrite)
        {
          attrs = APR_FILE_ATTR_READONLY;
          if (!enable_write)
            attrs_values = APR_FILE_ATTR_READONLY;
        }
      if (change_executable)
        {
          attrs = APR_FILE_ATTR_EXECUTABLE;
          if (executable)
            attrs_values = APR_FILE_ATTR_EXECUTABLE;
        }
      status = apr_file_attrs_set(path_apr, attrs, attrs_values, pool);
    }

  return svn_error_wrap_apr(status,
                            _("Can't change perms of file '%s'"),
                            svn_path_local_style(path, pool));
<<<<<<< HEAD
=======
}
#endif

svn_error_t *
svn_io_set_file_read_write_carefully(const char *path,
                                     svn_boolean_t enable_write,
                                     svn_boolean_t ignore_enoent,
                                     apr_pool_t *pool)
{
  if (enable_write)
    return svn_io_set_file_read_write(path, ignore_enoent, pool);
  return svn_io_set_file_read_only(path, ignore_enoent, pool);
}

svn_error_t *
svn_io_set_file_read_only(const char *path,
                          svn_boolean_t ignore_enoent,
                          apr_pool_t *pool)
{
  /* On Windows, just set the file attributes -- on unix call
     our internal function which attempts to honor the umask. */
#ifndef WIN32
  return io_set_file_perms(path, TRUE, FALSE, FALSE, FALSE,
                           ignore_enoent, pool);
#else
  apr_status_t status;
  const char *path_apr;

  SVN_ERR(svn_path_cstring_from_utf8(&path_apr, path, pool));

  status = apr_file_attrs_set(path_apr,
                              APR_FILE_ATTR_READONLY,
                              APR_FILE_ATTR_READONLY,
                              pool);

  if (status && status != APR_ENOTIMPL)
    if (!ignore_enoent || !APR_STATUS_IS_ENOENT(status))
      return svn_error_wrap_apr(status,
                                _("Can't set file '%s' read-only"),
                                svn_path_local_style(path, pool));

  return SVN_NO_ERROR;
#endif
>>>>>>> db70df81
}
#endif


svn_error_t *
<<<<<<< HEAD
svn_io_set_file_read_write_carefully(const char *path,
                                     svn_boolean_t enable_write,
                                     svn_boolean_t ignore_enoent,
                                     apr_pool_t *pool)
{
  if (enable_write)
    return svn_io_set_file_read_write(path, ignore_enoent, pool);
  return svn_io_set_file_read_only(path, ignore_enoent, pool);
}

svn_error_t *
svn_io_set_file_read_only(const char *path,
                          svn_boolean_t ignore_enoent,
                          apr_pool_t *pool)
{
  /* On Windows, just set the file attributes -- on unix call
     our internal function which attempts to honor the umask. */
#ifndef WIN32
  return io_set_file_perms(path, TRUE, FALSE, FALSE, FALSE,
=======
svn_io_set_file_read_write(const char *path,
                           svn_boolean_t ignore_enoent,
                           apr_pool_t *pool)
{
  /* On Windows, just set the file attributes -- on unix call
     our internal function which attempts to honor the umask. */
#ifndef WIN32
  return io_set_file_perms(path, TRUE, TRUE, FALSE, FALSE,
>>>>>>> db70df81
                           ignore_enoent, pool);
#else
  apr_status_t status;
  const char *path_apr;

  SVN_ERR(svn_path_cstring_from_utf8(&path_apr, path, pool));

  status = apr_file_attrs_set(path_apr,
<<<<<<< HEAD
                              APR_FILE_ATTR_READONLY,
                              APR_FILE_ATTR_READONLY,
                              pool);

  if (status && status != APR_ENOTIMPL)
    if (!ignore_enoent || !APR_STATUS_IS_ENOENT(status))
      return svn_error_wrap_apr(status,
                                _("Can't set file '%s' read-only"),
                                svn_path_local_style(path, pool));

  return SVN_NO_ERROR;
#endif
}


svn_error_t *
svn_io_set_file_read_write(const char *path,
                           svn_boolean_t ignore_enoent,
                           apr_pool_t *pool)
{
  /* On Windows, just set the file attributes -- on unix call
     our internal function which attempts to honor the umask. */
#ifndef WIN32
  return io_set_file_perms(path, TRUE, TRUE, FALSE, FALSE,
                           ignore_enoent, pool);
#else
  apr_status_t status;
  const char *path_apr;

  SVN_ERR(svn_path_cstring_from_utf8(&path_apr, path, pool));

  status = apr_file_attrs_set(path_apr,
                              0,
                              APR_FILE_ATTR_READONLY,
                              pool);

=======
                              0,
                              APR_FILE_ATTR_READONLY,
                              pool);

>>>>>>> db70df81
  if (status && status != APR_ENOTIMPL)
    if (!ignore_enoent || !APR_STATUS_IS_ENOENT(status))
      return svn_error_wrap_apr(status,
                                _("Can't set file '%s' read-write"),
                                svn_path_local_style(path, pool));

<<<<<<< HEAD
  return SVN_NO_ERROR;
#endif
}

svn_error_t *
svn_io_set_file_executable(const char *path,
                           svn_boolean_t executable,
                           svn_boolean_t ignore_enoent,
                           apr_pool_t *pool)
{
  /* On Windows, just exit -- on unix call our internal function
  which attempts to honor the umask. */
#ifndef WIN32
  return io_set_file_perms(path, FALSE, FALSE, TRUE, executable,
                           ignore_enoent, pool);
#else
  return SVN_NO_ERROR;
#endif
=======
  return SVN_NO_ERROR;
#endif
}

svn_error_t *
svn_io_set_file_executable(const char *path,
                           svn_boolean_t executable,
                           svn_boolean_t ignore_enoent,
                           apr_pool_t *pool)
{
  /* On Windows, just exit -- on unix call our internal function
  which attempts to honor the umask. */
#ifndef WIN32
  return io_set_file_perms(path, FALSE, FALSE, TRUE, executable,
                           ignore_enoent, pool);
#else
  return SVN_NO_ERROR;
#endif
>>>>>>> db70df81
}


svn_error_t *
svn_io_is_file_executable(svn_boolean_t *executable, 
                          const char *path, 
                          apr_pool_t *pool)
{
#if defined(APR_HAS_USER) && !defined(WIN32)
  apr_finfo_t file_info;
  apr_status_t apr_err;
  apr_uid_t uid;
  apr_gid_t gid;

  *executable = FALSE;
  
  /* Get file and user info. */
  SVN_ERR(svn_io_stat(&file_info, path, 
                      (APR_FINFO_PROT | APR_FINFO_OWNER), 
                      pool));
  apr_err = apr_uid_current(&uid, &gid, pool);

  if (apr_err)
    return svn_error_wrap_apr(apr_err, _("Error getting UID of process"));
    
  /* Check executable bit for current user. */
  if (apr_uid_compare(uid, file_info.user) == APR_SUCCESS)
    *executable = (file_info.protection & APR_UEXECUTE);

  else if (apr_gid_compare(gid, file_info.group) == APR_SUCCESS)
    *executable = (file_info.protection & APR_GEXECUTE);

  else
    *executable = (file_info.protection & APR_WEXECUTE);

#else  /* defined(WIN32) || !defined(APR_HAS_USER) */
  *executable = FALSE;
#endif

  return SVN_NO_ERROR;
}


/*** File locking. ***/
/* Clear all outstanding locks on ARG, an open apr_file_t *. */
static apr_status_t
svn_io__file_clear_and_close(void *arg)
{
  apr_status_t apr_err;
  apr_file_t *f = arg;

  /* Remove locks. */
  apr_err = apr_file_unlock(f);
  if (apr_err)
    return apr_err;

  /* Close the file. */
  apr_err = apr_file_close(f);
  if (apr_err)
    return apr_err;

  return 0;
}


svn_error_t *svn_io_file_lock(const char *lock_file,
                              svn_boolean_t exclusive,
                              apr_pool_t *pool)
{
  return svn_io_file_lock2(lock_file, exclusive, FALSE, pool);
}

svn_error_t *svn_io_file_lock2(const char *lock_file,
                               svn_boolean_t exclusive,
                               svn_boolean_t nonblocking,
                               apr_pool_t *pool)
{
  int locktype = APR_FLOCK_SHARED;
  apr_file_t *lockfile_handle;
  apr_int32_t flags;
  apr_status_t apr_err;

  if(exclusive == TRUE)
    locktype = APR_FLOCK_EXCLUSIVE;

  flags = APR_READ;
  if (locktype == APR_FLOCK_EXCLUSIVE)
    flags |= APR_WRITE;

  if (nonblocking == TRUE)
    locktype |= APR_FLOCK_NONBLOCK;

  SVN_ERR(svn_io_file_open(&lockfile_handle, lock_file, flags,
                           APR_OS_DEFAULT,
                           pool));

  /* Get lock on the filehandle. */
  apr_err = apr_file_lock(lockfile_handle, locktype);
  if (apr_err)
    {
      switch (locktype & APR_FLOCK_TYPEMASK)
        {
        case APR_FLOCK_SHARED:
          return svn_error_wrap_apr
            (apr_err, _("Can't get shared lock on file '%s'"),
             svn_path_local_style(lock_file, pool));
        case APR_FLOCK_EXCLUSIVE:
          return svn_error_wrap_apr
            (apr_err, _("Can't get exclusive lock on file '%s'"),
             svn_path_local_style(lock_file, pool));
        default:
          /* Cannot happen. */
          abort();
        }
    }
  
  apr_pool_cleanup_register(pool, lockfile_handle, 
                            svn_io__file_clear_and_close,
                            apr_pool_cleanup_null);
                             
  return SVN_NO_ERROR;
}



/* Data consistency/coherency operations. */

static svn_error_t *
do_io_file_wrapper_cleanup(apr_file_t *file, apr_status_t status, 
                           const char *msg, const char *msg_no_name,
                           apr_pool_t *pool);

svn_error_t *svn_io_file_flush_to_disk(apr_file_t *file,
                                       apr_pool_t *pool)
{
  apr_os_file_t filehand;

  /* First make sure that any user-space buffered data is flushed. */
  SVN_ERR(do_io_file_wrapper_cleanup(file, apr_file_flush(file),
                                     N_("Can't flush file '%s'"),
                                     N_("Can't flush stream"),
                                     pool));

  apr_os_file_get(&filehand, file);
    
  /* Call the operating system specific function to actually force the
     data to disk. */
  {
#ifdef WIN32
      
    if (! FlushFileBuffers(filehand))
        return svn_error_wrap_apr
          (apr_get_os_error(), _("Can't flush file to disk"));
      
#else
      int rv;

      do {
        rv = fsync(filehand);
      } while (rv == -1 && APR_STATUS_IS_EINTR(apr_get_os_error()));

      /* If the file is in a memory filesystem, fsync() may return
         EINVAL.  Presumably the user knows the risks, and we can just
         ignore the error. */
      if (rv == -1 && APR_STATUS_IS_EINVAL(apr_get_os_error()))
        return SVN_NO_ERROR;

      if (rv == -1)
        return svn_error_wrap_apr
          (apr_get_os_error(), _("Can't flush file to disk"));

#endif
  }
  return SVN_NO_ERROR;
}
    


/* TODO write test for these two functions, then refactor. */

svn_error_t *
svn_stringbuf_from_file(svn_stringbuf_t **result,
                        const char *filename,
                        apr_pool_t *pool)
{
  apr_file_t *f = NULL;

  if (filename[0] == '-' && filename[1] == '\0')
    return svn_error_create
        (SVN_ERR_UNSUPPORTED_FEATURE, NULL,
         _("Reading from stdin is currently broken, so disabled"));

  SVN_ERR(svn_io_file_open(&f, filename, APR_READ, APR_OS_DEFAULT, pool));

  SVN_ERR(svn_stringbuf_from_aprfile(result, f, pool));

  SVN_ERR(svn_io_file_close(f, pool));

  return SVN_NO_ERROR;
}


/* Get the name of FILE, or NULL if FILE is an unnamed stream. */
static svn_error_t *
file_name_get(const char **fname_utf8, apr_file_t *file, apr_pool_t *pool)
{
  apr_status_t apr_err;
  const char *fname;

  apr_err = apr_file_name_get(&fname, file);
  if (apr_err)
    return svn_error_wrap_apr(apr_err, _("Can't get file name"));

  if (fname)
    SVN_ERR(svn_path_cstring_to_utf8(fname_utf8, fname, pool));
  else
    *fname_utf8 = NULL;

  return SVN_NO_ERROR;
}


svn_error_t *
svn_stringbuf_from_aprfile(svn_stringbuf_t **result,
                           apr_file_t *file,
                           apr_pool_t *pool)
{
  apr_size_t len;
  svn_error_t *err;
  svn_stringbuf_t *res = svn_stringbuf_create("", pool);
  char *buf = apr_palloc(pool, SVN__STREAM_CHUNK_SIZE);

  /* XXX: We should check the incoming data for being of type binary. */

  /* apr_file_read will not return data and eof in the same call. So this loop
   * is safe from missing read data.  */
  len = SVN__STREAM_CHUNK_SIZE;
  err = svn_io_file_read(file, buf, &len, pool);
  while (! err)
    {
      svn_stringbuf_appendbytes(res, buf, len);
      len = SVN__STREAM_CHUNK_SIZE;
      err = svn_io_file_read(file, buf, &len, pool);
    }

  /* Having read all the data we *expect* EOF */
  if (err && !APR_STATUS_IS_EOF(err->apr_err))
    return err;
  svn_error_clear(err);

  /* Null terminate the stringbuf. */
  res->data[res->len] = 0;

  *result = res;
  return SVN_NO_ERROR;
}



/* Deletion. */

svn_error_t *
svn_io_remove_file(const char *path, apr_pool_t *pool)
{
  apr_status_t apr_err;
  const char *path_apr;

#ifdef WIN32
  /* Set the file writable but only on Windows, because Windows
     will not allow us to remove files that are read-only. */
  SVN_ERR(svn_io_set_file_read_write(path, TRUE, pool));
#endif /* WIN32 */

  SVN_ERR(svn_path_cstring_from_utf8(&path_apr, path, pool));

  apr_err = apr_file_remove(path_apr, pool);
  WIN32_RETRY_LOOP(apr_err, apr_file_remove(path_apr, pool));

  if (apr_err)
    return svn_error_wrap_apr(apr_err, _("Can't remove file '%s'"),
                              svn_path_local_style(path, pool));

  return SVN_NO_ERROR;
}


/*
 Mac OS X has a bug where if you're readding the contents of a
 directory via readdir in a loop, and you remove one of the entries in
 the directory and the directory has 338 or more files in it you will
 skip over some of the entries in the directory.  Needless to say,
 this causes problems if you are using this kind of loop inside a
 function that is recursively deleting a directory, because when you
 get around to removing the directory it will still have something in
 it.

 Similar problem has been observed on FreeBSD.

 See http://subversion.tigris.org/issues/show_bug.cgi?id=1896 for more
 discussion and an initial solution.

 To work around the problem, we do a rewinddir after we delete all files
 and see if there's anything left. We repeat the steps untill there's
 nothing left to delete.
*/

/* Neither windows nor unix allows us to delete a non-empty
   directory.  

   This is a function to perform the equivalent of 'rm -rf'. */
svn_error_t *
svn_io_remove_dir(const char *path, apr_pool_t *pool)
{
  apr_status_t status;
  apr_dir_t *this_dir;
  apr_finfo_t this_entry;
  apr_pool_t *subpool;
  apr_int32_t flags = APR_FINFO_TYPE | APR_FINFO_NAME;
  const char *path_apr;
  int need_rewind;

  /* APR doesn't like "" directories */
  if (path[0] == '\0')
    path = ".";

  /* Convert path to native here and call apr_dir_open directly,
     instead of just using svn_io_dir_open, because we're going to
     need path_apr later anyway when we remove the dir itself. */

  SVN_ERR(svn_path_cstring_from_utf8(&path_apr, path, pool));

  status = apr_dir_open(&this_dir, path_apr, pool);
  if (status)
    return svn_error_wrap_apr(status, _("Can't open directory '%s'"),
                              svn_path_local_style(path, pool));

  subpool = svn_pool_create(pool);

  do
    {
      need_rewind = FALSE;
    
      for (status = apr_dir_read(&this_entry, flags, this_dir);
           status == APR_SUCCESS;
           status = apr_dir_read(&this_entry, flags, this_dir))
        {
          svn_pool_clear(subpool);
          if ((this_entry.filetype == APR_DIR)
              && ((this_entry.name[0] == '.')
                  && ((this_entry.name[1] == '\0')
                      || ((this_entry.name[1] == '.')
                          && (this_entry.name[2] == '\0')))))
            {
              continue;
            }
          else  /* something other than "." or "..", so proceed */
            {
              const char *fullpath, *entry_utf8;

              need_rewind = TRUE;

              SVN_ERR(svn_path_cstring_to_utf8(&entry_utf8, this_entry.name,
                                               subpool));
          
              fullpath = svn_path_join(path, entry_utf8, subpool);

              if (this_entry.filetype == APR_DIR)
                {
                  SVN_ERR(svn_io_remove_dir(fullpath, subpool));
                }
              else if (this_entry.filetype == APR_REG)
                {
                  /* ### Do we really need the check for APR_REG here?
                     Shouldn't we remove symlinks, pipes and whatnot, too?
                     --xbc */
                  svn_error_t *err = svn_io_remove_file(fullpath, subpool);
                  if (err)
                    return svn_error_createf
                      (err->apr_err, err, _("Can't remove '%s'"),
                       svn_path_local_style(fullpath, subpool));
                }
            }
        }

      if (need_rewind)
        {
          status = apr_dir_rewind(this_dir);
          if (status)
            return svn_error_wrap_apr(status, _("Can't rewind directory '%s'"),
                                      svn_path_local_style (path, pool));
        }
    }
  while (need_rewind);

  apr_pool_destroy(subpool);

  if (!APR_STATUS_IS_ENOENT(status))
    return svn_error_wrap_apr(status, _("Can't read directory '%s'"),
                              svn_path_local_style(path, pool));

  status = apr_dir_close(this_dir);
  if (status)
    return svn_error_wrap_apr(status, _("Error closing directory '%s'"),
                              svn_path_local_style(path, pool));

  status = apr_dir_remove(path_apr, pool);
  WIN32_RETRY_LOOP(status, apr_dir_remove(path_apr, pool));
  if (status)
    return svn_error_wrap_apr(status, _("Can't remove '%s'"),
                              svn_path_local_style(path, pool));

  return APR_SUCCESS;
}

svn_error_t *
svn_io_get_dir_filenames(apr_hash_t **dirents,
                         const char *path,
                         apr_pool_t *pool)
{
  apr_status_t status; 
  apr_dir_t *this_dir;
  apr_finfo_t this_entry;
  apr_int32_t flags = APR_FINFO_NAME;

  *dirents = apr_hash_make(pool);
  
  SVN_ERR(svn_io_dir_open(&this_dir, path, pool));

  for (status = apr_dir_read(&this_entry, flags, this_dir);
       status == APR_SUCCESS;
       status = apr_dir_read(&this_entry, flags, this_dir))
    {
      if ((this_entry.name[0] == '.')
          && ((this_entry.name[1] == '\0')
              || ((this_entry.name[1] == '.')
                  && (this_entry.name[2] == '\0'))))
        {
          continue;
        }
      else
        {
          const char *name;
          SVN_ERR(svn_path_cstring_to_utf8(&name, this_entry.name, pool));
          apr_hash_set(*dirents, name, APR_HASH_KEY_STRING, name);
        }
    }

  if (! (APR_STATUS_IS_ENOENT(status)))
    return svn_error_wrap_apr(status, _("Can't read directory '%s'"),
                              svn_path_local_style(path, pool));

  status = apr_dir_close(this_dir);
  if (status)
    return svn_error_wrap_apr(status, _("Error closing directory '%s'"),
                              svn_path_local_style(path, pool));
  
  return SVN_NO_ERROR;
}

svn_error_t *
svn_io_get_dirents2(apr_hash_t **dirents,
                    const char *path,
                    apr_pool_t *pool)
{
  apr_status_t status; 
  apr_dir_t *this_dir;
  apr_finfo_t this_entry;
  apr_int32_t flags = APR_FINFO_TYPE | APR_FINFO_NAME;

  *dirents = apr_hash_make(pool);
  
  SVN_ERR(svn_io_dir_open(&this_dir, path, pool));

  for (status = apr_dir_read(&this_entry, flags, this_dir);
       status == APR_SUCCESS;
       status = apr_dir_read(&this_entry, flags, this_dir))
    {
      if ((this_entry.name[0] == '.')
          && ((this_entry.name[1] == '\0')
              || ((this_entry.name[1] == '.')
                  && (this_entry.name[2] == '\0'))))
        {
          continue;
        }
      else
        {
          const char *name;
          svn_io_dirent_t *dirent = apr_pcalloc(pool, sizeof(*dirent));

          SVN_ERR(svn_path_cstring_to_utf8(&name, this_entry.name, pool));
          
          if (this_entry.filetype == APR_REG)
            dirent->kind = svn_node_file;
          else if (this_entry.filetype == APR_DIR)
            dirent->kind = svn_node_dir;
          else if (this_entry.filetype == APR_LNK)
            {
              dirent->kind = svn_node_file;
              dirent->special = TRUE;
            }
          else
            /* ### Currently, Subversion supports just symlinks; other
             * entry types are reported as regular files. This is inconsistent
             * with svn_io_check_path(). */
            dirent->kind = svn_node_file;

          apr_hash_set(*dirents, name, APR_HASH_KEY_STRING, dirent);
        }
    }

  if (! (APR_STATUS_IS_ENOENT(status)))
    return svn_error_wrap_apr(status, _("Can't read directory '%s'"),
                              svn_path_local_style(path, pool));

  status = apr_dir_close(this_dir);
  if (status)
    return svn_error_wrap_apr(status, _("Error closing directory '%s'"),
                              svn_path_local_style(path, pool));
  
  return SVN_NO_ERROR;
}

svn_error_t *
svn_io_get_dirents(apr_hash_t **dirents,
                   const char *path,
                   apr_pool_t *pool)
{
  /* Note that in C, padding is not allowed at the beginning of structs,
     so this is actually portable, since the kind field of svn_io_dirent_t
     is first in that struct. */
  return svn_io_get_dirents2(dirents, path, pool);
}

/* Pool userdata key for the error file passed to svn_io_start_cmd(). */
#define ERRFILE_KEY "svn-io-start-cmd-errfile"

/* Handle an error from the child process (before command execution) by
   printing DESC and the error string corresponding to STATUS to stderr. */
static void
handle_child_process_error(apr_pool_t *pool, apr_status_t status,
                           const char *desc)
{
  char errbuf[256];
  apr_file_t *errfile;
  void *p;

  /* We can't do anything if we get an error here, so just return. */
  if (apr_pool_userdata_get(&p, ERRFILE_KEY, pool))
    return;
  errfile = p;

  if (errfile)
    /* What we get from APR is in native encoding. */
    apr_file_printf(errfile, "%s: %s",
                    desc, apr_strerror(status, errbuf,
                                       sizeof(errbuf)));
}


svn_error_t *
svn_io_start_cmd(apr_proc_t *cmd_proc,
                 const char *path,
                 const char *cmd,
                 const char *const *args,
                 svn_boolean_t inherit,
                 apr_file_t *infile,
                 apr_file_t *outfile,
                 apr_file_t *errfile,
                 apr_pool_t *pool)
{
  apr_status_t apr_err;
  apr_procattr_t *cmdproc_attr;
  int num_args;
  const char **args_native;
  const char *cmd_apr;

  /* Create the process attributes. */
  apr_err = apr_procattr_create(&cmdproc_attr, pool); 
  if (apr_err)
    return svn_error_wrap_apr
      (apr_err, _("Can't create process '%s' attributes"), cmd);

  /* Make sure we invoke cmd directly, not through a shell. */
  apr_err = apr_procattr_cmdtype_set(cmdproc_attr,
                                     inherit?APR_PROGRAM_PATH:APR_PROGRAM);
  if (apr_err)
    return svn_error_wrap_apr(apr_err, _("Can't set process '%s' cmdtype"),
                              cmd);

  /* Set the process's working directory. */
  if (path)
    {
      const char *path_apr;

      SVN_ERR(svn_path_cstring_from_utf8(&path_apr, path, pool));
      apr_err = apr_procattr_dir_set(cmdproc_attr, path_apr);
      if (apr_err)
        return svn_error_wrap_apr
          (apr_err, _("Can't set process '%s' directory"), cmd);
    }

  /* Use requested inputs and outputs.

     ### Unfortunately each of these apr functions creates a pipe and then
     overwrites the pipe file descriptor with the descriptor we pass
     in. The pipes can then never be closed. This is an APR bug. */
  if (infile)
    {
      apr_err = apr_procattr_child_in_set(cmdproc_attr, infile, NULL);
      if (apr_err)
        return svn_error_wrap_apr
          (apr_err, _("Can't set process '%s' child input"), cmd);
    }
  if (outfile)
    {
      apr_err = apr_procattr_child_out_set(cmdproc_attr, outfile, NULL);
      if (apr_err)
        return svn_error_wrap_apr
          (apr_err, _("Can't set process '%s' child outfile"), cmd);
    }
  if (errfile)
    {
      apr_err = apr_procattr_child_err_set(cmdproc_attr, errfile, NULL);
      if (apr_err)
        return svn_error_wrap_apr
          (apr_err, _("Can't set process '%s' child errfile"), cmd);
    }

  /* Have the child print any problems executing its program to errfile. */
  apr_err = apr_pool_userdata_set(errfile, ERRFILE_KEY, NULL, pool);
  if (apr_err)
    return svn_error_wrap_apr
      (apr_err, _("Can't set process '%s' child errfile for error handler"),
       cmd);
  apr_err = apr_procattr_child_errfn_set(cmdproc_attr,
                                         handle_child_process_error);
  if (apr_err)
    return svn_error_wrap_apr
      (apr_err, _("Can't set process '%s' error handler"), cmd);

  /* Convert cmd and args from UTF-8 */
  SVN_ERR(svn_path_cstring_from_utf8(&cmd_apr, cmd, pool));
  for (num_args = 0; args[num_args]; num_args++)
    ;
  args_native = apr_palloc(pool, (num_args + 1) * sizeof(char *));
  args_native[num_args] = NULL;
  while (num_args--)
    {
      /* ### Well, it turns out that on APR on Windows expects all
             program args to be in UTF-8. Callers of svn_io_run_cmd
             should be aware of that. */
      SVN_ERR(svn_path_cstring_from_utf8(&args_native[num_args],
                                         args[num_args],
                                         pool));
    }


  /* Start the cmd command. */ 
  apr_err = apr_proc_create(cmd_proc, cmd_apr, args_native, NULL,
                            cmdproc_attr, pool);
  if (apr_err)
    return svn_error_wrap_apr(apr_err, _("Can't start process '%s'"), cmd);

  return SVN_NO_ERROR;
}

#undef ERRFILE_KEY

svn_error_t *
svn_io_wait_for_cmd(apr_proc_t *cmd_proc,
                    const char *cmd,
                    int *exitcode,
                    apr_exit_why_e *exitwhy,
                    apr_pool_t *pool)
{
  apr_status_t apr_err;
  apr_exit_why_e exitwhy_val;
  int exitcode_val;

  /* The Win32 apr_proc_wait doesn't set this... */
  exitwhy_val = APR_PROC_EXIT;

  /* Wait for the cmd command to finish. */
  apr_err = apr_proc_wait(cmd_proc, &exitcode_val, &exitwhy_val, APR_WAIT);
  if (!APR_STATUS_IS_CHILD_DONE(apr_err))
    return svn_error_wrap_apr(apr_err, _("Error waiting for process '%s'"),
                              cmd);

  if (exitwhy)
    *exitwhy = exitwhy_val;
  else if (! APR_PROC_CHECK_EXIT(exitwhy_val))
    return svn_error_createf
      (SVN_ERR_EXTERNAL_PROGRAM, NULL,
       _("Process '%s' failed (exitwhy %d)"), cmd, exitwhy_val);

  if (exitcode)
    *exitcode = exitcode_val;
  else if (exitcode_val != 0)
    return svn_error_createf
      (SVN_ERR_EXTERNAL_PROGRAM, NULL,
       _("Process '%s' returned error exitcode %d"), cmd, exitcode_val);

  return SVN_NO_ERROR;
}


svn_error_t *
svn_io_run_cmd(const char *path,
               const char *cmd,
               const char *const *args,
               int *exitcode,
               apr_exit_why_e *exitwhy,
               svn_boolean_t inherit,
               apr_file_t *infile,
               apr_file_t *outfile,
               apr_file_t *errfile,
               apr_pool_t *pool)
{
  apr_proc_t cmd_proc;

  SVN_ERR(svn_io_start_cmd(&cmd_proc, path, cmd, args, inherit,
                           infile, outfile, errfile, pool));

  SVN_ERR(svn_io_wait_for_cmd(&cmd_proc, cmd, exitcode, exitwhy, pool));

  return SVN_NO_ERROR;
}


svn_error_t *
svn_io_run_diff(const char *dir, 
                const char *const *user_args,
                int num_user_args, 
                const char *label1,
                const char *label2,
                const char *from,
                const char *to,
                int *pexitcode, 
                apr_file_t *outfile, 
                apr_file_t *errfile, 
                const char *diff_cmd,
                apr_pool_t *pool)
{
  const char **args;
  int i; 
  int exitcode;
  int nargs = 4; /* the diff command itself, two paths, plus a trailing NULL */
  const char *diff_utf8;
  apr_pool_t *subpool = svn_pool_create(pool);

  SVN_ERR(svn_path_cstring_to_utf8(&diff_utf8, diff_cmd, pool));

  if (pexitcode == NULL)
    pexitcode = &exitcode;

  if (user_args != NULL)
    nargs += num_user_args;
  else
    nargs += 1; /* -u */

  if (label1 != NULL)
    nargs += 2; /* the -L and the label itself */
  if (label2 != NULL)
    nargs += 2; /* the -L and the label itself */

  args = apr_palloc(subpool, nargs * sizeof(char *));

  i = 0;
  args[i++] = diff_utf8;

  if (user_args != NULL)
    {
      int j;
      for (j = 0; j < num_user_args; ++j)
        args[i++] = user_args[j];
    }
  else
    args[i++] = "-u"; /* assume -u if the user didn't give us any args */

  if (label1 != NULL)
    {
      args[i++] = "-L";
      args[i++] = label1;
    }
  if (label2 != NULL)
    {
      args[i++] = "-L";
      args[i++] = label2;
    }

  args[i++] = svn_path_local_style(from, subpool);
  args[i++] = svn_path_local_style(to, subpool);
  args[i++] = NULL;

  assert(i == nargs);

  SVN_ERR(svn_io_run_cmd(dir, diff_utf8, args, pexitcode, NULL, TRUE, 
                         NULL, outfile, errfile, subpool));

  /* The man page for (GNU) diff describes the return value as:

       "An exit status of 0 means no differences were found, 1 means
        some differences were found, and 2 means trouble."

     A return value of 2 typically occurs when diff cannot read its input
     or write to its output, but in any case we probably ought to return an
     error for anything other than 0 or 1 as the output is likely to be
     corrupt.
   */
  if (*pexitcode != 0 && *pexitcode != 1)
    return svn_error_createf(SVN_ERR_EXTERNAL_PROGRAM, NULL, 
                             _("'%s' returned %d"),
                             svn_path_local_style(diff_utf8, pool),
                             *pexitcode);

  svn_pool_destroy(subpool);

  return SVN_NO_ERROR;
}



svn_error_t *
svn_io_run_diff3_2(int *exitcode,
                   const char *dir,
                   const char *mine,
                   const char *older,
                   const char *yours,
                   const char *mine_label,
                   const char *older_label,
                   const char *yours_label,
                   apr_file_t *merged,
                   const char *diff3_cmd,
                   const apr_array_header_t *user_args,
                   apr_pool_t *pool)
{
  const char **args = apr_palloc(pool,
                                 sizeof(char*) * (13
                                                  + (user_args
                                                     ? user_args->nelts
                                                     : 1)));
  const char *diff3_utf8;
#ifndef NDEBUG
  int nargs = 12;
#endif
  int i = 0;

  SVN_ERR(svn_path_cstring_to_utf8(&diff3_utf8, diff3_cmd, pool));

  /* Labels fall back to sensible defaults if not specified. */
  if (mine_label == NULL)
    mine_label = ".working";
  if (older_label == NULL)
    older_label = ".old";
  if (yours_label == NULL)
    yours_label = ".new";
  
  /* Set up diff3 command line. */
  args[i++] = diff3_utf8;
  if (user_args)
    {
      int j;
      for (j = 0; j < user_args->nelts; ++j)
        args[i++] = APR_ARRAY_IDX(user_args, j, const char *);
#ifndef NDEBUG
      nargs += user_args->nelts;
#endif
    }
  else
    {
      args[i++] = "-E";             /* We tried "-A" here, but that caused
                                       overlapping identical changes to
                                       conflict.  See issue #682. */
#ifndef NDEBUG
      ++nargs;
#endif
    }
  args[i++] = "-m";
  args[i++] = "-L";
  args[i++] = mine_label;
  args[i++] = "-L";
  args[i++] = older_label;      /* note:  this label is ignored if
                                   using 2-part markers, which is the
                                   case with "-E". */
  args[i++] = "-L";
  args[i++] = yours_label;
#ifdef SVN_DIFF3_HAS_DIFF_PROGRAM_ARG
  {
    svn_boolean_t has_arg;

    /* ### FIXME: we really shouldn't be reading the config here;
       instead, the necessary bits should be passed in by the caller.
       But should we add another parameter to this function, when the
       whole external diff3 thing might eventually go away?  */
    apr_hash_t *config;
    svn_config_t *cfg;

    SVN_ERR(svn_config_get_config(&config, pool));
    cfg = config ? apr_hash_get(config, SVN_CONFIG_CATEGORY_CONFIG,
                                APR_HASH_KEY_STRING) : NULL;
    SVN_ERR(svn_config_get_bool(cfg, &has_arg, SVN_CONFIG_SECTION_HELPERS,
                                SVN_CONFIG_OPTION_DIFF3_HAS_PROGRAM_ARG,
                                TRUE));
    if (has_arg)
      {
        const char *diff_cmd, *diff_utf8;
        svn_config_get(cfg, &diff_cmd, SVN_CONFIG_SECTION_HELPERS,
                       SVN_CONFIG_OPTION_DIFF_CMD, SVN_CLIENT_DIFF);
        SVN_ERR(svn_path_cstring_to_utf8(&diff_utf8, diff_cmd, pool));
        args[i++] = apr_pstrcat(pool, "--diff-program=", diff_utf8, NULL);
#ifndef NDEBUG
        ++nargs;
#endif
      }
  }
#endif
  args[i++] = svn_path_local_style(mine, pool);
  args[i++] = svn_path_local_style(older, pool);
  args[i++] = svn_path_local_style(yours, pool);
  args[i++] = NULL;
  assert(i == nargs);

  /* Run diff3, output the merged text into the scratch file. */
  SVN_ERR(svn_io_run_cmd(dir, diff3_utf8, args, 
                         exitcode, NULL, 
                         TRUE, /* keep environment */
                         NULL, merged, NULL,
                         pool));

  /* According to the diff3 docs, a '0' means the merge was clean, and
     '1' means conflict markers were found.  Anything else is real
     error. */
  if ((*exitcode != 0) && (*exitcode != 1))
    return svn_error_createf(SVN_ERR_EXTERNAL_PROGRAM, NULL, 
                             _("Error running '%s':  exitcode was %d, "
                               "args were:"
                               "\nin directory '%s', basenames:\n%s\n%s\n%s"),
                             svn_path_local_style(diff3_utf8, pool),
                             *exitcode,
                             svn_path_local_style(dir, pool),
                             /* Don't call svn_path_local_style() on
                                the basenames.  We don't want them to
                                be absolute, and we don't need the
                                separator conversion. */
                             mine, older, yours);

  return SVN_NO_ERROR;
}

svn_error_t *
svn_io_run_diff3(const char *dir,
                 const char *mine,
                 const char *older,
                 const char *yours,
                 const char *mine_label,
                 const char *older_label,
                 const char *yours_label,
                 apr_file_t *merged,
                 int *exitcode,
                 const char *diff3_cmd,
                 apr_pool_t *pool)
{
  return svn_io_run_diff3_2(exitcode, dir, mine, older, yours,
                            mine_label, older_label, yours_label,
                            merged, diff3_cmd, NULL, pool);
}

svn_error_t *
svn_io_detect_mimetype(const char **mimetype,
                       const char *file,
                       apr_pool_t *pool)
{
  static const char * const generic_binary = "application/octet-stream";

  svn_node_kind_t kind;
  apr_file_t *fh;
  svn_error_t *err;
  unsigned char block[1024];
  apr_size_t amt_read = sizeof(block);

  /* Default return value is NULL. */
  *mimetype = NULL;

  /* See if this file even exists, and make sure it really is a file. */
  SVN_ERR(svn_io_check_path(file, &kind, pool));
  if (kind != svn_node_file)
    return svn_error_createf(SVN_ERR_BAD_FILENAME, NULL,
                             _("Can't detect MIME type of non-file '%s'"),
                             svn_path_local_style(file, pool));

  SVN_ERR(svn_io_file_open(&fh, file, APR_READ, 0, pool));

  /* Read a block of data from FILE. */
  err = svn_io_file_read(fh, block, &amt_read, pool);
  if (err && ! APR_STATUS_IS_EOF(err->apr_err))
    return err;
  svn_error_clear(err);

  /* Now close the file.  No use keeping it open any more.  */
  SVN_ERR(svn_io_file_close(fh, pool));


  /* Right now, this function is going to be really stupid.  It's
     going to examine the first block of data, and make sure that 85%
     of the bytes are such that their value is in the ranges 0x07-0x0D
     or 0x20-0x7F, and that 100% of those bytes is not 0x00.

     If those criteria are not met, we're calling it binary. */
  if (amt_read > 0)
    {
      apr_size_t i;
      int binary_count = 0;
      
      /* Run through the data we've read, counting the 'binary-ish'
         bytes.  HINT: If we see a 0x00 byte, we'll set our count to its
         max and stop reading the file. */
      for (i = 0; i < amt_read; i++)
        {
          if (block[i] == 0)
            {
              binary_count = amt_read;
              break;
            }
          if ((block[i] < 0x07)
              || ((block[i] > 0x0D) && (block[i] < 0x20))
              || (block[i] > 0x7F))
            {
              binary_count++;
            }
        }
      
      if (((binary_count * 1000) / amt_read) > 850)
        {
          *mimetype = generic_binary;
          return SVN_NO_ERROR;
        }
    }
  
  return SVN_NO_ERROR;
}


svn_error_t *
svn_io_file_open(apr_file_t **new_file, const char *fname,
                 apr_int32_t flag, apr_fileperms_t perm,
                 apr_pool_t *pool)
{
  const char *fname_apr;
  apr_status_t status;

  SVN_ERR(svn_path_cstring_from_utf8(&fname_apr, fname, pool));
  status = file_open(new_file, fname_apr, flag | APR_BINARY, perm, pool);

  if (status)
    return svn_error_wrap_apr(status, _("Can't open file '%s'"),
                              svn_path_local_style(fname, pool));
  else
    return SVN_NO_ERROR;  
}


static svn_error_t *
do_io_file_wrapper_cleanup(apr_file_t *file, apr_status_t status, 
                           const char *msg, const char *msg_no_name,
                           apr_pool_t *pool)
{
  const char *name;
  svn_error_t *err;

  if (! status)
    return SVN_NO_ERROR;

  err = file_name_get(&name, file, pool);
  if (err)
    name = NULL;
  svn_error_clear(err);

  if (name)
    return svn_error_wrap_apr(status, _(msg),
                              svn_path_local_style(name, pool));
  else
    return svn_error_wrap_apr(status, _(msg_no_name));
}


svn_error_t *
svn_io_file_close(apr_file_t *file, apr_pool_t *pool)
{
  return do_io_file_wrapper_cleanup
    (file, apr_file_close(file),
     N_("Can't close file '%s'"),
     N_("Can't close stream"),
      pool);
}


svn_error_t *
svn_io_file_getc(char *ch, apr_file_t *file, apr_pool_t *pool)
{
  return do_io_file_wrapper_cleanup
    (file, apr_file_getc(ch, file),
     N_("Can't read file '%s'"),
     N_("Can't read stream"),
     pool);
}


svn_error_t *
svn_io_file_info_get(apr_finfo_t *finfo, apr_int32_t wanted, 
                     apr_file_t *file, apr_pool_t *pool)
{
  return do_io_file_wrapper_cleanup
    (file, apr_file_info_get(finfo, wanted, file),
     N_("Can't get attribute information from file '%s'"),
     N_("Can't get attribute information from stream"),
     pool);
}


svn_error_t *
svn_io_file_read(apr_file_t *file, void *buf, 
                 apr_size_t *nbytes, apr_pool_t *pool)
{
  return do_io_file_wrapper_cleanup
    (file, apr_file_read(file, buf, nbytes),
     N_("Can't read file '%s'"),
     N_("Can't read stream"),
     pool);
}


svn_error_t *
svn_io_file_read_full(apr_file_t *file, void *buf, 
                      apr_size_t nbytes, apr_size_t *bytes_read,
                      apr_pool_t *pool)
{
  return do_io_file_wrapper_cleanup
    (file, apr_file_read_full(file, buf, nbytes, bytes_read),
     N_("Can't read file '%s'"),
     N_("Can't read stream"),
     pool);
}


svn_error_t *
svn_io_file_seek(apr_file_t *file, apr_seek_where_t where, 
                 apr_off_t *offset, apr_pool_t *pool)
{
  return do_io_file_wrapper_cleanup
    (file, apr_file_seek(file, where, offset),
     N_("Can't set position pointer in file '%s'"),
     N_("Can't set position pointer in stream"),
     pool);
}


svn_error_t *
svn_io_file_write(apr_file_t *file, const void *buf, 
                  apr_size_t *nbytes, apr_pool_t *pool)
{
  return do_io_file_wrapper_cleanup
    (file, apr_file_write(file, buf, nbytes),
     N_("Can't write to file '%s'"),
     N_("Can't write to stream"),
     pool);
}


svn_error_t *
svn_io_file_write_full(apr_file_t *file, const void *buf, 
                       apr_size_t nbytes, apr_size_t *bytes_written,
                       apr_pool_t *pool)
{
  return do_io_file_wrapper_cleanup
    (file, apr_file_write_full(file, buf, nbytes, bytes_written),
     N_("Can't write to file '%s'"),
     N_("Can't write to stream"),
     pool);
}


svn_error_t *
svn_io_read_length_line(apr_file_t *file, char *buf, apr_size_t *limit,
                        apr_pool_t *pool)
{
  const char *name;
  svn_error_t *err;
  apr_size_t i;
  char c;

  for (i = 0; i < *limit; i++)
    {
      SVN_ERR(svn_io_file_getc(&c, file, pool)); 
      /* Note: this error could be APR_EOF, which
         is totally fine.  The caller should be aware of
         this. */

      if (c == '\n')
        {
          buf[i] = '\0';
          *limit = i;
          return SVN_NO_ERROR;
        }
      else
        {
          buf[i] = c;
        }
    }

  err = file_name_get(&name, file, pool);
  if (err)
    name = NULL;
  svn_error_clear(err);

  if (name)
    return svn_error_createf(SVN_ERR_MALFORMED_FILE, NULL,
                             _("Can't read length line in file '%s'"),
                             svn_path_local_style(name, pool));
  else
    return svn_error_create(SVN_ERR_MALFORMED_FILE, NULL,
                            _("Can't read length line in stream"));
}


svn_error_t *
svn_io_stat(apr_finfo_t *finfo, const char *fname,
            apr_int32_t wanted, apr_pool_t *pool)
{
  apr_status_t status;
  const char *fname_apr;

  /* APR doesn't like "" directories */
  if (fname[0] == '\0')
    fname = ".";

  SVN_ERR(svn_path_cstring_from_utf8(&fname_apr, fname, pool));

  status = apr_stat(finfo, fname_apr, wanted, pool);
  if (status)
    return svn_error_wrap_apr(status, _("Can't stat '%s'"),
                              svn_path_local_style(fname, pool));

  return SVN_NO_ERROR;  
}


svn_error_t *
svn_io_file_rename(const char *from_path, const char *to_path,
                   apr_pool_t *pool)
{
  apr_status_t status = APR_SUCCESS;
  const char *from_path_apr, *to_path_apr;

#ifdef WIN32
  /* Set the destination file writable but only on Windows, because
     Windows will not allow us to rename over files that are read-only. */
  SVN_ERR(svn_io_set_file_read_write(to_path, TRUE, pool));
#endif /* WIN32 */

  SVN_ERR(svn_path_cstring_from_utf8(&from_path_apr, from_path, pool));
  SVN_ERR(svn_path_cstring_from_utf8(&to_path_apr, to_path, pool));

  status = apr_file_rename(from_path_apr, to_path_apr, pool);
  WIN32_RETRY_LOOP(status,
                   apr_file_rename(from_path_apr, to_path_apr, pool));

  if (status)
    return svn_error_wrap_apr(status, _("Can't move '%s' to '%s'"),
                              svn_path_local_style(from_path, pool),
                              svn_path_local_style(to_path, pool));

  return SVN_NO_ERROR;
}


svn_error_t *
svn_io_file_move(const char *from_path, const char *to_path,
                 apr_pool_t *pool)
{
  svn_error_t *err = svn_io_file_rename(from_path, to_path, pool);

  if (err && APR_STATUS_IS_EXDEV(err->apr_err))
    {
      const char *tmp_to_path;

      svn_error_clear(err);

      SVN_ERR(svn_io_open_unique_file2(NULL, &tmp_to_path, to_path,
                                       "tmp", svn_io_file_del_none, pool));

      err = svn_io_copy_file(from_path, tmp_to_path, TRUE, pool);
      if (err)
        goto failed_tmp;

      err = svn_io_file_rename(tmp_to_path, to_path, pool);
      if (err)
        goto failed_tmp;

      err = svn_io_remove_file(from_path, pool);
      if (! err)
        return SVN_NO_ERROR;

      svn_error_clear(svn_io_remove_file(to_path, pool));

      return err;

    failed_tmp:
      svn_error_clear(svn_io_remove_file(tmp_to_path, pool));
    }

  return err;
}

/* Common implementation of svn_io_dir_make and svn_io_dir_make_hidden.
   HIDDEN determines if the hidden attribute
   should be set on the newly created directory. */
static svn_error_t *
dir_make(const char *path, apr_fileperms_t perm,
         svn_boolean_t hidden, svn_boolean_t sgid, apr_pool_t *pool)
{
  apr_status_t status;
  const char *path_apr;

  SVN_ERR(svn_path_cstring_from_utf8(&path_apr, path, pool));

  /* APR doesn't like "" directories */
  if (path_apr[0] == '\0')
    path_apr = ".";

#if (APR_OS_DEFAULT & APR_WSTICKY)
  /* The APR shipped with httpd 2.0.50 contains a bug where
     APR_OS_DEFAULT encompasses the setuid, setgid, and sticky bits.
     There is a special case for file creation, but not directory
     creation, so directories wind up getting created with the sticky
     bit set.  (There is no such thing as a setuid directory, and the
     setgid bit is apparently ignored at mkdir() time.)  If we detect
     this problem, work around it by unsetting those bits if we are
     passed APR_OS_DEFAULT. */
  if (perm == APR_OS_DEFAULT)
    perm &= ~(APR_USETID | APR_GSETID | APR_WSTICKY);
#endif

  status = apr_dir_make(path_apr, perm, pool);

  if (status)
    return svn_error_wrap_apr(status, _("Can't create directory '%s'"),
                              svn_path_local_style(path, pool));

#ifdef APR_FILE_ATTR_HIDDEN
  if (hidden)
    {
      status = apr_file_attrs_set(path_apr,
                                  APR_FILE_ATTR_HIDDEN,
                                  APR_FILE_ATTR_HIDDEN,
                                  pool);
      if (status)
        return svn_error_wrap_apr(status, _("Can't hide directory '%s'"),
                                  svn_path_local_style(path, pool));
    }
#endif

  if (sgid)
    {
      apr_finfo_t finfo;

      status = apr_stat(&finfo, path_apr, APR_FINFO_PROT, pool);

      if (status)
        return svn_error_wrap_apr(status, _("Can't stat directory '%s'"),
                                  svn_path_local_style(path, pool));

      /* Per our contract, don't do error-checking.  Some filesystems
       * don't support the sgid bit, and that's okay. */
      apr_file_perms_set(path_apr, finfo.protection | APR_GSETID);
    }

  return SVN_NO_ERROR;
}

svn_error_t *
svn_io_dir_make(const char *path, apr_fileperms_t perm, apr_pool_t *pool)
{
  return dir_make(path, perm, FALSE, FALSE, pool);
}

svn_error_t *
svn_io_dir_make_hidden(const char *path, apr_fileperms_t perm,
                       apr_pool_t *pool)
{
  return dir_make(path, perm, TRUE, FALSE, pool);
}

svn_error_t *
svn_io_dir_make_sgid(const char *path, apr_fileperms_t perm,
                     apr_pool_t *pool)
{
  return dir_make(path, perm, FALSE, TRUE, pool);
}


svn_error_t *
svn_io_dir_open(apr_dir_t **new_dir, const char *dirname, apr_pool_t *pool)
{
  apr_status_t status;
  const char *dirname_apr;

  /* APR doesn't like "" directories */
  if (dirname[0] == '\0')
    dirname = ".";

  SVN_ERR(svn_path_cstring_from_utf8(&dirname_apr, dirname, pool));

  status = apr_dir_open(new_dir, dirname_apr, pool);
  if (status)
    return svn_error_wrap_apr(status, _("Can't open directory '%s'"),
                              svn_path_local_style(dirname, pool));

  return SVN_NO_ERROR;
}


svn_error_t *
svn_io_dir_remove_nonrecursive(const char *dirname, apr_pool_t *pool)
{
  apr_status_t status;
  const char *dirname_apr;

  SVN_ERR(svn_path_cstring_from_utf8(&dirname_apr, dirname, pool));

  status = apr_dir_remove(dirname_apr, pool);
  WIN32_RETRY_LOOP(status, apr_dir_remove(dirname_apr, pool));
  if (status)
    return svn_error_wrap_apr(status, _("Can't remove directory '%s'"),
                              svn_path_local_style(dirname, pool));

  return SVN_NO_ERROR;
}


svn_error_t *
svn_io_dir_read(apr_finfo_t *finfo,
                apr_int32_t wanted,
                apr_dir_t *thedir,
                apr_pool_t *pool)
{
  apr_status_t status;

  status = apr_dir_read(finfo, wanted, thedir);

  if (status)
    return svn_error_wrap_apr(status, _("Can't read directory"));

  if (finfo->fname)
    SVN_ERR(svn_path_cstring_to_utf8(&finfo->fname, finfo->fname, pool));

  if (finfo->name)
    SVN_ERR(svn_path_cstring_to_utf8(&finfo->name, finfo->name, pool));

  return SVN_NO_ERROR;
}


svn_error_t *
svn_io_dir_walk(const char *dirname,
                apr_int32_t wanted,
                svn_io_walk_func_t walk_func,
                void *walk_baton,
                apr_pool_t *pool)
{
  apr_status_t apr_err;
  apr_dir_t *handle;
  apr_pool_t *subpool;
  const char *dirname_apr;
  apr_finfo_t finfo;

  wanted |= APR_FINFO_TYPE | APR_FINFO_NAME;

  /* The documentation for apr_dir_read used to state that "." and ".."
     will be returned as the first two files, but it doesn't
     work that way in practice, in particular ext3 on Linux-2.6 doesn't
     follow the rules.  For details see
     http://subversion.tigris.org/servlets/ReadMsg?list=dev&msgNo=56666

     If APR ever does implement "dot-first" then it would be possible to
     remove the svn_io_stat and walk_func calls and use the walk_func
     inside the loop.

     Note: apr_stat doesn't handle FINFO_NAME but svn_io_dir_walk is
     documented to provide it, so we have to do a bit extra. */
  SVN_ERR(svn_io_stat(&finfo, dirname, wanted & ~APR_FINFO_NAME, pool));
  SVN_ERR(svn_path_cstring_from_utf8(&finfo.name,
                                     svn_path_basename(dirname, pool),
                                     pool));
  finfo.valid |= APR_FINFO_NAME;
  SVN_ERR((*walk_func)(walk_baton, dirname, &finfo, pool));

  SVN_ERR(svn_path_cstring_from_utf8(&dirname_apr, dirname, pool));

  apr_err = apr_dir_open(&handle, dirname_apr, pool);
  if (apr_err)
    return svn_error_wrap_apr(apr_err, _("Can't open directory '%s'"),
                              svn_path_local_style(dirname, pool));

  /* iteration subpool */
  subpool = svn_pool_create(pool);

  while (1)
    {
      const char *name_utf8;
      const char *full_path;

      svn_pool_clear(subpool);

      apr_err = apr_dir_read(&finfo, wanted, handle);
      if (APR_STATUS_IS_ENOENT(apr_err))
        break;
      else if (apr_err)
        {
          return svn_error_wrap_apr
            (apr_err, _("Can't read directory entry in '%s'"),
             svn_path_local_style(dirname, pool));
        }

      if (finfo.filetype == APR_DIR)
        {
          if (finfo.name[0] == '.'
              && (finfo.name[1] == '\0'
                  || (finfo.name[1] == '.' && finfo.name[2] == '\0')))
            /* skip "." and ".." */
            continue;

          /* some other directory. recurse. it will be passed to the
             callback inside the recursion. */
          SVN_ERR(svn_path_cstring_to_utf8(&name_utf8, finfo.name,
                                           subpool));
          full_path = svn_path_join(dirname, name_utf8, subpool);
          SVN_ERR(svn_io_dir_walk(full_path,
                                  wanted,
                                  walk_func,
                                  walk_baton,
                                  subpool));
        }
      else if (finfo.filetype == APR_REG)
        {
          /* some other directory. pass it to the callback. */
          SVN_ERR(svn_path_cstring_to_utf8(&name_utf8, finfo.name,
                                           subpool));
          full_path = svn_path_join(dirname, name_utf8, subpool);
          SVN_ERR((*walk_func)(walk_baton,
                               full_path,
                               &finfo,
                               subpool));
        }
      /* else:
         some other type of file; skip it.
      */

    }

  svn_pool_destroy(subpool);

  apr_err = apr_dir_close(handle);
  if (apr_err)
    return svn_error_wrap_apr(apr_err, _("Error closing directory '%s'"),
                              svn_path_local_style(dirname, pool));

  return SVN_NO_ERROR;
}



/**
 * Determine if a directory is empty or not.
 * @param Return APR_SUCCESS if the dir is empty, else APR_ENOTEMPTY if not.
 * @param path The directory.
 * @param pool Used for temporary allocation.
 * @remark If path is not a directory, or some other error occurs,
 * then return the appropriate apr status code.
 *
 * (This function is written in APR style, in anticipation of
 * perhaps someday being moved to APR as 'apr_dir_is_empty'.)
 */                        
static apr_status_t
dir_is_empty(const char *dir, apr_pool_t *pool)
{
  apr_status_t apr_err;
  apr_dir_t *dir_handle;
  apr_finfo_t finfo;
  apr_status_t retval = APR_SUCCESS;
  
  /* APR doesn't like "" directories */
  if (dir[0] == '\0')
    dir = ".";

  apr_err = apr_dir_open(&dir_handle, dir, pool);
  if (apr_err != APR_SUCCESS)
    return apr_err;

  for (apr_err = apr_dir_read(&finfo, APR_FINFO_NAME, dir_handle);
       apr_err == APR_SUCCESS;
       apr_err = apr_dir_read(&finfo, APR_FINFO_NAME, dir_handle))
    {
      /* Ignore entries for this dir and its parent, robustly.
         (APR promises that they'll come first, so technically
         this guard could be moved outside the loop.  But Ryan Bloom
         says he doesn't believe it, and I believe him. */
      if (! (finfo.name[0] == '.'
             && (finfo.name[1] == '\0'
                 || (finfo.name[1] == '.' && finfo.name[2] == '\0'))))
        {
          retval = APR_ENOTEMPTY;
          break;
        }
    }

  /* Make sure we broke out of the loop for the right reason. */
  if (apr_err && ! APR_STATUS_IS_ENOENT(apr_err))
    return apr_err;

  apr_err = apr_dir_close(dir_handle);
  if (apr_err != APR_SUCCESS)
    return apr_err;

  return retval;
}


svn_error_t *
svn_io_dir_empty(svn_boolean_t *is_empty_p,
                 const char *path,
                 apr_pool_t *pool)
{
  apr_status_t status;
  const char *path_apr;

  SVN_ERR(svn_path_cstring_from_utf8(&path_apr, path, pool));

  status = dir_is_empty(path_apr, pool);

  if (!status)
    *is_empty_p = TRUE;
  else if (APR_STATUS_IS_ENOTEMPTY(status))
    *is_empty_p = FALSE;
  else
    return svn_error_wrap_apr(status, _("Can't check directory '%s'"),
                              svn_path_local_style(path, pool));

  return SVN_NO_ERROR;
}



/*** Version/format files ***/

svn_error_t *
svn_io_write_version_file(const char *path,
                          int version,
                          apr_pool_t *pool)
{
  apr_file_t *format_file = NULL;
  const char *path_tmp;
  const char *format_contents = apr_psprintf(pool, "%d\n", version);

  /* We only promise to handle non-negative integers. */
  if (version < 0)
    return svn_error_createf(SVN_ERR_INCORRECT_PARAMS, NULL,
                             _("Version %d is not non-negative"), version);

  /* Create a temporary file to write the data to */
  SVN_ERR(svn_io_open_unique_file2(&format_file, &path_tmp, path, ".tmp",
                                   svn_io_file_del_none, pool));
  		  
  /* ...dump out our version number string... */
  SVN_ERR(svn_io_file_write_full(format_file, format_contents,
                                 strlen(format_contents), NULL, pool));
  
  /* ...and close the file. */
  SVN_ERR(svn_io_file_close(format_file, pool));

#ifdef WIN32
  /* make the destination writable, but only on Windows, because
     Windows does not let us replace read-only files. */
  SVN_ERR(svn_io_set_file_read_write(path, TRUE, pool));
#endif /* WIN32 */

  /* rename the temp file as the real destination */
  SVN_ERR(svn_io_file_rename(path_tmp, path, pool));

  /* And finally remove the perms to make it read only */
  SVN_ERR(svn_io_set_file_read_only(path, FALSE, pool));
  
  return SVN_NO_ERROR;
}


svn_error_t *
svn_io_read_version_file(int *version,
                         const char *path,
                         apr_pool_t *pool)
{
  apr_file_t *format_file;
  char buf[80];
  apr_size_t len;

  /* Read a chunk of data from PATH */
  SVN_ERR(svn_io_file_open(&format_file, path, APR_READ,
                           APR_OS_DEFAULT, pool));
  len = sizeof(buf);
  SVN_ERR(svn_io_file_read(format_file, buf, &len, pool));

  /* Close the file. */
  SVN_ERR(svn_io_file_close(format_file, pool));

  /* If there was no data in PATH, return an error. */
  if (len == 0)
    return svn_error_createf(SVN_ERR_STREAM_UNEXPECTED_EOF, NULL,
                             _("Reading '%s'"),
                             svn_path_local_style(path, pool));

  /* Check that the first line contains only digits. */
  {
    apr_size_t i;

    for (i = 0; i < len; ++i)
      {
        char c = buf[i];

        if (i > 0 && (c == '\r' || c == '\n'))
          break;
        if (! apr_isdigit(c))
          return svn_error_createf
            (SVN_ERR_BAD_VERSION_FILE_FORMAT, NULL,
             _("First line of '%s' contains non-digit"),
             svn_path_local_style(path, pool));
      }
  }

  /* Convert to integer. */
  *version = atoi(buf);

  return SVN_NO_ERROR;
}



/* Do a byte-for-byte comparison of FILE1 and FILE2. */
static svn_error_t *
contents_identical_p(svn_boolean_t *identical_p,
                     const char *file1,
                     const char *file2,
                     apr_pool_t *pool)
{
  svn_error_t *err1;
  svn_error_t *err2;
  apr_size_t bytes_read1, bytes_read2;
  char *buf1 = apr_palloc(pool, SVN__STREAM_CHUNK_SIZE);
  char *buf2 = apr_palloc(pool, SVN__STREAM_CHUNK_SIZE);
  apr_file_t *file1_h = NULL;
  apr_file_t *file2_h = NULL;

  SVN_ERR(svn_io_file_open(&file1_h, file1, APR_READ, APR_OS_DEFAULT,
                           pool));
  SVN_ERR(svn_io_file_open(&file2_h, file2, APR_READ, APR_OS_DEFAULT,
                           pool));

  *identical_p = TRUE;  /* assume TRUE, until disproved below */
  do
    {
      err1 = svn_io_file_read_full(file1_h, buf1, 
                                   SVN__STREAM_CHUNK_SIZE, &bytes_read1, pool);
      if (err1 && !APR_STATUS_IS_EOF(err1->apr_err))
        return err1;

      err2 = svn_io_file_read_full(file2_h, buf2, 
                                   SVN__STREAM_CHUNK_SIZE, &bytes_read2, pool);
      if (err2 && !APR_STATUS_IS_EOF(err2->apr_err))
        {
          svn_error_clear(err1);
          return err2;
        }

      if ((bytes_read1 != bytes_read2)
          || (memcmp(buf1, buf2, bytes_read1)))
        {
          *identical_p = FALSE;
          break;
        }
    } while (! err1 && ! err2);

  svn_error_clear(err1);
  svn_error_clear(err2);

  SVN_ERR(svn_io_file_close(file1_h, pool));
  SVN_ERR(svn_io_file_close(file2_h, pool));

  return SVN_NO_ERROR;
}



svn_error_t *
svn_io_files_contents_same_p(svn_boolean_t *same,
                             const char *file1,
                             const char *file2,
                             apr_pool_t *pool)
{
  svn_boolean_t q;

  SVN_ERR(svn_io_filesizes_different_p(&q, file1, file2, pool));

  if (q)
    {
      *same = 0;
      return SVN_NO_ERROR;
    }
  
  SVN_ERR(contents_identical_p(&q, file1, file2, pool));

  if (q)
    *same = 1;
  else
    *same = 0;

  return SVN_NO_ERROR;
}<|MERGE_RESOLUTION|>--- conflicted
+++ resolved
@@ -1279,7 +1279,6 @@
             perms_to_set &= ~APR_WEXECUTE;
         }
     }
-<<<<<<< HEAD
 
   /* If we aren't changing anything then just return, this saves
      some system calls and helps with shared working copies */
@@ -1290,18 +1289,6 @@
   if (!status)
     return SVN_NO_ERROR;
 
-=======
-
-  /* If we aren't changing anything then just return, this saves
-     some system calls and helps with shared working copies */
-  if (perms_to_set == finfo.protection)
-    return SVN_NO_ERROR;
-
-  status = apr_file_perms_set(path_apr, perms_to_set);
-  if (!status)
-    return SVN_NO_ERROR;
-
->>>>>>> db70df81
   if (APR_STATUS_IS_EPERM(status))
     {
       /* We don't have permissions to change the
@@ -1347,8 +1334,6 @@
   return svn_error_wrap_apr(status,
                             _("Can't change perms of file '%s'"),
                             svn_path_local_style(path, pool));
-<<<<<<< HEAD
-=======
 }
 #endif
 
@@ -1392,63 +1377,6 @@
 
   return SVN_NO_ERROR;
 #endif
->>>>>>> db70df81
-}
-#endif
-
-
-svn_error_t *
-<<<<<<< HEAD
-svn_io_set_file_read_write_carefully(const char *path,
-                                     svn_boolean_t enable_write,
-                                     svn_boolean_t ignore_enoent,
-                                     apr_pool_t *pool)
-{
-  if (enable_write)
-    return svn_io_set_file_read_write(path, ignore_enoent, pool);
-  return svn_io_set_file_read_only(path, ignore_enoent, pool);
-}
-
-svn_error_t *
-svn_io_set_file_read_only(const char *path,
-                          svn_boolean_t ignore_enoent,
-                          apr_pool_t *pool)
-{
-  /* On Windows, just set the file attributes -- on unix call
-     our internal function which attempts to honor the umask. */
-#ifndef WIN32
-  return io_set_file_perms(path, TRUE, FALSE, FALSE, FALSE,
-=======
-svn_io_set_file_read_write(const char *path,
-                           svn_boolean_t ignore_enoent,
-                           apr_pool_t *pool)
-{
-  /* On Windows, just set the file attributes -- on unix call
-     our internal function which attempts to honor the umask. */
-#ifndef WIN32
-  return io_set_file_perms(path, TRUE, TRUE, FALSE, FALSE,
->>>>>>> db70df81
-                           ignore_enoent, pool);
-#else
-  apr_status_t status;
-  const char *path_apr;
-
-  SVN_ERR(svn_path_cstring_from_utf8(&path_apr, path, pool));
-
-  status = apr_file_attrs_set(path_apr,
-<<<<<<< HEAD
-                              APR_FILE_ATTR_READONLY,
-                              APR_FILE_ATTR_READONLY,
-                              pool);
-
-  if (status && status != APR_ENOTIMPL)
-    if (!ignore_enoent || !APR_STATUS_IS_ENOENT(status))
-      return svn_error_wrap_apr(status,
-                                _("Can't set file '%s' read-only"),
-                                svn_path_local_style(path, pool));
-
-  return SVN_NO_ERROR;
-#endif
 }
 
 
@@ -1473,19 +1401,12 @@
                               APR_FILE_ATTR_READONLY,
                               pool);
 
-=======
-                              0,
-                              APR_FILE_ATTR_READONLY,
-                              pool);
-
->>>>>>> db70df81
   if (status && status != APR_ENOTIMPL)
     if (!ignore_enoent || !APR_STATUS_IS_ENOENT(status))
       return svn_error_wrap_apr(status,
                                 _("Can't set file '%s' read-write"),
                                 svn_path_local_style(path, pool));
 
-<<<<<<< HEAD
   return SVN_NO_ERROR;
 #endif
 }
@@ -1504,26 +1425,6 @@
 #else
   return SVN_NO_ERROR;
 #endif
-=======
-  return SVN_NO_ERROR;
-#endif
-}
-
-svn_error_t *
-svn_io_set_file_executable(const char *path,
-                           svn_boolean_t executable,
-                           svn_boolean_t ignore_enoent,
-                           apr_pool_t *pool)
-{
-  /* On Windows, just exit -- on unix call our internal function
-  which attempts to honor the umask. */
-#ifndef WIN32
-  return io_set_file_perms(path, FALSE, FALSE, TRUE, executable,
-                           ignore_enoent, pool);
-#else
-  return SVN_NO_ERROR;
-#endif
->>>>>>> db70df81
 }
 
 
@@ -1824,15 +1725,26 @@
  get around to removing the directory it will still have something in
  it.
 
- Similar problem has been observed on FreeBSD.
+ This works around the problem by inserting a rewinddir after we
+ remove each item in the directory, which makes the problem go away.
 
  See http://subversion.tigris.org/issues/show_bug.cgi?id=1896 for more
- discussion and an initial solution.
-
- To work around the problem, we do a rewinddir after we delete all files
- and see if there's anything left. We repeat the steps untill there's
- nothing left to delete.
+ discussion.
 */
+#if defined(__APPLE__) && defined(__MACH__)
+#define MACOSX_REWINDDIR_HACK(dir, path)                                      \
+  do                                                                          \
+    {                                                                         \
+      apr_status_t apr_err  = apr_dir_rewind(dir);                      \
+      if (apr_err)                                                            \
+        return svn_error_wrap_apr(apr_err, _("Can't rewind directory '%s'"), \
+                                  svn_path_local_style(path, pool));    \
+    }                                                                         \
+  while (0)
+#else
+#define MACOSX_REWINDDIR_HACK(dir, path) do {} while (0)
+#endif
+
 
 /* Neither windows nor unix allows us to delete a non-empty
    directory.  
@@ -1847,7 +1759,6 @@
   apr_pool_t *subpool;
   apr_int32_t flags = APR_FINFO_TYPE | APR_FINFO_NAME;
   const char *path_apr;
-  int need_rewind;
 
   /* APR doesn't like "" directories */
   if (path[0] == '\0')
@@ -1865,62 +1776,48 @@
                               svn_path_local_style(path, pool));
 
   subpool = svn_pool_create(pool);
-
-  do
-    {
-      need_rewind = FALSE;
-    
-      for (status = apr_dir_read(&this_entry, flags, this_dir);
-           status == APR_SUCCESS;
-           status = apr_dir_read(&this_entry, flags, this_dir))
+  for (status = apr_dir_read(&this_entry, flags, this_dir);
+       status == APR_SUCCESS;
+       status = apr_dir_read(&this_entry, flags, this_dir))
+    {
+      svn_pool_clear(subpool);
+      if ((this_entry.filetype == APR_DIR)
+          && ((this_entry.name[0] == '.')
+              && ((this_entry.name[1] == '\0')
+                  || ((this_entry.name[1] == '.')
+                      && (this_entry.name[2] == '\0')))))
         {
-          svn_pool_clear(subpool);
-          if ((this_entry.filetype == APR_DIR)
-              && ((this_entry.name[0] == '.')
-                  && ((this_entry.name[1] == '\0')
-                      || ((this_entry.name[1] == '.')
-                          && (this_entry.name[2] == '\0')))))
+          continue;
+        }
+      else  /* something other than "." or "..", so proceed */
+        {
+          const char *fullpath, *entry_utf8;
+
+          SVN_ERR(svn_path_cstring_to_utf8(&entry_utf8, this_entry.name,
+                                           subpool));
+          
+          fullpath = svn_path_join(path, entry_utf8, subpool);
+
+          if (this_entry.filetype == APR_DIR)
             {
-              continue;
+              SVN_ERR(svn_io_remove_dir(fullpath, subpool));
+
+              MACOSX_REWINDDIR_HACK(this_dir, path);
             }
-          else  /* something other than "." or "..", so proceed */
+          else if (this_entry.filetype == APR_REG)
             {
-              const char *fullpath, *entry_utf8;
-
-              need_rewind = TRUE;
-
-              SVN_ERR(svn_path_cstring_to_utf8(&entry_utf8, this_entry.name,
-                                               subpool));
-          
-              fullpath = svn_path_join(path, entry_utf8, subpool);
-
-              if (this_entry.filetype == APR_DIR)
-                {
-                  SVN_ERR(svn_io_remove_dir(fullpath, subpool));
-                }
-              else if (this_entry.filetype == APR_REG)
-                {
-                  /* ### Do we really need the check for APR_REG here?
-                     Shouldn't we remove symlinks, pipes and whatnot, too?
-                     --xbc */
-                  svn_error_t *err = svn_io_remove_file(fullpath, subpool);
-                  if (err)
-                    return svn_error_createf
-                      (err->apr_err, err, _("Can't remove '%s'"),
-                       svn_path_local_style(fullpath, subpool));
-                }
+              /* ### Do we really need the check for APR_REG here? Shouldn't
+                 we remove symlinks, pipes and whatnot, too?  --xbc */
+              svn_error_t *err = svn_io_remove_file(fullpath, subpool);
+              if (err)
+                return svn_error_createf
+                  (err->apr_err, err, _("Can't remove '%s'"),
+                   svn_path_local_style(fullpath, subpool));
+
+              MACOSX_REWINDDIR_HACK(this_dir, path);
             }
         }
-
-      if (need_rewind)
-        {
-          status = apr_dir_rewind(this_dir);
-          if (status)
-            return svn_error_wrap_apr(status, _("Can't rewind directory '%s'"),
-                                      svn_path_local_style (path, pool));
-        }
-    }
-  while (need_rewind);
+    }
 
   apr_pool_destroy(subpool);
 
