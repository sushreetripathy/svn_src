--- conflicted
+++ resolved
@@ -627,34 +627,6 @@
               continue;
             }
 
-<<<<<<< HEAD
-          {
-            const svn_string_t *realm = svn_hash_gets(file_data,
-                                                      SVN_CONFIG_REALMSTRING_KEY);
-            svn_boolean_t delete_file = FALSE;
-
-            if (! realm)
-              continue; /* Not an auth file */
-
-            SVN_ERR(cleanup(&delete_file, cleanup_baton, cred_kinds[i], realm->data,
-                            SVN_AUTH_CRED_SIMPLE, itempool));
-
-            if (delete_file)
-              {
-                /* Delete from the credential hash */
-                const char *cache_key = apr_pstrcat(itempool,
-                                                    cred_kinds[0],
-                                                    ":",
-                                                    realm->data,
-                                                    (char *)NULL);
-
-                svn_hash_sets(creds_cache, cache_key, NULL);
-
-                /* And the file on disk */
-                SVN_ERR(svn_io_remove_file2(item_path, TRUE, itempool));
-              }
-          }
-=======
           realm = svn_hash_gets(creds_hash, SVN_CONFIG_REALMSTRING_KEY);
           if (! realm)
             continue; /* Not an auth file */
@@ -690,7 +662,6 @@
               /* And the file on disk */
               SVN_ERR(svn_io_remove_file2(item_path, TRUE, itempool));
             }
->>>>>>> d218a60b
         }
     }
 
