--- conflicted
+++ resolved
@@ -540,7 +540,7 @@
         }
 
       /* Emit a closing parenthesis.  */
-      svn_stringbuf_appendbytes(str, ")", 1);
+      svn_stringbuf_appendbyte(str, ')');
     }
 
   return str;
@@ -617,7 +617,6 @@
   svn_skel__prepend(atom, skel);
 }
 
-<<<<<<< HEAD
 
 void svn_skel__append(svn_skel_t *list_skel, svn_skel_t *skel)
 {
@@ -636,8 +635,6 @@
     }
 }
 
-=======
->>>>>>> 75094781
  
 /* Examining skels.  */
@@ -677,7 +674,6 @@
 
 /* Parsing and unparsing into high-level types. */
 
-<<<<<<< HEAD
 svn_error_t *
 svn_skel__parse_int(apr_int64_t *n, const svn_skel_t *skel,
                     apr_pool_t *scratch_pool)
@@ -688,14 +684,6 @@
      version of it. The SKEL may not have valid memory at DATA[LEN].  */
   str = apr_pstrmemdup(scratch_pool, skel->data, skel->len);
   return svn_error_return(svn_cstring_atoi64(n, str));
-=======
-apr_int64_t svn_skel__parse_int(const svn_skel_t *skel,
-                                apr_pool_t *scratch_pool)
-{
-  /* We need to duplicate the SKEL contents in order to get a NUL-terminated
-     version of it. The SKEL may not have valid memory at DATA[LEN].  */
-  return apr_atoi64(apr_pstrmemdup(scratch_pool, skel->data, skel->len));
->>>>>>> 75094781
 }
 
 
