/*
 * stream.c:   svn_stream operations
 *
 * ====================================================================
 *    Licensed to the Apache Software Foundation (ASF) under one
 *    or more contributor license agreements.  See the NOTICE file
 *    distributed with this work for additional information
 *    regarding copyright ownership.  The ASF licenses this file
 *    to you under the Apache License, Version 2.0 (the
 *    "License"); you may not use this file except in compliance
 *    with the License.  You may obtain a copy of the License at
 *
 *      http://www.apache.org/licenses/LICENSE-2.0
 *
 *    Unless required by applicable law or agreed to in writing,
 *    software distributed under the License is distributed on an
 *    "AS IS" BASIS, WITHOUT WARRANTIES OR CONDITIONS OF ANY
 *    KIND, either express or implied.  See the License for the
 *    specific language governing permissions and limitations
 *    under the License.
 * ====================================================================
 */

#include "svn_private_config.h"

#include <assert.h>
#include <stdio.h>

#include <apr.h>
#include <apr_pools.h>
#include <apr_strings.h>
#include <apr_file_io.h>
#include <apr_errno.h>
#include <apr_md5.h>

#include <zlib.h>

#include "svn_pools.h"
#include "svn_io.h"
#include "svn_error.h"
#include "svn_string.h"
#include "svn_utf.h"
#include "svn_checksum.h"
#include "svn_path.h"
#include "private/svn_error_private.h"
#include "private/svn_eol_private.h"
#include "private/svn_io_private.h"
#include "private/svn_subr_private.h"


struct svn_stream_t {
  void *baton;
  svn_read_fn_t read_fn;
  svn_stream_skip_fn_t skip_fn;
  svn_write_fn_t write_fn;
  svn_close_fn_t close_fn;
  svn_stream_mark_fn_t mark_fn;
  svn_stream_seek_fn_t seek_fn;
  svn_stream__is_buffered_fn_t is_buffered_fn;
};


/*** Forward declarations. ***/

static svn_error_t *
skip_default_handler(void *baton, apr_size_t len, svn_read_fn_t read_fn);


/*** Generic streams. ***/

svn_stream_t *
svn_stream_create(void *baton, apr_pool_t *pool)
{
  svn_stream_t *stream;

  stream = apr_palloc(pool, sizeof(*stream));
  stream->baton = baton;
  stream->read_fn = NULL;
  stream->skip_fn = NULL;
  stream->write_fn = NULL;
  stream->close_fn = NULL;
  stream->mark_fn = NULL;
  stream->seek_fn = NULL;
  stream->is_buffered_fn = NULL;
  return stream;
}


void
svn_stream_set_baton(svn_stream_t *stream, void *baton)
{
  stream->baton = baton;
}


void
svn_stream_set_read(svn_stream_t *stream, svn_read_fn_t read_fn)
{
  stream->read_fn = read_fn;
}

void
svn_stream_set_skip(svn_stream_t *stream, svn_stream_skip_fn_t skip_fn)
{
  stream->skip_fn = skip_fn;
}

void
svn_stream_set_write(svn_stream_t *stream, svn_write_fn_t write_fn)
{
  stream->write_fn = write_fn;
}

void
svn_stream_set_close(svn_stream_t *stream, svn_close_fn_t close_fn)
{
  stream->close_fn = close_fn;
}

void
svn_stream_set_mark(svn_stream_t *stream, svn_stream_mark_fn_t mark_fn)
{
  stream->mark_fn = mark_fn;
}

void
svn_stream_set_seek(svn_stream_t *stream, svn_stream_seek_fn_t seek_fn)
{
  stream->seek_fn = seek_fn;
}

void
svn_stream__set_is_buffered(svn_stream_t *stream,
                            svn_stream__is_buffered_fn_t is_buffered_fn)
{
  stream->is_buffered_fn = is_buffered_fn;
}

svn_error_t *
svn_stream_read(svn_stream_t *stream, char *buffer, apr_size_t *len)
{
  SVN_ERR_ASSERT(stream->read_fn != NULL);
  return svn_error_trace(stream->read_fn(stream->baton, buffer, len));
}


svn_error_t *
svn_stream_skip(svn_stream_t *stream, apr_size_t len)
{
  if (stream->skip_fn == NULL)
    return svn_error_trace(
            skip_default_handler(stream->baton, len, stream->read_fn));

  return svn_error_trace(stream->skip_fn(stream->baton, len));
}


svn_error_t *
svn_stream_write(svn_stream_t *stream, const char *data, apr_size_t *len)
{
  SVN_ERR_ASSERT(stream->write_fn != NULL);
  return svn_error_trace(stream->write_fn(stream->baton, data, len));
}


svn_error_t *
svn_stream_reset(svn_stream_t *stream)
{
  return svn_error_trace(
            svn_stream_seek(stream, NULL));
}

svn_boolean_t
svn_stream_supports_mark(svn_stream_t *stream)
{
  return stream->mark_fn == NULL ? FALSE : TRUE;
}

svn_error_t *
svn_stream_mark(svn_stream_t *stream, svn_stream_mark_t **mark,
                apr_pool_t *pool)
{
  if (stream->mark_fn == NULL)
    return svn_error_create(SVN_ERR_STREAM_SEEK_NOT_SUPPORTED, NULL, NULL);

  return svn_error_trace(stream->mark_fn(stream->baton, mark, pool));
}

svn_error_t *
svn_stream_seek(svn_stream_t *stream, const svn_stream_mark_t *mark)
{
  if (stream->seek_fn == NULL)
    return svn_error_create(SVN_ERR_STREAM_SEEK_NOT_SUPPORTED, NULL, NULL);

  return svn_error_trace(stream->seek_fn(stream->baton, mark));
}

svn_boolean_t
svn_stream__is_buffered(svn_stream_t *stream)
{
  if (stream->is_buffered_fn == NULL)
    return FALSE;

  return stream->is_buffered_fn(stream->baton);
}

svn_error_t *
svn_stream_close(svn_stream_t *stream)
{
  if (stream->close_fn == NULL)
    return SVN_NO_ERROR;
  return svn_error_trace(stream->close_fn(stream->baton));
}

svn_error_t *
svn_stream_puts(svn_stream_t *stream,
                const char *str)
{
  apr_size_t len;
  len = strlen(str);
  return svn_error_trace(svn_stream_write(stream, str, &len));
}

svn_error_t *
svn_stream_printf(svn_stream_t *stream,
                  apr_pool_t *pool,
                  const char *fmt,
                  ...)
{
  const char *message;
  va_list ap;

  va_start(ap, fmt);
  message = apr_pvsprintf(pool, fmt, ap);
  va_end(ap);

  return svn_error_trace(svn_stream_puts(stream, message));
}


svn_error_t *
svn_stream_printf_from_utf8(svn_stream_t *stream,
                            const char *encoding,
                            apr_pool_t *pool,
                            const char *fmt,
                            ...)
{
  const char *message, *translated;
  va_list ap;

  va_start(ap, fmt);
  message = apr_pvsprintf(pool, fmt, ap);
  va_end(ap);

  SVN_ERR(svn_utf_cstring_from_utf8_ex2(&translated, message, encoding,
                                        pool));

  return svn_error_trace(svn_stream_puts(stream, translated));
}

/* Size that 90% of the lines we encounter will be not longer than.
   used by stream_readline_bytewise() and stream_readline_chunky().
 */
#define LINE_CHUNK_SIZE 80

/* Guts of svn_stream_readline().
 * Returns the line read from STREAM in *STRINGBUF, and indicates
 * end-of-file in *EOF.  If DETECT_EOL is TRUE, the end-of-line indicator
 * is detected automatically and returned in *EOL.
 * If DETECT_EOL is FALSE, *EOL must point to the desired end-of-line
 * indicator.  STRINGBUF is allocated in POOL. */
static svn_error_t *
stream_readline_bytewise(svn_stringbuf_t **stringbuf,
                         svn_boolean_t *eof,
                         const char *eol,
                         svn_stream_t *stream,
                         apr_pool_t *pool)
{
  svn_stringbuf_t *str;
  apr_size_t numbytes;
  const char *match;
  char c;

  /* Since we're reading one character at a time, let's at least
     optimize for the 90% case.  90% of the time, we can avoid the
     stringbuf ever having to realloc() itself if we start it out at
     80 chars.  */
  str = svn_stringbuf_create_ensure(LINE_CHUNK_SIZE, pool);

  /* Read into STR up to and including the next EOL sequence. */
  match = eol;
  while (*match)
    {
      numbytes = 1;
      SVN_ERR(svn_stream_read(stream, &c, &numbytes));
      if (numbytes != 1)
        {
          /* a 'short' read means the stream has run out. */
          *eof = TRUE;
          *stringbuf = str;
          return SVN_NO_ERROR;
        }

      if (c == *match)
        match++;
      else
        match = eol;

      svn_stringbuf_appendbyte(str, c);
    }

  *eof = FALSE;
  svn_stringbuf_chop(str, match - eol);
  *stringbuf = str;

  return SVN_NO_ERROR;
}

static svn_error_t *
stream_readline_chunky(svn_stringbuf_t **stringbuf,
                       svn_boolean_t *eof,
                       const char *eol,
                       svn_stream_t *stream,
                       apr_pool_t *pool)
{
  /* Read larger chunks of data at once into this buffer and scan
   * that for EOL. A good chunk size should be about 80 chars since
   * most text lines will be shorter. However, don't use a much
   * larger value because filling the buffer from the stream takes
   * time as well.
   */
  char buffer[LINE_CHUNK_SIZE+1];

  /* variables */
  svn_stream_mark_t *mark;
  apr_size_t numbytes;
  const char *eol_pos;
  apr_size_t total_parsed = 0;

  /* invariant for this call */
  const size_t eol_len = strlen(eol);

  /* Remember the line start so this plus the line length will be
   * the position to move to at the end of this function.
   */
  SVN_ERR(svn_stream_mark(stream, &mark, pool));

  /* Read the first chunk. */
  numbytes = LINE_CHUNK_SIZE;
  SVN_ERR(svn_stream_read(stream, buffer, &numbytes));
  buffer[numbytes] = '\0';

  /* Look for the EOL in this first chunk. If we find it, we are done here.
   */
  eol_pos = strstr(buffer, eol);
  if (eol_pos != NULL)
    {
      *stringbuf = svn_stringbuf_ncreate(buffer, eol_pos - buffer, pool);
      total_parsed = eol_pos - buffer + eol_len;
    }
  else if (numbytes < LINE_CHUNK_SIZE)
    {
      /* We hit EOF but not EOL.
       */
      *stringbuf = svn_stringbuf_ncreate(buffer, numbytes, pool);
      *eof = TRUE;
      return SVN_NO_ERROR;
     }
  else
    {
      /* A larger buffer for the string is needed. */
      svn_stringbuf_t *str;
      str = svn_stringbuf_create_ensure(2*LINE_CHUNK_SIZE, pool);
      svn_stringbuf_appendbytes(str, buffer, numbytes);
      *stringbuf = str;

      /* Loop reading chunks until an EOL was found. If we hit EOF, fall
       * back to the standard implementation. */
      do
      {
        /* Append the next chunk to the string read so far.
         */
        svn_stringbuf_ensure(str, str->len + LINE_CHUNK_SIZE);
        numbytes = LINE_CHUNK_SIZE;
        SVN_ERR(svn_stream_read(stream, str->data + str->len, &numbytes));
        str->len += numbytes;
        str->data[str->len] = '\0';

        /* Look for the EOL in the new data plus the last part of the
         * previous chunk because the EOL may span over the boundary
         * between both chunks.
         */
        eol_pos = strstr(str->data + str->len - numbytes - (eol_len-1), eol);

        if ((numbytes < LINE_CHUNK_SIZE) && (eol_pos == NULL))
        {
          /* We hit EOF instead of EOL. */
          *eof = TRUE;
          return SVN_NO_ERROR;
        }
      }
      while (eol_pos == NULL);

      /* Number of bytes we actually consumed (i.e. line + EOF).
       * We need to "return" the rest to the stream by moving its
       * read pointer.
       */
      total_parsed = eol_pos - str->data + eol_len;

      /* Terminate the string at the EOL postion and return it. */
      str->len = eol_pos - str->data;
      str->data[str->len] = 0;
    }

<<<<<<< HEAD
  scratch_pool = svn_pool_create(pool);
  SVN_ERR(stream->line_filter_cb(filtered, line, stream->baton, scratch_pool));
  svn_pool_destroy(scratch_pool);
  return SVN_NO_ERROR;
=======
  /* Move the stream read pointer to the first position behind the EOL.
   */
  SVN_ERR(svn_stream_seek(stream, mark));
  return svn_error_trace(svn_stream_skip(stream, total_parsed));
>>>>>>> 4cf18c3e
}

/* Guts of svn_stream_readline().
 * Returns the line read from STREAM in *STRINGBUF, and indicates
 * end-of-file in *EOF.  EOL must point to the desired end-of-line
 * indicator.  STRINGBUF is allocated in POOL. */
static svn_error_t *
stream_readline(svn_stringbuf_t **stringbuf,
                svn_boolean_t *eof,
                const char *eol,
                svn_stream_t *stream,
                apr_pool_t *pool)
{
<<<<<<< HEAD
  *buf = NULL;  /* so we can assert that the callback has set it non-null */
  SVN_ERR(stream->line_transformer_cb(buf, line, stream->baton,
                                      pool, scratch_pool));
=======
  *eof = FALSE;
>>>>>>> 4cf18c3e

  /* Often, we operate on APR file or string-based streams and know what
   * EOL we are looking for. Optimize that common case.
   */
  if (svn_stream_supports_mark(stream) &&
      svn_stream__is_buffered(stream))
    {
      /* We can efficiently read chunks speculatively and reposition the
       * stream pointer to the end of the line once we found that.
       */
      SVN_ERR(stream_readline_chunky(stringbuf,
                                     eof,
                                     eol,
                                     stream,
                                     pool));
    }
  else
    {
      /* Use the standard byte-byte implementation.
       */
      SVN_ERR(stream_readline_bytewise(stringbuf,
                                       eof,
                                       eol,
                                       stream,
                                       pool));
    }

  return SVN_NO_ERROR;
}

svn_error_t *
svn_stream_readline(svn_stream_t *stream,
                    svn_stringbuf_t **stringbuf,
                    const char *eol,
                    svn_boolean_t *eof,
                    apr_pool_t *pool)
{
<<<<<<< HEAD
  svn_stringbuf_t *str;
  apr_pool_t *iterpool;
  svn_boolean_t filtered;

  *eof = FALSE;

  iterpool = svn_pool_create(pool);
  do
    {
      apr_size_t numbytes;
      const char *match;
      char c;

      svn_pool_clear(iterpool);

      /* Since we're reading one character at a time, let's at least
         optimize for the 90% case.  90% of the time, we can avoid the
         stringbuf ever having to realloc() itself if we start it out at
         80 chars.  */
      str = svn_stringbuf_create_ensure(80, iterpool);

      /* Read into STR up to and including the next EOL sequence. */
      match = eol;
      while (*match)
        {
          numbytes = 1;
          SVN_ERR(svn_stream_read(stream, &c, &numbytes));
          if (numbytes != 1)
            {
              /* a 'short' read means the stream has run out. */
              *eof = TRUE;
              /* We know we don't have a whole EOL sequence, but ensure we
               * don't chop off any partial EOL sequence that we may have. */
              match = eol;
              /* Process this short (or empty) line just like any other
               * except with *EOF set. */
              break;
            }

          if (c == *match)
            match++;
          else
            match = eol;

          svn_stringbuf_appendbytes(str, &c, 1);
        }

      svn_stringbuf_chop(str, match - eol);

      SVN_ERR(line_filter(stream, &filtered, str->data, iterpool));
    }
  while (filtered && ! *eof);
  /* Not destroying the iterpool just yet since we still need STR
   * which is allocated in it. */

  if (filtered)
    *stringbuf = svn_stringbuf_create_ensure(0, pool);
  else if (stream->line_transformer_cb)
    SVN_ERR(line_transformer(stream, stringbuf, str->data, pool, iterpool));
  else
    *stringbuf = svn_stringbuf_dup(str, pool);

  /* Done. RIP iterpool. */
  svn_pool_destroy(iterpool);

  return SVN_NO_ERROR;
=======
  return svn_error_trace(stream_readline(stringbuf, eof, eol, stream,
                                         pool));
>>>>>>> 4cf18c3e
}

svn_error_t *svn_stream_copy3(svn_stream_t *from, svn_stream_t *to,
                              svn_cancel_func_t cancel_func,
                              void *cancel_baton,
                              apr_pool_t *scratch_pool)
{
  char *buf = apr_palloc(scratch_pool, SVN__STREAM_CHUNK_SIZE);
  svn_error_t *err;
  svn_error_t *err2;

  /* Read and write chunks until we get a short read, indicating the
     end of the stream.  (We can't get a short write without an
     associated error.) */
  while (1)
    {
      apr_size_t len = SVN__STREAM_CHUNK_SIZE;

      if (cancel_func)
        {
          err = cancel_func(cancel_baton);
          if (err)
             break;
        }

      err = svn_stream_read(from, buf, &len);
      if (err)
<<<<<<< HEAD
      	 break;
=======
         break;
>>>>>>> 4cf18c3e

      if (len > 0)
        err = svn_stream_write(to, buf, &len);

      if (err || (len != SVN__STREAM_CHUNK_SIZE))
          break;
    }

  err2 = svn_error_compose_create(svn_stream_close(from),
                                  svn_stream_close(to));

  return svn_error_compose_create(err, err2);
}

svn_error_t *
svn_stream_contents_same2(svn_boolean_t *same,
                          svn_stream_t *stream1,
                          svn_stream_t *stream2,
                          apr_pool_t *pool)
{
  char *buf1 = apr_palloc(pool, SVN__STREAM_CHUNK_SIZE);
  char *buf2 = apr_palloc(pool, SVN__STREAM_CHUNK_SIZE);
  apr_size_t bytes_read1 = SVN__STREAM_CHUNK_SIZE;
  apr_size_t bytes_read2 = SVN__STREAM_CHUNK_SIZE;
  svn_error_t *err = NULL;

  *same = TRUE;  /* assume TRUE, until disproved below */
  while (bytes_read1 == SVN__STREAM_CHUNK_SIZE
         && bytes_read2 == SVN__STREAM_CHUNK_SIZE)
    {
      err = svn_stream_read(stream1, buf1, &bytes_read1);
      if (err)
        break;
      err = svn_stream_read(stream2, buf2, &bytes_read2);
      if (err)
        break;

      if ((bytes_read1 != bytes_read2)
          || (memcmp(buf1, buf2, bytes_read1)))
        {
          *same = FALSE;
          break;
        }
    }

  return svn_error_compose_create(err,
                                  svn_error_compose_create(
                                    svn_stream_close(stream1),
                                    svn_stream_close(stream2)));
}


/*** Stream implementation utilities ***/

/* Skip data from any stream by reading and simply discarding it. */
static svn_error_t *
skip_default_handler(void *baton, apr_size_t len, svn_read_fn_t read_fn)
{
  apr_size_t bytes_read = 1;
  char buffer[4096];
  apr_size_t to_read = len;

  while ((to_read > 0) && (bytes_read > 0))
    {
      bytes_read = sizeof(buffer) < to_read ? sizeof(buffer) : to_read;
      SVN_ERR(read_fn(baton, buffer, &bytes_read));
      to_read -= bytes_read;
    }

  return SVN_NO_ERROR;
}



/*** Generic readable empty stream ***/

static svn_error_t *
read_handler_empty(void *baton, char *buffer, apr_size_t *len)
{
  *len = 0;
  return SVN_NO_ERROR;
}

static svn_error_t *
write_handler_empty(void *baton, const char *data, apr_size_t *len)
{
  return SVN_NO_ERROR;
}

static svn_error_t *
mark_handler_empty(void *baton, svn_stream_mark_t **mark, apr_pool_t *pool)
{
  *mark = NULL; /* Seek to start of stream marker */
  return SVN_NO_ERROR;
}

static svn_error_t *
seek_handler_empty(void *baton, const svn_stream_mark_t *mark)
{
  return SVN_NO_ERROR;
}

static svn_boolean_t
is_buffered_handler_empty(void *baton)
{
  return FALSE;
}


svn_stream_t *
svn_stream_empty(apr_pool_t *pool)
{
  svn_stream_t *stream;

  stream = svn_stream_create(NULL, pool);
  svn_stream_set_read(stream, read_handler_empty);
  svn_stream_set_write(stream, write_handler_empty);
  svn_stream_set_mark(stream, mark_handler_empty);
  svn_stream_set_seek(stream, seek_handler_empty);
  svn_stream__set_is_buffered(stream, is_buffered_handler_empty);
  return stream;
}



/*** Stream duplication support ***/
struct baton_tee {
  svn_stream_t *out1;
  svn_stream_t *out2;
};


static svn_error_t *
write_handler_tee(void *baton, const char *data, apr_size_t *len)
{
  struct baton_tee *bt = baton;

  SVN_ERR(svn_stream_write(bt->out1, data, len));
  SVN_ERR(svn_stream_write(bt->out2, data, len));

  return SVN_NO_ERROR;
}


static svn_error_t *
close_handler_tee(void *baton)
{
  struct baton_tee *bt = baton;

  SVN_ERR(svn_stream_close(bt->out1));
  SVN_ERR(svn_stream_close(bt->out2));

  return SVN_NO_ERROR;
}


svn_stream_t *
svn_stream_tee(svn_stream_t *out1,
               svn_stream_t *out2,
               apr_pool_t *pool)
{
  struct baton_tee *baton;
  svn_stream_t *stream;

  if (out1 == NULL)
    return out2;

  if (out2 == NULL)
    return out1;

  baton = apr_palloc(pool, sizeof(*baton));
  baton->out1 = out1;
  baton->out2 = out2;
  stream = svn_stream_create(baton, pool);
  svn_stream_set_write(stream, write_handler_tee);
  svn_stream_set_close(stream, close_handler_tee);

  return stream;
}



/*** Ownership detaching stream ***/

static svn_error_t *
read_handler_disown(void *baton, char *buffer, apr_size_t *len)
{
  return svn_error_trace(svn_stream_read(baton, buffer, len));
}

static svn_error_t *
skip_handler_disown(void *baton, apr_size_t len)
{
  return svn_error_trace(svn_stream_skip(baton, len));
}

static svn_error_t *
write_handler_disown(void *baton, const char *buffer, apr_size_t *len)
{
  return svn_error_trace(svn_stream_write(baton, buffer, len));
}

static svn_error_t *
mark_handler_disown(void *baton, svn_stream_mark_t **mark, apr_pool_t *pool)
{
  return svn_error_trace(svn_stream_mark(baton, mark, pool));
}

static svn_error_t *
seek_handler_disown(void *baton, const svn_stream_mark_t *mark)
{
  return svn_error_trace(svn_stream_seek(baton, mark));
}

static svn_boolean_t
is_buffered_handler_disown(void *baton)
{
  return svn_stream__is_buffered(baton);
}

svn_stream_t *
svn_stream_disown(svn_stream_t *stream, apr_pool_t *pool)
{
  svn_stream_t *s = svn_stream_create(stream, pool);

  svn_stream_set_read(s, read_handler_disown);
  svn_stream_set_skip(s, skip_handler_disown);
  svn_stream_set_write(s, write_handler_disown);
  svn_stream_set_mark(s, mark_handler_disown);
  svn_stream_set_seek(s, seek_handler_disown);
  svn_stream__set_is_buffered(s, is_buffered_handler_disown);

  return s;
}



/*** Generic stream for APR files ***/
struct baton_apr {
  apr_file_t *file;
  apr_pool_t *pool;
};

/* svn_stream_mark_t for streams backed by APR files. */
struct mark_apr {
  apr_off_t off;
};

static svn_error_t *
read_handler_apr(void *baton, char *buffer, apr_size_t *len)
{
  struct baton_apr *btn = baton;
  svn_error_t *err;
  svn_boolean_t eof;

  if (*len == 1)
    {
<<<<<<< HEAD
      /* Get the current file position and make sure it is in range. */
      apr_off_t pos;

      pos = 0;
      SVN_ERR(svn_io_file_seek(btn->file, APR_CUR, &pos, btn->pool));
      if (pos < btn->start)
        {
          /* We're before the range, so forward the file cursor to
           * the start of the range. */
          pos = btn->start;
          SVN_ERR(svn_io_file_seek(btn->file, APR_SET, &pos, btn->pool));
        }
      else if (pos >= btn->end)
=======
      err = svn_io_file_getc(buffer, btn->file, btn->pool);
      if (err)
>>>>>>> 4cf18c3e
        {
          *len = 0;
<<<<<<< HEAD
          return SVN_NO_ERROR;
        }
      else
        {
          /* We're in range, but don't read over the end of the range. */
          if (pos + *len > btn->end)
              *len = btn->end - pos;
=======
          if (APR_STATUS_IS_EOF(err->apr_err))
            {
              svn_error_clear(err);
              err = SVN_NO_ERROR;
            }
>>>>>>> 4cf18c3e
        }
    }
  else
    err = svn_io_file_read_full2(btn->file, buffer, *len, len,
                                 &eof, btn->pool);

  return svn_error_trace(err);
}

static svn_error_t *
skip_handler_apr(void *baton, apr_size_t len)
{
  struct baton_apr *btn = baton;
  apr_off_t offset = len;

  return svn_error_trace(
            svn_io_file_seek(btn->file, APR_CUR, &offset, btn->pool));
}

static svn_error_t *
write_handler_apr(void *baton, const char *data, apr_size_t *len)
{
  struct baton_apr *btn = baton;
  svn_error_t *err;

  if (*len == 1)
    {
      err = svn_io_file_putc(*data, btn->file, btn->pool);
      if (err)
        *len = 0;
    }
  else
    err = svn_io_file_write_full(btn->file, data, *len, len, btn->pool);

  return svn_error_trace(err);
}

static svn_error_t *
close_handler_apr(void *baton)
{
  struct baton_apr *btn = baton;

  return svn_error_trace(svn_io_file_close(btn->file, btn->pool));
}

static svn_error_t *
mark_handler_apr(void *baton, svn_stream_mark_t **mark, apr_pool_t *pool)
{
  struct baton_apr *btn = baton;
  struct mark_apr *mark_apr;

  mark_apr = apr_palloc(pool, sizeof(*mark_apr));
  mark_apr->off = 0;
  SVN_ERR(svn_io_file_seek(btn->file, APR_CUR, &mark_apr->off, btn->pool));
  *mark = (svn_stream_mark_t *)mark_apr;
  return SVN_NO_ERROR;
}

static svn_error_t *
seek_handler_apr(void *baton, const svn_stream_mark_t *mark)
{
  struct baton_apr *btn = baton;
  apr_off_t offset = (mark != NULL) ? ((const struct mark_apr *)mark)->off : 0;

  SVN_ERR(svn_io_file_seek(btn->file, APR_SET, &offset, btn->pool));

  return SVN_NO_ERROR;
}

static svn_boolean_t
is_buffered_handler_apr(void *baton)
{
  struct baton_apr *btn = baton;
  return (apr_file_flags_get(btn->file) & APR_BUFFERED) != 0;
}

svn_error_t *
svn_stream_open_readonly(svn_stream_t **stream,
                         const char *path,
                         apr_pool_t *result_pool,
                         apr_pool_t *scratch_pool)
{
  apr_file_t *file;

  SVN_ERR(svn_io_file_open(&file, path, APR_READ | APR_BUFFERED | APR_BINARY,
                           APR_OS_DEFAULT, result_pool));
  *stream = svn_stream_from_aprfile2(file, FALSE, result_pool);

  return SVN_NO_ERROR;
}


svn_error_t *
svn_stream_open_writable(svn_stream_t **stream,
                         const char *path,
                         apr_pool_t *result_pool,
                         apr_pool_t *scratch_pool)
{
  apr_file_t *file;

  SVN_ERR(svn_io_file_open(&file, path,
                           APR_WRITE
                             | APR_BUFFERED
                             | APR_BINARY
                             | APR_CREATE
                             | APR_EXCL,
                           APR_OS_DEFAULT, result_pool));
  *stream = svn_stream_from_aprfile2(file, FALSE, result_pool);

  return SVN_NO_ERROR;
}


svn_error_t *
svn_stream_open_unique(svn_stream_t **stream,
                       const char **temp_path,
                       const char *dirpath,
                       svn_io_file_del_t delete_when,
                       apr_pool_t *result_pool,
                       apr_pool_t *scratch_pool)
{
  apr_file_t *file;

  SVN_ERR(svn_io_open_unique_file3(&file, temp_path, dirpath,
                                   delete_when, result_pool, scratch_pool));
  *stream = svn_stream_from_aprfile2(file, FALSE, result_pool);

  return SVN_NO_ERROR;
}


svn_stream_t *
svn_stream_from_aprfile2(apr_file_t *file,
                         svn_boolean_t disown,
                         apr_pool_t *pool)
{
  struct baton_apr *baton;
  svn_stream_t *stream;

  if (file == NULL)
    return svn_stream_empty(pool);

  baton = apr_palloc(pool, sizeof(*baton));
  baton->file = file;
  baton->pool = pool;
  stream = svn_stream_create(baton, pool);
  svn_stream_set_read(stream, read_handler_apr);
  svn_stream_set_write(stream, write_handler_apr);
  svn_stream_set_skip(stream, skip_handler_apr);
  svn_stream_set_mark(stream, mark_handler_apr);
  svn_stream_set_seek(stream, seek_handler_apr);
  svn_stream__set_is_buffered(stream, is_buffered_handler_apr);

  if (! disown)
    svn_stream_set_close(stream, close_handler_apr);

  return stream;
}


/* Compressed stream support */

#define ZBUFFER_SIZE 4096       /* The size of the buffer the
                                   compressed stream uses to read from
                                   the substream. Basically an
                                   arbitrary value, picked to be about
                                   page-sized. */

struct zbaton {
  z_stream *in;                 /* compressed stream for reading */
  z_stream *out;                /* compressed stream for writing */
  svn_read_fn_t read;           /* substream's read function */
  svn_write_fn_t write;         /* substream's write function */
  svn_close_fn_t close;         /* substream's close function */
  void *read_buffer;            /* buffer   used   for  reading   from
                                   substream */
  int read_flush;               /* what flush mode to use while
                                   reading */
  apr_pool_t *pool;             /* The pool this baton is allocated
                                   on */
  void *subbaton;               /* The substream's baton */
};

/* zlib alloc function. opaque is the pool we need. */
static voidpf
zalloc(voidpf opaque, uInt items, uInt size)
{
  apr_pool_t *pool = opaque;

  return apr_palloc(pool, items * size);
}

/* zlib free function */
static void
zfree(voidpf opaque, voidpf address)
{
  /* Empty, since we allocate on the pool */
}

/* Helper function to figure out the sync mode */
static svn_error_t *
read_helper_gz(svn_read_fn_t read_fn,
               void *baton,
               char *buffer,
               uInt *len, int *zflush)
{
  uInt orig_len = *len;

  /* There's no reason this value should grow bigger than the range of
     uInt, but Subversion's API requires apr_size_t. */
  apr_size_t apr_len = (apr_size_t) *len;

  SVN_ERR((*read_fn)(baton, buffer, &apr_len));

  /* Type cast back to uInt type that zlib uses.  On LP64 platforms
     apr_size_t will be bigger than uInt. */
  *len = (uInt) apr_len;

  /* I wanted to use Z_FINISH here, but we need to know our buffer is
     big enough */
  *zflush = (*len) < orig_len ? Z_SYNC_FLUSH : Z_SYNC_FLUSH;

  return SVN_NO_ERROR;
}

/* Handle reading from a compressed stream */
static svn_error_t *
read_handler_gz(void *baton, char *buffer, apr_size_t *len)
{
  struct zbaton *btn = baton;
  int zerr;

  if (btn->in == NULL)
    {
      btn->in = apr_palloc(btn->pool, sizeof(z_stream));
      btn->in->zalloc = zalloc;
      btn->in->zfree = zfree;
      btn->in->opaque = btn->pool;
      btn->read_buffer = apr_palloc(btn->pool, ZBUFFER_SIZE);
      btn->in->next_in = btn->read_buffer;
      btn->in->avail_in = ZBUFFER_SIZE;

      SVN_ERR(read_helper_gz(btn->read, btn->subbaton, btn->read_buffer,
                             &btn->in->avail_in, &btn->read_flush));

      zerr = inflateInit(btn->in);
      SVN_ERR(svn_error__wrap_zlib(zerr, "inflateInit", btn->in->msg));
    }

  btn->in->next_out = (Bytef *) buffer;
  btn->in->avail_out = (uInt) *len;

  while (btn->in->avail_out > 0)
    {
      if (btn->in->avail_in <= 0)
        {
          btn->in->avail_in = ZBUFFER_SIZE;
          btn->in->next_in = btn->read_buffer;
          SVN_ERR(read_helper_gz(btn->read, btn->subbaton, btn->read_buffer,
                                 &btn->in->avail_in, &btn->read_flush));
        }

      /* Short read means underlying stream has run out. */
      if (btn->in->avail_in == 0)
        {
          *len = 0;
          return SVN_NO_ERROR;
        }

      zerr = inflate(btn->in, btn->read_flush);
      if (zerr == Z_STREAM_END)
        break;
      else if (zerr != Z_OK)
        return svn_error_trace(svn_error__wrap_zlib(zerr, "inflate",
                                                    btn->in->msg));
    }

  *len -= btn->in->avail_out;
  return SVN_NO_ERROR;
}

/* Compress data and write it to the substream */
static svn_error_t *
write_handler_gz(void *baton, const char *buffer, apr_size_t *len)
{
  struct zbaton *btn = baton;
  apr_pool_t *subpool;
  void *write_buf;
  apr_size_t buf_size, write_len;
  int zerr;

  if (btn->out == NULL)
    {
      btn->out = apr_palloc(btn->pool, sizeof(z_stream));
      btn->out->zalloc = zalloc;
      btn->out->zfree = zfree;
      btn->out->opaque =  btn->pool;

      zerr = deflateInit(btn->out, Z_DEFAULT_COMPRESSION);
      SVN_ERR(svn_error__wrap_zlib(zerr, "deflateInit", btn->out->msg));
    }

  /* The largest buffer we should need is 0.1% larger than the
     compressed data, + 12 bytes. This info comes from zlib.h.  */
  buf_size = *len + (*len / 1000) + 13;
  subpool = svn_pool_create(btn->pool);
  write_buf = apr_palloc(subpool, buf_size);

  btn->out->next_in = (Bytef *) buffer;  /* Casting away const! */
  btn->out->avail_in = (uInt) *len;

  while (btn->out->avail_in > 0)
    {
      btn->out->next_out = write_buf;
      btn->out->avail_out = (uInt) buf_size;

      zerr = deflate(btn->out, Z_NO_FLUSH);
      SVN_ERR(svn_error__wrap_zlib(zerr, "deflate", btn->out->msg));
      write_len = buf_size - btn->out->avail_out;
      if (write_len > 0)
        SVN_ERR(btn->write(btn->subbaton, write_buf, &write_len));
    }

  svn_pool_destroy(subpool);

  return SVN_NO_ERROR;
}

/* Handle flushing and closing the stream */
static svn_error_t *
close_handler_gz(void *baton)
{
  struct zbaton *btn = baton;
  int zerr;

  if (btn->in != NULL)
    {
      zerr = inflateEnd(btn->in);
      SVN_ERR(svn_error__wrap_zlib(zerr, "inflateEnd", btn->in->msg));
    }

  if (btn->out != NULL)
    {
      void *buf;
      apr_size_t write_len;

      buf = apr_palloc(btn->pool, ZBUFFER_SIZE);

      while (TRUE)
        {
          btn->out->next_out = buf;
          btn->out->avail_out = ZBUFFER_SIZE;

          zerr = deflate(btn->out, Z_FINISH);
          if (zerr != Z_STREAM_END && zerr != Z_OK)
            return svn_error_trace(svn_error__wrap_zlib(zerr, "deflate",
                                                        btn->out->msg));
          write_len = ZBUFFER_SIZE - btn->out->avail_out;
          if (write_len > 0)
            SVN_ERR(btn->write(btn->subbaton, buf, &write_len));
          if (zerr == Z_STREAM_END)
            break;
        }

      zerr = deflateEnd(btn->out);
      SVN_ERR(svn_error__wrap_zlib(zerr, "deflateEnd", btn->out->msg));
    }

  if (btn->close != NULL)
    return svn_error_trace(btn->close(btn->subbaton));
  else
    return SVN_NO_ERROR;
}


svn_stream_t *
svn_stream_compressed(svn_stream_t *stream, apr_pool_t *pool)
{
  struct svn_stream_t *zstream;
  struct zbaton *baton;

  assert(stream != NULL);

  baton = apr_palloc(pool, sizeof(*baton));
  baton->in = baton->out = NULL;
  baton->read = stream->read_fn;
  baton->write = stream->write_fn;
  baton->close = stream->close_fn;
  baton->subbaton = stream->baton;
  baton->pool = pool;
  baton->read_buffer = NULL;
  baton->read_flush = Z_SYNC_FLUSH;

  zstream = svn_stream_create(baton, pool);
  svn_stream_set_read(zstream, read_handler_gz);
  svn_stream_set_write(zstream, write_handler_gz);
  svn_stream_set_close(zstream, close_handler_gz);

  return zstream;
}


/* Checksummed stream support */

struct checksum_stream_baton
{
  svn_checksum_ctx_t *read_ctx, *write_ctx;
  svn_checksum_t **read_checksum;  /* Output value. */
  svn_checksum_t **write_checksum;  /* Output value. */
  svn_stream_t *proxy;

  /* True if more data should be read when closing the stream. */
  svn_boolean_t read_more;

  /* Pool to allocate read buffer and output values from. */
  apr_pool_t *pool;
};

static svn_error_t *
read_handler_checksum(void *baton, char *buffer, apr_size_t *len)
{
  struct checksum_stream_baton *btn = baton;
  apr_size_t saved_len = *len;

  SVN_ERR(svn_stream_read(btn->proxy, buffer, len));

  if (btn->read_checksum)
    SVN_ERR(svn_checksum_update(btn->read_ctx, buffer, *len));

  if (saved_len != *len)
    btn->read_more = FALSE;

  return SVN_NO_ERROR;
}


static svn_error_t *
write_handler_checksum(void *baton, const char *buffer, apr_size_t *len)
{
  struct checksum_stream_baton *btn = baton;

  if (btn->write_checksum && *len > 0)
    SVN_ERR(svn_checksum_update(btn->write_ctx, buffer, *len));

  return svn_error_trace(svn_stream_write(btn->proxy, buffer, len));
}


static svn_error_t *
close_handler_checksum(void *baton)
{
  struct checksum_stream_baton *btn = baton;

  /* If we're supposed to drain the stream, do so before finalizing the
     checksum. */
  if (btn->read_more)
    {
      char *buf = apr_palloc(btn->pool, SVN__STREAM_CHUNK_SIZE);
      apr_size_t len = SVN__STREAM_CHUNK_SIZE;

      do
        {
          SVN_ERR(read_handler_checksum(baton, buf, &len));
        }
      while (btn->read_more);
    }

  if (btn->read_ctx)
    SVN_ERR(svn_checksum_final(btn->read_checksum, btn->read_ctx, btn->pool));

  if (btn->write_ctx)
    SVN_ERR(svn_checksum_final(btn->write_checksum, btn->write_ctx, btn->pool));

  return svn_error_trace(svn_stream_close(btn->proxy));
}


svn_stream_t *
svn_stream_checksummed2(svn_stream_t *stream,
                        svn_checksum_t **read_checksum,
                        svn_checksum_t **write_checksum,
                        svn_checksum_kind_t checksum_kind,
                        svn_boolean_t read_all,
                        apr_pool_t *pool)
{
  svn_stream_t *s;
  struct checksum_stream_baton *baton;

  if (read_checksum == NULL && write_checksum == NULL)
    return stream;

  baton = apr_palloc(pool, sizeof(*baton));
  if (read_checksum)
    baton->read_ctx = svn_checksum_ctx_create(checksum_kind, pool);
  else
    baton->read_ctx = NULL;

  if (write_checksum)
    baton->write_ctx = svn_checksum_ctx_create(checksum_kind, pool);
  else
    baton->write_ctx = NULL;

  baton->read_checksum = read_checksum;
  baton->write_checksum = write_checksum;
  baton->proxy = stream;
  baton->read_more = read_all;
  baton->pool = pool;

  s = svn_stream_create(baton, pool);
  svn_stream_set_read(s, read_handler_checksum);
  svn_stream_set_write(s, write_handler_checksum);
  svn_stream_set_close(s, close_handler_checksum);
  return s;
}

struct md5_stream_baton
{
  const unsigned char **read_digest;
  const unsigned char **write_digest;
  svn_checksum_t *read_checksum;
  svn_checksum_t *write_checksum;
  svn_stream_t *proxy;
  apr_pool_t *pool;
};

static svn_error_t *
read_handler_md5(void *baton, char *buffer, apr_size_t *len)
{
  struct md5_stream_baton *btn = baton;
  return svn_error_trace(svn_stream_read(btn->proxy, buffer, len));
}

static svn_error_t *
skip_handler_md5(void *baton, apr_size_t len)
{
  struct md5_stream_baton *btn = baton;
  return svn_error_trace(svn_stream_skip(btn->proxy, len));
}

static svn_error_t *
write_handler_md5(void *baton, const char *buffer, apr_size_t *len)
{
  struct md5_stream_baton *btn = baton;
  return svn_error_trace(svn_stream_write(btn->proxy, buffer, len));
}

static svn_error_t *
close_handler_md5(void *baton)
{
  struct md5_stream_baton *btn = baton;

  SVN_ERR(svn_stream_close(btn->proxy));

  if (btn->read_digest)
    *btn->read_digest
      = apr_pmemdup(btn->pool, btn->read_checksum->digest,
                    APR_MD5_DIGESTSIZE);

  if (btn->write_digest)
    *btn->write_digest
      = apr_pmemdup(btn->pool, btn->write_checksum->digest,
                    APR_MD5_DIGESTSIZE);

  return SVN_NO_ERROR;
}


svn_stream_t *
svn_stream_checksummed(svn_stream_t *stream,
                       const unsigned char **read_digest,
                       const unsigned char **write_digest,
                       svn_boolean_t read_all,
                       apr_pool_t *pool)
{
  svn_stream_t *s;
  struct md5_stream_baton *baton;

  if (! read_digest && ! write_digest)
    return stream;

  baton = apr_palloc(pool, sizeof(*baton));
  baton->read_digest = read_digest;
  baton->write_digest = write_digest;
  baton->pool = pool;

  /* Set BATON->proxy to a stream that will fill in BATON->read_checksum
   * and BATON->write_checksum (if we want them) when it is closed. */
  baton->proxy
    = svn_stream_checksummed2(stream,
                              read_digest ? &baton->read_checksum : NULL,
                              write_digest ? &baton->write_checksum : NULL,
                              svn_checksum_md5,
                              read_all, pool);

  /* Create a stream that will forward its read/write/close operations to
   * BATON->proxy and will fill in *READ_DIGEST and *WRITE_DIGEST (if we
   * want them) after it closes BATON->proxy. */
  s = svn_stream_create(baton, pool);
  svn_stream_set_read(s, read_handler_md5);
  svn_stream_set_skip(s, skip_handler_md5);
  svn_stream_set_write(s, write_handler_md5);
  svn_stream_set_close(s, close_handler_md5);
  return s;
}




/* Miscellaneous stream functions. */
struct stringbuf_stream_baton
{
  svn_stringbuf_t *str;
  apr_size_t amt_read;
};

/* svn_stream_mark_t for streams backed by stringbufs. */
struct stringbuf_stream_mark {
    apr_size_t pos;
};

static svn_error_t *
read_handler_stringbuf(void *baton, char *buffer, apr_size_t *len)
{
  struct stringbuf_stream_baton *btn = baton;
  apr_size_t left_to_read = btn->str->len - btn->amt_read;

  *len = (*len > left_to_read) ? left_to_read : *len;
  memcpy(buffer, btn->str->data + btn->amt_read, *len);
  btn->amt_read += *len;
  return SVN_NO_ERROR;
}

static svn_error_t *
skip_handler_stringbuf(void *baton, apr_size_t len)
{
  struct stringbuf_stream_baton *btn = baton;
  apr_size_t left_to_read = btn->str->len - btn->amt_read;

  len = (len > left_to_read) ? left_to_read : len;
  btn->amt_read += len;
  return SVN_NO_ERROR;
}

static svn_error_t *
write_handler_stringbuf(void *baton, const char *data, apr_size_t *len)
{
  struct stringbuf_stream_baton *btn = baton;

  svn_stringbuf_appendbytes(btn->str, data, *len);
  return SVN_NO_ERROR;
}

static svn_error_t *
mark_handler_stringbuf(void *baton, svn_stream_mark_t **mark, apr_pool_t *pool)
{
  struct stringbuf_stream_baton *btn;
  struct stringbuf_stream_mark *stringbuf_stream_mark;

  btn = baton;

  stringbuf_stream_mark = apr_palloc(pool, sizeof(*stringbuf_stream_mark));
  stringbuf_stream_mark->pos = btn->amt_read;
  *mark = (svn_stream_mark_t *)stringbuf_stream_mark;
  return SVN_NO_ERROR;
}

static svn_error_t *
seek_handler_stringbuf(void *baton, const svn_stream_mark_t *mark)
{
  struct stringbuf_stream_baton *btn = baton;

  if (mark != NULL)
    {
      const struct stringbuf_stream_mark *stringbuf_stream_mark;

      stringbuf_stream_mark = (const struct stringbuf_stream_mark *)mark;
      btn->amt_read = stringbuf_stream_mark->pos;
    }
  else
    btn->amt_read = 0;

  return SVN_NO_ERROR;
}

static svn_boolean_t
is_buffered_handler_stringbuf(void *baton)
{
  return TRUE;
}

svn_stream_t *
svn_stream_from_stringbuf(svn_stringbuf_t *str,
                          apr_pool_t *pool)
{
  svn_stream_t *stream;
  struct stringbuf_stream_baton *baton;

  if (! str)
    return svn_stream_empty(pool);

  baton = apr_palloc(pool, sizeof(*baton));
  baton->str = str;
  baton->amt_read = 0;
  stream = svn_stream_create(baton, pool);
  svn_stream_set_read(stream, read_handler_stringbuf);
  svn_stream_set_skip(stream, skip_handler_stringbuf);
  svn_stream_set_write(stream, write_handler_stringbuf);
  svn_stream_set_mark(stream, mark_handler_stringbuf);
  svn_stream_set_seek(stream, seek_handler_stringbuf);
  svn_stream__set_is_buffered(stream, is_buffered_handler_stringbuf);
  return stream;
}

struct string_stream_baton
{
  const svn_string_t *str;
  apr_size_t amt_read;
};

/* svn_stream_mark_t for streams backed by stringbufs. */
struct string_stream_mark {
    apr_size_t pos;
};

static svn_error_t *
read_handler_string(void *baton, char *buffer, apr_size_t *len)
{
  struct string_stream_baton *btn = baton;
  apr_size_t left_to_read = btn->str->len - btn->amt_read;

  *len = (*len > left_to_read) ? left_to_read : *len;
  memcpy(buffer, btn->str->data + btn->amt_read, *len);
  btn->amt_read += *len;
  return SVN_NO_ERROR;
}

static svn_error_t *
mark_handler_string(void *baton, svn_stream_mark_t **mark, apr_pool_t *pool)
{
  struct string_stream_baton *btn;
  struct string_stream_mark *marker;

  btn = baton;

  marker = apr_palloc(pool, sizeof(*marker));
  marker->pos = btn->amt_read;
  *mark = (svn_stream_mark_t *)marker;
  return SVN_NO_ERROR;
}

static svn_error_t *
seek_handler_string(void *baton, const svn_stream_mark_t *mark)
{
  struct string_stream_baton *btn = baton;

  if (mark != NULL)
    {
      const struct string_stream_mark *marker;

      marker = (const struct string_stream_mark *)mark;
      btn->amt_read = marker->pos;
    }
  else
    btn->amt_read = 0;

  return SVN_NO_ERROR;
}

static svn_error_t *
skip_handler_string(void *baton, apr_size_t len)
{
  struct string_stream_baton *btn = baton;
  apr_size_t left_to_read = btn->str->len - btn->amt_read;

  len = (len > left_to_read) ? left_to_read : len;
  btn->amt_read += len;
  return SVN_NO_ERROR;
}

static svn_boolean_t
is_buffered_handler_string(void *baton)
{
  return TRUE;
}

svn_stream_t *
svn_stream_from_string(const svn_string_t *str,
                       apr_pool_t *pool)
{
  svn_stream_t *stream;
  struct string_stream_baton *baton;

  if (! str)
    return svn_stream_empty(pool);

  baton = apr_palloc(pool, sizeof(*baton));
  baton->str = str;
  baton->amt_read = 0;
  stream = svn_stream_create(baton, pool);
  svn_stream_set_read(stream, read_handler_string);
  svn_stream_set_mark(stream, mark_handler_string);
  svn_stream_set_seek(stream, seek_handler_string);
  svn_stream_set_skip(stream, skip_handler_string);
  svn_stream__set_is_buffered(stream, is_buffered_handler_string);
  return stream;
}


svn_error_t *
svn_stream_for_stdin(svn_stream_t **in, apr_pool_t *pool)
{
  apr_file_t *stdin_file;
  apr_status_t apr_err;

  apr_err = apr_file_open_stdin(&stdin_file, pool);
  if (apr_err)
    return svn_error_wrap_apr(apr_err, "Can't open stdin");

  *in = svn_stream_from_aprfile2(stdin_file, TRUE, pool);

  return SVN_NO_ERROR;
}


svn_error_t *
svn_stream_for_stdout(svn_stream_t **out, apr_pool_t *pool)
{
  apr_file_t *stdout_file;
  apr_status_t apr_err;

  apr_err = apr_file_open_stdout(&stdout_file, pool);
  if (apr_err)
    return svn_error_wrap_apr(apr_err, "Can't open stdout");

  *out = svn_stream_from_aprfile2(stdout_file, TRUE, pool);

  return SVN_NO_ERROR;
}


svn_error_t *
svn_stream_for_stderr(svn_stream_t **err, apr_pool_t *pool)
{
  apr_file_t *stderr_file;
  apr_status_t apr_err;

  apr_err = apr_file_open_stderr(&stderr_file, pool);
  if (apr_err)
    return svn_error_wrap_apr(apr_err, "Can't open stderr");

  *err = svn_stream_from_aprfile2(stderr_file, TRUE, pool);

  return SVN_NO_ERROR;
}


svn_error_t *
svn_string_from_stream(svn_string_t **result,
                       svn_stream_t *stream,
                       apr_pool_t *result_pool,
                       apr_pool_t *scratch_pool)
{
  svn_stringbuf_t *work = svn_stringbuf_create_ensure(SVN__STREAM_CHUNK_SIZE,
                                                      result_pool);
  char *buffer = apr_palloc(scratch_pool, SVN__STREAM_CHUNK_SIZE);

  while (1)
    {
      apr_size_t len = SVN__STREAM_CHUNK_SIZE;

      SVN_ERR(svn_stream_read(stream, buffer, &len));
      svn_stringbuf_appendbytes(work, buffer, len);

      if (len < SVN__STREAM_CHUNK_SIZE)
        break;
    }

  SVN_ERR(svn_stream_close(stream));

  *result = apr_palloc(result_pool, sizeof(**result));
  (*result)->data = work->data;
  (*result)->len = work->len;

  return SVN_NO_ERROR;
}


/* These are somewhat arbirary, if we ever get good empirical data as to
   actually valid values, feel free to update them. */
#define BUFFER_BLOCK_SIZE 1024
#define BUFFER_MAX_SIZE 100000

svn_stream_t *
svn_stream_buffered(apr_pool_t *result_pool)
{
  return svn_stream__from_spillbuf(BUFFER_BLOCK_SIZE, BUFFER_MAX_SIZE,
                                   result_pool);
}



/*** Lazyopen Streams ***/

/* Custom baton for lazyopen-style wrapper streams. */
typedef struct lazyopen_baton_t {

  /* Callback function and baton for opening the wrapped stream. */
  svn_stream_lazyopen_func_t open_func;
  void *open_baton;

  /* The wrapped stream, or NULL if the stream hasn't yet been
     opened. */
  svn_stream_t *real_stream;
  apr_pool_t *pool;

} lazyopen_baton_t;


/* Use B->open_func/baton to create and set B->real_stream iff it
   isn't already set. */
static svn_error_t *
lazyopen_if_unopened(lazyopen_baton_t *b)
{
  if (b->real_stream == NULL)
    {
      svn_stream_t *stream;
      apr_pool_t *scratch_pool = svn_pool_create(b->pool);

      SVN_ERR(b->open_func(&stream, b->open_baton,
                           b->pool, scratch_pool));

      svn_pool_destroy(scratch_pool);

      b->real_stream = stream;
    }

  return SVN_NO_ERROR;
}

/* Implements svn_read_fn_t */
static svn_error_t *
read_handler_lazyopen(void *baton,
                      char *buffer,
                      apr_size_t *len)
{
  lazyopen_baton_t *b = baton;

  SVN_ERR(lazyopen_if_unopened(b));
  SVN_ERR(svn_stream_read(b->real_stream, buffer, len));

  return SVN_NO_ERROR;
}

/* Implements svn_stream_skip_fn_t */
static svn_error_t *
skip_handler_lazyopen(void *baton,
                      apr_size_t len)
{
  lazyopen_baton_t *b = baton;

  SVN_ERR(lazyopen_if_unopened(b));
  SVN_ERR(svn_stream_skip(b->real_stream, len));

  return SVN_NO_ERROR;
}

/* Implements svn_write_fn_t */
static svn_error_t *
write_handler_lazyopen(void *baton,
                       const char *data,
                       apr_size_t *len)
{
  lazyopen_baton_t *b = baton;

  SVN_ERR(lazyopen_if_unopened(b));
  SVN_ERR(svn_stream_write(b->real_stream, data, len));

  return SVN_NO_ERROR;
}

/* Implements svn_close_fn_t */
static svn_error_t *
close_handler_lazyopen(void *baton)
{
  lazyopen_baton_t *b = baton;

  if (b->real_stream != NULL)
    SVN_ERR(svn_stream_close(b->real_stream));

  return SVN_NO_ERROR;
}

/* Implements svn_stream_mark_fn_t */
static svn_error_t *
mark_handler_lazyopen(void *baton,
                      svn_stream_mark_t **mark,
                      apr_pool_t *pool)
{
  lazyopen_baton_t *b = baton;

  SVN_ERR(lazyopen_if_unopened(b));
  SVN_ERR(svn_stream_mark(b->real_stream, mark, pool));

  return SVN_NO_ERROR;
}

/* Implements svn_stream_seek_fn_t */
static svn_error_t *
seek_handler_lazyopen(void *baton,
                      const svn_stream_mark_t *mark)
{
  lazyopen_baton_t *b = baton;

  SVN_ERR(lazyopen_if_unopened(b));
  SVN_ERR(svn_stream_seek(b->real_stream, mark));

  return SVN_NO_ERROR;
}

svn_stream_t *
svn_stream_lazyopen_create(svn_stream_lazyopen_func_t open_func,
                           void *open_baton,
                           apr_pool_t *result_pool)
{
  lazyopen_baton_t *lob = apr_pcalloc(result_pool, sizeof(*lob));
  svn_stream_t *stream;

  lob->open_func = open_func;
  lob->open_baton = open_baton;
  lob->real_stream = NULL;
  lob->pool = result_pool;

  stream = svn_stream_create(lob, result_pool);
  svn_stream_set_read(stream, read_handler_lazyopen);
  svn_stream_set_skip(stream, skip_handler_lazyopen);
  svn_stream_set_write(stream, write_handler_lazyopen);
  svn_stream_set_close(stream, close_handler_lazyopen);
  svn_stream_set_mark(stream, mark_handler_lazyopen);
  svn_stream_set_seek(stream, seek_handler_lazyopen);
  
  return stream;
}<|MERGE_RESOLUTION|>--- conflicted
+++ resolved
@@ -414,17 +414,10 @@
       str->data[str->len] = 0;
     }
 
-<<<<<<< HEAD
-  scratch_pool = svn_pool_create(pool);
-  SVN_ERR(stream->line_filter_cb(filtered, line, stream->baton, scratch_pool));
-  svn_pool_destroy(scratch_pool);
-  return SVN_NO_ERROR;
-=======
   /* Move the stream read pointer to the first position behind the EOL.
    */
   SVN_ERR(svn_stream_seek(stream, mark));
   return svn_error_trace(svn_stream_skip(stream, total_parsed));
->>>>>>> 4cf18c3e
 }
 
 /* Guts of svn_stream_readline().
@@ -438,13 +431,7 @@
                 svn_stream_t *stream,
                 apr_pool_t *pool)
 {
-<<<<<<< HEAD
-  *buf = NULL;  /* so we can assert that the callback has set it non-null */
-  SVN_ERR(stream->line_transformer_cb(buf, line, stream->baton,
-                                      pool, scratch_pool));
-=======
   *eof = FALSE;
->>>>>>> 4cf18c3e
 
   /* Often, we operate on APR file or string-based streams and know what
    * EOL we are looking for. Optimize that common case.
@@ -482,77 +469,8 @@
                     svn_boolean_t *eof,
                     apr_pool_t *pool)
 {
-<<<<<<< HEAD
-  svn_stringbuf_t *str;
-  apr_pool_t *iterpool;
-  svn_boolean_t filtered;
-
-  *eof = FALSE;
-
-  iterpool = svn_pool_create(pool);
-  do
-    {
-      apr_size_t numbytes;
-      const char *match;
-      char c;
-
-      svn_pool_clear(iterpool);
-
-      /* Since we're reading one character at a time, let's at least
-         optimize for the 90% case.  90% of the time, we can avoid the
-         stringbuf ever having to realloc() itself if we start it out at
-         80 chars.  */
-      str = svn_stringbuf_create_ensure(80, iterpool);
-
-      /* Read into STR up to and including the next EOL sequence. */
-      match = eol;
-      while (*match)
-        {
-          numbytes = 1;
-          SVN_ERR(svn_stream_read(stream, &c, &numbytes));
-          if (numbytes != 1)
-            {
-              /* a 'short' read means the stream has run out. */
-              *eof = TRUE;
-              /* We know we don't have a whole EOL sequence, but ensure we
-               * don't chop off any partial EOL sequence that we may have. */
-              match = eol;
-              /* Process this short (or empty) line just like any other
-               * except with *EOF set. */
-              break;
-            }
-
-          if (c == *match)
-            match++;
-          else
-            match = eol;
-
-          svn_stringbuf_appendbytes(str, &c, 1);
-        }
-
-      svn_stringbuf_chop(str, match - eol);
-
-      SVN_ERR(line_filter(stream, &filtered, str->data, iterpool));
-    }
-  while (filtered && ! *eof);
-  /* Not destroying the iterpool just yet since we still need STR
-   * which is allocated in it. */
-
-  if (filtered)
-    *stringbuf = svn_stringbuf_create_ensure(0, pool);
-  else if (stream->line_transformer_cb)
-    SVN_ERR(line_transformer(stream, stringbuf, str->data, pool, iterpool));
-  else
-    *stringbuf = svn_stringbuf_dup(str, pool);
-
-  /* Done. RIP iterpool. */
-  svn_pool_destroy(iterpool);
-
-  return SVN_NO_ERROR;
-=======
   return svn_error_trace(stream_readline(stringbuf, eof, eol, stream,
                                          pool));
->>>>>>> 4cf18c3e
 }
 
 svn_error_t *svn_stream_copy3(svn_stream_t *from, svn_stream_t *to,
@@ -580,11 +498,7 @@
 
       err = svn_stream_read(from, buf, &len);
       if (err)
-<<<<<<< HEAD
-      	 break;
-=======
          break;
->>>>>>> 4cf18c3e
 
       if (len > 0)
         err = svn_stream_write(to, buf, &len);
@@ -847,41 +761,15 @@
 
   if (*len == 1)
     {
-<<<<<<< HEAD
-      /* Get the current file position and make sure it is in range. */
-      apr_off_t pos;
-
-      pos = 0;
-      SVN_ERR(svn_io_file_seek(btn->file, APR_CUR, &pos, btn->pool));
-      if (pos < btn->start)
-        {
-          /* We're before the range, so forward the file cursor to
-           * the start of the range. */
-          pos = btn->start;
-          SVN_ERR(svn_io_file_seek(btn->file, APR_SET, &pos, btn->pool));
-        }
-      else if (pos >= btn->end)
-=======
       err = svn_io_file_getc(buffer, btn->file, btn->pool);
       if (err)
->>>>>>> 4cf18c3e
         {
           *len = 0;
-<<<<<<< HEAD
-          return SVN_NO_ERROR;
-        }
-      else
-        {
-          /* We're in range, but don't read over the end of the range. */
-          if (pos + *len > btn->end)
-              *len = btn->end - pos;
-=======
           if (APR_STATUS_IS_EOF(err->apr_err))
             {
               svn_error_clear(err);
               err = SVN_NO_ERROR;
             }
->>>>>>> 4cf18c3e
         }
     }
   else
