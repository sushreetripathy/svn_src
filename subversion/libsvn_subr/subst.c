--- conflicted
+++ resolved
@@ -2,7 +2,6 @@
  * subst.c :  generic eol/keyword substitution routines
  *
  * ====================================================================
-<<<<<<< HEAD
  *    Licensed to the Apache Software Foundation (ASF) under one
  *    or more contributor license agreements.  See the NOTICE file
  *    distributed with this work for additional information
@@ -10,9 +9,6 @@
  *    to you under the Apache License, Version 2.0 (the
  *    "License"); you may not use this file except in compliance
  *    with the License.  You may obtain a copy of the License at
-=======
- * Copyright (c) 2000-2008 CollabNet.  All rights reserved.
->>>>>>> 0213fdc3
  *
  *      http://www.apache.org/licenses/LICENSE-2.0
  *
@@ -1249,30 +1245,6 @@
   return SVN_NO_ERROR;
 }
 
-/* Implements svn_io_reset_fn_t. */
-static svn_error_t *
-translated_stream_reset(void *baton)
-{
-  struct translated_stream_baton *b = baton;
-  svn_error_t *err;
-
-  err = svn_stream_reset(b->stream);
-  if (err == NULL)
-    {
-      b->in_baton->newline_off = 0;
-      b->in_baton->keyword_off = 0;
-      b->in_baton->src_format_len = 0;
-      b->out_baton->newline_off = 0;
-      b->out_baton->keyword_off = 0;
-      b->out_baton->src_format_len = 0;
-
-      b->written = FALSE;
-      svn_stringbuf_setempty(b->readbuf);
-      b->readbuf_off = 0;
-    }
-
-  return svn_error_return(err);
-}
 
 /* svn_stream_mark_t for translation streams. */
 typedef struct
@@ -1314,23 +1286,43 @@
 translated_stream_seek(void *baton, svn_stream_mark_t *mark)
 {
   struct translated_stream_baton *b = baton;
-  mark_translated_t *mt = (mark_translated_t *)mark;
-
-  /* Flush output buffer if necessary. */
-  if (b->written)
-    SVN_ERR(translate_chunk(b->stream, b->out_baton, NULL, 0, b->iterpool));
-
-  SVN_ERR(svn_stream_seek(b->stream, mt->mark));
-
-  /* Restore translation state, avoiding new allocations. */
-  *b->in_baton = *mt->saved_baton.in_baton;
-  *b->out_baton = *mt->saved_baton.out_baton;
-  b->written = mt->saved_baton.written;
-  svn_stringbuf_setempty(b->readbuf);
-  svn_stringbuf_appendbytes(b->readbuf, mt->saved_baton.readbuf->data, 
-                            mt->saved_baton.readbuf->len);
-  b->readbuf_off = mt->saved_baton.readbuf_off;
-  memcpy(b->buf, mt->saved_baton.buf, SVN__TRANSLATION_BUF_SIZE);
+
+  if (mark != NULL)
+    {
+      mark_translated_t *mt = (mark_translated_t *)mark;
+
+      /* Flush output buffer if necessary. */
+      if (b->written)
+        SVN_ERR(translate_chunk(b->stream, b->out_baton, NULL, 0,
+                                b->iterpool));
+
+      SVN_ERR(svn_stream_seek(b->stream, mt->mark));
+    
+      /* Restore translation state, avoiding new allocations. */
+      *b->in_baton = *mt->saved_baton.in_baton;
+      *b->out_baton = *mt->saved_baton.out_baton;
+      b->written = mt->saved_baton.written;
+      svn_stringbuf_setempty(b->readbuf);
+      svn_stringbuf_appendbytes(b->readbuf, mt->saved_baton.readbuf->data, 
+                                mt->saved_baton.readbuf->len);
+      b->readbuf_off = mt->saved_baton.readbuf_off;
+      memcpy(b->buf, mt->saved_baton.buf, SVN__TRANSLATION_BUF_SIZE);
+    }
+  else
+    {
+      SVN_ERR(svn_stream_reset(b->stream));
+
+      b->in_baton->newline_off = 0;
+      b->in_baton->keyword_off = 0;
+      b->in_baton->src_format_len = 0;
+      b->out_baton->newline_off = 0;
+      b->out_baton->keyword_off = 0;
+      b->out_baton->src_format_len = 0;
+
+      b->written = FALSE;
+      svn_stringbuf_setempty(b->readbuf);
+      b->readbuf_off = 0;
+    }
 
   return SVN_NO_ERROR;
 }
@@ -1443,7 +1435,6 @@
   svn_stream_set_skip(s, translated_stream_skip);
   svn_stream_set_write(s, translated_stream_write);
   svn_stream_set_close(s, translated_stream_close);
-  svn_stream_set_reset(s, translated_stream_reset);
   svn_stream_set_mark(s, translated_stream_mark);
   svn_stream_set_seek(s, translated_stream_seek);
   svn_stream_set_buffered(s, translated_stream_buffered);
@@ -1453,73 +1444,6 @@
 
 
 svn_error_t *
-<<<<<<< HEAD
-=======
-svn_subst_translate_stream3(svn_stream_t *s, /* src stream */
-                            svn_stream_t *d, /* dst stream */
-                            const char *eol_str,
-                            svn_boolean_t repair,
-                            apr_hash_t *keywords,
-                            svn_boolean_t expand,
-                            apr_pool_t *pool)
-{
-  apr_pool_t *subpool = svn_pool_create(pool);
-  apr_pool_t *iterpool = svn_pool_create(subpool);
-  struct translation_baton *baton;
-  apr_size_t readlen = SVN__STREAM_CHUNK_SIZE;
-  char *buf = apr_palloc(subpool, SVN__STREAM_CHUNK_SIZE);
-
-  /* The docstring requires that *some* translation be requested. */
-  SVN_ERR_ASSERT(eol_str || keywords);
-
-  baton = create_translation_baton(eol_str, repair, keywords, expand, pool);
-  while (readlen == SVN__STREAM_CHUNK_SIZE)
-    {
-      svn_pool_clear(iterpool);
-      SVN_ERR(svn_stream_read(s, buf, &readlen));
-      SVN_ERR(translate_chunk(d, baton, buf, readlen, iterpool));
-    }
-
-  SVN_ERR(translate_chunk(d, baton, NULL, 0, iterpool));
-
-  svn_pool_destroy(subpool); /* also destroys iterpool */
-  return SVN_NO_ERROR;
-}
-
-
-svn_error_t *
-svn_subst_translate_stream(svn_stream_t *s, /* src stream */
-                           svn_stream_t *d, /* dst stream */
-                           const char *eol_str,
-                           svn_boolean_t repair,
-                           const svn_subst_keywords_t *keywords,
-                           svn_boolean_t expand)
-{
-  apr_pool_t *pool = svn_pool_create(NULL);
-  svn_error_t *err = svn_subst_translate_stream2(s, d, eol_str, repair,
-                                                 keywords, expand, pool);
-  svn_pool_destroy(pool);
-  return err;
-}
-
-
-svn_error_t *
-svn_subst_translate_cstring(const char *src,
-                            const char **dst,
-                            const char *eol_str,
-                            svn_boolean_t repair,
-                            const svn_subst_keywords_t *keywords,
-                            svn_boolean_t expand,
-                            apr_pool_t *pool)
-{
-  apr_hash_t *kh = kwstruct_to_kwhash(keywords, pool);
-
-  return svn_subst_translate_cstring2(src, dst, eol_str, repair,
-                                      kh, expand, pool);
-}
-
-svn_error_t *
->>>>>>> 0213fdc3
 svn_subst_translate_cstring2(const char *src,
                              const char **dst,
                              const char *eol_str,
@@ -1557,68 +1481,6 @@
   return SVN_NO_ERROR;
 }
 
-<<<<<<< HEAD
-=======
-
-svn_error_t *
-svn_subst_copy_and_translate(const char *src,
-                             const char *dst,
-                             const char *eol_str,
-                             svn_boolean_t repair,
-                             const svn_subst_keywords_t *keywords,
-                             svn_boolean_t expand,
-                             apr_pool_t *pool)
-{
-  return svn_subst_copy_and_translate2(src, dst, eol_str, repair, keywords,
-                                       expand, FALSE, pool);
-}
-
-
-/* Set SRC_STREAM to a stream from which the internal representation
- * for the special file at SRC can be read.
- *
- * The stream returned will be allocated in POOL.
- */
-static svn_error_t *
-detranslate_special_file_to_stream(svn_stream_t **src_stream,
-                                   const char *src,
-                                   apr_pool_t *pool)
-{
-  apr_finfo_t finfo;
-  apr_file_t *s;
-  svn_string_t *buf;
-
-  /* First determine what type of special file we are
-     detranslating. */
-  SVN_ERR(svn_io_stat(&finfo, src, APR_FINFO_MIN | APR_FINFO_LINK, pool));
-
- switch (finfo.filetype) {
-  case APR_REG:
-    /* Nothing special to do here, just copy the original file's
-       contents. */
-    SVN_ERR(svn_io_file_open(&s, src, APR_READ | APR_BUFFERED,
-                              APR_OS_DEFAULT, pool));
-    *src_stream = svn_stream_from_aprfile2(s, TRUE, pool);
-
-    break;
-  case APR_LNK:
-    /* Determine the destination of the link. */
-
-    *src_stream = svn_stream_from_stringbuf(svn_stringbuf_create ("", pool),
-                                            pool);
-    SVN_ERR(svn_io_read_link(&buf, src, pool));
-
-    SVN_ERR(svn_stream_printf(*src_stream, pool, "link %s",
-                              buf->data));
-    break;
-  default:
-    SVN_ERR_MALFUNCTION();
-  }
-
-  return SVN_NO_ERROR;
-}
-
->>>>>>> 0213fdc3
 /* Given a special file at SRC, generate a textual representation of
    it in a normal file at DST.  Perform all allocations in POOL. */
 /* ### this should be folded into svn_subst_copy_and_translate3 */
@@ -1633,7 +1495,6 @@
 
   /* Open a temporary destination that we will eventually atomically
      rename into place. */
-<<<<<<< HEAD
   SVN_ERR(svn_stream_open_unique(&dst_stream, &dst_tmp,
                                  svn_dirent_dirname(dst, scratch_pool),
                                  svn_io_file_del_none,
@@ -1642,17 +1503,6 @@
                                      scratch_pool, scratch_pool));
   SVN_ERR(svn_stream_copy3(src_stream, dst_stream,
                            cancel_func, cancel_baton, scratch_pool));
-=======
-  SVN_ERR(svn_io_open_unique_file2(&d, &dst_tmp, dst,
-                                   ".tmp", svn_io_file_del_none, pool));
-
-  dst_stream = svn_stream_from_aprfile2(d, FALSE, pool);
-
-  SVN_ERR(detranslate_special_file_to_stream(&src_stream, src, pool));
-  SVN_ERR(svn_stream_copy2(src_stream, dst_stream, NULL, NULL, pool));
-
-  SVN_ERR(svn_stream_close(dst_stream));
->>>>>>> 0213fdc3
 
   /* Do the atomic rename from our temporary location. */
   return svn_error_return(svn_io_file_rename(dst_tmp, dst, scratch_pool));
@@ -1732,41 +1582,6 @@
   return svn_io_file_rename(dst_tmp, dst, pool);
 }
 
-<<<<<<< HEAD
-=======
-/* Given a file containing a repository representation of a special
-   file in SRC, create the appropriate special file at location DST.
-   Perform all allocations in POOL. */
-static svn_error_t *
-create_special_file(const char *src, const char *dst, apr_pool_t *pool)
-{
-  svn_stringbuf_t *contents;
-  svn_node_kind_t kind;
-  svn_boolean_t is_special;
-  svn_stream_t *source;
-
-  /* Check to see if we are being asked to create a special file from
-     a special file.  If so, do a temporary detranslation and work
-     from there. */
-  SVN_ERR(svn_io_check_special_path(src, &kind, &is_special, pool));
-
-  if (is_special)
-    {
-      svn_boolean_t eof;
-
-      SVN_ERR(detranslate_special_file_to_stream(&source, src, pool));
-      /* The special file normal form doesn't have line endings,
-       * so, read all of the file into the stringbuf */
-      SVN_ERR(svn_stream_readline(source, &contents, "\n", &eof, pool));
-    }
-  else
-    /* Read in the detranslated file. */
-    SVN_ERR(svn_stringbuf_from_file2(&contents, src, pool));
-
-  return create_special_file_from_stringbuf(contents, dst, pool);
-}
-
->>>>>>> 0213fdc3
 
 svn_error_t *
 svn_subst_copy_and_translate4(const char *src,
@@ -1828,7 +1643,6 @@
     return svn_error_return(svn_io_copy_file(src, dst, FALSE, pool));
 
   /* Open source file. */
-<<<<<<< HEAD
   SVN_ERR(svn_stream_open_readonly(&src_stream, src, pool, pool));
 
   /* For atomicity, we translate to a tmp file and then rename the tmp file
@@ -1843,24 +1657,6 @@
   /* ###: use cancel func/baton in place of NULL/NULL below. */
   err = svn_stream_copy3(src_stream, dst_stream, cancel_func, cancel_baton,
                          pool);
-=======
-  SVN_ERR(svn_io_file_open(&s, src, APR_READ | APR_BUFFERED,
-                           APR_OS_DEFAULT, pool));
-
-  /* For atomicity, we translate to a tmp file and
-     then rename the tmp file over the real destination. */
-  SVN_ERR(svn_io_open_unique_file2(&d, &dst_tmp, dst,
-                                   ".tmp", svn_io_file_del_on_pool_cleanup,
-                                   pool));
-
-  /* Now convert our two open files into streams. */
-  src_stream = svn_stream_from_aprfile2(s, TRUE, pool);
-  dst_stream = svn_stream_from_aprfile2(d, TRUE, pool);
-
-  /* Translate src stream into dst stream. */
-  err = svn_subst_translate_stream3(src_stream, dst_stream, eol_str,
-                                    repair, keywords, expand, pool);
->>>>>>> 0213fdc3
   if (err)
     {
       /* On errors, we have a pathname available. */
