--- conflicted
+++ resolved
@@ -1,4 +1,3 @@
-<<<<<<< HEAD
 /*
  * validate.c:  validation routines
  *
@@ -72,80 +71,4 @@
           && (strcmp (mime_type, "image/x-xbitmap") != 0)
           && (strcmp (mime_type, "image/x-xpixmap") != 0)
           );
-}
-=======
-/*
- * validate.c:  validation routines
- *
- * ====================================================================
- * Copyright (c) 2000-2003 CollabNet.  All rights reserved.
- *
- * This software is licensed as described in the file COPYING, which
- * you should have received as part of this distribution.  The terms
- * are also available at http://subversion.tigris.org/license-1.html.
- * If newer versions of this license are posted there, you may use a
- * newer version instead, at your option.
- *
- * This software consists of voluntary contributions made by many
- * individuals.  For exact contribution history, see the revision
- * history and logs, available at http://subversion.tigris.org/.
- * ====================================================================
- */
-
-/* ==================================================================== */
-
-
--
-/*** Includes. ***/
-
-#include <apr_lib.h>
-#define APR_WANT_STRFUNC
-#include <apr_want.h>
-
-#include "svn_string.h"
-#include "svn_pools.h"
-#include "svn_error.h"
-#include "svn_props.h"
-
-
--
-/*** Code. ***/
-
-svn_error_t *
-svn_mime_type_validate (const char *mime_type, apr_pool_t *pool)
-{
-  if (strchr (mime_type, '/') == NULL)
-    return svn_error_createf
-      (SVN_ERR_BAD_MIME_TYPE, NULL,
-       "Mime type \"%s\" missing '/'\n", mime_type);
-
-  {
-    /* Could just take an optional `len' arg and avoid this strlen.
-       Many callers have the length anyway.  But is such a
-       micro-optimization worth the extra interface noise?  Is it
-       even worth this comment?? */
-    char c = mime_type[strlen(mime_type) - 1];
-    
-    /* Man page seems to claim that isalnum is always a function.
-       But I don't trust it. */
-    if (! apr_isalnum (c))
-      return svn_error_createf
-        (SVN_ERR_BAD_MIME_TYPE, NULL,
-         "Mime type \"%s\" ends with non-alphanumeric.\n", mime_type);
-  }
-
-  return SVN_NO_ERROR;
-}
-
-
-svn_boolean_t
-svn_mime_type_is_binary (const char *mime_type)
-{
-  return ((strncmp (mime_type, "text/", 5) != 0)
-          && (strcmp (mime_type, "image/x-xbitmap") != 0)
-          && (strcmp (mime_type, "image/x-xpixmap") != 0)
-          );
-}
->>>>>>> 2b3bfb48
+}