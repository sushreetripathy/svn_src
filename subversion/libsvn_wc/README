--- conflicted
+++ resolved
@@ -503,8 +503,6 @@
    entries and pulls new entries with depth infinity as well.
    Default is infinite (`').
 
-<<<<<<< HEAD
-=======
    Apart from above normal values, there is still a special `exclude',
    which means the directory is excluded from wc even if the depth of
    parent directory is infinity or immediates. The directory in
@@ -512,7 +510,6 @@
    can only store the `exclude' value in the corresponding entry of
    the entries file in parent directory. 
 
->>>>>>> e363d545
 tree-conflicts:
    A list of details of the tree conflicts that children are currently
    suffering. This is only allowed on the this_dir entry.
