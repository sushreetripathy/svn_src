--- conflicted
+++ resolved
@@ -6,7 +6,6 @@
  *              information is kept.
  *
  * ====================================================================
-<<<<<<< HEAD
  *    Licensed to the Apache Software Foundation (ASF) under one
  *    or more contributor license agreements.  See the NOTICE file
  *    distributed with this work for additional information
@@ -14,9 +13,6 @@
  *    to you under the Apache License, Version 2.0 (the
  *    "License"); you may not use this file except in compliance
  *    with the License.  You may obtain a copy of the License at
-=======
- * Copyright (c) 2000-2008 CollabNet.  All rights reserved.
->>>>>>> 0213fdc3
  *
  *      http://www.apache.org/licenses/LICENSE-2.0
  *
@@ -194,48 +190,6 @@
  
 /*** Syncing files in the adm area. ***/
-
-
-svn_error_t *
-svn_wc__text_base_deterministic_tmp_path(const char **result_abspath,
-                                         svn_wc__db_t *db,
-                                         const char *local_abspath,
-                                         apr_pool_t *pool)
-{
-<<<<<<< HEAD
-  const char *newpath, *base_name;
-=======
-  const char *path;
-  svn_error_t *err;
-  svn_stringbuf_t *contents;
-
-  path = extend_with_adm_name(svn_wc_adm_access_path(adm_access),
-                              NULL, FALSE, pool, SVN_WC__ADM_KILLME, NULL);
-
-  err = svn_stringbuf_from_file2(&contents, path, pool);
-
-  if (err)
-    {
-      if (APR_STATUS_IS_ENOENT(err->apr_err))
-        {
-          /* Killme file doesn't exist. */
-          *exists = FALSE;
-          svn_error_clear(err);
-          err = SVN_NO_ERROR;
-        }
-
-      return err;
-    }
->>>>>>> 0213fdc3
-
-  SVN_ERR_ASSERT(svn_dirent_is_absolute(local_abspath));
-
-  svn_dirent_split(&newpath, &base_name, local_abspath, pool);
-  *result_abspath = simple_extend(newpath, TRUE, SVN_WC__ADM_TEXT_BASE,
-                                  base_name, SVN_WC__BASE_EXT, pool);
-
-  return SVN_NO_ERROR;
-}
 
 
 svn_error_t *
@@ -316,7 +270,6 @@
 
 
 svn_error_t *
-<<<<<<< HEAD
 svn_wc__get_ultimate_base_contents(svn_stream_t **contents,
                                    svn_wc__db_t *db,
                                    const char *local_abspath,
@@ -342,59 +295,6 @@
       SVN_ERR_ASSERT(checksum == NULL);
       *contents = NULL;
       return SVN_NO_ERROR;
-=======
-svn_wc__prop_path(const char **prop_path,
-                  const char *path,
-                  svn_node_kind_t node_kind,
-                  svn_wc__props_kind_t props_kind,
-                  svn_boolean_t tmp,
-                  apr_pool_t *pool)
-{
-  if (node_kind == svn_node_dir)  /* It's a working copy dir */
-    {
-      static const char * names[] = {
-        SVN_WC__ADM_DIR_PROP_BASE,    /* svn_wc__props_base */
-        SVN_WC__ADM_DIR_PROP_REVERT,  /* svn_wc__props_revert */
-        SVN_WC__ADM_DIR_WCPROPS,      /* svn_wc__props_wcprop */
-        SVN_WC__ADM_DIR_PROPS         /* svn_wc__props_working */
-      };
-
-      *prop_path = extend_with_adm_name
-        (path,
-         NULL,
-         tmp,
-         pool,
-         names[props_kind],
-         NULL);
-    }
-  else  /* It's a file */
-    {
-      static const char * extensions[] = {
-        SVN_WC__BASE_EXT,     /* svn_wc__props_base */
-        SVN_WC__REVERT_EXT,   /* svn_wc__props_revert */
-        SVN_WC__WORK_EXT,     /* svn_wc__props_wcprop */
-        SVN_WC__WORK_EXT      /* svn_wc__props_working */
-      };
-
-      static const char * dirs[] = {
-        SVN_WC__ADM_PROP_BASE,  /* svn_wc__props_base */
-        SVN_WC__ADM_PROP_BASE,  /* svn_wc__props_revert */
-        SVN_WC__ADM_WCPROPS,    /* svn_wc__props_wcprop */
-        SVN_WC__ADM_PROPS       /* svn_wc__props_working */
-      };
-
-      const char *base_name;
-
-      svn_path_split(path, prop_path, &base_name, pool);
-      *prop_path = extend_with_adm_name
-        (*prop_path,
-         extensions[props_kind],
-         tmp,
-         pool,
-         dirs[props_kind],
-         base_name,
-         NULL);
->>>>>>> 0213fdc3
     }
   SVN_ERR_ASSERT(checksum != NULL);
   SVN_ERR(svn_wc__db_pristine_read(contents, db, local_abspath,
@@ -693,15 +593,15 @@
   /* SVN_WC__ADM_TMP */
   SVN_ERR(make_adm_subdir(path, SVN_WC__ADM_TMP, FALSE, pool));
 
-  /* SVN_WC__ADM_TMP/SVN_WC__ADM_TEXT_BASE */
-  SVN_ERR(make_adm_subdir(path, SVN_WC__ADM_TEXT_BASE, TRUE, pool));
-
+#if (SVN_WC__VERSION < 18)
   /* SVN_WC__ADM_TMP/SVN_WC__ADM_PROP_BASE */
   SVN_ERR(make_adm_subdir(path, SVN_WC__ADM_PROP_BASE, TRUE, pool));
 
   /* SVN_WC__ADM_TMP/SVN_WC__ADM_PROPS */
-  return svn_error_return(make_adm_subdir(path, SVN_WC__ADM_PROPS, TRUE,
-                                          pool));
+  SVN_ERR(make_adm_subdir(path, SVN_WC__ADM_PROPS, TRUE, pool));
+#endif
+
+  return SVN_NO_ERROR;
 }
 
 
@@ -725,11 +625,13 @@
 
   /** Make subdirectories. ***/
 
+#if (SVN_WC__VERSION < 18)
   /* SVN_WC__ADM_PROP_BASE */
   SVN_ERR(make_adm_subdir(local_abspath, SVN_WC__ADM_PROP_BASE, FALSE, pool));
 
   /* SVN_WC__ADM_PROPS */
   SVN_ERR(make_adm_subdir(local_abspath, SVN_WC__ADM_PROPS, FALSE, pool));
+#endif
 
   /* SVN_WC__ADM_PRISTINE */
   SVN_ERR(make_adm_subdir(local_abspath, SVN_WC__ADM_PRISTINE, FALSE, pool));
@@ -845,7 +747,9 @@
                     const char *dir_abspath,
                     apr_pool_t *scratch_pool)
 {
+#ifndef SINGLE_DB
   const char *adm_abspath;
+#endif
 
   SVN_ERR_ASSERT(svn_dirent_is_absolute(dir_abspath));
 
@@ -855,8 +759,10 @@
      directory, which also removes the lock */
   SVN_ERR(svn_wc__db_temp_forget_directory(db, dir_abspath, scratch_pool));
 
+#ifndef SINGLE_DB
   adm_abspath = svn_wc__adm_child(dir_abspath, NULL, scratch_pool);
   SVN_ERR(svn_io_remove_dir2(adm_abspath, FALSE, NULL, NULL, scratch_pool));
+#endif
 
   return SVN_NO_ERROR;
 }
