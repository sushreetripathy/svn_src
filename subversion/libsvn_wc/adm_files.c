/*
 * adm_files.c: helper routines for handling files & dirs in the
 *              working copy administrative area (creating,
 *              deleting, opening, and closing).  This is the only
 *              code that actually knows where administrative
 *              information is kept.  
 *
 * ====================================================================
 * Copyright (c) 2000-2006 CollabNet.  All rights reserved.
 *
 * This software is licensed as described in the file COPYING, which
 * you should have received as part of this distribution.  The terms
 * are also available at http://subversion.tigris.org/license-1.html.
 * If newer versions of this license are posted there, you may use a
 * newer version instead, at your option.
 *
 * This software consists of voluntary contributions made by many
 * individuals.  For exact contribution history, see the revision
 * history and logs, available at http://subversion.tigris.org/.
 * ====================================================================
 */



#include <stdarg.h>
#include <assert.h>
#include <apr_pools.h>
#include <apr_file_io.h>
#include <apr_strings.h>

#include "svn_types.h"
#include "svn_error.h"
#include "svn_io.h"
#include "svn_path.h"
#include "svn_wc.h"

#include "wc.h"
#include "adm_files.h"
#include "entries.h"
#include "lock.h"

#include "svn_private_config.h"


/*** File names in the adm area. ***/

/* The default name of the WC admin directory. This name is always
   checked by svn_wc_is_adm_dir. */
static const char default_adm_dir_name[] = ".svn";

/* The name that is actually used for the WC admin directory.  The
   commonest case where this won't be the default is in Windows
   ASP.NET development environments, which choke on ".svn". */
static const char *adm_dir_name = default_adm_dir_name;


svn_boolean_t
svn_wc_is_adm_dir(const char *name, apr_pool_t *pool)
{
<<<<<<< HEAD
  return (0 == strcmp(name, adm_dir_name)
          || 0 == strcmp(name, default_adm_dir_name));
}


const char *
svn_wc_get_adm_dir(apr_pool_t *pool)
{
  return adm_dir_name;
=======
  (void)pool;  /* Silence compiler warnings about unused parameter. */
  return (0 == strcmp (name, adm_dir_name)
          || 0 == strcmp (name, default_adm_dir_name));
>>>>>>> 7a9d2b16
}


const char *
svn_wc_get_adm_dir (apr_pool_t *pool)
{
  (void)pool;  /* Silence compiler warnings about unused parameter. */
  return adm_dir_name;
}


svn_error_t *
svn_wc_set_adm_dir(const char *name, apr_pool_t *pool)
{
  /* This is the canonical list of administrative directory names.

     FIXME:
     An identical list is used in
       libsvn_subr/opt.c:svn_opt_args_to_target_array2(),
     but that function can't use this list, because that use would
     create a circular dependency between libsvn_wc and libsvn_subr.
     Make sure changes to the lists are always synchronized! */
  static const char *valid_dir_names[] = {
    default_adm_dir_name,
    "_svn",
    NULL
  };

  const char **dir_name;
  for (dir_name = valid_dir_names; *dir_name; ++dir_name)
    if (0 == strcmp(name, *dir_name))
      {
        /* Use the pointer to the statically allocated string
           constant, to avoid potential pool lifetime issues. */
        adm_dir_name = *dir_name;
        return SVN_NO_ERROR;
      }
  return svn_error_createf
    (SVN_ERR_BAD_FILENAME, NULL,
     _("'%s' is not a valid administrative directory name"),
     svn_path_local_style(name, pool));
}


/* Return the path to something in PATH's administrative area.
 *
 * First, the adm subdir is appended to PATH as a component, then the
 * "tmp" directory is added iff USE_TMP is set, then each of the
 * varargs in AP (char *'s) is appended as a path component.  The list
 * must be terminated with a NULL argument.
 *
 * Adding an empty component results in no effect (i.e., the separator
 * char is not doubled).
 *
 * If EXTENSION is non-null, it will be appended to the final string
 * without a separator character.
 */
static const char *
v_extend_with_adm_name(const char *path,
                       const char *extension,
                       svn_boolean_t use_tmp,
                       apr_pool_t *pool,
                       va_list ap)
{
  const char *this;

  /* Tack on the administrative subdirectory. */
<<<<<<< HEAD
  path = svn_path_join(path, adm_dir_name, pool);
=======
  path = svn_path_join (path, adm_dir_name, pool);
>>>>>>> 7a9d2b16

  /* If this is a tmp file, name it into the tmp area. */
  if (use_tmp)
    path = svn_path_join(path, SVN_WC__ADM_TMP, pool);

  /* Tack on everything else. */
  while ((this = va_arg(ap, const char *)) != NULL)
    {
      if (this[0] == '\0')
        continue;

      path = svn_path_join(path, this, pool);
    }

  if (extension)
    path = apr_pstrcat(pool, path, extension, NULL);

  return path;
}


/* See v_extend_with_adm_name() for details. */
static const char *
extend_with_adm_name(const char *path,
                     const char *extension,
                     svn_boolean_t use_tmp,
                     apr_pool_t *pool,
                     ...)
{
  va_list ap;

  va_start(ap, pool);
  path = v_extend_with_adm_name(path, extension, use_tmp, pool, ap);
  va_end(ap);

  return path;
}


const char *
svn_wc__adm_path(const char *path,
                 svn_boolean_t tmp,
                 apr_pool_t *pool, 
                 ...)
{
  va_list ap;

  va_start(ap, pool);
  path = v_extend_with_adm_name(path, NULL, tmp, pool, ap);
  va_end(ap);

  return path;
}


svn_boolean_t
svn_wc__adm_path_exists(const char *path,
                        svn_boolean_t tmp,
                        apr_pool_t *pool, 
                        ...)
{
  svn_node_kind_t kind;
  svn_error_t *err;
  va_list ap;

  va_start(ap, pool);
  path = v_extend_with_adm_name(path, NULL, tmp, pool, ap);
  va_end(ap);

  err = svn_io_check_path(path, &kind, pool);
  if (err)
    {
      svn_error_clear(err);
      /* Return early, since kind is undefined in this case. */
      return FALSE;
    }

  if (kind == svn_node_none)
    return FALSE;
  else
    return TRUE;
}



/*** Making and using files in the adm area. ***/


/* Create an empty THING in the adm area with permissions set to PERMS. 
 * If TMP is non-zero, then create THING in the tmp dir.
 *
 * Does not check if THING already exists, so be careful -- THING will
 * be empty after this no matter what.
 */
svn_error_t *
svn_wc__make_adm_thing(svn_wc_adm_access_t *adm_access,
                       const char *thing,
                       svn_node_kind_t type,
                       apr_fileperms_t perms,
                       svn_boolean_t tmp,
                       apr_pool_t *pool)
{
  svn_error_t *err = SVN_NO_ERROR;
  apr_file_t *f = NULL;
  const char *path;

  SVN_ERR(svn_wc__adm_write_check(adm_access));

  path = extend_with_adm_name(svn_wc_adm_access_path(adm_access),
                              NULL, tmp, pool, thing, NULL);

  if (type == svn_node_file)
    {
      SVN_ERR(svn_io_file_open(&f, path,
                               (APR_WRITE | APR_CREATE | APR_EXCL),
                               perms,
                               pool));

      /* Creation succeeded, so close immediately. */
      SVN_ERR(svn_io_file_close(f, pool));
    }
  else if (type == svn_node_dir)
    {
      SVN_ERR(svn_io_dir_make(path, perms, pool));
    }
  else   /* unknown type argument, wrongness */
    {
      /* We're only capturing this here because there wouldn't be a
         segfault or other obvious indicator that something went
         wrong.  Even so, not sure if it's appropriate.  Thoughts? */
      err = svn_error_create 
        (0, NULL, _("Bad type indicator"));
    }

  return err;
}



/*** Syncing files in the adm area. ***/

static svn_error_t *
sync_adm_file(const char *path,
              const char *extension,
              apr_pool_t *pool,
              ...)
{
  /* Some code duplication with close_adm_file() seems unavoidable,
     given how C va_lists work. */

  const char *tmp_path;
  va_list ap;
  
  /* Extend tmp name. */
  va_start(ap, pool);
  tmp_path = v_extend_with_adm_name(path, extension, 1, pool, ap);
  va_end(ap);
  
  /* Extend real name. */
  va_start(ap, pool);
  path = v_extend_with_adm_name(path, extension, 0, pool, ap);
  va_end(ap);
  
  /* Rename. */
  SVN_ERR(svn_io_file_rename(tmp_path, path, pool));
  SVN_ERR(svn_io_set_file_read_only(path, FALSE, pool));

  return SVN_NO_ERROR;
}


/* Rename a tmp text-base file to its real text-base name.
   The file had better already be closed. */
svn_error_t *
svn_wc__sync_text_base(const char *path, apr_pool_t *pool)
{
  const char *parent_path, *base_name;
  svn_path_split(path, &parent_path, &base_name, pool);
  return sync_adm_file(parent_path,
                       SVN_WC__BASE_EXT,
                       pool,
                       SVN_WC__ADM_TEXT_BASE,
                       base_name,
                       NULL);
}

const char *
svn_wc__text_base_path(const char *path,
                       svn_boolean_t tmp,
                       apr_pool_t *pool)
{
  const char *newpath, *base_name;

  svn_path_split(path, &newpath, &base_name, pool);
  return extend_with_adm_name(newpath,
                              SVN_WC__BASE_EXT,
                              tmp,
                              pool,
                              SVN_WC__ADM_TEXT_BASE,
                              base_name,
                              NULL);
}

const char *
svn_wc__text_revert_path(const char *path,
                         svn_boolean_t tmp,
                         apr_pool_t *pool)
{
  const char *newpath, *base_name;

  svn_path_split(path, &newpath, &base_name, pool);
  return extend_with_adm_name(newpath,
                              SVN_WC__REVERT_EXT,
                              tmp,
                              pool,
                              SVN_WC__ADM_TEXT_BASE,
                              base_name,
                              NULL);
}

/* Kind for prop_path_internal. */
typedef enum prop_path_kind_t
{
  prop_path_kind_base = 0,
  prop_path_kind_revert,
  prop_path_kind_wcprop,
  prop_path_kind_working
} prop_path_kind_t;

static svn_error_t *
prop_path_internal(const char **prop_path,
                   const char *path,
                   svn_node_kind_t kind,
                   prop_path_kind_t path_kind,
                   svn_boolean_t tmp,
                   apr_pool_t *pool)
{
  if (kind == svn_node_dir)  /* It's a working copy dir */
    {
      static const char * names[] = {
        SVN_WC__ADM_DIR_PROP_BASE,    /* prop_path_kind_base */
        SVN_WC__ADM_DIR_PROP_REVERT,  /* prop_path_kind_revert */
        SVN_WC__ADM_DIR_WCPROPS,      /* prop_path_kind_wcprop */
        SVN_WC__ADM_DIR_PROPS         /* prop_path_kind_working */
      };

      *prop_path = extend_with_adm_name
        (path,
         NULL,
         tmp,
         pool,
         names[path_kind],
         NULL);
    }
  else  /* It's a file */
    {
      static const char * extensions[] = {
        SVN_WC__BASE_EXT,     /* prop_path_kind_base */
        SVN_WC__REVERT_EXT,   /* prop_path_kind_revert */
        SVN_WC__WORK_EXT,     /* prop_path_kind_wcprop */
        SVN_WC__WORK_EXT      /* prop_path_kind_working */
      };

      static const char * dirs[] = {
        SVN_WC__ADM_PROP_BASE,  /* prop_path_kind_base */
        SVN_WC__ADM_PROP_BASE,  /* prop_path_kind_revert */
        SVN_WC__ADM_WCPROPS,    /* prop_path_kind_wcprop */
        SVN_WC__ADM_PROPS       /* prop_path_kind_working */
      };

      const char *base_name;

      svn_path_split(path, prop_path, &base_name, pool);
      *prop_path = extend_with_adm_name
        (*prop_path,
         extensions[path_kind],
         tmp,
         pool,
         dirs[path_kind],
         base_name,
         NULL);
    }

  return SVN_NO_ERROR;
}



/* Return a path to the 'wcprop' file for PATH, possibly in TMP area.  */
svn_error_t *
svn_wc__wcprop_path(const char **wcprop_path,
                    const char *path,
                    svn_node_kind_t kind,
                    svn_boolean_t tmp,
                    apr_pool_t *pool)
{
  return prop_path_internal(wcprop_path, path, kind,
                            prop_path_kind_wcprop, tmp, pool);
}




svn_error_t *
svn_wc__prop_path(const char **prop_path,
                  const char *path,
                  svn_node_kind_t kind,
                  svn_boolean_t tmp,
                  apr_pool_t *pool)
{
  return prop_path_internal(prop_path, path, kind,
                            prop_path_kind_working, tmp, pool);
}


svn_error_t *
svn_wc__prop_base_path(const char **prop_path,
                       const char *path,
                       svn_node_kind_t kind,
                       svn_boolean_t tmp,
                       apr_pool_t *pool)
{
  return prop_path_internal(prop_path, path, kind,
                            prop_path_kind_base, tmp, pool);
}


svn_error_t *
svn_wc__prop_revert_path(const char **prop_path,
                         const char *path,
                         svn_node_kind_t kind,
                         svn_boolean_t tmp,
                         apr_pool_t *pool)
{
  return prop_path_internal(prop_path, path, kind,
                            prop_path_kind_revert, tmp, pool);
}


/*** Opening and closing files in the adm area. ***/

/* Open a file somewhere in the adm area for directory PATH.
 * First, add the adm subdir as the next component of PATH, then add
 * each of the varargs (they are char *'s), then add EXTENSION if it
 * is non-null, then open the resulting file as *HANDLE.
 *
 * If FLAGS indicates writing, open the file in the adm tmp area.
 * This means the file will probably need to be renamed from there,
 * either by passing the sync flag to close_adm_file() later, or with
 * an explicit call to sync_adm_file().
 */
static svn_error_t *
open_adm_file(apr_file_t **handle,
              const char *path,
              const char *extension,
              apr_fileperms_t protection,
              apr_int32_t flags,
              apr_pool_t *pool,
              ...)
{
  svn_error_t *err = SVN_NO_ERROR;
  va_list ap;

  /* If we're writing, always do it to a tmp file. */
  if (flags & APR_WRITE)
    {
      if (flags & APR_APPEND)
        {
          /* We don't handle append.  To do so we would need to copy the
             contents into the apr_file_t once it has been opened. */
          return svn_error_create
            (SVN_ERR_UNSUPPORTED_FEATURE, NULL,
             _("APR_APPEND not supported for adm files"));
        }

      /* Need to own the temporary file, so don't reuse an existing one. */
      flags |= APR_EXCL | APR_CREATE;

      /* Extend with tmp name. */
      va_start(ap, pool);
      path = v_extend_with_adm_name(path, extension, 1, pool, ap);
      va_end(ap);
    }
  else
    {
      /* Extend with regular adm name. */
      va_start(ap, pool);
      path = v_extend_with_adm_name(path, extension, 0, pool, ap);
      va_end(ap);
    }

  err = svn_io_file_open(handle, path, flags, protection, pool);
  if ((flags & APR_WRITE) && err && APR_STATUS_IS_EEXIST(err->apr_err))
    {
      /* Exclusive open failed, delete and retry */
      svn_error_clear(err);
      SVN_ERR(svn_io_remove_file(path, pool));
      err = svn_io_file_open(handle, path, flags, protection, pool);
    }

  if (err)
    {
      /* Oddly enough, APR will set *HANDLE even if the open failed.
         You'll get a filehandle whose descriptor is -1.  There must
         be a reason this is useful... Anyway, we don't want the
         handle. */
      *handle = NULL;
      /* If we receive a failure to open a file in our temporary directory,
       * it may be because our temporary directories aren't created.
       * Older SVN clients did not create these directories.
       * 'svn cleanup' will fix this problem.
       */
      if (APR_STATUS_IS_ENOENT(err->apr_err) && (flags & APR_WRITE))
        {
          err = svn_error_quick_wrap(err,
                               _("Your .svn/tmp directory may be missing or "
                                 "corrupt; run 'svn cleanup' and try again"));
        }
    }

  return err;
}


/* Close the file indicated by FP (PATH is passed to make error
 * reporting better).  If SYNC is non-zero, then the file will be
 * sync'd from the adm tmp area to its permanent location, otherwise
 * it will remain in the tmp area.  See open_adm_file().
 */
static svn_error_t *
close_adm_file(apr_file_t *fp,
               const char *path,
               const char *extension,
               svn_boolean_t sync,
               apr_pool_t *pool,
               ...)
{
  const char *tmp_path;
  va_list ap;

  /* Get the full name of the thing we're closing. */
  va_start(ap, pool);
  tmp_path = v_extend_with_adm_name(path, extension, sync, pool, ap);
  va_end(ap);

  SVN_ERR(svn_io_file_close(fp, pool));

  /* If we're syncing a tmp file, it needs to be renamed after closing. */
  if (sync)
    {
      /* Some code duplication with sync_adm_file() seems unavoidable,
         given how C va_lists work. */

      /* Obtain dest name. */
      va_start(ap, pool);
      path = v_extend_with_adm_name(path, extension, 0, pool, ap);
      va_end(ap);
      
      /* Rename. */
      SVN_ERR(svn_io_file_rename(tmp_path, path, pool));
      SVN_ERR(svn_io_set_file_read_only(path, FALSE, pool));
      
      return SVN_NO_ERROR;
    }

  return SVN_NO_ERROR;
}


svn_error_t *
svn_wc__open_adm_file(apr_file_t **handle,
                      const char *path,
                      const char *fname,
                      apr_int32_t flags,
                      apr_pool_t *pool)
{
  return open_adm_file(handle, path, NULL, APR_OS_DEFAULT, flags, pool,
                       fname, NULL);
}


svn_error_t *
svn_wc__close_adm_file(apr_file_t *fp,
                       const char *path,
                       const char *fname,
                       int sync,
                       apr_pool_t *pool)
{
  return close_adm_file(fp, path, NULL, sync, pool, fname, NULL);
}


svn_error_t *
svn_wc__remove_adm_file(const char *path, apr_pool_t *pool, ...)
{
  va_list ap;

  va_start(ap, pool);
  path = v_extend_with_adm_name(path, NULL, 0, pool, ap);
  va_end(ap);
      
  SVN_ERR(svn_io_remove_file(path, pool));

  return SVN_NO_ERROR;
}



svn_error_t *
svn_wc__open_text_base(apr_file_t **handle,
                       const char *path,
                       apr_int32_t flags,
                       apr_pool_t *pool)
{
  const char *parent_path, *base_name;
  svn_path_split(path, &parent_path, &base_name, pool);
  return open_adm_file(handle, parent_path, SVN_WC__BASE_EXT, APR_OS_DEFAULT,
                       flags, pool, SVN_WC__ADM_TEXT_BASE, base_name, NULL);
}


svn_error_t *
svn_wc__close_text_base(apr_file_t *fp,
                        const char *path,
                        int write,
                        apr_pool_t *pool)
{
  const char *parent_path, *base_name;
  svn_path_split(path, &parent_path, &base_name, pool);
  return close_adm_file(fp, parent_path, SVN_WC__BASE_EXT, write, pool,
                        SVN_WC__ADM_TEXT_BASE, base_name, NULL);
}


svn_error_t *
svn_wc__open_props(apr_file_t **handle,
                   const char *path,
                   apr_int32_t flags,
                   svn_boolean_t base,
                   svn_boolean_t wcprops,
                   apr_pool_t *pool)
{
  const char *parent_dir, *base_name;
  svn_node_kind_t kind;
  int wc_format_version;

  SVN_ERR(svn_io_check_path(path, &kind, pool));
  if (kind == svn_node_dir)
    parent_dir = path;
  else
    svn_path_split(path, &parent_dir, &base_name, pool);
  
  /* At this point, we know we need to open a file in the admin area
     of parent_dir.  First check that parent_dir is a working copy: */
  SVN_ERR(svn_wc_check_wc(parent_dir, &wc_format_version, pool));
  if (wc_format_version == 0)
    return svn_error_createf
      (SVN_ERR_WC_OBSTRUCTED_UPDATE, NULL,
       _("'%s' is not a working copy"),
       svn_path_local_style(parent_dir, pool));

  /* Then examine the flags to know -which- kind of prop file to get. */

  if (base && wcprops)
    return svn_error_create(SVN_ERR_WC_PATH_NOT_FOUND, NULL,
                            _("No such thing as 'base' "
                              "working copy properties!"));

  else if (base)
    {
      if (kind == svn_node_dir)
        return open_adm_file(handle, parent_dir, NULL, APR_OS_DEFAULT, flags,
                             pool, SVN_WC__ADM_DIR_PROP_BASE, NULL);
      else
        return open_adm_file(handle, parent_dir, SVN_WC__BASE_EXT,
                             APR_OS_DEFAULT, flags, pool,
                             SVN_WC__ADM_PROP_BASE, base_name, NULL);
    }
  else if (wcprops)
    {
      if (kind == svn_node_dir)
        return open_adm_file(handle, parent_dir, NULL, APR_OS_DEFAULT, flags,
                             pool, SVN_WC__ADM_DIR_WCPROPS, NULL);
      else
        {
          return open_adm_file
            (handle, parent_dir,
             SVN_WC__WORK_EXT, APR_OS_DEFAULT,
             flags, pool, SVN_WC__ADM_WCPROPS, base_name, NULL);
        }
    }
  else /* plain old property file */
    {
      if (kind == svn_node_dir)
        return open_adm_file(handle, parent_dir, NULL, APR_OS_DEFAULT, flags,
                             pool, SVN_WC__ADM_DIR_PROPS, NULL);
      else
        {
          return open_adm_file
            (handle, parent_dir,
             SVN_WC__WORK_EXT, APR_OS_DEFAULT,
             flags, pool, SVN_WC__ADM_PROPS, base_name, NULL);
        }
    }
}



svn_error_t *
svn_wc__close_props(apr_file_t *fp,
                    const char *path,
                    svn_boolean_t base,
                    svn_boolean_t wcprops,
                    int sync,
                    apr_pool_t *pool)
{
  const char *parent_dir, *base_name;
  svn_node_kind_t kind;

  SVN_ERR(svn_io_check_path(path, &kind, pool));
  if (kind == svn_node_dir)
    parent_dir = path;
  else    
    svn_path_split(path, &parent_dir, &base_name, pool);
  
  /* At this point, we know we need to close a file in the admin area
     of parent_dir.  Since the file must be open already, we know that
     parent_dir is a working copy. */

  /* Then examine the flags to know -which- kind of prop file to get. */

  if (base && wcprops)
    return svn_error_create(SVN_ERR_WC_PATH_NOT_FOUND, NULL,
                            _("No such thing as 'base' "
                              "working copy properties!"));

  else if (base)
    {
      if (kind == svn_node_dir)
        return close_adm_file(fp, parent_dir, NULL, sync, pool,
                              SVN_WC__ADM_DIR_PROP_BASE, NULL);
      else
        return close_adm_file(fp, parent_dir, SVN_WC__BASE_EXT, sync, pool,
                              SVN_WC__ADM_PROP_BASE, base_name, NULL);
    }
  else if (wcprops)
    {
      if (kind == svn_node_dir)
        return close_adm_file(fp, parent_dir, NULL, sync, pool,
                              SVN_WC__ADM_DIR_WCPROPS, NULL);
      else
        return close_adm_file
          (fp, parent_dir,
           SVN_WC__WORK_EXT,
           sync, pool, SVN_WC__ADM_WCPROPS, base_name, NULL);
    }
  else /* plain old property file */
    {
      if (kind == svn_node_dir)
        return close_adm_file(fp, parent_dir, NULL, sync, pool,
                              SVN_WC__ADM_DIR_PROPS, NULL);
      else
        return close_adm_file
          (fp, parent_dir,
           SVN_WC__WORK_EXT,
           sync, pool, SVN_WC__ADM_PROPS, base_name, NULL);
    }
}



svn_error_t *
svn_wc__sync_props(const char *path,
                   svn_boolean_t base,
                   svn_boolean_t wcprops,
                   apr_pool_t *pool)
{
  const char *parent_dir, *base_name;
  svn_node_kind_t kind;

  /* Check if path is a file or a dir. */
  SVN_ERR(svn_io_check_path(path, &kind, pool));

  /* If file, split the path. */
  if (kind == svn_node_file)
    svn_path_split(path, &parent_dir, &base_name, pool);
  else    
    parent_dir = path;
  
  /* At this point, we know we need to open a file in the admin area
     of parent_dir.  Examine the flags to know -which- kind of prop
     file to get -- there are three types! */

  if (base && wcprops)
    return svn_error_create(SVN_ERR_WC_PATH_NOT_FOUND, NULL,
                            _("No such thing as 'base' "
                              "working copy properties!"));

  else if (base)
    {
      if (kind == svn_node_dir)
        return sync_adm_file(parent_dir, NULL, pool,
                             SVN_WC__ADM_DIR_PROP_BASE, NULL);
      else
        return sync_adm_file(parent_dir, SVN_WC__BASE_EXT, pool,
                             SVN_WC__ADM_PROP_BASE, base_name, NULL);
    }
  else if (wcprops)
    {
      if (kind == svn_node_dir)
        return sync_adm_file(parent_dir, NULL, pool,
                             SVN_WC__ADM_DIR_WCPROPS, NULL);
      else
        return sync_adm_file(parent_dir, SVN_WC__BASE_EXT, pool,
                             SVN_WC__ADM_WCPROPS, base_name, NULL);
    }
  else /* plain old property file */
    {
      if (kind == svn_node_dir)
        return sync_adm_file(parent_dir, NULL, pool,
                             SVN_WC__ADM_DIR_PROPS, NULL);
      else
        return sync_adm_file(parent_dir, SVN_WC__WORK_EXT, pool,
                             SVN_WC__ADM_PROPS, base_name, NULL);
    }

}




/*** Checking for and creating administrative subdirs. ***/

/* Set *EXISTS to true iff there's an adm area for PATH, and it matches URL
 * and REVISION.  If there's no adm area, set *EXISTS to false; if
 * there's an adm area but it doesn't match URL and REVISION, then
 * return error and don't touch *EXISTS.
 *
 * ### These semantics are totally bizarre.  One wonders what the
 * ### callers' real needs are.  In the long term, this function
 * ### should probably be unified with svn_wc_check_wc.
 */
static svn_error_t *
check_adm_exists(svn_boolean_t *exists,
                 const char *path,
                 const char *url,
                 svn_revnum_t revision,
                 apr_pool_t *pool)
{
  svn_error_t *err = SVN_NO_ERROR;
  svn_node_kind_t kind;
  svn_boolean_t dir_exists = FALSE, wc_exists = FALSE;
  const char *tmp_path;

  /** Step 1: check that the directory exists. **/

  tmp_path = extend_with_adm_name(path, NULL, 0, pool, NULL);

  SVN_ERR(svn_io_check_path(tmp_path, &kind, pool));
  if (kind != svn_node_none && kind != svn_node_dir)
    {
      /* If got an error other than dir non-existence, then
         something's weird and we should return a genuine error. */
      return svn_error_createf(APR_ENOTDIR, NULL,
                               _("'%s' is not a directory"),
                               svn_path_local_style(tmp_path, pool));
    }
  else if (kind == svn_node_none)
    {
      dir_exists = FALSE;
    }
  else                      /* must be a dir. */
    {
      assert(kind == svn_node_dir);
      dir_exists = TRUE;
    }

  /** Step 1.  If no adm directory, then we're done. */
  if (! dir_exists)
    {
      *exists = FALSE;
      return SVN_NO_ERROR;
    }

  /** The directory exists, but is it a valid working copy yet?
      Try step 2: checking that we can read the format number. */
  {
    int wc_format;

    err = svn_io_read_version_file
      (&wc_format, svn_path_join(tmp_path, SVN_WC__ADM_ENTRIES, pool), pool);

    /* Fall back on the format file for WCs before format 7. */
    if (err)
      {
        svn_error_clear(err);
        err = svn_io_read_version_file
          (&wc_format, svn_path_join(tmp_path, SVN_WC__ADM_FORMAT, pool),
           pool);
      }

    if (err)
      {
        svn_error_clear(err);
        wc_exists = FALSE;
      }
    else
      wc_exists = TRUE;
  }

  /** Step 3: now check that repos and ancestry are correct **/

  if (wc_exists)
    {
      /* This is a bit odd.  We have to open an access baton, which relies
         on this being a working copy, in order to determine if this is a
         working copy! */
      svn_wc_adm_access_t *adm_access;
      const svn_wc_entry_t *entry;

      SVN_ERR(svn_wc_adm_open3(&adm_access, NULL, path, FALSE, 0,
                               NULL, NULL, pool));
      SVN_ERR(svn_wc_entry(&entry, path, adm_access, FALSE, pool));
      SVN_ERR(svn_wc_adm_close(adm_access));
      if (!entry)
        return svn_error_createf(SVN_ERR_ENTRY_NOT_FOUND, NULL,
                                 _("No entry for '%s'"),
                                 svn_path_local_style(path, pool));

      /* When the directory exists and is scheduled for deletion do not
       * check the revision or the URL.  The revision can be any 
       * arbitrary revision and the URL may differ if the add is
       * being driven from a merge which will have a different URL. */
      if (entry->schedule != svn_wc_schedule_delete)
        {
          if (entry->revision != revision)
            return
              svn_error_createf
              (SVN_ERR_WC_OBSTRUCTED_UPDATE, NULL,
               _("Revision %ld doesn't match existing revision %ld in '%s'"),
               revision, entry->revision, path);

          /** ### comparing URLs, should they be canonicalized first? */
          if (strcmp(entry->url, url) != 0)
            return
              svn_error_createf
              (SVN_ERR_WC_OBSTRUCTED_UPDATE, NULL,
               _("URL '%s' doesn't match existing URL '%s' in '%s'"),
               url, entry->url, path);
	}
    }

  *exists = wc_exists;

  return SVN_NO_ERROR;
}


static svn_error_t *
make_empty_adm(const char *path, apr_pool_t *pool)
{
  path = extend_with_adm_name(path, NULL, 0, pool, NULL);
  SVN_ERR(svn_io_dir_make_hidden(path, APR_OS_DEFAULT, pool));
  return SVN_NO_ERROR;
}


static svn_error_t *
init_adm_tmp_area(svn_wc_adm_access_t *adm_access,
                  apr_pool_t *pool)
{
  /* Default perms */
  apr_fileperms_t perms = APR_OS_DEFAULT;

  /* SVN_WC__ADM_TMP */
  SVN_ERR(svn_wc__make_adm_thing(adm_access, SVN_WC__ADM_TMP,
                                 svn_node_dir, perms, 0, pool));
  
  /* SVN_WC__ADM_TMP/SVN_WC__ADM_TEXT_BASE */
  SVN_ERR(svn_wc__make_adm_thing(adm_access, SVN_WC__ADM_TEXT_BASE,
                                 svn_node_dir, perms, 1, pool));

  /* SVN_WC__ADM_TMP/SVN_WC__ADM_PROP_BASE */
  SVN_ERR(svn_wc__make_adm_thing(adm_access, SVN_WC__ADM_PROP_BASE,
                                 svn_node_dir, perms, 1, pool));

  /* SVN_WC__ADM_TMP/SVN_WC__ADM_PROPS */
  SVN_ERR(svn_wc__make_adm_thing(adm_access, SVN_WC__ADM_PROPS,
                                 svn_node_dir, perms, 1, pool));

  return SVN_NO_ERROR;
}


/* Set up a new adm area for PATH, with URL as the ancestor url, and
   INITIAL_REV as the starting revision.  The entries file starts out
   marked as 'incomplete.  The adm area starts out locked; remember to
   unlock it when done. */
static svn_error_t *
init_adm(const char *path,
         const char *uuid,
         const char *url,
         const char *repos,
         svn_revnum_t initial_rev,
         apr_pool_t *pool)
{
  svn_wc_adm_access_t *adm_access;

  /* Default perms */
  apr_fileperms_t perms = APR_OS_DEFAULT;

  /* First, make an empty administrative area. */
<<<<<<< HEAD
  SVN_ERR(make_empty_adm(path, pool));
=======
  SVN_ERR (make_empty_adm (path, pool));
>>>>>>> 7a9d2b16

  /* Lock it immediately.  Theoretically, no compliant wc library
     would ever consider this an adm area until a README file were
     present... but locking it is still appropriately paranoid. */
  SVN_ERR(svn_wc__adm_pre_open(&adm_access, path, pool));

  /** Make subdirectories. ***/

  /* SVN_WC__ADM_TEXT_BASE */
  SVN_ERR(svn_wc__make_adm_thing(adm_access, SVN_WC__ADM_TEXT_BASE,
                                 svn_node_dir, perms, 0, pool));

  /* SVN_WC__ADM_PROP_BASE */
  SVN_ERR(svn_wc__make_adm_thing(adm_access, SVN_WC__ADM_PROP_BASE,
                                 svn_node_dir, perms, 0, pool));

  /* SVN_WC__ADM_PROPS */
  SVN_ERR(svn_wc__make_adm_thing(adm_access, SVN_WC__ADM_PROPS,
                                 svn_node_dir, perms, 0, pool));

  /** Init the tmp area. ***/
  SVN_ERR(init_adm_tmp_area(adm_access, pool));
  
  /** Initialize each administrative file. */

  /* SVN_WC__ADM_ENTRIES */
  /* THIS FILE MUST BE CREATED LAST: 
     After this exists, the dir is considered complete. */
  SVN_ERR(svn_wc__entries_init(path, uuid, url, repos, initial_rev, pool));

  /* We provide this for backwards compatibilty.  Clients that don't understand
     format version 7 or higher will display a nicer error message if this
     file exists.
     ### Consider removing this in svn 1.5 or 1.6. */
  SVN_ERR(svn_io_write_version_file 
          (extend_with_adm_name(path, NULL, FALSE, pool,
                                SVN_WC__ADM_FORMAT, NULL),
           SVN_WC__VERSION, pool));

  /* Now unlock it.  It's now a valid working copy directory, that
     just happens to be at revision 0. */
  SVN_ERR(svn_wc_adm_close(adm_access));

  /* Else no problems, we're outta here. */
  return SVN_NO_ERROR;
}


svn_error_t *
svn_wc_ensure_adm2(const char *path,
                   const char *uuid,
                   const char *url,
                   const char *repos,
                   svn_revnum_t revision,
                   apr_pool_t *pool)
{
  svn_boolean_t exists_already;

  SVN_ERR(check_adm_exists(&exists_already, path, url, revision, pool));
  return (exists_already ? SVN_NO_ERROR :
          init_adm(path, uuid, url, repos, revision, pool));
}

svn_error_t *
svn_wc_ensure_adm(const char *path,
                  const char *uuid,
                  const char *url,
                  svn_revnum_t revision,
                  apr_pool_t *pool)
{
  return svn_wc_ensure_adm2(path, uuid, url, NULL, revision, pool);
}

svn_error_t *
svn_wc__adm_destroy(svn_wc_adm_access_t *adm_access, 
                    apr_pool_t *pool)
{
  const char *path;

  SVN_ERR(svn_wc__adm_write_check(adm_access));

  /* Well, the coast is clear for blowing away the administrative
     directory, which also removes the lock file */
  path = extend_with_adm_name(svn_wc_adm_access_path(adm_access),
                              NULL, FALSE, pool, NULL);
  SVN_ERR(svn_io_remove_dir(path, pool));
  SVN_ERR(svn_wc_adm_close(adm_access));

  return SVN_NO_ERROR;
}


svn_error_t *
svn_wc__adm_cleanup_tmp_area(svn_wc_adm_access_t *adm_access, 
                             apr_pool_t *pool)
{
  const char *tmp_path;

  SVN_ERR(svn_wc__adm_write_check(adm_access));

  /* Get the path to the tmp area, and blow it away. */
  tmp_path = extend_with_adm_name(svn_wc_adm_access_path(adm_access),
                                  NULL, 0, pool, SVN_WC__ADM_TMP, NULL);
  SVN_ERR(svn_io_remove_dir(tmp_path, pool));

  /* Now, rebuild the tmp area. */
  SVN_ERR(init_adm_tmp_area(adm_access, pool));

  return SVN_NO_ERROR;
}



svn_error_t *
svn_wc_create_tmp_file2(apr_file_t **fp,
                        const char **new_name,
                        const char *path,
                        svn_io_file_del_t delete_when,
                        apr_pool_t *pool)
{
  apr_file_t *file;

  assert(fp || new_name);

  /* Use a self-explanatory name for the file :-) . */
  path = svn_wc__adm_path(path, TRUE, pool, "tempfile", NULL);

  /* Open a unique file;  use APR_DELONCLOSE. */
  SVN_ERR(svn_io_open_unique_file2(&file, new_name,
                                   path, ".tmp", delete_when, pool));


  if (fp)
    *fp = file;
  else
    SVN_ERR(svn_io_file_close(file, pool));

  return SVN_NO_ERROR;
}


svn_error_t *
svn_wc_create_tmp_file(apr_file_t **fp,
                       const char *path,
                       svn_boolean_t delete_on_close,
                       apr_pool_t *pool)
{
  return svn_wc_create_tmp_file2(fp, NULL, path,
                                 delete_on_close
                                 ? svn_io_file_del_on_close
                                 : svn_io_file_del_none,
                                 pool);
}<|MERGE_RESOLUTION|>--- conflicted
+++ resolved
@@ -57,23 +57,11 @@
 
 
 svn_boolean_t
-svn_wc_is_adm_dir(const char *name, apr_pool_t *pool)
-{
-<<<<<<< HEAD
-  return (0 == strcmp(name, adm_dir_name)
-          || 0 == strcmp(name, default_adm_dir_name));
-}
-
-
-const char *
-svn_wc_get_adm_dir(apr_pool_t *pool)
-{
-  return adm_dir_name;
-=======
+svn_wc_is_adm_dir (const char *name, apr_pool_t *pool)
+{
   (void)pool;  /* Silence compiler warnings about unused parameter. */
   return (0 == strcmp (name, adm_dir_name)
           || 0 == strcmp (name, default_adm_dir_name));
->>>>>>> 7a9d2b16
 }
 
 
@@ -86,7 +74,7 @@
 
 
 svn_error_t *
-svn_wc_set_adm_dir(const char *name, apr_pool_t *pool)
+svn_wc_set_adm_dir (const char *name, apr_pool_t *pool)
 {
   /* This is the canonical list of administrative directory names.
 
@@ -104,7 +92,7 @@
 
   const char **dir_name;
   for (dir_name = valid_dir_names; *dir_name; ++dir_name)
-    if (0 == strcmp(name, *dir_name))
+    if (0 == strcmp (name, *dir_name))
       {
         /* Use the pointer to the statically allocated string
            constant, to avoid potential pool lifetime issues. */
@@ -114,7 +102,7 @@
   return svn_error_createf
     (SVN_ERR_BAD_FILENAME, NULL,
      _("'%s' is not a valid administrative directory name"),
-     svn_path_local_style(name, pool));
+     svn_path_local_style (name, pool));
 }
 
 
@@ -132,36 +120,32 @@
  * without a separator character.
  */
 static const char *
-v_extend_with_adm_name(const char *path,
-                       const char *extension,
-                       svn_boolean_t use_tmp,
-                       apr_pool_t *pool,
-                       va_list ap)
+v_extend_with_adm_name (const char *path,
+                        const char *extension,
+                        svn_boolean_t use_tmp,
+                        apr_pool_t *pool,
+                        va_list ap)
 {
   const char *this;
 
   /* Tack on the administrative subdirectory. */
-<<<<<<< HEAD
-  path = svn_path_join(path, adm_dir_name, pool);
-=======
   path = svn_path_join (path, adm_dir_name, pool);
->>>>>>> 7a9d2b16
 
   /* If this is a tmp file, name it into the tmp area. */
   if (use_tmp)
-    path = svn_path_join(path, SVN_WC__ADM_TMP, pool);
+    path = svn_path_join (path, SVN_WC__ADM_TMP, pool);
 
   /* Tack on everything else. */
-  while ((this = va_arg(ap, const char *)) != NULL)
+  while ((this = va_arg (ap, const char *)) != NULL)
     {
       if (this[0] == '\0')
         continue;
 
-      path = svn_path_join(path, this, pool);
+      path = svn_path_join (path, this, pool);
     }
 
   if (extension)
-    path = apr_pstrcat(pool, path, extension, NULL);
+    path = apr_pstrcat (pool, path, extension, NULL);
 
   return path;
 }
@@ -169,56 +153,56 @@
 
 /* See v_extend_with_adm_name() for details. */
 static const char *
-extend_with_adm_name(const char *path,
-                     const char *extension,
-                     svn_boolean_t use_tmp,
-                     apr_pool_t *pool,
-                     ...)
+extend_with_adm_name (const char *path,
+                      const char *extension,
+                      svn_boolean_t use_tmp,
+                      apr_pool_t *pool,
+                      ...)
 {
   va_list ap;
 
-  va_start(ap, pool);
-  path = v_extend_with_adm_name(path, extension, use_tmp, pool, ap);
-  va_end(ap);
+  va_start (ap, pool);
+  path = v_extend_with_adm_name (path, extension, use_tmp, pool, ap);
+  va_end (ap);
 
   return path;
 }
 
 
 const char *
-svn_wc__adm_path(const char *path,
-                 svn_boolean_t tmp,
-                 apr_pool_t *pool, 
-                 ...)
+svn_wc__adm_path (const char *path,
+                  svn_boolean_t tmp,
+                  apr_pool_t *pool, 
+                  ...)
 {
   va_list ap;
 
-  va_start(ap, pool);
-  path = v_extend_with_adm_name(path, NULL, tmp, pool, ap);
-  va_end(ap);
+  va_start (ap, pool);
+  path = v_extend_with_adm_name (path, NULL, tmp, pool, ap);
+  va_end (ap);
 
   return path;
 }
 
 
 svn_boolean_t
-svn_wc__adm_path_exists(const char *path,
-                        svn_boolean_t tmp,
-                        apr_pool_t *pool, 
-                        ...)
+svn_wc__adm_path_exists (const char *path,
+                         svn_boolean_t tmp,
+                         apr_pool_t *pool, 
+                         ...)
 {
   svn_node_kind_t kind;
   svn_error_t *err;
   va_list ap;
 
-  va_start(ap, pool);
-  path = v_extend_with_adm_name(path, NULL, tmp, pool, ap);
-  va_end(ap);
-
-  err = svn_io_check_path(path, &kind, pool);
+  va_start (ap, pool);
+  path = v_extend_with_adm_name (path, NULL, tmp, pool, ap);
+  va_end (ap);
+
+  err = svn_io_check_path (path, &kind, pool);
   if (err)
     {
-      svn_error_clear(err);
+      svn_error_clear (err);
       /* Return early, since kind is undefined in this case. */
       return FALSE;
     }
@@ -242,35 +226,35 @@
  * be empty after this no matter what.
  */
 svn_error_t *
-svn_wc__make_adm_thing(svn_wc_adm_access_t *adm_access,
-                       const char *thing,
-                       svn_node_kind_t type,
-                       apr_fileperms_t perms,
-                       svn_boolean_t tmp,
-                       apr_pool_t *pool)
+svn_wc__make_adm_thing (svn_wc_adm_access_t *adm_access,
+                        const char *thing,
+                        svn_node_kind_t type,
+                        apr_fileperms_t perms,
+                        svn_boolean_t tmp,
+                        apr_pool_t *pool)
 {
   svn_error_t *err = SVN_NO_ERROR;
   apr_file_t *f = NULL;
   const char *path;
 
-  SVN_ERR(svn_wc__adm_write_check(adm_access));
-
-  path = extend_with_adm_name(svn_wc_adm_access_path(adm_access),
-                              NULL, tmp, pool, thing, NULL);
+  SVN_ERR (svn_wc__adm_write_check (adm_access));
+
+  path = extend_with_adm_name (svn_wc_adm_access_path (adm_access),
+                               NULL, tmp, pool, thing, NULL);
 
   if (type == svn_node_file)
     {
-      SVN_ERR(svn_io_file_open(&f, path,
-                               (APR_WRITE | APR_CREATE | APR_EXCL),
-                               perms,
-                               pool));
+      SVN_ERR (svn_io_file_open (&f, path,
+                                 (APR_WRITE | APR_CREATE | APR_EXCL),
+                                 perms,
+                                 pool));
 
       /* Creation succeeded, so close immediately. */
-      SVN_ERR(svn_io_file_close(f, pool));
+      SVN_ERR (svn_io_file_close (f, pool));
     }
   else if (type == svn_node_dir)
     {
-      SVN_ERR(svn_io_dir_make(path, perms, pool));
+      SVN_ERR (svn_io_dir_make (path, perms, pool));
     }
   else   /* unknown type argument, wrongness */
     {
@@ -290,10 +274,10 @@
 /*** Syncing files in the adm area. ***/
 
 static svn_error_t *
-sync_adm_file(const char *path,
-              const char *extension,
-              apr_pool_t *pool,
-              ...)
+sync_adm_file (const char *path,
+               const char *extension,
+               apr_pool_t *pool,
+               ...)
 {
   /* Some code duplication with close_adm_file() seems unavoidable,
      given how C va_lists work. */
@@ -302,18 +286,19 @@
   va_list ap;
   
   /* Extend tmp name. */
-  va_start(ap, pool);
-  tmp_path = v_extend_with_adm_name(path, extension, 1, pool, ap);
-  va_end(ap);
+  va_start (ap, pool);
+  tmp_path = v_extend_with_adm_name (path, extension, 1, pool, ap);
+  va_end (ap);
   
   /* Extend real name. */
-  va_start(ap, pool);
-  path = v_extend_with_adm_name(path, extension, 0, pool, ap);
-  va_end(ap);
+  va_start (ap, pool);
+  path = v_extend_with_adm_name (path, extension, 0, pool, ap);
+  va_end (ap);
   
   /* Rename. */
-  SVN_ERR(svn_io_file_rename(tmp_path, path, pool));
-  SVN_ERR(svn_io_set_file_read_only(path, FALSE, pool));
+  SVN_ERR (svn_wc__prep_file_for_replacement (path, TRUE, pool));
+  SVN_ERR (svn_io_file_rename (tmp_path, path, pool));
+  SVN_ERR (svn_io_set_file_read_only (path, FALSE, pool));
 
   return SVN_NO_ERROR;
 }
@@ -322,112 +307,72 @@
 /* Rename a tmp text-base file to its real text-base name.
    The file had better already be closed. */
 svn_error_t *
-svn_wc__sync_text_base(const char *path, apr_pool_t *pool)
+svn_wc__sync_text_base (const char *path, apr_pool_t *pool)
 {
   const char *parent_path, *base_name;
-  svn_path_split(path, &parent_path, &base_name, pool);
-  return sync_adm_file(parent_path,
-                       SVN_WC__BASE_EXT,
-                       pool,
-                       SVN_WC__ADM_TEXT_BASE,
-                       base_name,
-                       NULL);
+  svn_path_split (path, &parent_path, &base_name, pool);
+  return sync_adm_file (parent_path,
+                        SVN_WC__BASE_EXT,
+                        pool,
+                        SVN_WC__ADM_TEXT_BASE,
+                        base_name,
+                        NULL);
 }
 
 const char *
-svn_wc__text_base_path(const char *path,
-                       svn_boolean_t tmp,
-                       apr_pool_t *pool)
+svn_wc__text_base_path (const char *path,
+                        svn_boolean_t tmp,
+                        apr_pool_t *pool)
 {
   const char *newpath, *base_name;
 
-  svn_path_split(path, &newpath, &base_name, pool);
-  return extend_with_adm_name(newpath,
-                              SVN_WC__BASE_EXT,
-                              tmp,
-                              pool,
-                              SVN_WC__ADM_TEXT_BASE,
-                              base_name,
-                              NULL);
-}
-
-const char *
-svn_wc__text_revert_path(const char *path,
-                         svn_boolean_t tmp,
-                         apr_pool_t *pool)
-{
-  const char *newpath, *base_name;
-
-  svn_path_split(path, &newpath, &base_name, pool);
-  return extend_with_adm_name(newpath,
-                              SVN_WC__REVERT_EXT,
-                              tmp,
-                              pool,
-                              SVN_WC__ADM_TEXT_BASE,
-                              base_name,
-                              NULL);
-}
-
-/* Kind for prop_path_internal. */
-typedef enum prop_path_kind_t
-{
-  prop_path_kind_base = 0,
-  prop_path_kind_revert,
-  prop_path_kind_wcprop,
-  prop_path_kind_working
-} prop_path_kind_t;
+  svn_path_split (path, &newpath, &base_name, pool);
+  return extend_with_adm_name (newpath,
+                               SVN_WC__BASE_EXT,
+                               tmp,
+                               pool,
+                               SVN_WC__ADM_TEXT_BASE,
+                               base_name,
+                               NULL);
+}
+
 
 static svn_error_t *
-prop_path_internal(const char **prop_path,
-                   const char *path,
-                   svn_node_kind_t kind,
-                   prop_path_kind_t path_kind,
-                   svn_boolean_t tmp,
-                   apr_pool_t *pool)
-{
-  if (kind == svn_node_dir)  /* It's a working copy dir */
-    {
-      static const char * names[] = {
-        SVN_WC__ADM_DIR_PROP_BASE,    /* prop_path_kind_base */
-        SVN_WC__ADM_DIR_PROP_REVERT,  /* prop_path_kind_revert */
-        SVN_WC__ADM_DIR_WCPROPS,      /* prop_path_kind_wcprop */
-        SVN_WC__ADM_DIR_PROPS         /* prop_path_kind_working */
-      };
-
+prop_path_internal (const char **prop_path,
+                    const char *path,
+                    svn_wc_adm_access_t *adm_access,
+                    svn_boolean_t base,
+                    svn_boolean_t wcprop,
+                    svn_boolean_t tmp,
+                    apr_pool_t *pool)
+{
+  const svn_wc_entry_t *entry;
+  const char *entry_name;
+
+  SVN_ERR (svn_wc_entry (&entry, path, adm_access, FALSE, pool));
+
+  if (entry && entry->kind == svn_node_dir)  /* It's a working copy dir */
+    {
       *prop_path = extend_with_adm_name
         (path,
          NULL,
          tmp,
          pool,
-         names[path_kind],
+         base ? SVN_WC__ADM_DIR_PROP_BASE
+         : (wcprop ? SVN_WC__ADM_DIR_WCPROPS : SVN_WC__ADM_DIR_PROPS),
          NULL);
     }
-  else  /* It's a file */
-    {
-      static const char * extensions[] = {
-        SVN_WC__BASE_EXT,     /* prop_path_kind_base */
-        SVN_WC__REVERT_EXT,   /* prop_path_kind_revert */
-        SVN_WC__WORK_EXT,     /* prop_path_kind_wcprop */
-        SVN_WC__WORK_EXT      /* prop_path_kind_working */
-      };
-
-      static const char * dirs[] = {
-        SVN_WC__ADM_PROP_BASE,  /* prop_path_kind_base */
-        SVN_WC__ADM_PROP_BASE,  /* prop_path_kind_revert */
-        SVN_WC__ADM_WCPROPS,    /* prop_path_kind_wcprop */
-        SVN_WC__ADM_PROPS       /* prop_path_kind_working */
-      };
-
-      const char *base_name;
-
-      svn_path_split(path, prop_path, &base_name, pool);
+  else  /* It's either a file, or a non-wc dir (i.e., maybe an ex-file) */
+    {
+      svn_path_split (path, prop_path, &entry_name, pool);
       *prop_path = extend_with_adm_name
         (*prop_path,
-         extensions[path_kind],
+         base ? SVN_WC__BASE_EXT : SVN_WC__WORK_EXT,
          tmp,
          pool,
-         dirs[path_kind],
-         base_name,
+         base ? SVN_WC__ADM_PROP_BASE
+         : (wcprop ? SVN_WC__ADM_WCPROPS : SVN_WC__ADM_PROPS),
+         entry_name,
          NULL);
     }
 
@@ -438,53 +383,43 @@
 
 /* Return a path to the 'wcprop' file for PATH, possibly in TMP area.  */
 svn_error_t *
-svn_wc__wcprop_path(const char **wcprop_path,
-                    const char *path,
-                    svn_node_kind_t kind,
-                    svn_boolean_t tmp,
-                    apr_pool_t *pool)
-{
-  return prop_path_internal(wcprop_path, path, kind,
-                            prop_path_kind_wcprop, tmp, pool);
-}
-
-
-
-
-svn_error_t *
-svn_wc__prop_path(const char **prop_path,
-                  const char *path,
-                  svn_node_kind_t kind,
-                  svn_boolean_t tmp,
-                  apr_pool_t *pool)
-{
-  return prop_path_internal(prop_path, path, kind,
-                            prop_path_kind_working, tmp, pool);
-}
-
-
-svn_error_t *
-svn_wc__prop_base_path(const char **prop_path,
-                       const char *path,
-                       svn_node_kind_t kind,
-                       svn_boolean_t tmp,
-                       apr_pool_t *pool)
-{
-  return prop_path_internal(prop_path, path, kind,
-                            prop_path_kind_base, tmp, pool);
-}
-
-
-svn_error_t *
-svn_wc__prop_revert_path(const char **prop_path,
-                         const char *path,
-                         svn_node_kind_t kind,
-                         svn_boolean_t tmp,
-                         apr_pool_t *pool)
-{
-  return prop_path_internal(prop_path, path, kind,
-                            prop_path_kind_revert, tmp, pool);
-}
+svn_wc__wcprop_path (const char **wcprop_path,
+                     const char *path,
+                     svn_wc_adm_access_t *adm_access,
+                     svn_boolean_t tmp,
+                     apr_pool_t *pool)
+{
+  return prop_path_internal (wcprop_path, path, adm_access, FALSE, TRUE, tmp,
+                             pool);
+}
+
+
+
+
+svn_error_t *
+svn_wc__prop_path (const char **prop_path,
+                   const char *path,
+                   svn_wc_adm_access_t *adm_access,
+                   svn_boolean_t tmp,
+                   apr_pool_t *pool)
+{
+  return prop_path_internal (prop_path, path, adm_access, FALSE, FALSE, tmp,
+                             pool);
+}
+
+
+svn_error_t *
+svn_wc__prop_base_path (const char **prop_path,
+                        const char *path,
+                        svn_wc_adm_access_t *adm_access,
+                        svn_boolean_t tmp,
+                        apr_pool_t *pool)
+{
+  return prop_path_internal (prop_path, path, adm_access, TRUE, FALSE, tmp,
+                             pool);
+}
+
+
 
  
@@ -501,13 +436,13 @@
  * an explicit call to sync_adm_file().
  */
 static svn_error_t *
-open_adm_file(apr_file_t **handle,
-              const char *path,
-              const char *extension,
-              apr_fileperms_t protection,
-              apr_int32_t flags,
-              apr_pool_t *pool,
-              ...)
+open_adm_file (apr_file_t **handle,
+               const char *path,
+               const char *extension,
+               apr_fileperms_t protection,
+               apr_int32_t flags,
+               apr_pool_t *pool,
+               ...)
 {
   svn_error_t *err = SVN_NO_ERROR;
   va_list ap;
@@ -528,25 +463,25 @@
       flags |= APR_EXCL | APR_CREATE;
 
       /* Extend with tmp name. */
-      va_start(ap, pool);
-      path = v_extend_with_adm_name(path, extension, 1, pool, ap);
-      va_end(ap);
+      va_start (ap, pool);
+      path = v_extend_with_adm_name (path, extension, 1, pool, ap);
+      va_end (ap);
     }
   else
     {
       /* Extend with regular adm name. */
-      va_start(ap, pool);
-      path = v_extend_with_adm_name(path, extension, 0, pool, ap);
-      va_end(ap);
-    }
-
-  err = svn_io_file_open(handle, path, flags, protection, pool);
+      va_start (ap, pool);
+      path = v_extend_with_adm_name (path, extension, 0, pool, ap);
+      va_end (ap);
+    }
+
+  err = svn_io_file_open (handle, path, flags, protection, pool);
   if ((flags & APR_WRITE) && err && APR_STATUS_IS_EEXIST(err->apr_err))
     {
       /* Exclusive open failed, delete and retry */
-      svn_error_clear(err);
-      SVN_ERR(svn_io_remove_file(path, pool));
-      err = svn_io_file_open(handle, path, flags, protection, pool);
+      svn_error_clear (err);
+      SVN_ERR (svn_io_remove_file (path, pool));
+      err = svn_io_file_open (handle, path, flags, protection, pool);
     }
 
   if (err)
@@ -579,22 +514,22 @@
  * it will remain in the tmp area.  See open_adm_file().
  */
 static svn_error_t *
-close_adm_file(apr_file_t *fp,
-               const char *path,
-               const char *extension,
-               svn_boolean_t sync,
-               apr_pool_t *pool,
-               ...)
+close_adm_file (apr_file_t *fp,
+                const char *path,
+                const char *extension,
+                svn_boolean_t sync,
+                apr_pool_t *pool,
+                ...)
 {
   const char *tmp_path;
   va_list ap;
 
   /* Get the full name of the thing we're closing. */
-  va_start(ap, pool);
-  tmp_path = v_extend_with_adm_name(path, extension, sync, pool, ap);
-  va_end(ap);
-
-  SVN_ERR(svn_io_file_close(fp, pool));
+  va_start (ap, pool);
+  tmp_path = v_extend_with_adm_name (path, extension, sync, pool, ap);
+  va_end (ap);
+
+  SVN_ERR (svn_io_file_close (fp, pool));
 
   /* If we're syncing a tmp file, it needs to be renamed after closing. */
   if (sync)
@@ -603,13 +538,14 @@
          given how C va_lists work. */
 
       /* Obtain dest name. */
-      va_start(ap, pool);
-      path = v_extend_with_adm_name(path, extension, 0, pool, ap);
-      va_end(ap);
+      va_start (ap, pool);
+      path = v_extend_with_adm_name (path, extension, 0, pool, ap);
+      va_end (ap);
       
       /* Rename. */
-      SVN_ERR(svn_io_file_rename(tmp_path, path, pool));
-      SVN_ERR(svn_io_set_file_read_only(path, FALSE, pool));
+      SVN_ERR (svn_wc__prep_file_for_replacement (path, TRUE, pool));
+      SVN_ERR (svn_io_file_rename (tmp_path, path, pool));
+      SVN_ERR (svn_io_set_file_read_only (path, FALSE, pool));
       
       return SVN_NO_ERROR;
     }
@@ -619,119 +555,150 @@
 
 
 svn_error_t *
-svn_wc__open_adm_file(apr_file_t **handle,
-                      const char *path,
-                      const char *fname,
-                      apr_int32_t flags,
-                      apr_pool_t *pool)
-{
-  return open_adm_file(handle, path, NULL, APR_OS_DEFAULT, flags, pool,
-                       fname, NULL);
-}
-
-
-svn_error_t *
-svn_wc__close_adm_file(apr_file_t *fp,
+svn_wc__open_adm_file (apr_file_t **handle,
                        const char *path,
                        const char *fname,
-                       int sync,
-                       apr_pool_t *pool)
-{
-  return close_adm_file(fp, path, NULL, sync, pool, fname, NULL);
-}
-
-
-svn_error_t *
-svn_wc__remove_adm_file(const char *path, apr_pool_t *pool, ...)
-{
-  va_list ap;
-
-  va_start(ap, pool);
-  path = v_extend_with_adm_name(path, NULL, 0, pool, ap);
-  va_end(ap);
-      
-  SVN_ERR(svn_io_remove_file(path, pool));
-
-  return SVN_NO_ERROR;
-}
-
-
-
-svn_error_t *
-svn_wc__open_text_base(apr_file_t **handle,
-                       const char *path,
                        apr_int32_t flags,
                        apr_pool_t *pool)
 {
+  return open_adm_file (handle, path, NULL, APR_OS_DEFAULT, flags, pool,
+                        fname, NULL);
+}
+
+
+svn_error_t *
+svn_wc__close_adm_file (apr_file_t *fp,
+                        const char *path,
+                        const char *fname,
+                        int sync,
+                        apr_pool_t *pool)
+{
+  return close_adm_file (fp, path, NULL, sync, pool, fname, NULL);
+}
+
+
+svn_error_t *
+svn_wc__remove_adm_file (const char *path, apr_pool_t *pool, ...)
+{
+  va_list ap;
+
+  va_start (ap, pool);
+  path = v_extend_with_adm_name (path, NULL, 0, pool, ap);
+  va_end (ap);
+      
+  SVN_ERR(svn_io_remove_file (path, pool));
+
+  return SVN_NO_ERROR;
+}
+
+
+const char *
+svn_wc__empty_file_path (const char *path,
+                         apr_pool_t *pool)
+{
+  const char *parent_path = svn_path_dirname (path, pool);
+  return extend_with_adm_name (parent_path, NULL, 0, pool,
+                               SVN_WC__ADM_EMPTY_FILE, NULL);
+}
+
+
+svn_error_t *
+svn_wc__open_empty_file (apr_file_t **handle,
+                         const char *path,
+                         apr_pool_t *pool)
+{
+  const char *parent_path = svn_path_dirname (path, pool);
+  return open_adm_file (handle, parent_path, NULL, APR_OS_DEFAULT, APR_READ,
+                        pool, SVN_WC__ADM_EMPTY_FILE, NULL);
+}
+
+
+svn_error_t *
+svn_wc__close_empty_file (apr_file_t *fp,
+                          const char *path,
+                          apr_pool_t *pool)
+{
+  const char *parent_path = svn_path_dirname (path, pool);
+  return close_adm_file (fp, parent_path, NULL, 0, pool,
+                         SVN_WC__ADM_EMPTY_FILE, NULL);
+}
+
+
+svn_error_t *
+svn_wc__open_text_base (apr_file_t **handle,
+                        const char *path,
+                        apr_int32_t flags,
+                        apr_pool_t *pool)
+{
   const char *parent_path, *base_name;
-  svn_path_split(path, &parent_path, &base_name, pool);
-  return open_adm_file(handle, parent_path, SVN_WC__BASE_EXT, APR_OS_DEFAULT,
-                       flags, pool, SVN_WC__ADM_TEXT_BASE, base_name, NULL);
-}
-
-
-svn_error_t *
-svn_wc__close_text_base(apr_file_t *fp,
-                        const char *path,
-                        int write,
-                        apr_pool_t *pool)
+  svn_path_split (path, &parent_path, &base_name, pool);
+  return open_adm_file (handle, parent_path, SVN_WC__BASE_EXT, APR_OS_DEFAULT,
+                        flags, pool, SVN_WC__ADM_TEXT_BASE, base_name, NULL);
+}
+
+
+svn_error_t *
+svn_wc__close_text_base (apr_file_t *fp,
+                         const char *path,
+                         int write,
+                         apr_pool_t *pool)
 {
   const char *parent_path, *base_name;
-  svn_path_split(path, &parent_path, &base_name, pool);
-  return close_adm_file(fp, parent_path, SVN_WC__BASE_EXT, write, pool,
-                        SVN_WC__ADM_TEXT_BASE, base_name, NULL);
-}
-
-
-svn_error_t *
-svn_wc__open_props(apr_file_t **handle,
-                   const char *path,
-                   apr_int32_t flags,
-                   svn_boolean_t base,
-                   svn_boolean_t wcprops,
-                   apr_pool_t *pool)
+  svn_path_split (path, &parent_path, &base_name, pool);
+  return close_adm_file (fp, parent_path, SVN_WC__BASE_EXT, write, pool,
+                         SVN_WC__ADM_TEXT_BASE, base_name, NULL);
+}
+
+
+svn_error_t *
+svn_wc__open_props (apr_file_t **handle,
+                    const char *path,
+                    apr_int32_t flags,
+                    svn_boolean_t base,
+                    svn_boolean_t wcprops,
+                    apr_pool_t *pool)
 {
   const char *parent_dir, *base_name;
   svn_node_kind_t kind;
   int wc_format_version;
 
-  SVN_ERR(svn_io_check_path(path, &kind, pool));
+  SVN_ERR (svn_io_check_path (path, &kind, pool));
   if (kind == svn_node_dir)
     parent_dir = path;
   else
-    svn_path_split(path, &parent_dir, &base_name, pool);
+    svn_path_split (path, &parent_dir, &base_name, pool);
   
   /* At this point, we know we need to open a file in the admin area
      of parent_dir.  First check that parent_dir is a working copy: */
-  SVN_ERR(svn_wc_check_wc(parent_dir, &wc_format_version, pool));
+  SVN_ERR (svn_wc_check_wc (parent_dir, &wc_format_version, pool));
   if (wc_format_version == 0)
     return svn_error_createf
       (SVN_ERR_WC_OBSTRUCTED_UPDATE, NULL,
        _("'%s' is not a working copy"),
-       svn_path_local_style(parent_dir, pool));
+       svn_path_local_style (parent_dir, pool));
 
   /* Then examine the flags to know -which- kind of prop file to get. */
 
   if (base && wcprops)
-    return svn_error_create(SVN_ERR_WC_PATH_NOT_FOUND, NULL,
-                            _("No such thing as 'base' "
-                              "working copy properties!"));
+    return svn_error_create (SVN_ERR_WC_PATH_NOT_FOUND, NULL,
+                             _("No such thing as 'base' "
+                               "working copy properties!"));
 
   else if (base)
     {
       if (kind == svn_node_dir)
-        return open_adm_file(handle, parent_dir, NULL, APR_OS_DEFAULT, flags,
-                             pool, SVN_WC__ADM_DIR_PROP_BASE, NULL);
+        return open_adm_file (handle, parent_dir, NULL, APR_OS_DEFAULT, flags,
+                              pool, SVN_WC__ADM_DIR_PROP_BASE, NULL);
       else
-        return open_adm_file(handle, parent_dir, SVN_WC__BASE_EXT,
-                             APR_OS_DEFAULT, flags, pool,
-                             SVN_WC__ADM_PROP_BASE, base_name, NULL);
+        return open_adm_file (handle, parent_dir, SVN_WC__BASE_EXT,
+                              APR_OS_DEFAULT, flags, pool,
+                              SVN_WC__ADM_PROP_BASE, base_name, NULL);
     }
   else if (wcprops)
     {
       if (kind == svn_node_dir)
-        return open_adm_file(handle, parent_dir, NULL, APR_OS_DEFAULT, flags,
-                             pool, SVN_WC__ADM_DIR_WCPROPS, NULL);
+        return open_adm_file (handle, parent_dir, NULL, APR_OS_DEFAULT, flags,
+                              pool, SVN_WC__ADM_DIR_WCPROPS, NULL);
       else
         {
           return open_adm_file
@@ -743,8 +710,8 @@
   else /* plain old property file */
     {
       if (kind == svn_node_dir)
-        return open_adm_file(handle, parent_dir, NULL, APR_OS_DEFAULT, flags,
-                             pool, SVN_WC__ADM_DIR_PROPS, NULL);
+        return open_adm_file (handle, parent_dir, NULL, APR_OS_DEFAULT, flags,
+                              pool, SVN_WC__ADM_DIR_PROPS, NULL);
       else
         {
           return open_adm_file
@@ -758,21 +725,21 @@
 
 
 svn_error_t *
-svn_wc__close_props(apr_file_t *fp,
-                    const char *path,
-                    svn_boolean_t base,
-                    svn_boolean_t wcprops,
-                    int sync,
-                    apr_pool_t *pool)
+svn_wc__close_props (apr_file_t *fp,
+                     const char *path,
+                     svn_boolean_t base,
+                     svn_boolean_t wcprops,
+                     int sync,
+                     apr_pool_t *pool)
 {
   const char *parent_dir, *base_name;
   svn_node_kind_t kind;
 
-  SVN_ERR(svn_io_check_path(path, &kind, pool));
+  SVN_ERR (svn_io_check_path (path, &kind, pool));
   if (kind == svn_node_dir)
     parent_dir = path;
   else    
-    svn_path_split(path, &parent_dir, &base_name, pool);
+    svn_path_split (path, &parent_dir, &base_name, pool);
   
   /* At this point, we know we need to close a file in the admin area
      of parent_dir.  Since the file must be open already, we know that
@@ -781,24 +748,24 @@
   /* Then examine the flags to know -which- kind of prop file to get. */
 
   if (base && wcprops)
-    return svn_error_create(SVN_ERR_WC_PATH_NOT_FOUND, NULL,
-                            _("No such thing as 'base' "
-                              "working copy properties!"));
+    return svn_error_create (SVN_ERR_WC_PATH_NOT_FOUND, NULL,
+                             _("No such thing as 'base' "
+                               "working copy properties!"));
 
   else if (base)
     {
       if (kind == svn_node_dir)
-        return close_adm_file(fp, parent_dir, NULL, sync, pool,
-                              SVN_WC__ADM_DIR_PROP_BASE, NULL);
+        return close_adm_file (fp, parent_dir, NULL, sync, pool,
+                               SVN_WC__ADM_DIR_PROP_BASE, NULL);
       else
-        return close_adm_file(fp, parent_dir, SVN_WC__BASE_EXT, sync, pool,
-                              SVN_WC__ADM_PROP_BASE, base_name, NULL);
+        return close_adm_file (fp, parent_dir, SVN_WC__BASE_EXT, sync, pool,
+                               SVN_WC__ADM_PROP_BASE, base_name, NULL);
     }
   else if (wcprops)
     {
       if (kind == svn_node_dir)
-        return close_adm_file(fp, parent_dir, NULL, sync, pool,
-                              SVN_WC__ADM_DIR_WCPROPS, NULL);
+        return close_adm_file (fp, parent_dir, NULL, sync, pool,
+                               SVN_WC__ADM_DIR_WCPROPS, NULL);
       else
         return close_adm_file
           (fp, parent_dir,
@@ -808,8 +775,8 @@
   else /* plain old property file */
     {
       if (kind == svn_node_dir)
-        return close_adm_file(fp, parent_dir, NULL, sync, pool,
-                              SVN_WC__ADM_DIR_PROPS, NULL);
+        return close_adm_file (fp, parent_dir, NULL, sync, pool,
+                               SVN_WC__ADM_DIR_PROPS, NULL);
       else
         return close_adm_file
           (fp, parent_dir,
@@ -821,20 +788,20 @@
 
 
 svn_error_t *
-svn_wc__sync_props(const char *path,
-                   svn_boolean_t base,
-                   svn_boolean_t wcprops,
-                   apr_pool_t *pool)
+svn_wc__sync_props (const char *path,
+                    svn_boolean_t base,
+                    svn_boolean_t wcprops,
+                    apr_pool_t *pool)
 {
   const char *parent_dir, *base_name;
   svn_node_kind_t kind;
 
   /* Check if path is a file or a dir. */
-  SVN_ERR(svn_io_check_path(path, &kind, pool));
+  SVN_ERR (svn_io_check_path (path, &kind, pool));
 
   /* If file, split the path. */
   if (kind == svn_node_file)
-    svn_path_split(path, &parent_dir, &base_name, pool);
+    svn_path_split (path, &parent_dir, &base_name, pool);
   else    
     parent_dir = path;
   
@@ -843,36 +810,36 @@
      file to get -- there are three types! */
 
   if (base && wcprops)
-    return svn_error_create(SVN_ERR_WC_PATH_NOT_FOUND, NULL,
-                            _("No such thing as 'base' "
-                              "working copy properties!"));
+    return svn_error_create (SVN_ERR_WC_PATH_NOT_FOUND, NULL,
+                             _("No such thing as 'base' "
+                               "working copy properties!"));
 
   else if (base)
     {
       if (kind == svn_node_dir)
-        return sync_adm_file(parent_dir, NULL, pool,
-                             SVN_WC__ADM_DIR_PROP_BASE, NULL);
+        return sync_adm_file (parent_dir, NULL, pool,
+                              SVN_WC__ADM_DIR_PROP_BASE, NULL);
       else
-        return sync_adm_file(parent_dir, SVN_WC__BASE_EXT, pool,
-                             SVN_WC__ADM_PROP_BASE, base_name, NULL);
+        return sync_adm_file (parent_dir, SVN_WC__BASE_EXT, pool,
+                              SVN_WC__ADM_PROP_BASE, base_name, NULL);
     }
   else if (wcprops)
     {
       if (kind == svn_node_dir)
-        return sync_adm_file(parent_dir, NULL, pool,
-                             SVN_WC__ADM_DIR_WCPROPS, NULL);
+        return sync_adm_file (parent_dir, NULL, pool,
+                              SVN_WC__ADM_DIR_WCPROPS, NULL);
       else
-        return sync_adm_file(parent_dir, SVN_WC__BASE_EXT, pool,
-                             SVN_WC__ADM_WCPROPS, base_name, NULL);
+        return sync_adm_file (parent_dir, SVN_WC__BASE_EXT, pool,
+                              SVN_WC__ADM_WCPROPS, base_name, NULL);
     }
   else /* plain old property file */
     {
       if (kind == svn_node_dir)
-        return sync_adm_file(parent_dir, NULL, pool,
-                             SVN_WC__ADM_DIR_PROPS, NULL);
+        return sync_adm_file (parent_dir, NULL, pool,
+                              SVN_WC__ADM_DIR_PROPS, NULL);
       else
-        return sync_adm_file(parent_dir, SVN_WC__WORK_EXT, pool,
-                             SVN_WC__ADM_PROPS, base_name, NULL);
+        return sync_adm_file (parent_dir, SVN_WC__WORK_EXT, pool,
+                              SVN_WC__ADM_PROPS, base_name, NULL);
     }
 
 }
@@ -883,7 +850,7 @@
 
 /*** Checking for and creating administrative subdirs. ***/
 
-/* Set *EXISTS to true iff there's an adm area for PATH, and it matches URL
+/* Set *EXISTS to iff there's an adm area for PATH, and it matches URL
  * and REVISION.  If there's no adm area, set *EXISTS to false; if
  * there's an adm area but it doesn't match URL and REVISION, then
  * return error and don't touch *EXISTS.
@@ -893,11 +860,11 @@
  * ### should probably be unified with svn_wc_check_wc.
  */
 static svn_error_t *
-check_adm_exists(svn_boolean_t *exists,
-                 const char *path,
-                 const char *url,
-                 svn_revnum_t revision,
-                 apr_pool_t *pool)
+check_adm_exists (svn_boolean_t *exists,
+                  const char *path,
+                  const char *url,
+                  svn_revnum_t revision,
+                  apr_pool_t *pool)
 {
   svn_error_t *err = SVN_NO_ERROR;
   svn_node_kind_t kind;
@@ -906,16 +873,16 @@
 
   /** Step 1: check that the directory exists. **/
 
-  tmp_path = extend_with_adm_name(path, NULL, 0, pool, NULL);
-
-  SVN_ERR(svn_io_check_path(tmp_path, &kind, pool));
+  tmp_path = extend_with_adm_name (path, NULL, 0, pool, NULL);
+
+  SVN_ERR (svn_io_check_path (tmp_path, &kind, pool));
   if (kind != svn_node_none && kind != svn_node_dir)
     {
       /* If got an error other than dir non-existence, then
          something's weird and we should return a genuine error. */
-      return svn_error_createf(APR_ENOTDIR, NULL,
-                               _("'%s' is not a directory"),
-                               svn_path_local_style(tmp_path, pool));
+      return svn_error_createf (APR_ENOTDIR, NULL,
+                                _("'%s' is not a directory"),
+                                svn_path_local_style (tmp_path, pool));
     }
   else if (kind == svn_node_none)
     {
@@ -923,7 +890,7 @@
     }
   else                      /* must be a dir. */
     {
-      assert(kind == svn_node_dir);
+      assert (kind == svn_node_dir);
       dir_exists = TRUE;
     }
 
@@ -935,25 +902,17 @@
     }
 
   /** The directory exists, but is it a valid working copy yet?
-      Try step 2: checking that we can read the format number. */
+      Try step 2: checking that SVN_WC__ADM_FORMAT exists and that
+      it's not too high a format version for this code.  **/
   {
     int wc_format;
 
     err = svn_io_read_version_file
-      (&wc_format, svn_path_join(tmp_path, SVN_WC__ADM_ENTRIES, pool), pool);
-
-    /* Fall back on the format file for WCs before format 7. */
+      (&wc_format, svn_path_join (tmp_path, SVN_WC__ADM_FORMAT, pool), pool);
+
     if (err)
       {
-        svn_error_clear(err);
-        err = svn_io_read_version_file
-          (&wc_format, svn_path_join(tmp_path, SVN_WC__ADM_FORMAT, pool),
-           pool);
-      }
-
-    if (err)
-      {
-        svn_error_clear(err);
+        svn_error_clear (err);
         wc_exists = FALSE;
       }
     else
@@ -970,36 +929,36 @@
       svn_wc_adm_access_t *adm_access;
       const svn_wc_entry_t *entry;
 
-      SVN_ERR(svn_wc_adm_open3(&adm_access, NULL, path, FALSE, 0,
-                               NULL, NULL, pool));
-      SVN_ERR(svn_wc_entry(&entry, path, adm_access, FALSE, pool));
-      SVN_ERR(svn_wc_adm_close(adm_access));
+      SVN_ERR (svn_wc_adm_open3 (&adm_access, NULL, path, FALSE, 0,
+                                 NULL, NULL, pool));
+      SVN_ERR (svn_wc_entry (&entry, path, adm_access, FALSE, pool));
+      SVN_ERR (svn_wc_adm_close (adm_access));
       if (!entry)
-        return svn_error_createf(SVN_ERR_ENTRY_NOT_FOUND, NULL,
-                                 _("No entry for '%s'"),
-                                 svn_path_local_style(path, pool));
-
-      /* When the directory exists and is scheduled for deletion do not
-       * check the revision or the URL.  The revision can be any 
-       * arbitrary revision and the URL may differ if the add is
-       * being driven from a merge which will have a different URL. */
-      if (entry->schedule != svn_wc_schedule_delete)
-        {
-          if (entry->revision != revision)
-            return
-              svn_error_createf
-              (SVN_ERR_WC_OBSTRUCTED_UPDATE, NULL,
-               _("Revision %ld doesn't match existing revision %ld in '%s'"),
-               revision, entry->revision, path);
-
-          /** ### comparing URLs, should they be canonicalized first? */
-          if (strcmp(entry->url, url) != 0)
-            return
-              svn_error_createf
-              (SVN_ERR_WC_OBSTRUCTED_UPDATE, NULL,
-               _("URL '%s' doesn't match existing URL '%s' in '%s'"),
-               url, entry->url, path);
-	}
+        return svn_error_createf (SVN_ERR_ENTRY_NOT_FOUND, NULL,
+                                  _("No entry for '%s'"),
+                                  svn_path_local_style (path, pool));
+
+      /* The revisions must match except when adding a directory with a
+         name that matches a directory scheduled for deletion. That's
+         because the deleted directory's administrative dir will still be
+         in place but will have an arbitrary revision. */
+      if (entry->revision != revision
+          && !(entry->schedule == svn_wc_schedule_delete && revision == 0))
+        return
+          svn_error_createf
+          (SVN_ERR_WC_OBSTRUCTED_UPDATE, NULL,
+           _("Revision %ld doesn't match existing revision %ld in '%s'"),
+           revision, entry->revision,
+           svn_path_local_style (path, pool));
+
+      /** ### comparing URLs, should they be canonicalized first? */
+      if (strcmp (entry->url, url) != 0)
+        return
+          svn_error_createf
+          (SVN_ERR_WC_OBSTRUCTED_UPDATE, NULL,
+           _("URL '%s' doesn't match existing URL '%s' in '%s'"),
+           url, entry->url,
+           svn_path_local_style (path, pool));
     }
 
   *exists = wc_exists;
@@ -1009,36 +968,60 @@
 
 
 static svn_error_t *
-make_empty_adm(const char *path, apr_pool_t *pool)
-{
-  path = extend_with_adm_name(path, NULL, 0, pool, NULL);
-  SVN_ERR(svn_io_dir_make_hidden(path, APR_OS_DEFAULT, pool));
+make_empty_adm (const char *path, apr_pool_t *pool)
+{
+  path = extend_with_adm_name (path, NULL, 0, pool, NULL);
+  SVN_ERR (svn_io_dir_make_hidden (path, APR_OS_DEFAULT, pool));
   return SVN_NO_ERROR;
 }
 
 
+/* Init an adm file with some contents. 
+   Don't call this until a tmp area exists in adm. */
 static svn_error_t *
-init_adm_tmp_area(svn_wc_adm_access_t *adm_access,
-                  apr_pool_t *pool)
+init_adm_file (const char *path,
+               const char *thing,
+               const char *contents,
+               apr_pool_t *pool)
+{
+  apr_file_t *f = NULL;
+
+  SVN_ERR (svn_wc__open_adm_file (&f, path, thing, 
+                                  APR_WRITE | APR_CREATE, pool));
+  SVN_ERR (svn_io_file_write_full (f, contents, 
+                                   strlen (contents), NULL, pool));
+  SVN_ERR (svn_wc__close_adm_file (f, path, thing, 1, pool));
+  
+  return SVN_NO_ERROR;
+}
+
+
+static svn_error_t *
+init_adm_tmp_area (svn_wc_adm_access_t *adm_access,
+                   apr_pool_t *pool)
 {
   /* Default perms */
   apr_fileperms_t perms = APR_OS_DEFAULT;
 
   /* SVN_WC__ADM_TMP */
-  SVN_ERR(svn_wc__make_adm_thing(adm_access, SVN_WC__ADM_TMP,
-                                 svn_node_dir, perms, 0, pool));
+  SVN_ERR (svn_wc__make_adm_thing (adm_access, SVN_WC__ADM_TMP,
+                                   svn_node_dir, perms, 0, pool));
   
   /* SVN_WC__ADM_TMP/SVN_WC__ADM_TEXT_BASE */
-  SVN_ERR(svn_wc__make_adm_thing(adm_access, SVN_WC__ADM_TEXT_BASE,
-                                 svn_node_dir, perms, 1, pool));
+  SVN_ERR (svn_wc__make_adm_thing (adm_access, SVN_WC__ADM_TEXT_BASE,
+                                   svn_node_dir, perms, 1, pool));
 
   /* SVN_WC__ADM_TMP/SVN_WC__ADM_PROP_BASE */
-  SVN_ERR(svn_wc__make_adm_thing(adm_access, SVN_WC__ADM_PROP_BASE,
-                                 svn_node_dir, perms, 1, pool));
+  SVN_ERR (svn_wc__make_adm_thing (adm_access, SVN_WC__ADM_PROP_BASE,
+                                   svn_node_dir, perms, 1, pool));
 
   /* SVN_WC__ADM_TMP/SVN_WC__ADM_PROPS */
-  SVN_ERR(svn_wc__make_adm_thing(adm_access, SVN_WC__ADM_PROPS,
-                                 svn_node_dir, perms, 1, pool));
+  SVN_ERR (svn_wc__make_adm_thing (adm_access, SVN_WC__ADM_PROPS,
+                                   svn_node_dir, perms, 1, pool));
+
+  /* SVN_WC__ADM_TMP/SVN_WC__ADM_WCPROPS */
+  SVN_ERR (svn_wc__make_adm_thing (adm_access, SVN_WC__ADM_WCPROPS,
+                                   svn_node_dir, perms, 1, pool));
 
   return SVN_NO_ERROR;
 }
@@ -1049,66 +1032,82 @@
    marked as 'incomplete.  The adm area starts out locked; remember to
    unlock it when done. */
 static svn_error_t *
-init_adm(const char *path,
-         const char *uuid,
-         const char *url,
-         const char *repos,
-         svn_revnum_t initial_rev,
-         apr_pool_t *pool)
+init_adm (const char *path,
+          const char *uuid,
+          const char *url,
+          const char *repos,
+          svn_revnum_t initial_rev,
+          apr_pool_t *pool)
 {
   svn_wc_adm_access_t *adm_access;
 
   /* Default perms */
   apr_fileperms_t perms = APR_OS_DEFAULT;
 
+  /* Initial contents for certain adm files. */
+  const char *readme_contents =
+    "This is a Subversion working copy administrative directory."
+    APR_EOL_STR
+    "Visit http://subversion.tigris.org/ for more information."
+    APR_EOL_STR;
+
   /* First, make an empty administrative area. */
-<<<<<<< HEAD
-  SVN_ERR(make_empty_adm(path, pool));
-=======
   SVN_ERR (make_empty_adm (path, pool));
->>>>>>> 7a9d2b16
 
   /* Lock it immediately.  Theoretically, no compliant wc library
      would ever consider this an adm area until a README file were
      present... but locking it is still appropriately paranoid. */
-  SVN_ERR(svn_wc__adm_pre_open(&adm_access, path, pool));
+  SVN_ERR (svn_wc__adm_pre_open (&adm_access, path, pool));
 
   /** Make subdirectories. ***/
 
   /* SVN_WC__ADM_TEXT_BASE */
-  SVN_ERR(svn_wc__make_adm_thing(adm_access, SVN_WC__ADM_TEXT_BASE,
-                                 svn_node_dir, perms, 0, pool));
+  SVN_ERR (svn_wc__make_adm_thing (adm_access, SVN_WC__ADM_TEXT_BASE,
+                                   svn_node_dir, perms, 0, pool));
 
   /* SVN_WC__ADM_PROP_BASE */
-  SVN_ERR(svn_wc__make_adm_thing(adm_access, SVN_WC__ADM_PROP_BASE,
-                                 svn_node_dir, perms, 0, pool));
+  SVN_ERR (svn_wc__make_adm_thing (adm_access, SVN_WC__ADM_PROP_BASE,
+                                   svn_node_dir, perms, 0, pool));
 
   /* SVN_WC__ADM_PROPS */
-  SVN_ERR(svn_wc__make_adm_thing(adm_access, SVN_WC__ADM_PROPS,
-                                 svn_node_dir, perms, 0, pool));
+  SVN_ERR (svn_wc__make_adm_thing (adm_access, SVN_WC__ADM_PROPS,
+                                   svn_node_dir, perms, 0, pool));
+
+  /* SVN_WC__ADM_WCPROPS */
+  SVN_ERR (svn_wc__make_adm_thing (adm_access, SVN_WC__ADM_WCPROPS,
+                                   svn_node_dir, perms, 0, pool));
 
   /** Init the tmp area. ***/
-  SVN_ERR(init_adm_tmp_area(adm_access, pool));
+  SVN_ERR (init_adm_tmp_area (adm_access, pool));
   
   /** Initialize each administrative file. */
 
   /* SVN_WC__ADM_ENTRIES */
+  SVN_ERR (svn_wc__entries_init (path, uuid, url, repos, initial_rev, pool));
+
+  /* SVN_WC__ADM_EMPTY_FILE exists because sometimes an readable, empty
+     file is required (in the repository diff for example). Creating such a
+     file temporarily, only to delete it again, would appear to be less
+     efficient than just having one around. It doesn't take up much space
+     after all. */
+  SVN_ERR (svn_wc__make_adm_thing (adm_access, SVN_WC__ADM_EMPTY_FILE,
+                                   svn_node_file,
+                                   APR_UREAD | APR_GREAD | APR_WREAD,
+                                   0, pool));
+
+  /* SVN_WC__ADM_README */
+  SVN_ERR (init_adm_file (path, SVN_WC__ADM_README, readme_contents, pool));
+
   /* THIS FILE MUST BE CREATED LAST: 
      After this exists, the dir is considered complete. */
-  SVN_ERR(svn_wc__entries_init(path, uuid, url, repos, initial_rev, pool));
-
-  /* We provide this for backwards compatibilty.  Clients that don't understand
-     format version 7 or higher will display a nicer error message if this
-     file exists.
-     ### Consider removing this in svn 1.5 or 1.6. */
-  SVN_ERR(svn_io_write_version_file 
-          (extend_with_adm_name(path, NULL, FALSE, pool,
-                                SVN_WC__ADM_FORMAT, NULL),
-           SVN_WC__VERSION, pool));
+  SVN_ERR (svn_io_write_version_file 
+           (extend_with_adm_name (path, NULL, FALSE, pool,
+                                  SVN_WC__ADM_FORMAT, NULL),
+            SVN_WC__VERSION, pool));
 
   /* Now unlock it.  It's now a valid working copy directory, that
      just happens to be at revision 0. */
-  SVN_ERR(svn_wc_adm_close(adm_access));
+  SVN_ERR (svn_wc_adm_close (adm_access));
 
   /* Else no problems, we're outta here. */
   return SVN_NO_ERROR;
@@ -1116,64 +1115,64 @@
 
 
 svn_error_t *
-svn_wc_ensure_adm2(const char *path,
+svn_wc_ensure_adm2 (const char *path,
+                    const char *uuid,
+                    const char *url,
+                    const char *repos,
+                    svn_revnum_t revision,
+                    apr_pool_t *pool)
+{
+  svn_boolean_t exists_already;
+
+  SVN_ERR (check_adm_exists (&exists_already, path, url, revision, pool));
+  return (exists_already ? SVN_NO_ERROR :
+          init_adm (path, uuid, url, repos, revision, pool));
+}
+
+svn_error_t *
+svn_wc_ensure_adm (const char *path,
                    const char *uuid,
                    const char *url,
-                   const char *repos,
                    svn_revnum_t revision,
                    apr_pool_t *pool)
 {
-  svn_boolean_t exists_already;
-
-  SVN_ERR(check_adm_exists(&exists_already, path, url, revision, pool));
-  return (exists_already ? SVN_NO_ERROR :
-          init_adm(path, uuid, url, repos, revision, pool));
-}
-
-svn_error_t *
-svn_wc_ensure_adm(const char *path,
-                  const char *uuid,
-                  const char *url,
-                  svn_revnum_t revision,
-                  apr_pool_t *pool)
-{
-  return svn_wc_ensure_adm2(path, uuid, url, NULL, revision, pool);
-}
-
-svn_error_t *
-svn_wc__adm_destroy(svn_wc_adm_access_t *adm_access, 
-                    apr_pool_t *pool)
+  return svn_wc_ensure_adm2 (path, uuid, url, NULL, revision, pool);
+}
+
+svn_error_t *
+svn_wc__adm_destroy (svn_wc_adm_access_t *adm_access, 
+                     apr_pool_t *pool)
 {
   const char *path;
 
-  SVN_ERR(svn_wc__adm_write_check(adm_access));
+  SVN_ERR (svn_wc__adm_write_check (adm_access));
 
   /* Well, the coast is clear for blowing away the administrative
      directory, which also removes the lock file */
-  path = extend_with_adm_name(svn_wc_adm_access_path(adm_access),
-                              NULL, FALSE, pool, NULL);
-  SVN_ERR(svn_io_remove_dir(path, pool));
-  SVN_ERR(svn_wc_adm_close(adm_access));
+  path = extend_with_adm_name (svn_wc_adm_access_path (adm_access),
+                               NULL, FALSE, pool, NULL);
+  SVN_ERR (svn_io_remove_dir (path, pool));
+  SVN_ERR (svn_wc_adm_close (adm_access));
 
   return SVN_NO_ERROR;
 }
 
 
 svn_error_t *
-svn_wc__adm_cleanup_tmp_area(svn_wc_adm_access_t *adm_access, 
-                             apr_pool_t *pool)
+svn_wc__adm_cleanup_tmp_area (svn_wc_adm_access_t *adm_access, 
+                              apr_pool_t *pool)
 {
   const char *tmp_path;
 
-  SVN_ERR(svn_wc__adm_write_check(adm_access));
+  SVN_ERR (svn_wc__adm_write_check (adm_access));
 
   /* Get the path to the tmp area, and blow it away. */
-  tmp_path = extend_with_adm_name(svn_wc_adm_access_path(adm_access),
-                                  NULL, 0, pool, SVN_WC__ADM_TMP, NULL);
-  SVN_ERR(svn_io_remove_dir(tmp_path, pool));
+  tmp_path = extend_with_adm_name (svn_wc_adm_access_path (adm_access),
+                                   NULL, 0, pool, SVN_WC__ADM_TMP, NULL);
+  SVN_ERR (svn_io_remove_dir (tmp_path, pool));
 
   /* Now, rebuild the tmp area. */
-  SVN_ERR(init_adm_tmp_area(adm_access, pool));
+  SVN_ERR (init_adm_tmp_area (adm_access, pool));
 
   return SVN_NO_ERROR;
 }
@@ -1181,42 +1180,43 @@
 
 
 svn_error_t *
-svn_wc_create_tmp_file2(apr_file_t **fp,
-                        const char **new_name,
+svn_wc_create_tmp_file (apr_file_t **fp,
                         const char *path,
-                        svn_io_file_del_t delete_when,
+                        svn_boolean_t delete_on_close,
                         apr_pool_t *pool)
 {
-  apr_file_t *file;
-
-  assert(fp || new_name);
+  const char *ignored_filename;
 
   /* Use a self-explanatory name for the file :-) . */
-  path = svn_wc__adm_path(path, TRUE, pool, "tempfile", NULL);
-
-  /* Open a unique file;  use APR_DELONCLOSE. */
-  SVN_ERR(svn_io_open_unique_file2(&file, new_name,
-                                   path, ".tmp", delete_when, pool));
-
-
-  if (fp)
-    *fp = file;
-  else
-    SVN_ERR(svn_io_file_close(file, pool));
+  path = svn_wc__adm_path (path, TRUE, pool, "tempfile", NULL);
+
+  /* Open a unique file;  use APR_DELONCLOSE. */  
+  SVN_ERR (svn_io_open_unique_file (fp, &ignored_filename,
+                                    path, ".tmp", delete_on_close, pool));
 
   return SVN_NO_ERROR;
 }
 
 
 svn_error_t *
-svn_wc_create_tmp_file(apr_file_t **fp,
-                       const char *path,
-                       svn_boolean_t delete_on_close,
-                       apr_pool_t *pool)
-{
-  return svn_wc_create_tmp_file2(fp, NULL, path,
-                                 delete_on_close
-                                 ? svn_io_file_del_on_close
-                                 : svn_io_file_del_none,
-                                 pool);
+svn_wc__prep_file_for_replacement (const char *path,
+                                   svn_boolean_t ignore_enoent,
+                                   apr_pool_t *pool)
+{
+   /* On Unix a read-only file can still be removed or replaced because
+      this is really an edit of the parent directory, not of the file
+      itself.  Windows apparently has different semantics, and so
+      when the svn_io_set_file_read_write() call was temporarily
+      removed in revision 5663, Subversion stopped working on Windows. 
+      
+      However, the svn_io_set_file_read_write() call sets all write
+      permissions on Unix, which is undesireable.  Since it is unnecessary
+      to make the file writeable, do nothing to prep the file for replacement
+      on Unix. */
+
+#ifdef WIN32
+  return svn_io_set_file_read_write (path, ignore_enoent, pool);
+#endif /* WIN32 */
+
+  return SVN_NO_ERROR;
 }