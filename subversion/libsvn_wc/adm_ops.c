/*
 * adm_ops.c: routines for affecting working copy administrative
 *            information.  NOTE: this code doesn't know where the adm
 *            info is actually stored.  Instead, generic handles to
 *            adm data are requested via a reference to some PATH
 *            (PATH being a regular, non-administrative directory or
 *            file in the working copy).
 *
 * ====================================================================
 * Copyright (c) 2000-2006 CollabNet.  All rights reserved.
 *
 * This software is licensed as described in the file COPYING, which
 * you should have received as part of this distribution.  The terms
 * are also available at http://subversion.tigris.org/license-1.html.
 * If newer versions of this license are posted there, you may use a
 * newer version instead, at your option.
 *
 * This software consists of voluntary contributions made by many
 * individuals.  For exact contribution history, see the revision
 * history and logs, available at http://subversion.tigris.org/.
 * ====================================================================
 */



#include <string.h>

#include <apr_pools.h>
#include <apr_tables.h>
#include <apr_hash.h>
#include <apr_md5.h>
#include <apr_file_io.h>
#include <apr_time.h>

#include "svn_types.h"
#include "svn_pools.h"
#include "svn_string.h"
#include "svn_error.h"
#include "svn_path.h"
#include "svn_wc.h"
#include "svn_io.h"
#include "svn_md5.h"
#include "svn_xml.h"
#include "svn_time.h"

#include "wc.h"
#include "log.h"
#include "adm_files.h"
#include "adm_ops.h"
#include "entries.h"
#include "lock.h"
#include "props.h"
#include "translate.h"

#include "svn_private_config.h"


/*** Finishing updates and commits. ***/


/* The main body of svn_wc__do_update_cleanup. */
static svn_error_t *
tweak_entries(svn_wc_adm_access_t *dirpath,
              const char *base_url,
              const char *repos,
              svn_revnum_t new_rev,
              svn_wc_notify_func2_t notify_func,
              void *notify_baton,
              svn_boolean_t remove_missing_dirs,
              svn_boolean_t recurse,
              apr_pool_t *pool)
{
  apr_hash_t *entries;
  apr_hash_index_t *hi;
  apr_pool_t *subpool = svn_pool_create(pool);
  svn_boolean_t write_required = FALSE;
  svn_wc_notify_t *notify;
  
  /* Read DIRPATH's entries. */
  SVN_ERR(svn_wc_entries_read(&entries, dirpath, TRUE, pool));

  /* Tweak "this_dir" */
  SVN_ERR(svn_wc__tweak_entry(entries, SVN_WC_ENTRY_THIS_DIR,
                              base_url, repos, new_rev, FALSE,
                              &write_required,
                              svn_wc_adm_access_pool(dirpath)));

  /* Recursively loop over all children. */
  for (hi = apr_hash_first(pool, entries); hi; hi = apr_hash_next(hi))
    {
      const void *key;
      void *val;
      const char *name;
      svn_wc_entry_t *current_entry;
      const char *child_url = NULL;

      svn_pool_clear(subpool);

      apr_hash_this(hi, &key, NULL, &val);
      name = key;
      current_entry = val;

      /* Ignore the "this dir" entry. */
      if (! strcmp(name, SVN_WC_ENTRY_THIS_DIR))
        continue;

      /* Derive the new URL for the current (child) entry */
      if (base_url)
        child_url = svn_path_url_add_component(base_url, name, subpool);
      
      /* If a file, or deleted or absent dir in recursive mode, then tweak the
         entry but don't recurse. */
      if ((current_entry->kind == svn_node_file)
          || (recurse && (current_entry->deleted || current_entry->absent)))
        {
          SVN_ERR(svn_wc__tweak_entry(entries, name,
                                      child_url, repos, new_rev, TRUE,
                                      &write_required,
                                      svn_wc_adm_access_pool(dirpath)));
        }
      
      /* If a directory and recursive... */
      else if (recurse && (current_entry->kind == svn_node_dir))
        {
          const char *child_path
            = svn_path_join(svn_wc_adm_access_path(dirpath), name, subpool);

          /* If the directory is 'missing', remove it.  This is safe as 
             long as this function is only called as a helper to 
             svn_wc__do_update_cleanup, since the update will already have 
             restored any missing items that it didn't want to delete. */
          if (remove_missing_dirs 
              && svn_wc__adm_missing(dirpath, child_path))
            {
              if (current_entry->schedule != svn_wc_schedule_add) 
                {
                  svn_wc__entry_remove(entries, name);
                  if (notify_func)
                    {
                      notify = svn_wc_create_notify(child_path,
                                                    svn_wc_notify_delete,
                                                    subpool);
                      notify->kind = current_entry->kind;
                      (* notify_func)(notify_baton, notify, subpool);
                    }
                }
              /* Else if missing item is schedule-add, do nothing. */
            }

          /* Not missing, deleted, or absent, so recurse. */
          else
            {
              svn_wc_adm_access_t *child_access;
              SVN_ERR(svn_wc_adm_retrieve(&child_access, dirpath, child_path,
                                          subpool));
              SVN_ERR(tweak_entries 
                      (child_access, child_url, repos, new_rev, notify_func, 
                       notify_baton, remove_missing_dirs, recurse, subpool));
            }
        }
    }

  /* Write a shiny new entries file to disk. */
  if (write_required)
    SVN_ERR(svn_wc__entries_write(entries, dirpath, subpool));

  /* Cleanup */
  svn_pool_destroy(subpool);

  return SVN_NO_ERROR;
}

/* Helper for svn_wc_process_committed2. */
static svn_error_t *
remove_revert_file(svn_stringbuf_t **logtags,
                   svn_wc_adm_access_t *adm_access,
                   const char *base_name,
                   svn_boolean_t is_prop,
                   apr_pool_t * pool)
{
  const char * revert_file;
  const svn_wc_entry_t *entry;
  svn_node_kind_t kind;

  SVN_ERR(svn_wc_entry(&entry, base_name, adm_access, FALSE, pool));

  /*### Maybe assert (entry); calling remove_revert_file
    for an unversioned file is bogus */
  if (! entry)
    return SVN_NO_ERROR;

  if (is_prop)
    SVN_ERR(svn_wc__prop_revert_path(&revert_file, base_name, entry->kind,
                                     FALSE, pool));
  else
    revert_file = svn_wc__text_revert_path(base_name, FALSE, pool);

  SVN_ERR(svn_io_check_path
          (svn_path_join(svn_wc_adm_access_path(adm_access),
                         revert_file, pool),
           &kind, pool));

  if (kind == svn_node_file)
    SVN_ERR(svn_wc__loggy_remove(logtags, adm_access, revert_file, pool));

  return SVN_NO_ERROR;
}

svn_error_t *
svn_wc__do_update_cleanup(const char *path,
                          svn_wc_adm_access_t *adm_access,
                          svn_boolean_t recursive,
                          const char *base_url,
                          const char *repos,
                          svn_revnum_t new_revision,
                          svn_wc_notify_func2_t notify_func,
                          void *notify_baton,
                          svn_boolean_t remove_missing_dirs,
                          apr_pool_t *pool)
{
  apr_hash_t *entries;
  const svn_wc_entry_t *entry;

  SVN_ERR(svn_wc_entry(&entry, path, adm_access, TRUE, pool));
  if (entry == NULL)
    return SVN_NO_ERROR;

  if (entry->kind == svn_node_file
      || (entry->kind == svn_node_dir && (entry->deleted || entry->absent)))
    {
      const char *parent, *base_name;
      svn_wc_adm_access_t *dir_access;
      svn_boolean_t write_required = FALSE;
      svn_path_split(path, &parent, &base_name, pool);
      SVN_ERR(svn_wc_adm_retrieve(&dir_access, adm_access, parent, pool));
      SVN_ERR(svn_wc_entries_read(&entries, dir_access, TRUE, pool));
      SVN_ERR(svn_wc__tweak_entry(entries, base_name,
                                  base_url, repos, new_revision,
                                  FALSE, /* Parent not updated so don't
                                            remove PATH entry */
                                  &write_required,
                                  svn_wc_adm_access_pool(dir_access)));
      if (write_required)
        SVN_ERR(svn_wc__entries_write(entries, dir_access, pool));
    }

  else if (entry->kind == svn_node_dir)
    {
      svn_wc_adm_access_t *dir_access;
      SVN_ERR(svn_wc_adm_retrieve(&dir_access, adm_access, path, pool));

      SVN_ERR(tweak_entries(dir_access, base_url, repos, new_revision,
                            notify_func, notify_baton, remove_missing_dirs,
                            recursive, pool));
    }

  else
    return svn_error_createf(SVN_ERR_NODE_UNKNOWN_KIND, NULL,
                             _("Unrecognized node kind: '%s'"),
                             svn_path_local_style(path, pool));

  return SVN_NO_ERROR;
}

svn_error_t *
svn_wc_maybe_set_repos_root(svn_wc_adm_access_t *adm_access,
                            const char *path,
                            const char *repos,
                            apr_pool_t *pool)
{
  apr_hash_t *entries;
  svn_boolean_t write_required = FALSE;
  const svn_wc_entry_t *entry;
  const char *base_name;
  svn_wc_adm_access_t *dir_access;

  SVN_ERR(svn_wc_entry(&entry, path, adm_access, FALSE, pool));
  if (! entry)
    return SVN_NO_ERROR;

  if (entry->kind == svn_node_file)
    {
      const char *parent;

      svn_path_split(path, &parent, &base_name, pool);
      SVN_ERR(svn_wc__adm_retrieve_internal(&dir_access, adm_access,
                                            parent, pool));
    }
  else
    {
      base_name = SVN_WC_ENTRY_THIS_DIR;
      SVN_ERR(svn_wc__adm_retrieve_internal(&dir_access, adm_access,
                                            path, pool));
    }

  if (! dir_access)
    return SVN_NO_ERROR;

  SVN_ERR(svn_wc_entries_read(&entries, dir_access, TRUE, pool));

  SVN_ERR(svn_wc__tweak_entry(entries, base_name,
                              NULL, repos, SVN_INVALID_REVNUM, FALSE,
                              &write_required,
                              svn_wc_adm_access_pool(dir_access)));

  if (write_required)
    SVN_ERR(svn_wc__entries_write(entries, dir_access, pool));

  return SVN_NO_ERROR;
}


static svn_error_t *
process_committed_leaf(int log_number,
                       const char *path,
                       svn_wc_adm_access_t *adm_access,
                       svn_boolean_t *recurse,
                       svn_revnum_t new_revnum,
                       const char *rev_date,
                       const char *rev_author,
                       apr_array_header_t *wcprop_changes,
                       svn_boolean_t remove_lock,
<<<<<<< HEAD
                       svn_boolean_t remove_changelist,
=======
>>>>>>> db70df81
                       const unsigned char *digest,
                       apr_pool_t *pool)
{
  const char *base_name;
  const char *hex_digest = NULL;
  svn_wc_entry_t tmp_entry;
<<<<<<< HEAD
  apr_uint64_t modify_flags = 0;
=======
  apr_uint32_t modify_flags = 0;
>>>>>>> db70df81
  svn_stringbuf_t *logtags = svn_stringbuf_create("", pool);

  SVN_ERR(svn_wc__adm_write_check(adm_access));

  /* Set PATH's working revision to NEW_REVNUM; if REV_DATE and
     REV_AUTHOR are both non-NULL, then set the 'committed-rev',
     'committed-date', and 'last-author' entry values; and set the
     checksum if a file. */

  base_name = svn_path_is_child(svn_wc_adm_access_path(adm_access), path,
                                pool);
  if (base_name)
    {
      /* PATH must be some sort of file */
      const char *latest_base;
      svn_node_kind_t kind;

      /* If the props or text revert file exists it needs to be deleted when
       * the file is committed. */
      SVN_ERR(remove_revert_file(&logtags, adm_access, base_name,
                                 FALSE, pool));
      SVN_ERR(remove_revert_file(&logtags, adm_access, base_name,
                                 TRUE, pool));

      if (digest)
        hex_digest = svn_md5_digest_to_cstring(digest, pool);
      else
        {
          /* There may be a new text base sitting in the adm tmp area
             by now, because the commit succeeded.  A file that is
             copied, but not otherwise modified, doesn't have a new
             text base, so we use the unmodified text base.

             ### Does this mean that a file committed with only prop mods
             ### will still get its text base checksum recomputed?  Yes it
             ### does, sadly.  But it's not enough to just check for that
             ### condition, because in the case of an added file, there
             ### may not be a pre-existing checksum in the entry.
             ### Probably the best solution is to compute (or copy) the
             ### checksum at 'svn add' (or 'svn cp') time, instead of
             ### waiting until commit time.
          */
          latest_base = svn_wc__text_base_path(path, TRUE, pool);
          SVN_ERR(svn_io_check_path(latest_base, &kind, pool));
          if (kind == svn_node_none)
            {
              latest_base = svn_wc__text_base_path(path, FALSE, pool);
              SVN_ERR(svn_io_check_path(latest_base, &kind, pool));
            }

          if (kind == svn_node_file)
            {
              unsigned char local_digest[APR_MD5_DIGESTSIZE];
              SVN_ERR(svn_io_file_checksum(local_digest, latest_base, pool));
              hex_digest = svn_md5_digest_to_cstring(local_digest, pool);
            }
        }

      /* Oh, and recursing at this point isn't really sensible. */
      if (recurse)
        *recurse = FALSE;
    }
  else
    {
      /* PATH must be a dir */
      base_name = SVN_WC_ENTRY_THIS_DIR;
    }


  /* Append a log command to set (overwrite) the 'committed-rev',
     'committed-date', 'last-author', and possibly 'checksum'
     attributes in the entry.

     Note: it's important that this log command come *before* the
     LOG_COMMITTED command, because log_do_committed() might actually
     remove the entry! */
  if (rev_date)
    {
      tmp_entry.cmt_rev = new_revnum;
      SVN_ERR(svn_time_from_cstring(&tmp_entry.cmt_date, rev_date, pool));
      modify_flags |= SVN_WC__ENTRY_MODIFY_CMT_REV
        | SVN_WC__ENTRY_MODIFY_CMT_DATE;
    }

  if (rev_author)
    {
      tmp_entry.cmt_rev = new_revnum;
      tmp_entry.cmt_author = rev_author;
      modify_flags |= SVN_WC__ENTRY_MODIFY_CMT_REV
        | SVN_WC__ENTRY_MODIFY_CMT_AUTHOR;
    }

  if (hex_digest)
    {
      tmp_entry.checksum = hex_digest;
      modify_flags |= SVN_WC__ENTRY_MODIFY_CHECKSUM;
    }

  SVN_ERR(svn_wc__loggy_entry_modify(&logtags, adm_access,
                                     base_name, &tmp_entry, modify_flags,
                                     pool));

  if (remove_lock)
    SVN_ERR(svn_wc__loggy_delete_lock(&logtags, adm_access,
                                      base_name, pool));

  if (remove_changelist)
    SVN_ERR(svn_wc__loggy_delete_changelist(&logtags, adm_access,
                                            base_name, pool));

  /* Regardless of whether it's a file or dir, the "main" logfile
     contains a command to bump the revision attribute (and
     timestamp). */
  SVN_ERR(svn_wc__loggy_committed(&logtags, adm_access,
                                  base_name, new_revnum, pool));


  /* Do wcprops in the same log txn as revision, etc. */
  if (wcprop_changes && (wcprop_changes->nelts > 0))
    {
      int i;

      for (i = 0; i < wcprop_changes->nelts; i++)
        {
          svn_prop_t *prop = APR_ARRAY_IDX(wcprop_changes, i, svn_prop_t *);

          SVN_ERR(svn_wc__loggy_modify_wcprop
                  (&logtags, adm_access,
                   base_name, prop->name,
                   prop->value ? prop->value->data : NULL,
                   pool));
        }
    }

  /* Write our accumulation of log entries into a log file */
  SVN_ERR(svn_wc__write_log(adm_access, log_number, logtags, pool));
<<<<<<< HEAD

  return SVN_NO_ERROR;
}


static svn_error_t *
process_committed_internal(int *log_number,
                           const char *path,
                           svn_wc_adm_access_t *adm_access,
                           svn_boolean_t recurse,
                           svn_revnum_t new_revnum,
                           const char *rev_date,
                           const char *rev_author,
                           apr_array_header_t *wcprop_changes,
                           svn_boolean_t remove_lock,
                           svn_boolean_t remove_changelist,
                           const unsigned char *digest,
                           apr_pool_t *pool)
{
  SVN_ERR(process_committed_leaf((*log_number)++, path, adm_access, &recurse,
                                 new_revnum, rev_date, rev_author,
                                 wcprop_changes,
                                 remove_lock, remove_changelist,
                                 digest, pool));
=======

  return SVN_NO_ERROR;
}


svn_error_t *
svn_wc_process_committed3(const char *path,
                          svn_wc_adm_access_t *adm_access,
                          svn_boolean_t recurse,
                          svn_revnum_t new_revnum,
                          const char *rev_date,
                          const char *rev_author,
                          apr_array_header_t *wcprop_changes,
                          svn_boolean_t remove_lock,
                          const unsigned char *digest,
                          apr_pool_t *pool)
{
  int log_number = 1;

  SVN_ERR(process_committed_leaf(0, path, adm_access, &recurse,
                                 new_revnum, rev_date, rev_author,
                                 wcprop_changes,
                                 remove_lock, digest, pool));
>>>>>>> db70df81

  if (recurse)
    {
      apr_hash_t *entries;
      apr_hash_index_t *hi;
      apr_pool_t *subpool = svn_pool_create(pool);

      /* Read PATH's entries;  this is the absolute path. */
      SVN_ERR(svn_wc_entries_read(&entries, adm_access, TRUE, pool));

      /* Recursively loop over all children. */
      for (hi = apr_hash_first(pool, entries); hi; hi = apr_hash_next(hi))
        {
          const void *key;
          void *val;
          const char *name;
          const svn_wc_entry_t *current_entry;
          const char *this_path;
          svn_wc_adm_access_t *child_access;

          svn_pool_clear(subpool);

          apr_hash_this(hi, &key, NULL, &val);
          name = key;
          current_entry = val;

          /* Ignore the "this dir" entry. */
          if (! strcmp(name, SVN_WC_ENTRY_THIS_DIR))
            continue;

          /* Create child path by telescoping the main path. */
          this_path = svn_path_join(path, name, subpool);

          if (current_entry->kind == svn_node_dir)
            SVN_ERR(svn_wc_adm_retrieve(&child_access, adm_access, this_path,
                                        subpool));
          else
             child_access = adm_access;

          /* Recurse, but only allow further recursion if the child is
             a directory.  Pass null for wcprop_changes, because the
             ones present in the current call are only applicable to
             this one committed item. */
          if (current_entry->kind == svn_node_dir)
<<<<<<< HEAD
            SVN_ERR(svn_wc_process_committed4
                    (this_path, child_access,
                     TRUE,
                     new_revnum, rev_date, rev_author, NULL, FALSE,
                     remove_changelist, NULL, subpool));
          else
            SVN_ERR(process_committed_leaf
                    ((*log_number)++, this_path, adm_access, NULL,
                     new_revnum, rev_date, rev_author, NULL, FALSE,
                     remove_changelist, NULL, subpool));
=======
            SVN_ERR(svn_wc_process_committed2
                    (this_path, child_access,
                     (current_entry->kind == svn_node_dir) ? TRUE : FALSE,
                     new_revnum, rev_date, rev_author, NULL, FALSE, subpool));
          else
            SVN_ERR(process_committed_leaf
                    (log_number++, this_path, adm_access, NULL,
                     new_revnum, rev_date, rev_author, FALSE, FALSE,
                     NULL, subpool));
>>>>>>> db70df81
        }

      svn_pool_destroy(subpool); 
   }

  /* Run the log file(s) we just created. */
  SVN_ERR(svn_wc__run_log(adm_access, NULL, pool));

  return SVN_NO_ERROR;
}


struct svn_wc_committed_queue_t
{
  apr_pool_t *pool;
  apr_array_header_t *queue;
};

typedef struct committed_queue_item_t
{
  const char *path;
  svn_wc_adm_access_t *adm_access;
  svn_boolean_t recurse;
  svn_boolean_t remove_lock;
  svn_boolean_t remove_changelist;
  apr_array_header_t *wcprop_changes;
  const unsigned char *digest;
} committed_queue_item_t;


svn_wc_committed_queue_t *
svn_wc_committed_queue_create(apr_pool_t *pool)
{
  svn_wc_committed_queue_t *q;

  q = apr_palloc(pool, sizeof(*q));
  q->pool = pool;
  q->queue = apr_array_make(pool, 1, sizeof(committed_queue_item_t *));

  return q;
}

svn_error_t *
svn_wc_queue_committed(svn_wc_committed_queue_t **queue,
                       const char *path,
                       svn_wc_adm_access_t *adm_access,
                       svn_boolean_t recurse,
                       apr_array_header_t *wcprop_changes,
                       svn_boolean_t remove_lock,
                       svn_boolean_t remove_changelist,
                       const unsigned char *digest,
                       apr_pool_t *pool)
{
  committed_queue_item_t *cqi;

  /* Use the same pool as the one *QUEUE was allocated in,
     to prevent lifetime issues.  Intermediate operations
     should use POOL. */

  /* Add to the array with paths and options */
  cqi = apr_palloc((*queue)->pool, sizeof(*cqi));
  cqi->path = path;
  cqi->adm_access = adm_access;
  cqi->recurse = recurse;
  cqi->remove_lock = remove_lock;
  cqi->remove_changelist = remove_changelist;
  cqi->wcprop_changes = wcprop_changes;
  cqi->digest = digest;

  APR_ARRAY_PUSH((*queue)->queue, committed_queue_item_t *) = cqi;

  return SVN_NO_ERROR;
}

typedef struct affected_adm_t
{
  int next_log;
  svn_wc_adm_access_t *adm_access;
} affected_adm_t;


/* Return TRUE if any item of QUEUE
   is a parent of ITEM and will be processed recursively,
   return FALSE otherwise.

   If HAVE_ANY_RECURSIVE is FALSE, exit early returning FALSE.
   Recalculate its value otherwise, changing it to FALSE
   iff no recursive items are found.
*/
static svn_boolean_t
have_recursive_parent(svn_boolean_t *have_any_recursive,
                      apr_array_header_t *queue,
                      int item,
                      apr_pool_t *pool)
{
  int i;
  svn_boolean_t found_recursive = FALSE;
  const char *path
    = APR_ARRAY_IDX(queue, item, committed_queue_item_t *)->path;

  if (! *have_any_recursive)
    return FALSE;

  for (i = 0; i < queue->nelts; i++)
    {
      committed_queue_item_t *qi
        = APR_ARRAY_IDX(queue, i, committed_queue_item_t *);

      found_recursive |= qi->recurse;

      if (i == item)
        continue;

      if (qi->recurse
          && svn_path_is_child(qi->path, path, pool))
        return TRUE;
    }

  /* Now we walked the entire array, change the cached value
     to reflect what we found. */
  *have_any_recursive = found_recursive;

  return FALSE;
}

svn_error_t *
svn_wc_process_committed_queue(svn_wc_committed_queue_t *queue,
                               svn_wc_adm_access_t *adm_access,
                               svn_revnum_t new_revnum,
                               const char *rev_date,
                               const char *rev_author,
                               apr_pool_t *pool)
{
  int i;
  apr_hash_index_t *hi;
  apr_hash_t *updated_adms = apr_hash_make(pool);
  apr_pool_t *iterpool = svn_pool_create(pool);
  svn_boolean_t have_any_recursive = TRUE;
  /* Assume we do have recursive items queued:
     we need to search for recursive parents until proven otherwise */


  /* Now, we write all log files,
     collecting the affected adms in the process ... */
  for (i = 0; i < queue->queue->nelts; i++)
    {
      affected_adm_t *affected_adm;
      const char *adm_path;
      committed_queue_item_t *cqi
        = APR_ARRAY_IDX(queue->queue,
                        i, committed_queue_item_t *);

      apr_pool_clear(iterpool);

      if (have_recursive_parent(&have_any_recursive,
                                queue->queue,
                                i, iterpool))
        continue;

      adm_path = svn_wc_adm_access_path(cqi->adm_access);
      affected_adm = apr_hash_get(updated_adms,
                                  adm_path, APR_HASH_KEY_STRING);
      if (! affected_adm)
        {
          /* allocate in pool instead of iterpool:
             we don't want this cleared at the next iteration */
          affected_adm = apr_palloc(pool, sizeof(*affected_adm));
          affected_adm->next_log = 0;
          affected_adm->adm_access = cqi->adm_access;
          apr_hash_set(updated_adms, adm_path, APR_HASH_KEY_STRING,
                       affected_adm);
        }

      SVN_ERR(process_committed_internal(&affected_adm->next_log, cqi->path,
                                         cqi->adm_access, cqi->recurse,
                                         new_revnum, rev_date, rev_author,
                                         cqi->wcprop_changes,
                                         cqi->remove_lock,
                                         cqi->remove_changelist,
                                         cqi->digest, iterpool));
    }

  /* ... and then we run them; all at once.

         This prevents writing the entries file
         more than once per adm area */
  for (hi = apr_hash_first(pool, updated_adms); hi; hi = apr_hash_next(hi))
    {
      void *val;
      affected_adm_t *this_adm;

      apr_pool_clear(iterpool);

      apr_hash_this(hi, NULL, NULL, &val);
      this_adm = val;

      SVN_ERR(svn_wc__run_log(this_adm->adm_access, NULL, iterpool));
    }

  queue->queue->nelts = 0;

  apr_pool_destroy(iterpool);

  return SVN_NO_ERROR;
}

svn_error_t *
svn_wc_process_committed4(const char *path,
                          svn_wc_adm_access_t *adm_access,
                          svn_boolean_t recurse,
                          svn_revnum_t new_revnum,
                          const char *rev_date,
                          const char *rev_author,
                          apr_array_header_t *wcprop_changes,
                          svn_boolean_t remove_lock,
                          svn_boolean_t remove_changelist,
                          const unsigned char *digest,
                          apr_pool_t *pool)
{
  int log_number = 0;

  SVN_ERR(process_committed_internal(&log_number,
                                     path, adm_access, recurse,
                                     new_revnum, rev_date, rev_author,
                                     wcprop_changes, remove_lock,
                                     remove_changelist, digest, pool));

  /* Run the log file(s) we just created. */
  SVN_ERR(svn_wc__run_log(adm_access, NULL, pool));

  return SVN_NO_ERROR;
}

svn_error_t *
svn_wc_process_committed3(const char *path,
                          svn_wc_adm_access_t *adm_access,
                          svn_boolean_t recurse,
                          svn_revnum_t new_revnum,
                          const char *rev_date,
                          const char *rev_author,
                          apr_array_header_t *wcprop_changes,
                          svn_boolean_t remove_lock,
                          const unsigned char *digest,
                          apr_pool_t *pool)
{
  return svn_wc_process_committed4(path, adm_access, recurse, new_revnum,
                                   rev_date, rev_author, wcprop_changes,
                                   remove_lock, FALSE, digest, pool);
}

svn_error_t *
svn_wc_process_committed2(const char *path,
                          svn_wc_adm_access_t *adm_access,
                          svn_boolean_t recurse,
                          svn_revnum_t new_revnum,
                          const char *rev_date,
                          const char *rev_author,
                          apr_array_header_t *wcprop_changes,
                          svn_boolean_t remove_lock,
                          apr_pool_t *pool)
{
  return svn_wc_process_committed3(path, adm_access, recurse, new_revnum,
                                   rev_date, rev_author, wcprop_changes,
                                   remove_lock, NULL, pool);
}

svn_error_t *
svn_wc_process_committed(const char *path,
                         svn_wc_adm_access_t *adm_access,
                         svn_boolean_t recurse,
                         svn_revnum_t new_revnum,
                         const char *rev_date,
                         const char *rev_author,
                         apr_array_header_t *wcprop_changes,
                         apr_pool_t *pool)
{
  return svn_wc_process_committed2(path, adm_access, recurse, new_revnum,
                                   rev_date, rev_author, wcprop_changes,
                                   FALSE, pool);
}

/* Remove FILE if it exists and is a file.  If it does not exist, do
   nothing.  If it is not a file, error. */
static svn_error_t *
remove_file_if_present(const char *file, apr_pool_t *pool)
{
  svn_error_t *err;

  /* Try to remove the file. */
  err = svn_io_remove_file(file, pool);

  /* Ignore file not found error. */
  if (err && APR_STATUS_IS_ENOENT(err->apr_err))
    {
      svn_error_clear(err);
      err = SVN_NO_ERROR;
    }

  return err;
}


/* Recursively mark a tree ADM_ACCESS with a SCHEDULE and/or COPIED
   flag, depending on the state of MODIFY_FLAGS. */
static svn_error_t *
mark_tree(svn_wc_adm_access_t *adm_access, 
          apr_uint64_t modify_flags,
          svn_wc_schedule_t schedule,
          svn_boolean_t copied,
          svn_cancel_func_t cancel_func,
          void *cancel_baton,
          svn_wc_notify_func2_t notify_func,
          void *notify_baton,
          apr_pool_t *pool)
{
  apr_pool_t *subpool = svn_pool_create(pool);
  apr_hash_t *entries;
  apr_hash_index_t *hi;
  const svn_wc_entry_t *entry; 

  /* Read the entries file for this directory. */
  SVN_ERR(svn_wc_entries_read(&entries, adm_access, FALSE, pool));

  /* Mark each entry in the entries file. */
  for (hi = apr_hash_first(pool, entries); hi; hi = apr_hash_next(hi))
    {
      const char *fullpath;
      const void *key;
      void *val;
      const char *base_name;
      svn_wc_entry_t *dup_entry;

      /* Clear our per-iteration pool. */
      svn_pool_clear(subpool);

      /* Get the next entry */
      apr_hash_this(hi, &key, NULL, &val);
      entry = val;

      /* Skip "this dir".  */
      if (! strcmp((const char *)key, SVN_WC_ENTRY_THIS_DIR))
        continue;

      base_name = key;
      fullpath = svn_path_join(svn_wc_adm_access_path(adm_access), base_name,
                               subpool);

      /* If this is a directory, recurse. */
      if (entry->kind == svn_node_dir)
        {
          svn_wc_adm_access_t *child_access;
          SVN_ERR(svn_wc_adm_retrieve(&child_access, adm_access, fullpath,
                                      subpool));
          SVN_ERR(mark_tree(child_access, modify_flags,
                            schedule, copied,
                            cancel_func, cancel_baton,
                            notify_func, notify_baton,
                            subpool));
        }

      /* Need to duplicate the entry because we are changing the scheduling */
      dup_entry = svn_wc_entry_dup(entry, subpool);
      dup_entry->schedule = schedule;
      dup_entry->copied = copied; 
      SVN_ERR(svn_wc__entry_modify(adm_access, base_name, dup_entry, 
                                   modify_flags, TRUE, subpool));

      /* Tell someone what we've done. */
      if (schedule == svn_wc_schedule_delete && notify_func != NULL)
        (*notify_func)(notify_baton,
                       svn_wc_create_notify(fullpath, svn_wc_notify_delete,
                                            subpool), pool);
    }
  
  /* Handle "this dir" for states that need it done post-recursion. */
  entry = apr_hash_get(entries, SVN_WC_ENTRY_THIS_DIR, APR_HASH_KEY_STRING);

  /* Uncommitted directories (schedule add) that are to be scheduled for
     deletion are a special case, they don't need to be changed as they
     will be removed from their parent's entry list. */
  if (! (entry->schedule == svn_wc_schedule_add
         && schedule == svn_wc_schedule_delete))
  {
    /* Need to duplicate the entry because we are changing the scheduling */
    svn_wc_entry_t *dup_entry = svn_wc_entry_dup(entry, subpool);
    if (modify_flags & SVN_WC__ENTRY_MODIFY_SCHEDULE)
      dup_entry->schedule = schedule;
    if (modify_flags & SVN_WC__ENTRY_MODIFY_COPIED)
      dup_entry->copied = copied;
    SVN_ERR(svn_wc__entry_modify(adm_access, NULL, dup_entry, modify_flags,
                                 TRUE, subpool));
  }
  
  /* Destroy our per-iteration pool. */
  svn_pool_destroy(subpool);
  return SVN_NO_ERROR;
}

/* Remove/erase PATH from the working copy. This involves deleting PATH
 * from the physical filesystem. PATH is assumed to be an unversioned file
 * or directory.
 *
 * If CANCEL_FUNC is non-null, invoke it with CANCEL_BATON at various
 * points, return any error immediately.
 */
static svn_error_t *
erase_unversioned_from_wc(const char *path,
                          svn_cancel_func_t cancel_func,
                          void *cancel_baton,
                          apr_pool_t *pool)
{
  svn_node_kind_t kind;

  SVN_ERR(svn_io_check_path(path, &kind, pool));
  switch (kind)
    {
    case svn_node_none:
      return svn_error_createf(SVN_ERR_BAD_FILENAME, NULL,
                               _("'%s' does not exist"),
                               svn_path_local_style(path, pool));
      break;

    default:
      /* ### TODO: what do we do here? To handle Unix symlinks we
         fallthrough to svn_node_file... gulp! */

    case svn_node_file:
      SVN_ERR(svn_io_remove_file(path, pool));
      break;

    case svn_node_dir:
      /* ### It would be more in the spirit of things to feed the
         ### cancellation check through to svn_io_remove_dir()... */
      if (cancel_func)
        SVN_ERR(cancel_func(cancel_baton));

      SVN_ERR(svn_io_remove_dir(path, pool));

      if (cancel_func)
        SVN_ERR(cancel_func(cancel_baton));

      break;
    }

  return SVN_NO_ERROR;
}

/* Remove/erase PATH from the working copy. For files this involves
 * deletion from the physical filesystem.  For directories it involves the
 * deletion from the filesystem of all unversioned children, and all
 * versioned children that are files. By the time we get here, added but
 * not committed items will have been scheduled for deletion which means
 * they have become unversioned.
 *
 * The result is that all that remains are versioned directories, each with
 * its .svn directory and .svn contents.
 *
 * If CANCEL_FUNC is non-null, invoke it with CANCEL_BATON at various
 * points, return any error immediately.
 *
 * KIND is the node kind appropriate for PATH
 */
static svn_error_t *
erase_from_wc(const char *path,
              svn_wc_adm_access_t *adm_access,
              svn_node_kind_t kind,
              svn_cancel_func_t cancel_func,
              void *cancel_baton,
              apr_pool_t *pool)
{
  /* Check that the item exists in the wc. */
  svn_node_kind_t wc_kind;
  SVN_ERR(svn_io_check_path(path, &wc_kind, pool));
  if (wc_kind == svn_node_none)
    return SVN_NO_ERROR;

  if (cancel_func)
    SVN_ERR(cancel_func(cancel_baton));

  switch (kind)
    {
    default:
      /* ### TODO: what do we do here? */
      break;

    case svn_node_file:
      SVN_ERR(svn_io_remove_file(path, pool));
      break;

    case svn_node_dir:
      {
        apr_hash_t *ver, *unver;
        apr_hash_index_t *hi;
        svn_wc_adm_access_t *dir_access;

        /* ### Suspect that an iteration or recursion subpool would be
           good here. */

        /* First handle the versioned items, this is better (probably) than
           simply using svn_io_get_dirents2 for everything as it avoids the
           need to do svn_io_check_path on each versioned item */
        SVN_ERR(svn_wc_adm_retrieve(&dir_access, adm_access, path, pool));
        SVN_ERR(svn_wc_entries_read(&ver, dir_access, FALSE, pool));
        for (hi = apr_hash_first(pool, ver); hi; hi = apr_hash_next(hi))
          {
            const void *key;
            void *val;
            const char *name;
            const svn_wc_entry_t *entry;
            const char *down_path;

            apr_hash_this(hi, &key, NULL, &val);
            name = key;
            entry = val;

            if (!strcmp(name, SVN_WC_ENTRY_THIS_DIR))
              continue;

            down_path = svn_path_join(path, name, pool);
            SVN_ERR(erase_from_wc(down_path, dir_access, entry->kind,
                                  cancel_func, cancel_baton, pool));
          }

        /* Now handle any remaining unversioned items */
        SVN_ERR(svn_io_get_dirents2(&unver, path, pool));
        for (hi = apr_hash_first(pool, unver); hi; hi = apr_hash_next(hi))
          {
            const void *key;
            const char *name;
            const char *down_path;

            apr_hash_this(hi, &key, NULL, NULL);
            name = key;

            /* The admin directory will show up, we don't want to delete it */
            if (svn_wc_is_adm_dir(name, pool))
              continue;

            /* Versioned directories will show up, don't delete those either */
            if (apr_hash_get(ver, name, APR_HASH_KEY_STRING))
              continue;

            down_path = svn_path_join(path, name, pool);
            SVN_ERR(erase_unversioned_from_wc
                    (down_path, cancel_func, cancel_baton, pool));
          }
      }
      /* ### TODO: move this dir into parent's .svn area */
      break;
    }

  return SVN_NO_ERROR;
}


svn_error_t *
svn_wc_delete2(const char *path,
               svn_wc_adm_access_t *adm_access,
               svn_cancel_func_t cancel_func,
               void *cancel_baton,
               svn_wc_notify_func2_t notify_func,
               void *notify_baton,
               apr_pool_t *pool)
{
  svn_wc_adm_access_t *dir_access;
  const svn_wc_entry_t *entry;
  const char *parent, *base_name;
  svn_boolean_t was_schedule;
  svn_node_kind_t was_kind;
  svn_boolean_t was_copied;
  svn_boolean_t was_deleted = FALSE; /* Silence a gcc uninitialized warning */

  SVN_ERR(svn_wc_adm_probe_try3(&dir_access, adm_access, path,
                                TRUE, -1, cancel_func, cancel_baton, pool));
  if (dir_access)
    SVN_ERR(svn_wc_entry(&entry, path, dir_access, FALSE, pool));
  else
    entry = NULL;

  if (!entry)
    return erase_unversioned_from_wc(path, cancel_func, cancel_baton, pool);
    
  /* Note: Entries caching?  What happens to this entry when the entries
     file is updated?  Lets play safe and copy the values */
  was_schedule = entry->schedule;
  was_kind = entry->kind;
  was_copied = entry->copied;

  svn_path_split(path, &parent, &base_name, pool);

  if (was_kind == svn_node_dir)
    {
      svn_wc_adm_access_t *parent_access;
      apr_hash_t *entries;
      const svn_wc_entry_t *entry_in_parent;

      /* The deleted state is only available in the entry in parent's
         entries file */
      SVN_ERR(svn_wc_adm_retrieve(&parent_access, adm_access, parent, pool));
      SVN_ERR(svn_wc_entries_read(&entries, parent_access, TRUE, pool));
      entry_in_parent = apr_hash_get(entries, base_name, APR_HASH_KEY_STRING);
      was_deleted = entry_in_parent ? entry_in_parent->deleted : FALSE;

      if (was_schedule == svn_wc_schedule_add && !was_deleted)
        {
          /* Deleting a directory that has been added but not yet
             committed is easy, just remove the administrative dir. */

          if (dir_access != adm_access)
            {
              SVN_ERR(svn_wc_remove_from_revision_control
                      (dir_access, SVN_WC_ENTRY_THIS_DIR, FALSE, FALSE,
                       cancel_func, cancel_baton, pool));
            }
          else
            {
              /* adm_probe_retrieve returned the parent access baton,
                 which is the same access baton that we came in here
                 with!  this means we're dealing with a missing item
                 that's scheduled for addition.  Easiest to just
                 remove the entry.  */
              svn_wc__entry_remove(entries, base_name);
              SVN_ERR(svn_wc__entries_write(entries, parent_access, pool));
            }
        }
      else
        {
          /* if adm_probe_retrieve returned the parent access baton,
             (which is the same access baton that we came in here
             with), this means we're dealing with a missing directory.
             So there's no tree to mark for deletion.  Instead, the
             next phase of code will simply schedule the directory for
             deletion in its parent. */
          if (dir_access != adm_access)
            {
              /* Recursively mark a whole tree for deletion. */
              SVN_ERR(mark_tree(dir_access, SVN_WC__ENTRY_MODIFY_SCHEDULE,
                                svn_wc_schedule_delete, FALSE,
                                cancel_func, cancel_baton,
                                notify_func, notify_baton,
                                pool));
            }
        }
    }
  
  if (!(was_kind == svn_node_dir && was_schedule == svn_wc_schedule_add
        && !was_deleted))
    {
      /* We need to mark this entry for deletion in its parent's entries
         file, so we split off base_name from the parent path, then fold in
         the addition of a delete flag. */
      svn_stringbuf_t *log_accum = svn_stringbuf_create("", pool);
      svn_wc_entry_t tmp_entry;

      /* Edit the entry to reflect the now deleted state.
         entries.c:fold_entry() clears the values of copied, copyfrom_rev
         and copyfrom_url. */
      tmp_entry.schedule = svn_wc_schedule_delete;
      SVN_ERR(svn_wc__loggy_entry_modify(&log_accum, adm_access,
                                         base_name, &tmp_entry,
                                         SVN_WC__ENTRY_MODIFY_SCHEDULE,
                                         pool));

      /* is it a replacement with history? */
      if (was_schedule == svn_wc_schedule_replace && was_copied)
        {
          const char *text_base =
            svn_wc__text_base_path(base_name, FALSE, pool);
          const char *text_revert =
            svn_wc__text_revert_path(base_name, FALSE, pool);
          const char *prop_base, *prop_revert;

          SVN_ERR(svn_wc__prop_base_path(&prop_base, base_name,
                                         was_kind, FALSE, pool));
          SVN_ERR(svn_wc__prop_revert_path(&prop_revert, base_name,
                                           was_kind, FALSE, pool));

          if (was_kind != svn_node_dir) /* Dirs don't have text-bases */
            /* Restore the original text-base */
            SVN_ERR(svn_wc__loggy_move(&log_accum, NULL, adm_access,
                                       text_revert, text_base,
                                       FALSE, pool));

          SVN_ERR(svn_wc__loggy_move(&log_accum, NULL,
                                     adm_access, prop_revert, prop_base,
                                     TRUE, pool));
        }
      if (was_schedule == svn_wc_schedule_add)
        {
          /* remove the properties file */
          const char *svn_prop_file_path;
          SVN_ERR(svn_wc__prop_path(&svn_prop_file_path, base_name,
                                    was_kind, FALSE, pool));
          SVN_ERR(svn_wc__loggy_remove(&log_accum, adm_access,
                                       svn_prop_file_path, pool));
        }


      SVN_ERR(svn_wc__write_log(adm_access, 0, log_accum, pool));

      SVN_ERR(svn_wc__run_log(adm_access, NULL, pool));

    }

  /* Report the deletion to the caller. */
  if (notify_func != NULL)
    (*notify_func)(notify_baton,
                   svn_wc_create_notify(path, svn_wc_notify_delete,
                                        pool), pool);

  /* By the time we get here, anything that was scheduled to be added has
     become unversioned */
  if (was_schedule == svn_wc_schedule_add)
    SVN_ERR(erase_unversioned_from_wc
            (path, cancel_func, cancel_baton, pool));
  else
    SVN_ERR(erase_from_wc(path, adm_access, was_kind,
                          cancel_func, cancel_baton, pool));

  return SVN_NO_ERROR;
}

svn_error_t *
svn_wc_delete(const char *path,
              svn_wc_adm_access_t *adm_access,
              svn_cancel_func_t cancel_func,
              void *cancel_baton,
              svn_wc_notify_func_t notify_func,
              void *notify_baton,
              apr_pool_t *pool)
{
  svn_wc__compat_notify_baton_t nb;
  
  nb.func = notify_func;
  nb.baton = notify_baton;

  return svn_wc_delete2(path, adm_access, cancel_func, cancel_baton,
                        svn_wc__compat_call_notify_func, &nb, pool);
}

svn_error_t *
svn_wc_get_ancestry(char **url,
                    svn_revnum_t *rev,
                    const char *path,
                    svn_wc_adm_access_t *adm_access,
                    apr_pool_t *pool)
{
  const svn_wc_entry_t *ent;

  SVN_ERR(svn_wc_entry(&ent, path, adm_access, FALSE, pool));
  if (! ent)
    return svn_error_createf(SVN_ERR_UNVERSIONED_RESOURCE, NULL,
                             _("'%s' is not under version control"),
                             svn_path_local_style(path, pool));

  if (url)
    *url = apr_pstrdup(pool, ent->url);

  if (rev)
    *rev = ent->revision;

  return SVN_NO_ERROR;
}


svn_error_t *
svn_wc_add2(const char *path,
            svn_wc_adm_access_t *parent_access,
            const char *copyfrom_url,
            svn_revnum_t copyfrom_rev,
            svn_cancel_func_t cancel_func,
            void *cancel_baton,
            svn_wc_notify_func2_t notify_func,
            void *notify_baton,
            apr_pool_t *pool)
{
  const char *parent_dir, *base_name;
  const svn_wc_entry_t *orig_entry, *parent_entry;
  svn_wc_entry_t tmp_entry;
  svn_boolean_t is_replace = FALSE;
  svn_node_kind_t kind;
  apr_uint64_t modify_flags = 0;
  svn_wc_adm_access_t *adm_access;

  SVN_ERR(svn_path_check_valid(path, pool));
  
  /* Make sure something's there. */
  SVN_ERR(svn_io_check_path(path, &kind, pool));
  if (kind == svn_node_none)
    return svn_error_createf(SVN_ERR_WC_PATH_NOT_FOUND, NULL,
                             _("'%s' not found"),
                             svn_path_local_style(path, pool));
  if (kind == svn_node_unknown)
    return svn_error_createf(SVN_ERR_UNSUPPORTED_FEATURE, NULL,
                             _("Unsupported node kind for path '%s'"),
                             svn_path_local_style(path, pool));

  /* Get the original entry for this path if one exists (perhaps
     this is actually a replacement of a previously deleted thing).
     
     Note that this is one of the few functions that is allowed to see
     'deleted' entries;  it's totally fine to have an entry that is
     scheduled for addition and still previously 'deleted'.  */
  SVN_ERR(svn_wc_adm_probe_try3(&adm_access, parent_access, path,
                                TRUE, copyfrom_url != NULL ? -1 : 0,
                                cancel_func, cancel_baton, pool));
  if (adm_access)
    SVN_ERR(svn_wc_entry(&orig_entry, path, adm_access, TRUE, pool));
  else
    orig_entry = NULL;

  /* You can only add something that is not in revision control, or
     that is slated for deletion from revision control, or has been
     previously 'deleted', unless, of course, you're specifying an
     addition with -history-; then it's okay for the object to be
     under version control already; it's not really new.  */
  if (orig_entry)
    {
      if ((! copyfrom_url) 
          && (orig_entry->schedule != svn_wc_schedule_delete)
          && (! orig_entry->deleted))
        {
          return svn_error_createf 
            (SVN_ERR_ENTRY_EXISTS, NULL,
             _("'%s' is already under version control"),
             svn_path_local_style(path, pool));
        }
      else if (orig_entry->kind != kind)
        {
          /* ### todo: At some point, we obviously don't want to block
             replacements where the node kind changes.  When this
             happens, svn_wc_revert2() needs to learn how to revert
             this situation.  At present we are using a specific node-change
             error so that clients can detect it. */
          return svn_error_createf 
            (SVN_ERR_WC_NODE_KIND_CHANGE, NULL,
             _("Can't replace '%s' with a node of a differing type; "
               "the deletion must be committed and the parent updated "
               "before adding '%s'"),
             svn_path_local_style(path, pool),
             svn_path_local_style(path, pool));
        }
      if (orig_entry->schedule == svn_wc_schedule_delete)
        is_replace = TRUE;
    }

  /* Split off the base_name from the parent directory. */
  svn_path_split(path, &parent_dir, &base_name, pool);
  SVN_ERR(svn_wc_entry(&parent_entry, parent_dir, parent_access, FALSE,
                       pool));
  if (! parent_entry)
    return svn_error_createf 
      (SVN_ERR_ENTRY_NOT_FOUND, NULL,
       _("Can't find parent directory's entry while trying to add '%s'"),
       svn_path_local_style(path, pool));
  if (parent_entry->schedule == svn_wc_schedule_delete)
    return svn_error_createf 
      (SVN_ERR_WC_SCHEDULE_CONFLICT, NULL,
       _("Can't add '%s' to a parent directory scheduled for deletion"),
       svn_path_local_style(path, pool));

  /* Init the modify flags. */
  modify_flags = SVN_WC__ENTRY_MODIFY_SCHEDULE | SVN_WC__ENTRY_MODIFY_KIND;
  if (! (is_replace || copyfrom_url))
    modify_flags |= SVN_WC__ENTRY_MODIFY_REVISION;

  /* If a copy ancestor was given, make sure the copyfrom URL is in the same
     repository (if possible) and put the proper ancestry info in the new
     entry */
  if (copyfrom_url)
    {
      if (parent_entry->repos
          && ! svn_path_is_ancestor(parent_entry->repos, copyfrom_url))
        return svn_error_createf(SVN_ERR_UNSUPPORTED_FEATURE, NULL,
                                 _("The URL '%s' has a different repository "
                                   "root than its parent"), copyfrom_url);
      tmp_entry.copyfrom_url = copyfrom_url;
      tmp_entry.copyfrom_rev = copyfrom_rev;
      tmp_entry.copied = TRUE;
      modify_flags |= SVN_WC__ENTRY_MODIFY_COPYFROM_URL;
      modify_flags |= SVN_WC__ENTRY_MODIFY_COPYFROM_REV;
      modify_flags |= SVN_WC__ENTRY_MODIFY_COPIED;
    }

  /* If this is a replacement we want to remove the checksum so it is not set
   * to the old value. */
  if (is_replace)
    {
      tmp_entry.checksum = NULL;
      modify_flags |= SVN_WC__ENTRY_MODIFY_CHECKSUM;
    }
  
  tmp_entry.revision = 0;
  tmp_entry.kind = kind;
  tmp_entry.schedule = svn_wc_schedule_add;

  /* Now, add the entry for this item to the parent_dir's
     entries file, marking it for addition. */
  SVN_ERR(svn_wc__entry_modify(parent_access, base_name, &tmp_entry, 
                               modify_flags, TRUE, pool));


  /* If this is a replacement without history, we need to reset the
     properties for PATH. */
  if (orig_entry && (! copyfrom_url))
    {
      const char *prop_path;
      SVN_ERR(svn_wc__prop_path(&prop_path, path,
                                orig_entry->kind, FALSE, pool));
      SVN_ERR(remove_file_if_present(prop_path, pool));
    }

  if (kind == svn_node_dir) /* scheduling a directory for addition */
    {
      if (! copyfrom_url)
        {
          const svn_wc_entry_t *p_entry; /* ### why not use parent_entry? */
          const char *new_url;

          /* Get the entry for this directory's parent.  We need to snatch
             the ancestor path out of there. */
          SVN_ERR(svn_wc_entry(&p_entry, parent_dir, parent_access, FALSE,
                               pool));
  
          /* Derive the parent path for our new addition here. */
          new_url = svn_path_url_add_component(p_entry->url, base_name, pool);
  
          /* Make sure this new directory has an admistrative subdirectory
             created inside of it */
          SVN_ERR(svn_wc_ensure_adm2(path, NULL, new_url, p_entry->repos,
                                     0, pool));
        }
      else
        {
          /* When we are called with the copyfrom arguments set and with
             the admin directory already in existence, then the dir will
             contain the copyfrom settings.  So we need to pass the
             copyfrom arguments to the ensure call. */
          SVN_ERR(svn_wc_ensure_adm2(path, NULL, copyfrom_url,
                                     parent_entry->repos, copyfrom_rev,
                                     pool));
        }
      
      /* We want the locks to persist, so use the access baton's pool */
      if (! orig_entry || orig_entry->deleted)
        {
          apr_pool_t* access_pool = svn_wc_adm_access_pool(parent_access);
          SVN_ERR(svn_wc_adm_open3(&adm_access, parent_access, path,
                                   TRUE, copyfrom_url != NULL ? -1 : 0,
                                   cancel_func, cancel_baton,
                                   access_pool));
        }

      /* We're making the same mods we made above, but this time we'll
         force the scheduling.  Also make sure to undo the
         'incomplete' flag which svn_wc_ensure_adm2 sets by default. */
      modify_flags |= SVN_WC__ENTRY_MODIFY_FORCE;
      modify_flags |= SVN_WC__ENTRY_MODIFY_INCOMPLETE;
      tmp_entry.schedule = is_replace 
                           ? svn_wc_schedule_replace 
                           : svn_wc_schedule_add;
      tmp_entry.incomplete = FALSE;
      SVN_ERR(svn_wc__entry_modify(adm_access, NULL, &tmp_entry, 
                                   modify_flags, TRUE, pool));

      if (copyfrom_url)
        {
          /* If this new directory has ancestry, it's not enough to
             schedule it for addition with copyfrom args.  We also
             need to rewrite its ancestor-url, and rewrite the
             ancestor-url of ALL its children!

             We're doing this because our current commit model (for
             hysterical raisins, presumably) assumes an entry's URL is
             correct before commit -- i.e. the URL is not tweaked in
             the post-commit bumping process.  We might want to change
             this model someday. */

          /* Figure out what the new url should be. */
          const char *new_url = 
            svn_path_url_add_component(parent_entry->url, base_name, pool);

          /* Change the entry urls recursively (but not the working rev). */
          SVN_ERR(svn_wc__do_update_cleanup(path, adm_access, TRUE, new_url, 
                                            parent_entry->repos,
                                            SVN_INVALID_REVNUM, NULL, 
                                            NULL, FALSE, pool));

          /* Recursively add the 'copied' existence flag as well!  */
          SVN_ERR(mark_tree(adm_access, SVN_WC__ENTRY_MODIFY_COPIED,
                            svn_wc_schedule_normal, TRUE,
                            cancel_func,
                            cancel_baton,
                            NULL, NULL, /* N/A cuz we aren't deleting */
                            pool));

          /* Clean out the now-obsolete wcprops. */
          SVN_ERR(svn_wc__remove_wcprops(adm_access, NULL, TRUE, pool));
        }
    }

  /* Report the addition to the caller. */
  if (notify_func != NULL)
    {
      svn_wc_notify_t *notify = svn_wc_create_notify(path, svn_wc_notify_add,
                                                     pool);
      notify->kind = kind;
      (*notify_func)(notify_baton, notify, pool);
    }

  return SVN_NO_ERROR;
}


svn_error_t *
svn_wc_add(const char *path,
           svn_wc_adm_access_t *parent_access,
           const char *copyfrom_url,
           svn_revnum_t copyfrom_rev,
           svn_cancel_func_t cancel_func,
           void *cancel_baton,
           svn_wc_notify_func_t notify_func,
           void *notify_baton,
           apr_pool_t *pool)
{
  svn_wc__compat_notify_baton_t nb;
  
  nb.func = notify_func;
  nb.baton = notify_baton;

  return svn_wc_add2(path, parent_access, copyfrom_url, copyfrom_rev,
                     cancel_func, cancel_baton,
                     svn_wc__compat_call_notify_func, &nb, pool);
}
/* Thoughts on Reversion. 

    What does is mean to revert a given PATH in a tree?  We'll
    consider things by their modifications.

    Adds

    - For files, svn_wc_remove_from_revision_control(), baby.

    - Added directories may contain nothing but added children, and
      reverting the addition of a directory necessarily means reverting
      the addition of all the directory's children.  Again,
      svn_wc_remove_from_revision_control() should do the trick.

    Deletes

    - Restore properties to their unmodified state.

    - For files, restore the pristine contents, and reset the schedule
      to 'normal'.

    - For directories, reset the schedule to 'normal'.  All children
      of a directory marked for deletion must also be marked for
      deletion, but it's okay for those children to remain deleted even
      if their parent directory is restored.  That's what the
      recursive flag is for.

    Replaces

    - Restore properties to their unmodified state.

    - For files, restore the pristine contents, and reset the schedule
      to 'normal'.

    - For directories, reset the schedule to normal.  A replaced
      directory can have deleted children (left over from the initial
      deletion), replaced children (children of the initial deletion
      now re-added), and added children (new entries under the
      replaced directory).  Since this is technically an addition, it
      necessitates recursion.

    Modifications

    - Restore properties and, for files, contents to their unmodified
      state.

*/


/* Revert ENTRY for NAME in directory represented by ADM_ACCESS. Sets
   *REVERTED to TRUE if something actually is reverted.

   Use SVN_WC_ENTRY_THIS_DIR as NAME for reverting ADM_ACCESS directory
   itself.

   Use POOL for any temporary allocations.*/
static svn_error_t *
revert_admin_things(svn_wc_adm_access_t *adm_access,
                    const char *name,
                    const svn_wc_entry_t *entry,
                    svn_boolean_t *reverted,
                    svn_boolean_t use_commit_times,
                    apr_pool_t *pool)
{
  const char *fullpath;
  /* If true, force reinstallation of working file. */
  svn_boolean_t reinstall_working = FALSE;
  svn_wc_entry_t tmp_entry;
  apr_uint64_t flags = 0;
  svn_stringbuf_t *log_accum = svn_stringbuf_create("", pool);
  apr_hash_t *baseprops = NULL;
  const char *adm_path = svn_wc_adm_access_path(adm_access);

  /* Build the full path of the thing we're reverting. */
  fullpath = svn_wc_adm_access_path(adm_access);
  if (strcmp(name, SVN_WC_ENTRY_THIS_DIR) != 0)
    fullpath = svn_path_join(fullpath, name, pool);

  /* Deal with properties. */

  if (entry->schedule == svn_wc_schedule_replace)
    {
      const char *rprop;
      svn_node_kind_t kind;

      /* Use the revertpath as the new propsbase if it exists. */
      SVN_ERR(svn_wc__prop_revert_path(&rprop, fullpath, entry->kind, FALSE,
                                       pool));
      SVN_ERR(svn_io_check_path(rprop, &kind, pool));
      if (kind == svn_node_file)
        {
          baseprops = apr_hash_make(pool);
          SVN_ERR(svn_wc__load_prop_file(rprop, baseprops, pool));
          /* Ensure the revert propfile gets removed. */
          SVN_ERR(svn_wc__loggy_remove
                  (&log_accum, adm_access,
                   svn_path_is_child(adm_path, rprop, pool), pool));
          *reverted = TRUE;
        }
    }

  /* If not schedule replace, or no revert props, use the normal
     base-props and working props. */
  if (! baseprops)
    {
      svn_boolean_t modified;

      /* Check for prop changes. */
      SVN_ERR(svn_wc_props_modified_p(&modified, fullpath, adm_access,
                                      pool));
      if (modified)
        {
          apr_array_header_t *propchanges;

          /* Get the full list of property changes and see if any magic
             properties were changed. */
          SVN_ERR(svn_wc_get_prop_diffs(&propchanges, &baseprops, fullpath,
                                        adm_access, pool));
      
          /* Determine if any of the propchanges are the "magic" ones that
             might require changing the working file. */
          reinstall_working = svn_wc__has_magic_property(propchanges);
  
        }
    }

  /* Reinstall props if we need to.  Only rewrite the baseprops,
     if we're reverting a replacement.  This is just an optimization. */
  if (baseprops)
    {
      SVN_ERR(svn_wc__install_props(&log_accum, adm_access, name, baseprops,
                                    baseprops,
                                    entry->schedule == svn_wc_schedule_replace,
                                    pool));
      *reverted = TRUE;
    }

  /* Clean up the copied state if this is a replacement. */
  if (entry->schedule == svn_wc_schedule_replace
      && entry->copied)
    {
      flags |= SVN_WC__ENTRY_MODIFY_COPIED;
      tmp_entry.copied = FALSE;
      *reverted = TRUE;
    }

  /* Deal with the contents. */

  if (entry->kind == svn_node_file)
    {
      svn_node_kind_t base_kind;
      const char *base_thing;
      svn_boolean_t tgt_modified;

      /* If the working file is missing, we need to reinstall it. */
      if (! reinstall_working)
        {
          svn_node_kind_t kind;
          SVN_ERR(svn_io_check_path(fullpath, &kind, pool));
          if (kind == svn_node_none)
            reinstall_working = TRUE;
        }

      base_thing = svn_wc__text_base_path(name, FALSE, pool);

      /* Check for text base presence. */
      SVN_ERR(svn_io_check_path(svn_path_join(adm_path,
                                              base_thing, pool),
                                &base_kind, pool));

      if (base_kind != svn_node_file)
        return svn_error_createf(APR_ENOENT, NULL,
                                 _("Error restoring text for '%s'"),
                                 svn_path_local_style(fullpath, pool));

      /* Look for a revert base file.  If it exists use it for
       * the text base for the file.  If it doesn't use the normal
       * text base. */
      SVN_ERR(svn_wc__loggy_move
              (&log_accum, &tgt_modified, adm_access,
               svn_wc__text_revert_path(name, FALSE, pool), base_thing,
               FALSE, pool));
      reinstall_working = reinstall_working || tgt_modified;

      /* A shortcut: since we will translate when reinstall_working, we
         don't need to check if the working file is modified
      */
      if (! reinstall_working)
        SVN_ERR(svn_wc__text_modified_internal_p(&reinstall_working,
                                                 fullpath, FALSE, adm_access,
                                                 FALSE, FALSE, pool));

      if (reinstall_working)
        {
          /* If there are textual mods (or if the working file is
             missing altogether), copy the text-base out into
             the working copy, and update the timestamp in the entries
             file. */
          SVN_ERR(svn_wc__loggy_copy(&log_accum, NULL, adm_access,
                                     svn_wc__copy_translate,
                                     base_thing, name, FALSE, pool));

          /* Possibly set the timestamp to last-commit-time, rather
             than the 'now' time that already exists. */
          if (use_commit_times && entry->cmt_date)
            SVN_ERR(svn_wc__loggy_set_timestamp
                    (&log_accum, adm_access,
                     name, svn_time_to_cstring(entry->cmt_date, pool),
                     pool));

          SVN_ERR(svn_wc__loggy_set_entry_timestamp_from_wc
                  (&log_accum, adm_access, name, SVN_WC__ENTRY_ATTR_TEXT_TIME,
                   pool));

          *reverted = TRUE;
        }
    }

  /* Remove conflict state (and conflict files), if any.
     Handle the three possible text conflict files. */
  if (entry->conflict_old)
    {
      flags |= SVN_WC__ENTRY_MODIFY_CONFLICT_OLD;
      tmp_entry.conflict_old = NULL;
      SVN_ERR(svn_wc__loggy_remove(&log_accum, adm_access,
                                   entry->conflict_old, pool));
    }

  if (entry->conflict_new)
    {
      flags |= SVN_WC__ENTRY_MODIFY_CONFLICT_NEW;
      tmp_entry.conflict_new = NULL;
      SVN_ERR(svn_wc__loggy_remove(&log_accum, adm_access,
                                   entry->conflict_new, pool));
    }

  if (entry->conflict_wrk)
    {
      flags |= SVN_WC__ENTRY_MODIFY_CONFLICT_WRK;
      tmp_entry.conflict_wrk = NULL;
      SVN_ERR(svn_wc__loggy_remove(&log_accum, adm_access,
                                   entry->conflict_wrk, pool));
    }

  /* Remove the prej-file if the entry lists one (and it exists) */
  if (entry->prejfile)
    {
      flags |= SVN_WC__ENTRY_MODIFY_PREJFILE;
      tmp_entry.prejfile = NULL;
      SVN_ERR(svn_wc__loggy_remove(&log_accum, adm_access,
                                   entry->prejfile, pool));
    }

  /* Reset schedule attribute to svn_wc_schedule_normal. */
  if (entry->schedule != svn_wc_schedule_normal)
    {
      flags |= SVN_WC__ENTRY_MODIFY_SCHEDULE;
      tmp_entry.schedule = svn_wc_schedule_normal;
      *reverted = TRUE;
    }

  SVN_ERR(svn_wc__loggy_entry_modify(&log_accum, adm_access, name,
                                     &tmp_entry, flags, pool));

  /* Don't run log if nothing to change. */
  if (!svn_stringbuf_isempty(log_accum))
    {
      SVN_ERR(svn_wc__write_log(adm_access, 0, log_accum, pool));
      SVN_ERR(svn_wc__run_log(adm_access, NULL, pool));
    }

  return SVN_NO_ERROR;
}


svn_error_t *
svn_wc_revert2(const char *path,
               svn_wc_adm_access_t *parent_access,
               svn_boolean_t recursive,
               svn_boolean_t use_commit_times,
               svn_cancel_func_t cancel_func,
               void *cancel_baton,
               svn_wc_notify_func2_t notify_func,
               void *notify_baton,
               apr_pool_t *pool)
{
  svn_node_kind_t kind;
  const char *p_dir = NULL, *bname = NULL;
  const svn_wc_entry_t *entry;
  svn_boolean_t wc_root = FALSE, reverted = FALSE;
  svn_wc_adm_access_t *dir_access;

  /* Check cancellation here, so recursive calls get checked early. */
  if (cancel_func)
    SVN_ERR(cancel_func(cancel_baton));

  SVN_ERR(svn_wc_adm_probe_retrieve(&dir_access, parent_access, path, pool));

  /* Safeguard 1:  is this a versioned resource? */
  SVN_ERR(svn_wc_entry(&entry, path, dir_access, FALSE, pool));
  if (! entry)
    return svn_error_createf 
      (SVN_ERR_UNVERSIONED_RESOURCE, NULL,
       _("Cannot revert: '%s' is not under version control"),
       svn_path_local_style(path, pool));

  /* Safeguard 1.5: is this a missing versioned directory? */
  if (entry->kind == svn_node_dir)
    {
      svn_node_kind_t disk_kind;
      SVN_ERR(svn_io_check_path(path, &disk_kind, pool));
      if ((disk_kind != svn_node_dir)
          && (entry->schedule != svn_wc_schedule_add))
        {
          /* When the directory itself is missing, we can't revert
             without hitting the network.  Someday a '--force' option
             will make this happen.  For now, send notification of the
             failure. */
          if (notify_func != NULL)
            (*notify_func)
              (notify_baton,
               svn_wc_create_notify(path, svn_wc_notify_failed_revert,
                                    pool), pool);
          return SVN_NO_ERROR;
        }
    }
  
  /* Safeguard 2:  can we handle this node kind? */
  if ((entry->kind != svn_node_file) && (entry->kind != svn_node_dir))
    return svn_error_createf 
      (SVN_ERR_UNSUPPORTED_FEATURE, NULL,
       _("Cannot revert '%s': unsupported entry node kind"),
       svn_path_local_style(path, pool));

  /* Safeguard 3:  can we deal with the node kind of PATH current in
     the working copy? */
  SVN_ERR(svn_io_check_path(path, &kind, pool));
  if ((kind != svn_node_none)
      && (kind != svn_node_file)
      && (kind != svn_node_dir))
    return svn_error_createf 
      (SVN_ERR_UNSUPPORTED_FEATURE, NULL,
       _("Cannot revert '%s': unsupported node kind in working copy"),
       svn_path_local_style(path, pool));

  /* For directories, determine if PATH is a WC root so that we can
     tell if it is safe to split PATH into a parent directory and
     basename.  For files, we always do this split.  */
  if (kind == svn_node_dir)
    SVN_ERR(svn_wc_is_wc_root(&wc_root, path, dir_access, pool));
  if (! wc_root)
    {
      /* Split the base_name from the parent path. */
      svn_path_split(path, &p_dir, &bname, pool);
    }


  /* Additions. */
  if (entry->schedule == svn_wc_schedule_add)
    {
      /* Before removing item from revision control, notice if the
         entry is in a 'deleted' state; this is critical for
         directories, where this state only exists in its parent's
         entry. */
      svn_boolean_t was_deleted = FALSE;
      const char *parent, *basey;

      svn_path_split(path, &parent, &basey, pool);
      if (entry->kind == svn_node_file)
        {
          was_deleted = entry->deleted;
          SVN_ERR(svn_wc_remove_from_revision_control(parent_access, bname,
                                                      FALSE, FALSE,
                                                      cancel_func,
                                                      cancel_baton,
                                                      pool));
        }
      else if (entry->kind == svn_node_dir)
        {
          apr_hash_t *entries;
          const svn_wc_entry_t *parents_entry;

          /*
           * We are trying to revert the current directory which is
           * scheduled for addition. This is supposed to fail (Issue #854)
           * */
          if (path[0] == '\0')
            {
              return svn_error_create(SVN_ERR_WC_INVALID_OP_ON_CWD, NULL,
                                      _("Cannot revert addition of current directory; "
                                        "please try again from the parent directory"));
            }
              
          SVN_ERR(svn_wc_entries_read(&entries, parent_access, TRUE, pool));
          parents_entry = apr_hash_get(entries, basey, APR_HASH_KEY_STRING);
          if (parents_entry)
            was_deleted = parents_entry->deleted;
          if (kind == svn_node_none)
            {
              /* Schedule add but missing, just remove the entry */
              svn_wc__entry_remove(entries, basey);
              SVN_ERR(svn_wc__entries_write(entries, parent_access, pool));
            }
          else
            SVN_ERR(svn_wc_remove_from_revision_control 
                    (dir_access, SVN_WC_ENTRY_THIS_DIR, FALSE, FALSE,
                     cancel_func, cancel_baton, pool));
        }
      else  /* Else it's `none', or something exotic like a symlink... */
        return svn_error_createf
          (SVN_ERR_NODE_UNKNOWN_KIND, NULL,
           _("Unknown or unexpected kind for path '%s'"),
           svn_path_local_style(path, pool));

      /* Recursivity is taken care of by svn_wc_remove_from_revision_control, 
         and we've definitely reverted PATH at this point. */
      recursive = FALSE;
      reverted = TRUE;

      /* If the removed item was *also* in a 'deleted' state, make
         sure we leave just a plain old 'deleted' entry behind in the
         parent. */
      if (was_deleted)
        {
          svn_wc_entry_t *tmpentry;
          tmpentry = apr_pcalloc(pool, sizeof(*tmpentry));
          tmpentry->kind = entry->kind;
          tmpentry->deleted = TRUE;

          if (entry->kind == svn_node_dir)
            SVN_ERR(svn_wc__entry_modify(parent_access, basey, tmpentry,
                                         SVN_WC__ENTRY_MODIFY_KIND
                                         | SVN_WC__ENTRY_MODIFY_DELETED,
                                         TRUE, pool));
          else
            SVN_ERR(svn_wc__entry_modify(parent_access, bname, tmpentry,
                                         SVN_WC__ENTRY_MODIFY_KIND
                                         | SVN_WC__ENTRY_MODIFY_DELETED,
                                         TRUE, pool));
        }
    }
  /* Regular prop and text edit. */
  /* Deletions and replacements. */
  else if (entry->schedule == svn_wc_schedule_normal
           || entry->schedule == svn_wc_schedule_delete
           || entry->schedule == svn_wc_schedule_replace)
    {
      /* Revert the prop and text mods (if any). */
      if (entry->kind == svn_node_file)
        SVN_ERR(revert_admin_things(parent_access, bname,
                                    entry, &reverted,
                                    use_commit_times, pool));

      if (entry->kind == svn_node_dir)
        SVN_ERR(revert_admin_things(dir_access, SVN_WC_ENTRY_THIS_DIR, entry,
                                    &reverted, use_commit_times, pool));

      /* Force recursion on replaced directories. */
      if ((entry->kind == svn_node_dir)
          && (entry->schedule == svn_wc_schedule_replace))
        recursive = TRUE;
    }

  /* If PATH was reverted, tell our client that. */
  if ((notify_func != NULL) && reverted)
    (*notify_func)(notify_baton,
                   svn_wc_create_notify(path, svn_wc_notify_revert, pool),
                   pool);

  /* Finally, recurse if requested. */
  if (recursive && (entry->kind == svn_node_dir))
    {
      apr_hash_t *entries;
      apr_hash_index_t *hi;
      apr_pool_t *subpool = svn_pool_create(pool);

      SVN_ERR(svn_wc_entries_read(&entries, dir_access, FALSE, pool));
      for (hi = apr_hash_first(pool, entries); hi; hi = apr_hash_next(hi))
        {
          const void *key;
          const char *keystring;
          const char *full_entry_path;

          svn_pool_clear(subpool);

          /* Get the next entry */
          apr_hash_this(hi, &key, NULL, NULL);
          keystring = key;

          /* Skip "this dir" */
          if (! strcmp(keystring, SVN_WC_ENTRY_THIS_DIR))
            continue;

          /* Add the entry name to FULL_ENTRY_PATH. */
          full_entry_path = svn_path_join(path, keystring, subpool);

          /* Revert the entry. */
          SVN_ERR(svn_wc_revert2(full_entry_path, dir_access, TRUE,
                                 use_commit_times,
                                 cancel_func, cancel_baton,
                                 notify_func, notify_baton, subpool));
        }
      
      svn_pool_destroy(subpool);
    }
  
  return SVN_NO_ERROR;
}

svn_error_t *
svn_wc_revert(const char *path,
              svn_wc_adm_access_t *parent_access,
              svn_boolean_t recursive,
              svn_boolean_t use_commit_times,
              svn_cancel_func_t cancel_func,
              void *cancel_baton,
              svn_wc_notify_func_t notify_func,
              void *notify_baton,
              apr_pool_t *pool)
{
  svn_wc__compat_notify_baton_t nb;
  
  nb.func = notify_func;
  nb.baton = notify_baton;

  return svn_wc_revert2(path, parent_access, recursive, use_commit_times,
                        cancel_func, cancel_baton,
                        svn_wc__compat_call_notify_func, &nb, pool);
}
                         
svn_error_t *
svn_wc_get_pristine_copy_path(const char *path,
                              const char **pristine_path,
                              apr_pool_t *pool)
{
  *pristine_path = svn_wc__text_base_path(path, FALSE, pool);
  return SVN_NO_ERROR;
}


svn_error_t *
svn_wc_remove_from_revision_control(svn_wc_adm_access_t *adm_access,
                                    const char *name,
                                    svn_boolean_t destroy_wf,
                                    svn_boolean_t instant_error,
                                    svn_cancel_func_t cancel_func,
                                    void *cancel_baton,
                                    apr_pool_t *pool)
{
  svn_error_t *err;
  svn_boolean_t is_file;
  svn_boolean_t left_something = FALSE;
  apr_hash_t *entries = NULL;
  const char *full_path = apr_pstrdup(pool,
                                      svn_wc_adm_access_path(adm_access));

  /* Check cancellation here, so recursive calls get checked early. */
  if (cancel_func)
    SVN_ERR(cancel_func(cancel_baton));

  /* NAME is either a file's basename or SVN_WC_ENTRY_THIS_DIR. */
  is_file = (strcmp(name, SVN_WC_ENTRY_THIS_DIR)) ? TRUE : FALSE;
      
  if (is_file)
    {
      svn_boolean_t text_modified_p;
      full_path = svn_path_join(full_path, name, pool);

      /* Check for local mods. before removing entry */
      SVN_ERR(svn_wc_text_modified_p2(&text_modified_p, full_path,
                                      FALSE, FALSE, adm_access, pool));
      if (text_modified_p && instant_error)
        return svn_error_createf(SVN_ERR_WC_LEFT_LOCAL_MOD, NULL,
                                 _("File '%s' has local modifications"),
                                 svn_path_local_style(full_path, pool));

      /* Remove the wcprops. */
      SVN_ERR(svn_wc__remove_wcprops(adm_access, name, FALSE, pool));

      /* Remove NAME from PATH's entries file: */
      SVN_ERR(svn_wc_entries_read(&entries, adm_access, TRUE, pool));
      svn_wc__entry_remove(entries, name);
      SVN_ERR(svn_wc__entries_write(entries, adm_access, pool));

      /* Remove text-base/NAME.svn-base, prop/NAME, prop-base/NAME.svn-base. */
      {
        const char *svn_thang;

        /* Text base. */
        svn_thang = svn_wc__text_base_path(full_path, 0, pool);
        SVN_ERR(remove_file_if_present(svn_thang, pool));

        /* Working prop file. */
        SVN_ERR(svn_wc__prop_path(&svn_thang, full_path,
                                  is_file ? svn_node_file : svn_node_dir,
                                  FALSE, pool));
        SVN_ERR(remove_file_if_present(svn_thang, pool));

        /* Prop base file. */
        SVN_ERR(svn_wc__prop_base_path(&svn_thang, full_path,
                                       is_file ? svn_node_file
                                       : svn_node_dir,
                                       FALSE, pool));
        SVN_ERR(remove_file_if_present(svn_thang, pool));

      }

      /* If we were asked to destroy the working file, do so unless
         it has local mods. */
      if (destroy_wf)
        {
          if (text_modified_p)  /* Don't kill local mods. */
            return svn_error_create(SVN_ERR_WC_LEFT_LOCAL_MOD, NULL, NULL);
          else  /* The working file is still present; remove it. */
            SVN_ERR(remove_file_if_present(full_path, pool));
        }

    }  /* done with file case */

  else /* looking at THIS_DIR */
    {
      apr_pool_t *subpool = svn_pool_create(pool);
      apr_hash_index_t *hi;
      svn_wc_entry_t incomplete_entry;

      /* ### sanity check:  check 2 places for DELETED flag? */
            
      /* Before we start removing entries from this dir's entries
         file, mark this directory as "incomplete".  This allows this
         function to be interruptible and the wc recoverable by 'svn
         up' later on. */
      incomplete_entry.incomplete = TRUE;
      SVN_ERR(svn_wc__entry_modify(adm_access,
                                   SVN_WC_ENTRY_THIS_DIR,
                                   &incomplete_entry,
                                   SVN_WC__ENTRY_MODIFY_INCOMPLETE,
                                   TRUE, /* sync to disk immediately */
                                   pool));
      
      /* Get rid of all the wcprops in this directory.  This avoids rewriting
         the wcprops file over and over (meaning O(n^2) complexity)
         below. */
      SVN_ERR(svn_wc__remove_wcprops(adm_access, NULL, FALSE, pool));

      /* Walk over every entry. */      
      SVN_ERR(svn_wc_entries_read(&entries, adm_access, FALSE, pool));
      
      for (hi = apr_hash_first(pool, entries); hi; hi = apr_hash_next(hi))
        {
          const void *key;
          void *val;
          const char *current_entry_name;
          const svn_wc_entry_t *current_entry; 
          
          svn_pool_clear(subpool);

          apr_hash_this(hi, &key, NULL, &val);
          current_entry = val;
          if (! strcmp(key, SVN_WC_ENTRY_THIS_DIR))
            current_entry_name = NULL;
          else
            current_entry_name = key;

          if (current_entry->kind == svn_node_file)
            {
              err = svn_wc_remove_from_revision_control
                (adm_access, current_entry_name, destroy_wf, instant_error,
                 cancel_func, cancel_baton, subpool);

              if (err && (err->apr_err == SVN_ERR_WC_LEFT_LOCAL_MOD))
                {
                  if (instant_error)
                    {
                      return err;
                    }
                  else
                    {
                      svn_error_clear(err);
                      left_something = TRUE;
                    }
                }
              else if (err)
                return err;
            }
          else if (current_entry_name && (current_entry->kind == svn_node_dir))
            {
              svn_wc_adm_access_t *entry_access;
              const char *entrypath
                = svn_path_join(svn_wc_adm_access_path(adm_access),
                                current_entry_name,
                                subpool);

              if (svn_wc__adm_missing(adm_access, entrypath))
                {
                  /* The directory is already missing, so don't try to 
                     recurse, just delete the entry in the parent 
                     directory. */
                  svn_wc__entry_remove(entries, current_entry_name);
                }
              else 
                {
                  SVN_ERR(svn_wc_adm_retrieve(&entry_access, adm_access,
                                              entrypath, subpool));

                  err = svn_wc_remove_from_revision_control 
                    (entry_access, SVN_WC_ENTRY_THIS_DIR, destroy_wf,
                     instant_error, cancel_func, cancel_baton, subpool);

                  if (err && (err->apr_err == SVN_ERR_WC_LEFT_LOCAL_MOD))
                    {
                      if (instant_error)
                        {
                          return err;
                        }
                      else
                        {
                          svn_error_clear(err);
                          left_something = TRUE;
                        }
                    }
                  else if (err)
                    return err;
                }
            }
        }

      /* At this point, every directory below this one has been
         removed from revision control. */

      /* Remove self from parent's entries file, but only if parent is
         a working copy.  If it's not, that's fine, we just move on. */
      {
        const char *parent_dir, *base_name;
        svn_boolean_t is_root;

        SVN_ERR(svn_wc_is_wc_root(&is_root, full_path, adm_access, pool));

        /* If full_path is not the top of a wc, then its parent
           directory is also a working copy and has an entry for
           full_path.  We need to remove that entry: */
        if (! is_root)
          {
            svn_wc_adm_access_t *parent_access;

            svn_path_split(full_path, &parent_dir, &base_name, pool);
            
            SVN_ERR(svn_wc_adm_retrieve(&parent_access, adm_access,
                                        parent_dir, pool));
            SVN_ERR(svn_wc_entries_read(&entries, parent_access, TRUE,
                                        pool));
            svn_wc__entry_remove(entries, base_name);
            SVN_ERR(svn_wc__entries_write(entries, parent_access, pool));
          }
      }

      /* Remove the entire administrative .svn area, thereby removing
         _this_ dir from revision control too.  */
      SVN_ERR(svn_wc__adm_destroy(adm_access, subpool));
      
      /* If caller wants us to recursively nuke everything on disk, go
         ahead, provided that there are no dangling local-mod files
         below */
      if (destroy_wf && (! left_something))
        {
          /* If the dir is *truly* empty (i.e. has no unversioned
             resources, all versioned files are gone, all .svn dirs are
             gone, and contains nothing but empty dirs), then a
             *non*-recursive dir_remove should work.  If it doesn't,
             no big deal.  Just assume there are unversioned items in
             there and set "left_something" */
          err = svn_io_dir_remove_nonrecursive
            (svn_wc_adm_access_path(adm_access), subpool);
          if (err)
            {
              left_something = TRUE;
              svn_error_clear(err);
            }
        }

      svn_pool_destroy(subpool);

    }  /* end of directory case */

  if (left_something)
    return svn_error_create(SVN_ERR_WC_LEFT_LOCAL_MOD, NULL, NULL);
  else
    return SVN_NO_ERROR;
}



/*** Resolving a conflict automatically ***/


/* Helper for resolve_conflict_on_entry.  Delete the file BASE_NAME in
   PARENT_DIR if it exists.  Set WAS_PRESENT to TRUE if the file existed,
   and to FALSE otherwise. */
static svn_error_t *
attempt_deletion(const char *parent_dir,
                 const char *base_name,
                 svn_boolean_t *was_present,
                 apr_pool_t *pool)
{
  const char *full_path = svn_path_join(parent_dir, base_name, pool);
  svn_node_kind_t kind;

  SVN_ERR(svn_io_check_path(full_path, &kind, pool));
  *was_present = kind != svn_node_none;
  if (! *was_present)
    return SVN_NO_ERROR;

  return svn_io_remove_file(full_path, pool);
}


/* Conflict resolution involves removing the conflict files, if they exist,
   and clearing the conflict filenames from the entry.  The latter needs to
   be done whether or not the conflict files exist.

   PATH is the path to the item to be resolved, BASE_NAME is the basename
   of PATH, and CONFLICT_DIR is the access baton for PATH.  ORIG_ENTRY is
   the entry prior to resolution. RESOLVE_TEXT and RESOLVE_PROPS are TRUE
   if text and property conficts respectively are to be resolved. */
static svn_error_t *
resolve_conflict_on_entry(const char *path,
                          const svn_wc_entry_t *orig_entry,
                          svn_wc_adm_access_t *conflict_dir,
                          const char *base_name,
                          svn_boolean_t resolve_text,
                          svn_boolean_t resolve_props,
                          svn_wc_notify_func2_t notify_func,
                          void *notify_baton,
                          apr_pool_t *pool)
{
  svn_boolean_t was_present, need_feedback = FALSE;
  apr_uint64_t modify_flags = 0;
  svn_wc_entry_t *entry = svn_wc_entry_dup(orig_entry, pool);

  /* Yes indeed, being able to map a function over a list would be nice. */
  if (resolve_text && entry->conflict_old)
    {
      SVN_ERR(attempt_deletion(svn_wc_adm_access_path(conflict_dir),
                               entry->conflict_old, &was_present, pool));
      modify_flags |= SVN_WC__ENTRY_MODIFY_CONFLICT_OLD;
      entry->conflict_old = NULL;
      need_feedback |= was_present;
    }
  if (resolve_text && entry->conflict_new)
    {
      SVN_ERR(attempt_deletion(svn_wc_adm_access_path(conflict_dir),
                               entry->conflict_new, &was_present, pool));
      modify_flags |= SVN_WC__ENTRY_MODIFY_CONFLICT_NEW;
      entry->conflict_new = NULL;
      need_feedback |= was_present;
    }
  if (resolve_text && entry->conflict_wrk)
    {
      SVN_ERR(attempt_deletion(svn_wc_adm_access_path(conflict_dir),
                               entry->conflict_wrk, &was_present, pool));
      modify_flags |= SVN_WC__ENTRY_MODIFY_CONFLICT_WRK;
      entry->conflict_wrk = NULL;
      need_feedback |= was_present;
    }
  if (resolve_props && entry->prejfile)
    {
      SVN_ERR(attempt_deletion(svn_wc_adm_access_path(conflict_dir),
                               entry->prejfile, &was_present, pool));
      modify_flags |= SVN_WC__ENTRY_MODIFY_PREJFILE;
      entry->prejfile = NULL;
      need_feedback |= was_present;
    }

  if (modify_flags)
    {
      /* Although removing the files is sufficient to indicate that the
         conflict is resolved, if we update the entry as well future checks
         for conflict state will be more efficient. */
      SVN_ERR(svn_wc__entry_modify
              (conflict_dir,
               (entry->kind == svn_node_dir ? NULL : base_name),
               entry, modify_flags, TRUE, pool));

      /* No feedback if no files were deleted and all we did was change the
         entry, such a file did not appear as a conflict */
      if (need_feedback && notify_func)
        {
          /* Sanity check:  see if libsvn_wc *still* thinks this item is in a
             state of conflict that we have asked to resolve.  If not, report
             the successful resolution.  */     
          svn_boolean_t text_conflict, prop_conflict;
          SVN_ERR(svn_wc_conflicted_p(&text_conflict, &prop_conflict,
                                      svn_wc_adm_access_path(conflict_dir),
                                      entry, pool));
          if ((! (resolve_text && text_conflict))
              && (! (resolve_props && prop_conflict)))
            (*notify_func)(notify_baton,
                           svn_wc_create_notify(path, svn_wc_notify_resolved,
                                                pool), pool);
        }
    }
          
  return SVN_NO_ERROR;
}

/* Machinery for an automated entries walk... */

struct resolve_callback_baton
{
  /* TRUE if text conflicts are to be resolved. */
  svn_boolean_t resolve_text;
  /* TRUE if property conflicts are to be resolved. */
  svn_boolean_t resolve_props;
  /* An access baton for the tree, with write access */
  svn_wc_adm_access_t *adm_access;
  /* Notification function and baton */
  svn_wc_notify_func2_t notify_func;
  void *notify_baton;
};

static svn_error_t *
resolve_found_entry_callback(const char *path,
                             const svn_wc_entry_t *entry,
                             void *walk_baton,
                             apr_pool_t *pool)
{
  struct resolve_callback_baton *baton = walk_baton;
  const char *conflict_dir, *base_name = NULL;
  svn_wc_adm_access_t *adm_access;

  /* We're going to receive dirents twice;  we want to ignore the
     first one (where it's a child of a parent dir), and only print
     the second one (where we're looking at THIS_DIR). */
  if ((entry->kind == svn_node_dir) 
      && (strcmp(entry->name, SVN_WC_ENTRY_THIS_DIR)))
    return SVN_NO_ERROR;

  /* Figger out the directory in which the conflict resides. */
  if (entry->kind == svn_node_dir)
    conflict_dir = path;
  else
    svn_path_split(path, &conflict_dir, &base_name, pool);
  SVN_ERR(svn_wc_adm_retrieve(&adm_access, baton->adm_access, conflict_dir,
                              pool));
  
  return resolve_conflict_on_entry(path, entry, adm_access, base_name,
                                   baton->resolve_text, baton->resolve_props,
                                   baton->notify_func, baton->notify_baton,
                                   pool);
}

static const svn_wc_entry_callbacks_t 
resolve_walk_callbacks =
  {
    resolve_found_entry_callback
  };


/* The public function */
svn_error_t *
svn_wc_resolved_conflict(const char *path,
                         svn_wc_adm_access_t *adm_access,
                         svn_boolean_t resolve_text,
                         svn_boolean_t resolve_props,
                         svn_boolean_t recurse,
                         svn_wc_notify_func_t notify_func,
                         void *notify_baton,                         
                         apr_pool_t *pool)
{
  svn_wc__compat_notify_baton_t nb;
  
  nb.func = notify_func;
  nb.baton = notify_baton;

  return svn_wc_resolved_conflict2(path, adm_access,
                                   resolve_text, resolve_props, recurse,
                                   svn_wc__compat_call_notify_func, &nb,
                                   NULL, NULL, pool);

}

svn_error_t *
svn_wc_resolved_conflict2(const char *path,
                          svn_wc_adm_access_t *adm_access,
                          svn_boolean_t resolve_text,
                          svn_boolean_t resolve_props,
                          svn_boolean_t recurse,
                          svn_wc_notify_func2_t notify_func,
                          void *notify_baton,                         
                          svn_cancel_func_t cancel_func,
                          void *cancel_baton,
                          apr_pool_t *pool)
{
  struct resolve_callback_baton *baton = apr_pcalloc(pool, sizeof(*baton));

  baton->resolve_text = resolve_text;
  baton->resolve_props = resolve_props;
  baton->adm_access = adm_access;
  baton->notify_func = notify_func;
  baton->notify_baton = notify_baton;

  if (! recurse)
    {
      const svn_wc_entry_t *entry;
      SVN_ERR(svn_wc_entry(&entry, path, adm_access, FALSE, pool));
      if (! entry)
        return svn_error_createf(SVN_ERR_ENTRY_NOT_FOUND, NULL,
                                 _("'%s' is not under version control"),
                                 svn_path_local_style(path, pool));

      SVN_ERR(resolve_found_entry_callback(path, entry, baton, pool));
    }
  else
    {
      SVN_ERR(svn_wc_walk_entries2(path, adm_access,
                                   &resolve_walk_callbacks, baton,
                                   FALSE, cancel_func, cancel_baton, pool));

    }

  return SVN_NO_ERROR;
}

svn_error_t *svn_wc_add_lock(const char *path, const svn_lock_t *lock,
                             svn_wc_adm_access_t *adm_access, apr_pool_t *pool)
{
  const svn_wc_entry_t *entry;
  svn_wc_entry_t newentry;

  SVN_ERR(svn_wc_entry(&entry, path, adm_access, FALSE, pool));

  if (! entry)
    return svn_error_createf(SVN_ERR_UNVERSIONED_RESOURCE, NULL,
                             _("'%s' is not under version control"), path);

  newentry.lock_token = lock->token;
  newentry.lock_owner = lock->owner;
  newentry.lock_comment = lock->comment;
  newentry.lock_creation_date = lock->creation_date;

  SVN_ERR(svn_wc__entry_modify(adm_access, entry->name, &newentry,
                               SVN_WC__ENTRY_MODIFY_LOCK_TOKEN
                               | SVN_WC__ENTRY_MODIFY_LOCK_OWNER
                               | SVN_WC__ENTRY_MODIFY_LOCK_COMMENT
                               | SVN_WC__ENTRY_MODIFY_LOCK_CREATION_DATE,
                               TRUE, pool));

  { /* if svn:needs-lock is present, then make the file read-write. */
    const svn_string_t *needs_lock;
    
    SVN_ERR(svn_wc_prop_get(&needs_lock, SVN_PROP_NEEDS_LOCK, 
                            path, adm_access, pool));
    if (needs_lock)
      SVN_ERR(svn_io_set_file_read_write(path, FALSE, pool));
  }

  return SVN_NO_ERROR;
}

svn_error_t *svn_wc_remove_lock(const char *path,
                             svn_wc_adm_access_t *adm_access, apr_pool_t *pool)
{
  const svn_wc_entry_t *entry;
  svn_wc_entry_t newentry;

  SVN_ERR(svn_wc_entry(&entry, path, adm_access, FALSE, pool));

  if (! entry)
    return svn_error_createf(SVN_ERR_UNVERSIONED_RESOURCE, NULL,
                             _("'%s' is not under version control"), path);

  newentry.lock_token = newentry.lock_owner = newentry.lock_comment = NULL;
  newentry.lock_creation_date = 0;
  SVN_ERR(svn_wc__entry_modify(adm_access, entry->name, &newentry,
                               SVN_WC__ENTRY_MODIFY_LOCK_TOKEN
                               | SVN_WC__ENTRY_MODIFY_LOCK_OWNER
                               | SVN_WC__ENTRY_MODIFY_LOCK_COMMENT
                               | SVN_WC__ENTRY_MODIFY_LOCK_CREATION_DATE,
                               TRUE, pool));

  { /* if svn:needs-lock is present, then make the file read-only. */
    const svn_string_t *needs_lock;
    
    SVN_ERR(svn_wc_prop_get(&needs_lock, SVN_PROP_NEEDS_LOCK, 
                            path, adm_access, pool));
    if (needs_lock)
      SVN_ERR(svn_io_set_file_read_only(path, FALSE, pool));
  }

  return SVN_NO_ERROR;
}


svn_error_t *
svn_wc_set_changelist(const char *path,
                      const char *changelist,
                      apr_pool_t *pool)
{
  svn_wc_adm_access_t *adm_access;
  const svn_wc_entry_t *entry;
  svn_wc_entry_t newentry;

  SVN_ERR(svn_wc_adm_probe_open3(&adm_access, NULL, path,
                                 TRUE, /* get write lock */
                                 0, /* depth */
                                 NULL, NULL, pool));

  SVN_ERR(svn_wc_entry(&entry, path, adm_access, FALSE, pool));

  if (! entry)
    return svn_error_createf(SVN_ERR_UNVERSIONED_RESOURCE, NULL,
                             _("'%s' is not under version control"), path);

  newentry.changelist = changelist;

  SVN_ERR(svn_wc__entry_modify(adm_access, entry->name, &newentry,
                               SVN_WC__ENTRY_MODIFY_CHANGELIST,
                               TRUE, pool));
  SVN_ERR(svn_wc_adm_close(adm_access));

  return SVN_NO_ERROR;
}<|MERGE_RESOLUTION|>--- conflicted
+++ resolved
@@ -27,7 +27,6 @@
 #include <string.h>
 
 #include <apr_pools.h>
-#include <apr_tables.h>
 #include <apr_hash.h>
 #include <apr_md5.h>
 #include <apr_file_io.h>
@@ -322,21 +321,13 @@
                        const char *rev_author,
                        apr_array_header_t *wcprop_changes,
                        svn_boolean_t remove_lock,
-<<<<<<< HEAD
-                       svn_boolean_t remove_changelist,
-=======
->>>>>>> db70df81
                        const unsigned char *digest,
                        apr_pool_t *pool)
 {
   const char *base_name;
   const char *hex_digest = NULL;
   svn_wc_entry_t tmp_entry;
-<<<<<<< HEAD
-  apr_uint64_t modify_flags = 0;
-=======
   apr_uint32_t modify_flags = 0;
->>>>>>> db70df81
   svn_stringbuf_t *logtags = svn_stringbuf_create("", pool);
 
   SVN_ERR(svn_wc__adm_write_check(adm_access));
@@ -443,10 +434,6 @@
     SVN_ERR(svn_wc__loggy_delete_lock(&logtags, adm_access,
                                       base_name, pool));
 
-  if (remove_changelist)
-    SVN_ERR(svn_wc__loggy_delete_changelist(&logtags, adm_access,
-                                            base_name, pool));
-
   /* Regardless of whether it's a file or dir, the "main" logfile
      contains a command to bump the revision attribute (and
      timestamp). */
@@ -473,32 +460,6 @@
 
   /* Write our accumulation of log entries into a log file */
   SVN_ERR(svn_wc__write_log(adm_access, log_number, logtags, pool));
-<<<<<<< HEAD
-
-  return SVN_NO_ERROR;
-}
-
-
-static svn_error_t *
-process_committed_internal(int *log_number,
-                           const char *path,
-                           svn_wc_adm_access_t *adm_access,
-                           svn_boolean_t recurse,
-                           svn_revnum_t new_revnum,
-                           const char *rev_date,
-                           const char *rev_author,
-                           apr_array_header_t *wcprop_changes,
-                           svn_boolean_t remove_lock,
-                           svn_boolean_t remove_changelist,
-                           const unsigned char *digest,
-                           apr_pool_t *pool)
-{
-  SVN_ERR(process_committed_leaf((*log_number)++, path, adm_access, &recurse,
-                                 new_revnum, rev_date, rev_author,
-                                 wcprop_changes,
-                                 remove_lock, remove_changelist,
-                                 digest, pool));
-=======
 
   return SVN_NO_ERROR;
 }
@@ -522,7 +483,6 @@
                                  new_revnum, rev_date, rev_author,
                                  wcprop_changes,
                                  remove_lock, digest, pool));
->>>>>>> db70df81
 
   if (recurse)
     {
@@ -548,11 +508,11 @@
           apr_hash_this(hi, &key, NULL, &val);
           name = key;
           current_entry = val;
-
+          
           /* Ignore the "this dir" entry. */
           if (! strcmp(name, SVN_WC_ENTRY_THIS_DIR))
             continue;
-
+          
           /* Create child path by telescoping the main path. */
           this_path = svn_path_join(path, name, subpool);
 
@@ -561,24 +521,12 @@
                                         subpool));
           else
              child_access = adm_access;
-
+          
           /* Recurse, but only allow further recursion if the child is
              a directory.  Pass null for wcprop_changes, because the
              ones present in the current call are only applicable to
              this one committed item. */
           if (current_entry->kind == svn_node_dir)
-<<<<<<< HEAD
-            SVN_ERR(svn_wc_process_committed4
-                    (this_path, child_access,
-                     TRUE,
-                     new_revnum, rev_date, rev_author, NULL, FALSE,
-                     remove_changelist, NULL, subpool));
-          else
-            SVN_ERR(process_committed_leaf
-                    ((*log_number)++, this_path, adm_access, NULL,
-                     new_revnum, rev_date, rev_author, NULL, FALSE,
-                     remove_changelist, NULL, subpool));
-=======
             SVN_ERR(svn_wc_process_committed2
                     (this_path, child_access,
                      (current_entry->kind == svn_node_dir) ? TRUE : FALSE,
@@ -588,7 +536,6 @@
                     (log_number++, this_path, adm_access, NULL,
                      new_revnum, rev_date, rev_author, FALSE, FALSE,
                      NULL, subpool));
->>>>>>> db70df81
         }
 
       svn_pool_destroy(subpool); 
@@ -598,245 +545,6 @@
   SVN_ERR(svn_wc__run_log(adm_access, NULL, pool));
 
   return SVN_NO_ERROR;
-}
-
-
-struct svn_wc_committed_queue_t
-{
-  apr_pool_t *pool;
-  apr_array_header_t *queue;
-};
-
-typedef struct committed_queue_item_t
-{
-  const char *path;
-  svn_wc_adm_access_t *adm_access;
-  svn_boolean_t recurse;
-  svn_boolean_t remove_lock;
-  svn_boolean_t remove_changelist;
-  apr_array_header_t *wcprop_changes;
-  const unsigned char *digest;
-} committed_queue_item_t;
-
-
-svn_wc_committed_queue_t *
-svn_wc_committed_queue_create(apr_pool_t *pool)
-{
-  svn_wc_committed_queue_t *q;
-
-  q = apr_palloc(pool, sizeof(*q));
-  q->pool = pool;
-  q->queue = apr_array_make(pool, 1, sizeof(committed_queue_item_t *));
-
-  return q;
-}
-
-svn_error_t *
-svn_wc_queue_committed(svn_wc_committed_queue_t **queue,
-                       const char *path,
-                       svn_wc_adm_access_t *adm_access,
-                       svn_boolean_t recurse,
-                       apr_array_header_t *wcprop_changes,
-                       svn_boolean_t remove_lock,
-                       svn_boolean_t remove_changelist,
-                       const unsigned char *digest,
-                       apr_pool_t *pool)
-{
-  committed_queue_item_t *cqi;
-
-  /* Use the same pool as the one *QUEUE was allocated in,
-     to prevent lifetime issues.  Intermediate operations
-     should use POOL. */
-
-  /* Add to the array with paths and options */
-  cqi = apr_palloc((*queue)->pool, sizeof(*cqi));
-  cqi->path = path;
-  cqi->adm_access = adm_access;
-  cqi->recurse = recurse;
-  cqi->remove_lock = remove_lock;
-  cqi->remove_changelist = remove_changelist;
-  cqi->wcprop_changes = wcprop_changes;
-  cqi->digest = digest;
-
-  APR_ARRAY_PUSH((*queue)->queue, committed_queue_item_t *) = cqi;
-
-  return SVN_NO_ERROR;
-}
-
-typedef struct affected_adm_t
-{
-  int next_log;
-  svn_wc_adm_access_t *adm_access;
-} affected_adm_t;
-
-
-/* Return TRUE if any item of QUEUE
-   is a parent of ITEM and will be processed recursively,
-   return FALSE otherwise.
-
-   If HAVE_ANY_RECURSIVE is FALSE, exit early returning FALSE.
-   Recalculate its value otherwise, changing it to FALSE
-   iff no recursive items are found.
-*/
-static svn_boolean_t
-have_recursive_parent(svn_boolean_t *have_any_recursive,
-                      apr_array_header_t *queue,
-                      int item,
-                      apr_pool_t *pool)
-{
-  int i;
-  svn_boolean_t found_recursive = FALSE;
-  const char *path
-    = APR_ARRAY_IDX(queue, item, committed_queue_item_t *)->path;
-
-  if (! *have_any_recursive)
-    return FALSE;
-
-  for (i = 0; i < queue->nelts; i++)
-    {
-      committed_queue_item_t *qi
-        = APR_ARRAY_IDX(queue, i, committed_queue_item_t *);
-
-      found_recursive |= qi->recurse;
-
-      if (i == item)
-        continue;
-
-      if (qi->recurse
-          && svn_path_is_child(qi->path, path, pool))
-        return TRUE;
-    }
-
-  /* Now we walked the entire array, change the cached value
-     to reflect what we found. */
-  *have_any_recursive = found_recursive;
-
-  return FALSE;
-}
-
-svn_error_t *
-svn_wc_process_committed_queue(svn_wc_committed_queue_t *queue,
-                               svn_wc_adm_access_t *adm_access,
-                               svn_revnum_t new_revnum,
-                               const char *rev_date,
-                               const char *rev_author,
-                               apr_pool_t *pool)
-{
-  int i;
-  apr_hash_index_t *hi;
-  apr_hash_t *updated_adms = apr_hash_make(pool);
-  apr_pool_t *iterpool = svn_pool_create(pool);
-  svn_boolean_t have_any_recursive = TRUE;
-  /* Assume we do have recursive items queued:
-     we need to search for recursive parents until proven otherwise */
-
-
-  /* Now, we write all log files,
-     collecting the affected adms in the process ... */
-  for (i = 0; i < queue->queue->nelts; i++)
-    {
-      affected_adm_t *affected_adm;
-      const char *adm_path;
-      committed_queue_item_t *cqi
-        = APR_ARRAY_IDX(queue->queue,
-                        i, committed_queue_item_t *);
-
-      apr_pool_clear(iterpool);
-
-      if (have_recursive_parent(&have_any_recursive,
-                                queue->queue,
-                                i, iterpool))
-        continue;
-
-      adm_path = svn_wc_adm_access_path(cqi->adm_access);
-      affected_adm = apr_hash_get(updated_adms,
-                                  adm_path, APR_HASH_KEY_STRING);
-      if (! affected_adm)
-        {
-          /* allocate in pool instead of iterpool:
-             we don't want this cleared at the next iteration */
-          affected_adm = apr_palloc(pool, sizeof(*affected_adm));
-          affected_adm->next_log = 0;
-          affected_adm->adm_access = cqi->adm_access;
-          apr_hash_set(updated_adms, adm_path, APR_HASH_KEY_STRING,
-                       affected_adm);
-        }
-
-      SVN_ERR(process_committed_internal(&affected_adm->next_log, cqi->path,
-                                         cqi->adm_access, cqi->recurse,
-                                         new_revnum, rev_date, rev_author,
-                                         cqi->wcprop_changes,
-                                         cqi->remove_lock,
-                                         cqi->remove_changelist,
-                                         cqi->digest, iterpool));
-    }
-
-  /* ... and then we run them; all at once.
-
-         This prevents writing the entries file
-         more than once per adm area */
-  for (hi = apr_hash_first(pool, updated_adms); hi; hi = apr_hash_next(hi))
-    {
-      void *val;
-      affected_adm_t *this_adm;
-
-      apr_pool_clear(iterpool);
-
-      apr_hash_this(hi, NULL, NULL, &val);
-      this_adm = val;
-
-      SVN_ERR(svn_wc__run_log(this_adm->adm_access, NULL, iterpool));
-    }
-
-  queue->queue->nelts = 0;
-
-  apr_pool_destroy(iterpool);
-
-  return SVN_NO_ERROR;
-}
-
-svn_error_t *
-svn_wc_process_committed4(const char *path,
-                          svn_wc_adm_access_t *adm_access,
-                          svn_boolean_t recurse,
-                          svn_revnum_t new_revnum,
-                          const char *rev_date,
-                          const char *rev_author,
-                          apr_array_header_t *wcprop_changes,
-                          svn_boolean_t remove_lock,
-                          svn_boolean_t remove_changelist,
-                          const unsigned char *digest,
-                          apr_pool_t *pool)
-{
-  int log_number = 0;
-
-  SVN_ERR(process_committed_internal(&log_number,
-                                     path, adm_access, recurse,
-                                     new_revnum, rev_date, rev_author,
-                                     wcprop_changes, remove_lock,
-                                     remove_changelist, digest, pool));
-
-  /* Run the log file(s) we just created. */
-  SVN_ERR(svn_wc__run_log(adm_access, NULL, pool));
-
-  return SVN_NO_ERROR;
-}
-
-svn_error_t *
-svn_wc_process_committed3(const char *path,
-                          svn_wc_adm_access_t *adm_access,
-                          svn_boolean_t recurse,
-                          svn_revnum_t new_revnum,
-                          const char *rev_date,
-                          const char *rev_author,
-                          apr_array_header_t *wcprop_changes,
-                          svn_boolean_t remove_lock,
-                          const unsigned char *digest,
-                          apr_pool_t *pool)
-{
-  return svn_wc_process_committed4(path, adm_access, recurse, new_revnum,
-                                   rev_date, rev_author, wcprop_changes,
-                                   remove_lock, FALSE, digest, pool);
 }
 
 svn_error_t *
@@ -896,7 +604,7 @@
    flag, depending on the state of MODIFY_FLAGS. */
 static svn_error_t *
 mark_tree(svn_wc_adm_access_t *adm_access, 
-          apr_uint64_t modify_flags,
+          apr_uint32_t modify_flags,
           svn_wc_schedule_t schedule,
           svn_boolean_t copied,
           svn_cancel_func_t cancel_func,
@@ -1371,7 +1079,7 @@
   svn_wc_entry_t tmp_entry;
   svn_boolean_t is_replace = FALSE;
   svn_node_kind_t kind;
-  apr_uint64_t modify_flags = 0;
+  apr_uint32_t modify_flags = 0;
   svn_wc_adm_access_t *adm_access;
 
   SVN_ERR(svn_path_check_valid(path, pool));
@@ -1692,7 +1400,7 @@
   /* If true, force reinstallation of working file. */
   svn_boolean_t reinstall_working = FALSE;
   svn_wc_entry_t tmp_entry;
-  apr_uint64_t flags = 0;
+  apr_uint32_t flags = 0;
   svn_stringbuf_t *log_accum = svn_stringbuf_create("", pool);
   apr_hash_t *baseprops = NULL;
   const char *adm_path = svn_wc_adm_access_path(adm_access);
@@ -1753,13 +1461,10 @@
   /* Reinstall props if we need to.  Only rewrite the baseprops,
      if we're reverting a replacement.  This is just an optimization. */
   if (baseprops)
-    {
-      SVN_ERR(svn_wc__install_props(&log_accum, adm_access, name, baseprops,
-                                    baseprops,
-                                    entry->schedule == svn_wc_schedule_replace,
-                                    pool));
-      *reverted = TRUE;
-    }
+    SVN_ERR(svn_wc__install_props(&log_accum, adm_access, name, baseprops,
+                                  baseprops,
+                                  entry->schedule == svn_wc_schedule_replace,
+                                  pool));
 
   /* Clean up the copied state if this is a replacement. */
   if (entry->schedule == svn_wc_schedule_replace
@@ -1814,7 +1519,7 @@
       if (! reinstall_working)
         SVN_ERR(svn_wc__text_modified_internal_p(&reinstall_working,
                                                  fullpath, FALSE, adm_access,
-                                                 FALSE, FALSE, pool));
+                                                 FALSE, pool));
 
       if (reinstall_working)
         {
@@ -2193,8 +1898,8 @@
       full_path = svn_path_join(full_path, name, pool);
 
       /* Check for local mods. before removing entry */
-      SVN_ERR(svn_wc_text_modified_p2(&text_modified_p, full_path,
-                                      FALSE, FALSE, adm_access, pool));
+      SVN_ERR(svn_wc_text_modified_p(&text_modified_p, full_path,
+                                     FALSE, adm_access, pool));
       if (text_modified_p && instant_error)
         return svn_error_createf(SVN_ERR_WC_LEFT_LOCAL_MOD, NULL,
                                  _("File '%s' has local modifications"),
@@ -2460,7 +2165,7 @@
                           apr_pool_t *pool)
 {
   svn_boolean_t was_present, need_feedback = FALSE;
-  apr_uint64_t modify_flags = 0;
+  apr_uint32_t modify_flags = 0;
   svn_wc_entry_t *entry = svn_wc_entry_dup(orig_entry, pool);
 
   /* Yes indeed, being able to map a function over a list would be nice. */
@@ -2714,35 +2419,4 @@
   }
 
   return SVN_NO_ERROR;
-}
-
-
-svn_error_t *
-svn_wc_set_changelist(const char *path,
-                      const char *changelist,
-                      apr_pool_t *pool)
-{
-  svn_wc_adm_access_t *adm_access;
-  const svn_wc_entry_t *entry;
-  svn_wc_entry_t newentry;
-
-  SVN_ERR(svn_wc_adm_probe_open3(&adm_access, NULL, path,
-                                 TRUE, /* get write lock */
-                                 0, /* depth */
-                                 NULL, NULL, pool));
-
-  SVN_ERR(svn_wc_entry(&entry, path, adm_access, FALSE, pool));
-
-  if (! entry)
-    return svn_error_createf(SVN_ERR_UNVERSIONED_RESOURCE, NULL,
-                             _("'%s' is not under version control"), path);
-
-  newentry.changelist = changelist;
-
-  SVN_ERR(svn_wc__entry_modify(adm_access, entry->name, &newentry,
-                               SVN_WC__ENTRY_MODIFY_CHANGELIST,
-                               TRUE, pool));
-  SVN_ERR(svn_wc_adm_close(adm_access));
-
-  return SVN_NO_ERROR;
 }