/*
 * adm_ops.c: routines for affecting working copy administrative
 *            information.  NOTE: this code doesn't know where the adm
 *            info is actually stored.  Instead, generic handles to
 *            adm data are requested via a reference to some PATH
 *            (PATH being a regular, non-administrative directory or
 *            file in the working copy).
 *
 * ====================================================================
 *    Licensed to the Apache Software Foundation (ASF) under one
 *    or more contributor license agreements.  See the NOTICE file
 *    distributed with this work for additional information
 *    regarding copyright ownership.  The ASF licenses this file
 *    to you under the Apache License, Version 2.0 (the
 *    "License"); you may not use this file except in compliance
 *    with the License.  You may obtain a copy of the License at
 *
 *      http://www.apache.org/licenses/LICENSE-2.0
 *
 *    Unless required by applicable law or agreed to in writing,
 *    software distributed under the License is distributed on an
 *    "AS IS" BASIS, WITHOUT WARRANTIES OR CONDITIONS OF ANY
 *    KIND, either express or implied.  See the License for the
 *    specific language governing permissions and limitations
 *    under the License.
 * ====================================================================
 */



#include <string.h>

#include <apr_pools.h>
#include <apr_tables.h>
#include <apr_hash.h>
#include <apr_file_io.h>
#include <apr_time.h>
#include <apr_errno.h>

#include "svn_types.h"
#include "svn_pools.h"
#include "svn_string.h"
#include "svn_error.h"
#include "svn_dirent_uri.h"
#include "svn_path.h"
#include "svn_hash.h"
#include "svn_wc.h"
#include "svn_io.h"
#include "svn_xml.h"
#include "svn_time.h"
#include "svn_diff.h"
<<<<<<< HEAD
#include "svn_sorts.h"
=======
>>>>>>> 0213fdc3

#include "wc.h"
#include "log.h"
#include "adm_files.h"
#include "entries.h"
#include "lock.h"
#include "props.h"
#include "translate.h"
#include "tree_conflicts.h"
#include "workqueue.h"

#include "svn_private_config.h"
#include "private/svn_wc_private.h"



struct svn_wc_committed_queue_t
{
  /* The pool in which ->queue is allocated. */
  apr_pool_t *pool;
  /* Mapping (const char *) local_abspath to (committed_queue_item_t *). */
  apr_hash_t *queue;
  /* Is any item in the queue marked as 'recursive'? */
  svn_boolean_t have_recursive;
};

typedef struct
{
  const char *local_abspath;
  svn_boolean_t recurse;
  svn_boolean_t no_unlock;
  svn_boolean_t keep_changelist;

  /* The pristine text checksum(s). Either or both may be present. */
  const svn_checksum_t *md5_checksum;
  const svn_checksum_t *sha1_checksum;

  apr_hash_t *new_dav_cache;
} committed_queue_item_t;


apr_pool_t *
svn_wc__get_committed_queue_pool(const struct svn_wc_committed_queue_t *queue)
{
  return queue->pool;
}



/*** Finishing updates and commits. ***/

/* Queue work items that will finish a commit of the file or directory
 * LOCAL_ABSPATH in DB:
 *   - queue the removal of any "revert-base" props and text files;
 *   - queue an update of the DB entry for this node
 *
 * ### The Pristine Store equivalent should be:
 *   - remember the old BASE_NODE and WORKING_NODE pristine text c'sums;
 *   - queue an update of the DB entry for this node (incl. updating the
 *       BASE_NODE c'sum and setting the WORKING_NODE c'sum to NULL);
 *   - queue deletion of the old pristine texts by the remembered checksums.
 *
 * CHECKSUM is the checksum of the new text base for LOCAL_ABSPATH, and must
 * be provided if there is one, else NULL. */
static svn_error_t *
process_committed_leaf(svn_wc__db_t *db,
                       const char *local_abspath,
                       svn_boolean_t via_recurse,
                       svn_revnum_t new_revnum,
                       apr_time_t new_changed_date,
                       const char *new_changed_author,
                       apr_hash_t *new_dav_cache,
                       svn_boolean_t no_unlock,
                       svn_boolean_t keep_changelist,
                       const svn_checksum_t *checksum,
                       apr_pool_t *scratch_pool)
{
  svn_wc__db_status_t status;
  svn_wc__db_kind_t kind;
  const svn_checksum_t *copied_checksum;
  const char *adm_abspath;
  const char *tmp_text_base_abspath;
  svn_revnum_t new_changed_rev = new_revnum;

  SVN_ERR_ASSERT(svn_dirent_is_absolute(local_abspath));

  SVN_ERR(svn_wc__db_read_info(&status, &kind, NULL,
                               NULL, NULL, NULL,
                               NULL, NULL, NULL,
                               NULL, NULL, &copied_checksum,
                               NULL, NULL, NULL,
                               NULL, NULL, NULL, NULL,
                               NULL, NULL, NULL, NULL, NULL,
                               db, local_abspath,
                               scratch_pool, scratch_pool));

  if (kind == svn_wc__db_kind_dir)
    adm_abspath = local_abspath;
  else
    adm_abspath = svn_dirent_dirname(local_abspath, scratch_pool);
  SVN_ERR(svn_wc__write_check(db, adm_abspath, scratch_pool));

  if (status == svn_wc__db_status_deleted
      || status == svn_wc__db_status_obstructed_delete)
    {
      return svn_error_return(svn_wc__wq_add_deletion_postcommit(
                                db, local_abspath, new_revnum, no_unlock,
                                scratch_pool));
    }

#if (SVN_WC__VERSION < SVN_WC__PROPS_IN_DB)
  /* Queue a removal of any "revert" properties now. These correspond to
     the BASE properties, but hidden by new pristine props in WORKING.
     Regardless, the commit will be installing new BASE props.  */
  /* ### this goes away once props are fully in the database  */
  {
    const char *revert_props_abspath;
    svn_skel_t *work_item;

    /* ### this breaks the abstraction of svn_wc__props_delete, but
       ### screw it. this is transitional code.  */
    /* ### what happens if the node changes its KIND? should be okay
       ### since we disallow that today, and props should be in the DB
       ### by the time that we DO allow that.  */
    SVN_ERR(svn_wc__prop_path(&revert_props_abspath, local_abspath, kind,
                              svn_wc__props_revert, scratch_pool));

    SVN_ERR(svn_wc__wq_build_file_remove(&work_item,
                                         db, revert_props_abspath,
                                         scratch_pool, scratch_pool));
    SVN_ERR(svn_wc__db_wq_add(db, adm_abspath, work_item, scratch_pool));
  }
#endif

  /* ### this picks up file and symlink  */
  if (kind != svn_wc__db_kind_dir)
    {
      /* If we sent a delta (meaning: post-copy modification),
         then this file will appear in the queue and so we should have
         its checksum already. */
      if (checksum == NULL)
        {
          /* It was copied and not modified. We must have a text
             base for it. And the node should have a checksum. */
          SVN_ERR_ASSERT(copied_checksum != NULL);

          checksum = copied_checksum;

          if (via_recurse)
            {
              /* If a copied node itself is not modified, but the op_root of
                the copy is committed we have to make sure that changed_rev,
                changed_date and changed_author don't change or the working
                copy used for committing will show different last modified
                information then a clean checkout of exactly the same
                revisions. (Issue #3676) */

                svn_boolean_t props_modified;
                svn_revnum_t changed_rev;
                const char *changed_author;
                apr_time_t changed_date;

                SVN_ERR(svn_wc__db_read_info(NULL, NULL, NULL, NULL, NULL,
                                             NULL, &changed_rev, &changed_date,
                                             &changed_author, NULL, NULL, NULL,
                                             NULL, NULL, NULL, NULL, NULL,
                                             NULL, NULL, &props_modified, NULL,
                                             NULL, NULL, NULL,
                                             db, local_abspath,
                                             scratch_pool, scratch_pool));

                if (!props_modified)
                  {
                    /* Unmodified child of copy: We keep changed_rev */
                    new_changed_rev = changed_rev;
                    new_changed_date = changed_date;
                    new_changed_author = changed_author;
                  }
            }
        }
    }
  else
    {
      /* ### If we can determine that nothing below this node was changed
         ### via this commit, we should keep new_changed_rev at its old
         ### value, like how we handle files. */
    }

  /* Set TMP_TEXT_BASE_ABSPATH to NULL.  The new text base will be found in
     the pristine store by its checksum. */
  /* ### TODO: Remove this parameter. */
  tmp_text_base_abspath = NULL;

  SVN_ERR(svn_wc__wq_add_postcommit(db, local_abspath, tmp_text_base_abspath,
                                    new_revnum,
                                    new_changed_rev, new_changed_date,
                                    new_changed_author, checksum,
                                    new_dav_cache, keep_changelist, no_unlock,
                                    scratch_pool));

  return SVN_NO_ERROR;
}


svn_error_t *
svn_wc__process_committed_internal(svn_wc__db_t *db,
                                   const char *local_abspath,
                                   svn_boolean_t recurse,
                                   svn_boolean_t top_of_recurse,
                                   svn_revnum_t new_revnum,
                                   apr_time_t new_date,
                                   const char *rev_author,
                                   apr_hash_t *new_dav_cache,
                                   svn_boolean_t no_unlock,
                                   svn_boolean_t keep_changelist,
                                   const svn_checksum_t *md5_checksum,
                                   const svn_checksum_t *sha1_checksum,
                                   const svn_wc_committed_queue_t *queue,
                                   apr_pool_t *scratch_pool)
{
  svn_wc__db_kind_t kind;

  SVN_ERR(svn_wc__db_read_kind(&kind, db, local_abspath, TRUE, scratch_pool));

  SVN_ERR(process_committed_leaf(db, local_abspath, !top_of_recurse,
                                 new_revnum, new_date, rev_author,
                                 new_dav_cache,
                                 no_unlock, keep_changelist,
                                 sha1_checksum,
                                 scratch_pool));

  if (recurse && kind == svn_wc__db_kind_dir)
    {
      const apr_array_header_t *children;
      apr_pool_t *iterpool = svn_pool_create(scratch_pool);
      int i;

      /* Run the log. It might delete this node, leaving us nothing
         more to do.  */
      SVN_ERR(svn_wc__wq_run(db, local_abspath, NULL, NULL, iterpool));
      SVN_ERR(svn_wc__db_read_kind(&kind, db, local_abspath, TRUE, iterpool));
      if (kind == svn_wc__db_kind_unknown)
        return SVN_NO_ERROR;  /* it got deleted!  */

      /* Read PATH's entries;  this is the absolute path. */
      SVN_ERR(svn_wc__db_read_children(&children, db, local_abspath,
                                       scratch_pool, iterpool));

      /* Recursively loop over all children. */
      for (i = 0; i < children->nelts; i++)
        {
          const char *name = APR_ARRAY_IDX(children, i, const char *);
          const char *this_abspath;
          svn_wc__db_status_t status;

          svn_pool_clear(iterpool);

          this_abspath = svn_dirent_join(local_abspath, name, iterpool);

          SVN_ERR(svn_wc__db_read_info(&status, &kind, NULL,
                                       NULL, NULL, NULL,
                                       NULL, NULL, NULL,
                                       NULL, NULL, NULL,
                                       NULL, NULL, NULL,
                                       NULL, NULL, NULL, NULL,
                                       NULL, NULL, NULL, NULL, NULL,
                                       db, this_abspath,
                                       iterpool, iterpool));

          /* We come to this branch since we have committed a copied tree.
             svn_depth_exclude is possible in this situation. So check and
             skip */
          if (status == svn_wc__db_status_excluded)
            continue;

          md5_checksum = NULL;
          sha1_checksum = NULL;
          if (kind != svn_wc__db_kind_dir)
            {
              /* Suppress log creation for deleted entries in a replaced
                 directory.  By the time any log we create here is run,
                 those entries will already have been removed (as a result
                 of running the log for the replaced directory that was
                 created at the start of this function). */
              if (status == svn_wc__db_status_deleted
                  || status == svn_wc__db_status_obstructed_delete)
                {
                  svn_boolean_t replaced;

                  SVN_ERR(svn_wc__internal_is_replaced(&replaced,
                                                       db, local_abspath,
                                                       iterpool));
                  if (replaced)
                    continue;
                }

              if (queue != NULL)
                {
                  const committed_queue_item_t *cqi
                    = apr_hash_get(queue->queue, this_abspath,
                                   APR_HASH_KEY_STRING);

                  if (cqi != NULL)
                    {
                      md5_checksum = cqi->md5_checksum;
                      sha1_checksum = cqi->sha1_checksum;
                    }
                }
            }

          /* Recurse.  Pass NULL for NEW_DAV_CACHE, because the
             ones present in the current call are only applicable to
             this one committed item. */
          SVN_ERR(svn_wc__process_committed_internal(db, this_abspath,
                                                     TRUE /* recurse */,
                                                     FALSE,
                                                     new_revnum, new_date,
                                                     rev_author,
                                                     NULL,
                                                     TRUE /* no_unlock */,
                                                     keep_changelist,
                                                     md5_checksum,
                                                     sha1_checksum,
                                                     queue, iterpool));

          if (kind == svn_wc__db_kind_dir)
            SVN_ERR(svn_wc__wq_run(db, this_abspath, NULL, NULL, iterpool));
        }

      svn_pool_destroy(iterpool);
   }

  return SVN_NO_ERROR;
}


apr_hash_t *
svn_wc__prop_array_to_hash(const apr_array_header_t *props,
                           apr_pool_t *result_pool)
{
  int i;
  apr_hash_t *prophash;

  if (props == NULL || props->nelts == 0)
    return NULL;

  prophash = apr_hash_make(result_pool);

  for (i = 0; i < props->nelts; i++)
    {
      const svn_prop_t *prop = APR_ARRAY_IDX(props, i, const svn_prop_t *);
      if (prop->value != NULL)
        apr_hash_set(prophash, prop->name, APR_HASH_KEY_STRING, prop->value);
    }

  return prophash;
}


svn_wc_committed_queue_t *
svn_wc_committed_queue_create(apr_pool_t *pool)
{
  svn_wc_committed_queue_t *q;

  q = apr_palloc(pool, sizeof(*q));
  q->pool = pool;
  q->queue = apr_hash_make(pool);
  q->have_recursive = FALSE;

  return q;
}

svn_error_t *
svn_wc_queue_committed3(svn_wc_committed_queue_t *queue,
                        const char *local_abspath,
                        svn_boolean_t recurse,
                        const apr_array_header_t *wcprop_changes,
                        svn_boolean_t remove_lock,
                        svn_boolean_t remove_changelist,
                        const svn_checksum_t *md5_checksum,
                        const svn_checksum_t *sha1_checksum,
                        apr_pool_t *scratch_pool)
{
  committed_queue_item_t *cqi;

  SVN_ERR_ASSERT(svn_dirent_is_absolute(local_abspath));

  queue->have_recursive |= recurse;

  /* Use the same pool as the one QUEUE was allocated in,
     to prevent lifetime issues.  Intermediate operations
     should use SCRATCH_POOL. */

  /* Add to the array with paths and options */
  cqi = apr_palloc(queue->pool, sizeof(*cqi));
  cqi->local_abspath = local_abspath;
  cqi->recurse = recurse;
  cqi->no_unlock = !remove_lock;
  cqi->keep_changelist = !remove_changelist;
  cqi->md5_checksum = md5_checksum;
  cqi->sha1_checksum = sha1_checksum;
  cqi->new_dav_cache = svn_wc__prop_array_to_hash(wcprop_changes, queue->pool);

  apr_hash_set(queue->queue, local_abspath, APR_HASH_KEY_STRING, cqi);

  return SVN_NO_ERROR;
}

/* Return TRUE if any item of QUEUE is a parent of ITEM and will be
   processed recursively, return FALSE otherwise.

   The algorithmic complexity of this search implementation is O(queue
   length), but it's quite quick.
*/
static svn_boolean_t
have_recursive_parent(apr_hash_t *queue,
                      const committed_queue_item_t *item,
                      apr_pool_t *scratch_pool)
{
  apr_hash_index_t *hi;
  const char *local_abspath = item->local_abspath;

  for (hi = apr_hash_first(scratch_pool, queue); hi; hi = apr_hash_next(hi))
    {
      const committed_queue_item_t *qi = svn__apr_hash_index_val(hi);

      if (qi == item)
        continue;

      if (qi->recurse && svn_dirent_is_child(qi->local_abspath, local_abspath,
                                             NULL))
        return TRUE;
    }

  return FALSE;
}

svn_error_t *
svn_wc_process_committed_queue2(svn_wc_committed_queue_t *queue,
                                svn_wc_context_t *wc_ctx,
                                svn_revnum_t new_revnum,
                                const char *rev_date,
                                const char *rev_author,
                                apr_pool_t *scratch_pool)
{
  apr_array_header_t *sorted_queue;
  int i;
  apr_pool_t *iterpool = svn_pool_create(scratch_pool);
  apr_time_t new_date;

  if (rev_date)
    SVN_ERR(svn_time_from_cstring(&new_date, rev_date, iterpool));
  else
    new_date = 0;

  /* Process the queued items in order of their paths.  (The requirement is
   * probably just that a directory must be processed before its children.) */
  sorted_queue = svn_sort__hash(queue->queue, svn_sort_compare_items_as_paths,
                                scratch_pool);
  for (i = 0; i < sorted_queue->nelts; i++)
    {
      const svn_sort__item_t *sort_item
        = &APR_ARRAY_IDX(sorted_queue, i, svn_sort__item_t);
      const committed_queue_item_t *cqi = sort_item->value;

      svn_pool_clear(iterpool);

      /* Skip this item if it is a child of a recursive item, because it has
         been (or will be) accounted for when that recursive item was (or
         will be) processed. */
      if (queue->have_recursive && have_recursive_parent(queue->queue, cqi,
                                                         iterpool))
        continue;

      SVN_ERR(svn_wc__process_committed_internal(wc_ctx->db, cqi->local_abspath,
                                                 cqi->recurse, TRUE, new_revnum,
                                                 new_date, rev_author,
                                                 cqi->new_dav_cache,
                                                 cqi->no_unlock,
                                                 cqi->keep_changelist,
                                                 cqi->md5_checksum,
                                                 cqi->sha1_checksum, queue,
                                                 iterpool));

      SVN_ERR(svn_wc__wq_run(wc_ctx->db, cqi->local_abspath, NULL, NULL,
                             iterpool));
    }

  svn_hash__clear(queue->queue, iterpool);

  svn_pool_destroy(iterpool);

  return SVN_NO_ERROR;
}


/* Recursively mark a tree DIR_ABSPATH with schedule svn_wc_schedule_delete
   and a KEEP_LOCAL flag. */
static svn_error_t *
mark_tree_deleted(svn_wc__db_t *db,
                 const char *dir_abspath,
                 svn_boolean_t keep_local,
                 svn_wc_notify_func2_t notify_func,
                 void *notify_baton,
                 apr_pool_t *pool)
{
  apr_pool_t *iterpool = svn_pool_create(pool);
  const apr_array_header_t *children;
  int i;

  /* Read the entries file for this directory. */
  SVN_ERR(svn_wc__db_read_children(&children, db, dir_abspath,
                                   pool, iterpool));

  /* Mark each entry in the entries file. */
  for (i = 0; i < children->nelts; i++)
    {
      const char *child_basename = APR_ARRAY_IDX(children, i, const char *);
      const char *child_abspath;
      svn_boolean_t hidden;
      svn_wc__db_kind_t kind;

      /* Clear our per-iteration pool. */
      svn_pool_clear(iterpool);

      child_abspath = svn_dirent_join(dir_abspath, child_basename, iterpool);

      /* We exclude hidden nodes from this operation. */
      SVN_ERR(svn_wc__db_node_hidden(&hidden, db, child_abspath, iterpool));
      if (hidden)
        continue;

      SVN_ERR(svn_wc__db_read_kind(&kind, db, child_abspath, FALSE, iterpool));

      /* If this is a directory, recurse; otherwise, delete. */
      if (kind == svn_wc__db_kind_dir)
        {
          SVN_ERR(mark_tree_deleted(db, child_abspath,
                                    keep_local,
                                    notify_func, notify_baton,
                                    iterpool));
        }
      else
        {
          SVN_ERR(svn_wc__db_temp_op_delete(db, child_abspath, iterpool));
        }

      /* Tell someone what we've done. */
      if (notify_func != NULL)
        notify_func(notify_baton,
                    svn_wc_create_notify(child_abspath,
                                         svn_wc_notify_delete,
                                         iterpool),
                    iterpool);
    }

  /* Handle directories now, after handling their kiddos. */
  SVN_ERR(svn_wc__db_temp_op_delete(db, dir_abspath, iterpool));
  if (keep_local)
    SVN_ERR(svn_wc__db_temp_set_keep_local(db, dir_abspath, TRUE, iterpool));

  /* Destroy our per-iteration pool. */
  svn_pool_destroy(iterpool);
  return SVN_NO_ERROR;
}

/* Remove/erase PATH from the working copy. This involves deleting PATH
 * from the physical filesystem. PATH is assumed to be an unversioned file
 * or directory.
 *
 * If CANCEL_FUNC is non-null, invoke it with CANCEL_BATON at various
 * points, return any error immediately.
 */
static svn_error_t *
erase_unversioned_from_wc(const char *path,
                          svn_cancel_func_t cancel_func,
                          void *cancel_baton,
                          apr_pool_t *pool)
{
  svn_error_t *err;

  /* Optimize the common case: try to delete the file */
  err = svn_io_remove_file2(path, FALSE, pool);
  if (err)
    {
      /* Then maybe it was a directory? */
      svn_error_clear(err);

      err = svn_io_remove_dir2(path, FALSE, cancel_func, cancel_baton, pool);

      if (err)
        {
          /* We're unlikely to end up here. But we need this fallback
             to make sure we report the right error *and* try the
             correct deletion at least once. */
          svn_node_kind_t kind;

          svn_error_clear(err);
          SVN_ERR(svn_io_check_path(path, &kind, pool));
          if (kind == svn_node_file)
            SVN_ERR(svn_io_remove_file2(path, FALSE, pool));
          else if (kind == svn_node_dir)
            SVN_ERR(svn_io_remove_dir2(path, FALSE,
                                       cancel_func, cancel_baton, pool));
          else if (kind == svn_node_none)
            return svn_error_createf(SVN_ERR_BAD_FILENAME, NULL,
                                     _("'%s' does not exist"),
                                     svn_dirent_local_style(path, pool));
          else
            return svn_error_createf(SVN_ERR_UNSUPPORTED_FEATURE, NULL,
                                     _("Unsupported node kind for path '%s'"),
                                     svn_dirent_local_style(path, pool));

        }
    }

  return SVN_NO_ERROR;
}

/* Remove/erase LOCAL_ABSPATH from the working copy. For files this involves
 * deletion from the physical filesystem.  For directories it involves the
 * deletion from the filesystem of all unversioned children, and all
 * versioned children that are files. By the time we get here, added but
 * not committed items will have been scheduled for deletion which means
 * they have become unversioned.
 *
 * The result is that all that remains are versioned directories, each with
 * its .svn directory and .svn contents.
 *
 * If CANCEL_FUNC is non-null, invoke it with CANCEL_BATON at various
 * points, return any error immediately.
 *
 * KIND is the node kind appropriate for PATH
 */
static svn_error_t *
erase_from_wc(svn_wc__db_t *db,
              const char *local_abspath,
              svn_wc__db_kind_t kind,
              svn_cancel_func_t cancel_func,
              void *cancel_baton,
              apr_pool_t *scratch_pool)
{
  if (cancel_func)
    SVN_ERR(cancel_func(cancel_baton));

  if (kind == svn_wc__db_kind_file || kind == svn_wc__db_kind_symlink)
    {
      SVN_ERR(svn_io_remove_file2(local_abspath, TRUE, scratch_pool));
    }
  else if (kind == svn_wc__db_kind_dir)
    /* This must be a directory or absent */
    {
      const apr_array_header_t *children;
      svn_wc__db_kind_t db_kind;
      apr_pool_t *iterpool;
      apr_hash_t *versioned_dirs = apr_hash_make(scratch_pool);
      apr_hash_t *unversioned;
      apr_hash_index_t *hi;
      svn_error_t *err;
      int i;

      SVN_ERR(svn_wc__db_read_kind(&db_kind, db, local_abspath, TRUE,
                                   scratch_pool));
      if (db_kind != svn_wc__db_kind_dir)
        return SVN_NO_ERROR;

      iterpool = svn_pool_create(scratch_pool);

      SVN_ERR(svn_wc__db_read_children(&children, db, local_abspath,
                                       scratch_pool, iterpool));
      for (i = 0; i < children->nelts; i++)
        {
          const char *name = APR_ARRAY_IDX(children, i, const char *);
          svn_wc__db_status_t status;
          const char *node_abspath;

          svn_pool_clear(iterpool);

          node_abspath = svn_dirent_join(local_abspath, name, iterpool);

          SVN_ERR(svn_wc__db_read_info(&status, &db_kind, NULL, NULL, NULL,
                                       NULL, NULL, NULL, NULL, NULL, NULL,
                                       NULL, NULL, NULL, NULL, NULL, NULL,
                                       NULL, NULL, NULL, NULL, NULL, NULL,
                                       NULL,
                                       db, node_abspath, iterpool, iterpool));

          if (status == svn_wc__db_status_absent ||
              status == svn_wc__db_status_not_present ||
              status == svn_wc__db_status_obstructed ||
              status == svn_wc__db_status_obstructed_add ||
              status == svn_wc__db_status_obstructed_delete ||
              status == svn_wc__db_status_excluded)
            continue; /* Not here */

          /* ### We don't have to record dirs once we have a single database */
          if (db_kind == svn_wc__db_kind_dir)
            apr_hash_set(versioned_dirs, name, APR_HASH_KEY_STRING, name);

          SVN_ERR(erase_from_wc(db, node_abspath, db_kind,
                                cancel_func, cancel_baton,
                                iterpool));
        }

      /* Now handle any remaining unversioned items */
      err = svn_io_get_dirents2(&unversioned, local_abspath, scratch_pool);
      if (err)
        {
          svn_pool_destroy(iterpool);

          if (APR_STATUS_IS_ENOTDIR(err->apr_err) ||
              APR_STATUS_IS_ENOENT(err->apr_err))
            {
              svn_error_clear(err);
              return SVN_NO_ERROR;
            }

          return svn_error_return(err);
        }

      for (hi = apr_hash_first(scratch_pool, unversioned);
           hi;
           hi = apr_hash_next(hi))
        {
          const char *name = svn__apr_hash_index_key(hi);

          svn_pool_clear(iterpool);

          /* The admin directory will show up, we don't want to delete it */
          if (svn_wc_is_adm_dir(name, iterpool))
            continue;

          /* Versioned directories will show up, don't delete those either */
          if (apr_hash_get(versioned_dirs, name, APR_HASH_KEY_STRING))
            continue;

          SVN_ERR(erase_unversioned_from_wc(svn_dirent_join(local_abspath,
                                                            name, iterpool),
                                            cancel_func, cancel_baton,
                                            iterpool));
        }

      svn_pool_destroy(iterpool);
    }

  return SVN_NO_ERROR;
}


svn_error_t *
svn_wc_delete4(svn_wc_context_t *wc_ctx,
               const char *local_abspath,
               svn_boolean_t keep_local,
               svn_boolean_t delete_unversioned_target,
               svn_cancel_func_t cancel_func,
               void *cancel_baton,
               svn_wc_notify_func2_t notify_func,
               void *notify_baton,
               apr_pool_t *pool)
{
  svn_wc__db_t *db = wc_ctx->db;
  svn_boolean_t was_add = FALSE, was_replace = FALSE;
  svn_boolean_t was_copied = FALSE;
  svn_boolean_t was_deleted = FALSE; /* Silence a gcc uninitialized warning */
  svn_error_t *err;
  svn_wc__db_status_t status;
  svn_wc__db_kind_t kind;
  svn_boolean_t have_base;

  err = svn_wc__db_read_info(&status, &kind, NULL, NULL, NULL, NULL, NULL,
                             NULL, NULL, NULL, NULL, NULL, NULL, NULL,
                             NULL, NULL, NULL, NULL, NULL, NULL,
                             &have_base, NULL, NULL, NULL,
                             db, local_abspath, pool, pool);

  if (delete_unversioned_target &&
      err != NULL && err->apr_err == SVN_ERR_WC_PATH_NOT_FOUND)
    {
      svn_error_clear(err);

      if (!keep_local)
        SVN_ERR(erase_unversioned_from_wc(local_abspath,
                                          cancel_func, cancel_baton,
                                          pool));
      return SVN_NO_ERROR;
    }
  else
    SVN_ERR(err);

  switch (status)
    {
      case svn_wc__db_status_absent:
      case svn_wc__db_status_excluded:
      case svn_wc__db_status_not_present:
        return svn_error_createf(SVN_ERR_WC_PATH_NOT_FOUND, NULL,
                                 _("'%s' cannot be deleted"),
                                 svn_dirent_local_style(local_abspath, pool));

      /* Explicitly ignore other statii */
      default:
        break;
    }

  if (status == svn_wc__db_status_added)
    {
      const char *op_root_abspath;
      SVN_ERR(svn_wc__db_scan_addition(&status, &op_root_abspath, NULL, NULL,
                                       NULL, NULL, NULL, NULL,  NULL,
                                       db, local_abspath, pool, pool));

      was_copied = (status == svn_wc__db_status_copied ||
                    status == svn_wc__db_status_moved_here);

      if (!have_base)
        was_add = strcmp(op_root_abspath, local_abspath) == 0;
      else
        {
          svn_wc__db_status_t base_status;
          SVN_ERR(svn_wc__db_base_get_info(&base_status, NULL, NULL, NULL,
                                           NULL, NULL, NULL, NULL, NULL, NULL,
                                           NULL, NULL, NULL, NULL, NULL,
                                           db, local_abspath, pool, pool));

          if (base_status != svn_wc__db_status_not_present)
            was_replace = TRUE;
          else
            was_add = TRUE;
        }
    }

  /* ### Maybe we should disallow deleting switched nodes here? */

  if (kind == svn_wc__db_kind_dir)
    {
      svn_revnum_t unused_base_rev;

      SVN_ERR(svn_wc__db_temp_is_dir_deleted(&was_deleted, &unused_base_rev,
                                             db, local_abspath, pool));

      if (was_add && !was_deleted)
        {
          /* Deleting a directory that has been added but not yet
             committed is easy, just remove the administrative dir. */

          SVN_ERR(svn_wc__internal_remove_from_revision_control(
                                           wc_ctx->db,
                                           local_abspath,
                                           FALSE, FALSE,
                                           cancel_func, cancel_baton,
                                           pool));
        }
      else if (!was_add)
        {
          svn_boolean_t available;

          /* If the working copy in the subdirectory is not available,
             we can't mark its tree as deleted. */
          SVN_ERR(svn_wc__adm_available(&available, NULL, NULL,
                                        wc_ctx->db, local_abspath,
                                        pool));

          if (available)
            {
              /* Recursively mark a whole tree for deletion. */
              SVN_ERR(mark_tree_deleted(wc_ctx->db,
                                        local_abspath,
                                        keep_local,
                                        notify_func, notify_baton,
                                        pool));
            }
        }
      /* else
         ### Handle added directory that is deleted in parent_access
             (was_deleted=TRUE). The current behavior is to just delete the
             directory with its administrative area inside, which is OK for
             WC-1.0, but when we move to a single database per working copy
             something must unversion the directory. */
    }

  if (kind != svn_wc__db_kind_dir || !was_add || was_deleted)
    {
      const char *parent_abspath = svn_dirent_dirname(local_abspath, pool);

      /* ### The following two operations should be inside one SqLite
             transaction. For even better behavior the tree operation
             before this block needs the same handling.
             Luckily most of this is for free once properties and pristine
             are handled in the WC-NG way. */
      SVN_ERR(svn_wc__db_temp_op_delete(wc_ctx->db, local_abspath, pool));
      SVN_ERR(svn_wc__wq_add_delete(wc_ctx->db, parent_abspath, local_abspath,
                                    kind, was_add, was_copied, was_replace,
                                    pool));

      SVN_ERR(svn_wc__wq_run(db, parent_abspath, cancel_func, cancel_baton,
                             pool));
    }

  /* Report the deletion to the caller. */
  if (notify_func != NULL)
    (*notify_func)(notify_baton,
                   svn_wc_create_notify(local_abspath, svn_wc_notify_delete,
                                        pool), pool);

  if (kind == svn_wc__db_kind_dir && was_add)
    {
      /* We have to release the WC-DB handles, to allow removing
         the directory on windows.

         A better solution would probably be to call svn_wc__adm_destroy()
         in the right place, but we can't do that without breaking the API. */

      SVN_ERR(svn_wc__db_temp_forget_directory(
                               wc_ctx->db,
                               local_abspath,
                               pool));
    }

  /* By the time we get here, anything that was scheduled to be added has
     become unversioned */
  if (!keep_local)
    {
      if (was_add)
        SVN_ERR(erase_unversioned_from_wc(local_abspath,
                                          cancel_func, cancel_baton,
                                          pool));
      else
        SVN_ERR(erase_from_wc(wc_ctx->db, local_abspath, kind,
                              cancel_func, cancel_baton, pool));
    }

  return SVN_NO_ERROR;
}

svn_error_t *
<<<<<<< HEAD
svn_wc_add4(svn_wc_context_t *wc_ctx,
            const char *local_abspath,
=======
svn_wc_delete2(const char *path,
               svn_wc_adm_access_t *adm_access,
               svn_cancel_func_t cancel_func,
               void *cancel_baton,
               svn_wc_notify_func2_t notify_func,
               void *notify_baton,
               apr_pool_t *pool)
{
  return svn_wc_delete3(path, adm_access, cancel_func, cancel_baton,
                        notify_func, notify_baton, FALSE, pool);
}

svn_error_t *
svn_wc_delete(const char *path,
              svn_wc_adm_access_t *adm_access,
              svn_cancel_func_t cancel_func,
              void *cancel_baton,
              svn_wc_notify_func_t notify_func,
              void *notify_baton,
              apr_pool_t *pool)
{
  svn_wc__compat_notify_baton_t nb;

  nb.func = notify_func;
  nb.baton = notify_baton;

  return svn_wc_delete2(path, adm_access, cancel_func, cancel_baton,
                        svn_wc__compat_call_notify_func, &nb, pool);
}

svn_error_t *
svn_wc_get_ancestry(char **url,
                    svn_revnum_t *rev,
                    const char *path,
                    svn_wc_adm_access_t *adm_access,
                    apr_pool_t *pool)
{
  const svn_wc_entry_t *ent;

  SVN_ERR(svn_wc__entry_versioned(&ent, path, adm_access, FALSE, pool));

  if (url)
    *url = apr_pstrdup(pool, ent->url);

  if (rev)
    *rev = ent->revision;

  return SVN_NO_ERROR;
}


svn_error_t *
svn_wc_add3(const char *path,
            svn_wc_adm_access_t *parent_access,
>>>>>>> 0213fdc3
            svn_depth_t depth,
            const char *copyfrom_url,
            svn_revnum_t copyfrom_rev,
            svn_cancel_func_t cancel_func,
            void *cancel_baton,
            svn_wc_notify_func2_t notify_func,
            void *notify_baton,
            apr_pool_t *scratch_pool)
{
  const char *parent_abspath;
  const char *base_name;
  const char *parent_repos_relpath;
  const char *repos_root_url, *repos_uuid;
  svn_boolean_t is_replace = FALSE;
  svn_boolean_t is_wc_root = FALSE;
  svn_node_kind_t kind;
  svn_boolean_t node_exists;
  svn_wc__db_t *db = wc_ctx->db;
  svn_error_t *err;
  svn_wc__db_status_t status;
  svn_wc__db_kind_t db_kind;
  svn_boolean_t exists;

  SVN_ERR_ASSERT(svn_dirent_is_absolute(local_abspath));
  SVN_ERR_ASSERT(!copyfrom_url || (svn_uri_is_canonical(copyfrom_url,
                                                        scratch_pool)
                                   && SVN_IS_VALID_REVNUM(copyfrom_rev)));

  svn_dirent_split(&parent_abspath, &base_name, local_abspath, scratch_pool);
  if (svn_wc_is_adm_dir(base_name, scratch_pool))
    return svn_error_createf
      (SVN_ERR_ENTRY_FORBIDDEN, NULL,
       _("Can't create an entry with a reserved name while trying to add '%s'"),
       svn_dirent_local_style(local_abspath, scratch_pool));

  SVN_ERR(svn_path_check_valid(local_abspath, scratch_pool));

  /* Make sure something's there. */
  SVN_ERR(svn_io_check_path(local_abspath, &kind, scratch_pool));
  if (kind == svn_node_none)
    return svn_error_createf(SVN_ERR_WC_PATH_NOT_FOUND, NULL,
                             _("'%s' not found"),
                             svn_dirent_local_style(local_abspath,
                                                    scratch_pool));
  if (kind == svn_node_unknown)
    return svn_error_createf(SVN_ERR_UNSUPPORTED_FEATURE, NULL,
                             _("Unsupported node kind for path '%s'"),
                             svn_dirent_local_style(local_abspath,
                                                    scratch_pool));

  /* Get the node information for this path if one exists (perhaps
     this is actually a replacement of a previously deleted thing). */
  err = svn_wc__db_read_info(&status, &db_kind, NULL, NULL, NULL, NULL, NULL,
                             NULL, NULL, NULL, NULL, NULL, NULL, NULL,
                             NULL, NULL, NULL, NULL, NULL, NULL, NULL,
                             NULL, NULL, NULL,
                             db, local_abspath,
                             scratch_pool, scratch_pool);

  if (err)
    {
      if (err->apr_err != SVN_ERR_WC_PATH_NOT_FOUND)
        return svn_error_return(err);

      svn_error_clear(err);
      exists = FALSE;
      is_wc_root = FALSE;
      node_exists = FALSE;
    }
  else
    {
      is_wc_root = FALSE;
      exists = TRUE;
      node_exists = TRUE;
      switch (status)
        {
          case svn_wc__db_status_not_present:
            node_exists = FALSE;
            break;
          case svn_wc__db_status_deleted:
          case svn_wc__db_status_obstructed_delete:
            /* A working copy root should never have a WORKING_NODE */
            SVN_ERR_ASSERT(!is_wc_root);
            node_exists = FALSE;
            is_replace = TRUE;
            break;
          case svn_wc__db_status_normal:
            if (copyfrom_url)
              {
                SVN_ERR(svn_wc__check_wc_root(&is_wc_root, NULL, NULL,
                                              db, local_abspath,
                                              scratch_pool));

                if (is_wc_root)
                  break;
              }
            /* else: Fall through in default error */

          default:
            return svn_error_createf(
                             SVN_ERR_ENTRY_EXISTS, NULL,
                             _("'%s' is already under version control"),
                             svn_dirent_local_style(local_abspath,
                                                    scratch_pool));
        }
    } /* err */

#ifndef SINGLE_DB
    if (exists 
        && ((kind == svn_node_dir && db_kind != svn_wc__db_kind_dir)
            || (kind == svn_node_file && db_kind != svn_wc__db_kind_file)))
      return svn_error_createf(
                 SVN_ERR_WC_NODE_KIND_CHANGE, NULL,
                 _("Can't replace '%s' with a node of a differing type; "
                   "the deletion must be committed and the parent updated "
                   "before adding '%s'"),
                 svn_dirent_local_style(local_abspath, scratch_pool),
                 svn_dirent_local_style(local_abspath, scratch_pool));
#endif

  {
    svn_wc__db_status_t parent_status;
    svn_wc__db_kind_t parent_kind;

    err = svn_wc__db_read_info(&parent_status, &parent_kind, NULL,
                               &parent_repos_relpath, &repos_root_url,
                               &repos_uuid, NULL, NULL, NULL, NULL, NULL, NULL,
                               NULL, NULL, NULL, NULL, NULL, NULL, NULL, NULL,
                               NULL, NULL, NULL, NULL,
                               db, parent_abspath, scratch_pool, scratch_pool);

    if (err
        || parent_status == svn_wc__db_status_not_present
        || parent_status == svn_wc__db_status_excluded
        || parent_status == svn_wc__db_status_absent
        || parent_status == svn_wc__db_status_obstructed
        || parent_status == svn_wc__db_status_obstructed_add)
      {
        return
          svn_error_createf(SVN_ERR_ENTRY_NOT_FOUND, err,
                            _("Can't find parent directory's entry while"
                              " trying to add '%s'"),
                            svn_dirent_local_style(local_abspath,
                                                   scratch_pool));
      }
    else if (parent_status == svn_wc__db_status_deleted
             || parent_status == svn_wc__db_status_obstructed_delete)
      {
        return
          svn_error_createf(SVN_ERR_WC_SCHEDULE_CONFLICT, NULL,
                            _("Can't add '%s' to a parent directory"
                              " scheduled for deletion"),
                            svn_dirent_local_style(local_abspath,
                                                   scratch_pool));
      }
    else if (parent_kind != svn_wc__db_kind_dir)
      /* Can't happen until single db; but then it causes serious
         trouble if we allow this. */
      return svn_error_createf(SVN_ERR_NODE_UNEXPECTED_KIND, NULL,
                               _("Can't schedule an addition of '%s'"
                                 " below a not-directory node"),
                               svn_dirent_local_style(local_abspath,
                                                   scratch_pool));

    if (!repos_root_url)
      {
        if (parent_status == svn_wc__db_status_added)
          SVN_ERR(svn_wc__db_scan_addition(NULL, NULL, &parent_repos_relpath,
                                           &repos_root_url, &repos_uuid, NULL,
                                           NULL, NULL, NULL,
                                           db, parent_abspath,
                                           scratch_pool, scratch_pool));
        else
          SVN_ERR(svn_wc__db_scan_base_repos(&parent_repos_relpath,
                                             &repos_root_url, &repos_uuid,
                                             db, parent_abspath,
                                             scratch_pool, scratch_pool));
      }

    if (copyfrom_url
        && !svn_uri_is_ancestor(repos_root_url, copyfrom_url))
      return svn_error_createf(SVN_ERR_UNSUPPORTED_FEATURE, NULL,
                               _("The URL '%s' has a different repository "
                                 "root than its parent"), copyfrom_url);
  }

  /* Verify that we can actually integrate the inner working copy */
  if (is_wc_root)
    {
      const char *repos_relpath, *inner_repos_root_url, *inner_repos_uuid;
      const char *inner_url;

      SVN_ERR(svn_wc__db_scan_base_repos(&repos_relpath,
                                         &inner_repos_root_url,
                                         &inner_repos_uuid,
                                         db, local_abspath,
                                         scratch_pool, scratch_pool));

      if (strcmp(inner_repos_uuid, repos_uuid)
          || strcmp(repos_root_url, inner_repos_root_url))
        return svn_error_createf(SVN_ERR_UNSUPPORTED_FEATURE, NULL,
                                 _("Can't schedule the working copy at '%s' "
                                   "from repository '%s' with uuid '%s' "
                                   "for addition under a working copy from "
                                   "repository '%s' with uuid '%s'."),
                                 svn_dirent_local_style(local_abspath,
                                                        scratch_pool),
                                 inner_repos_root_url, inner_repos_uuid,
                                 repos_root_url, repos_uuid);

      if (!svn_uri_is_ancestor(repos_root_url, copyfrom_url))
        return svn_error_createf(SVN_ERR_UNSUPPORTED_FEATURE, NULL,
                                 _("The URL '%s' is not in repository '%s'"),
                                 copyfrom_url, repos_root_url);

      inner_url = svn_path_url_add_component2(repos_root_url, repos_relpath,
                                             scratch_pool);

      if (strcmp(copyfrom_url, inner_url))
        return svn_error_createf(SVN_ERR_UNSUPPORTED_FEATURE, NULL,
                                 _("Can't add '%s' with URL '%s', but with "
                                   "the data from '%s'"),
                                 svn_dirent_local_style(local_abspath,
                                                        scratch_pool),
                                 copyfrom_url, inner_url);
    }
#ifndef SINGLE_DB
  else if (kind == svn_node_dir && !node_exists && !is_replace)
    {
      svn_wc__db_status_t absent_status;
      svn_wc__db_kind_t absent_kind;
      const char *absent_repos_relpath, *absent_repos_root_url;
      const char *absent_repos_uuid;
      svn_revnum_t absent_revision;

      /* Read the not present status from the parent working copy,
         to reinsert it after hooking up the child working copy */

      err = svn_wc__db_base_get_info(&absent_status,
                                     &absent_kind,
                                     &absent_revision,
                                     &absent_repos_relpath,
                                     &absent_repos_root_url,
                                     &absent_repos_uuid,
                                     NULL, NULL, NULL, NULL, NULL,
                                     NULL, NULL, NULL, NULL,
                                     db, local_abspath,
                                     scratch_pool, scratch_pool);

      if (err && err->apr_err != SVN_ERR_WC_PATH_NOT_FOUND)
        return svn_error_return(err);
      else
        svn_error_clear(err);

      /* Make sure this new directory has an admistrative subdirectory
         created inside of it.

         This creates a BASE_NODE for an added directory, really
         it should create a WORKING_NODE.  We just remove the
         node directly (without touching a possible not-present
         node in the parent stub) */
      SVN_ERR(svn_wc__internal_ensure_adm(db, local_abspath,
                                          repos_root_url, repos_root_url,
                                          repos_uuid, 0,
                                          depth, scratch_pool));

      if (!err && absent_status == svn_wc__db_status_not_present)
        SVN_ERR(svn_wc__db_base_add_absent_node(db, local_abspath,
                                                absent_repos_relpath,
                                                absent_repos_root_url,
                                                absent_repos_uuid,
                                                absent_revision,
                                                absent_kind,
                                                absent_status,
                                                NULL,
                                                NULL,
                                                scratch_pool));
      else
        SVN_ERR(svn_wc__db_base_remove(db, local_abspath, scratch_pool));
    }
#endif

  if (kind == svn_node_dir && !exists)
    {
<<<<<<< HEAD
      /* Lock on parent needs to be propogated into the child db. */
      SVN_ERR(svn_wc__db_wclock_set(db, local_abspath, 0, scratch_pool));
      SVN_ERR(svn_wc__db_temp_mark_locked(db, local_abspath, scratch_pool));
    }
=======

      if (! copyfrom_url)
        {
          const svn_wc_entry_t *p_entry; /* ### why not use parent_entry? */
          const char *new_url;
>>>>>>> 0213fdc3

#if (SVN_WC__VERSION < SVN_WC__PROPS_IN_DB)
  /* ### this is totally bogus. we clear these cuz turds might have been
     ### left around. Thankfully, this will gone soon... */
  if (!is_wc_root && (node_exists || is_replace))
    SVN_ERR(svn_wc__props_delete(db, local_abspath, svn_wc__props_working,
                                 scratch_pool));
#endif

#if SVN_WC__VERSION < SVN_WC__PROPS_IN_DB
    if (is_replace)
      {
        /* We don't want the old base text (if any) and base props to be
           mistakenly used as the bases for the new, replacement object.
           So, move them out of the way. */

        /* ### TODO: In an ideal world, this whole function would be loggy.
           ### Thankfully this code will be gone soon. */
        SVN_ERR(svn_wc__wq_prepare_revert_files(db, local_abspath,
                                                scratch_pool));
        SVN_ERR(svn_wc__wq_run(db, local_abspath,
                               cancel_func, cancel_baton, scratch_pool));
      }
#endif

<<<<<<< HEAD
  if (kind == svn_node_file)
    {
      if (!copyfrom_url)
        SVN_ERR(svn_wc__db_op_add_file(db, local_abspath, NULL, scratch_pool));
      else
        {
          /* This code should never be used, as it doesn't install proper
             pristine and/or properties. But it was not an error in the old
             version of this function. 

             ===> Use svn_wc_add_repos_file4() directly! */
          svn_stream_t *content = svn_stream_empty(scratch_pool);

          SVN_ERR(svn_wc_add_repos_file4(wc_ctx, local_abspath,
                                         content, NULL,
                                         NULL, NULL,
                                         copyfrom_url, copyfrom_rev,
                                         cancel_func, cancel_baton,
                                         NULL, NULL,
                                         scratch_pool));
=======
          /* Make sure this new directory has an admistrative subdirectory
             created inside of it */
          SVN_ERR(svn_wc_ensure_adm3(path, NULL, new_url, p_entry->repos,
                                     0, depth, pool));
        }
      else
        {
          /* When we are called with the copyfrom arguments set and with
             the admin directory already in existence, then the dir will
             contain the copyfrom settings.  So we need to pass the
             copyfrom arguments to the ensure call. */
          SVN_ERR(svn_wc_ensure_adm3(path, NULL, copyfrom_url,
                                     parent_entry->repos, copyfrom_rev,
                                     depth, pool));
        }

      /* We want the locks to persist, so use the access baton's pool */
      if (! orig_entry || orig_entry->deleted)
        {
          apr_pool_t* access_pool = svn_wc_adm_access_pool(parent_access);
          SVN_ERR(svn_wc_adm_open3(&adm_access, parent_access, path,
                                   TRUE, copyfrom_url != NULL ? -1 : 0,
                                   cancel_func, cancel_baton,
                                   access_pool));
        }

      /* We're making the same mods we made above, but this time we'll
         force the scheduling.  Also make sure to undo the
         'incomplete' flag which svn_wc_ensure_adm3 sets by default. */
      modify_flags |= SVN_WC__ENTRY_MODIFY_FORCE;
      modify_flags |= SVN_WC__ENTRY_MODIFY_INCOMPLETE;
      tmp_entry.schedule = is_replace
                           ? svn_wc_schedule_replace
                           : svn_wc_schedule_add;
      tmp_entry.incomplete = FALSE;
      SVN_ERR(svn_wc__entry_modify(adm_access, NULL, &tmp_entry,
                                   modify_flags, TRUE, pool));

      if (copyfrom_url)
        {
          /* If this new directory has ancestry, it's not enough to
             schedule it for addition with copyfrom args.  We also
             need to rewrite its ancestor-url, and rewrite the
             ancestor-url of ALL its children!

             We're doing this because our current commit model (for
             hysterical raisins, presumably) assumes an entry's URL is
             correct before commit -- i.e. the URL is not tweaked in
             the post-commit bumping process.  We might want to change
             this model someday. */

          /* Figure out what the new url should be. */
          const char *new_url =
            svn_path_url_add_component(parent_entry->url, base_name, pool);

          /* Change the entry urls recursively (but not the working rev). */
          SVN_ERR(svn_wc__do_update_cleanup(path, adm_access,
                                            depth, new_url,
                                            parent_entry->repos,
                                            SVN_INVALID_REVNUM, NULL,
                                            NULL, FALSE, apr_hash_make(pool),
                                            pool));

          /* Recursively add the 'copied' existence flag as well!  */
          SVN_ERR(mark_tree(adm_access, SVN_WC__ENTRY_MODIFY_COPIED,
                            svn_wc_schedule_normal, TRUE, FALSE,
                            cancel_func,
                            cancel_baton,
                            NULL, NULL, /* N/A cuz we aren't deleting */
                            pool));

          /* Clean out the now-obsolete wcprops. */
          SVN_ERR(svn_wc__props_delete(path, svn_wc__props_wcprop,
                                       adm_access, pool));
>>>>>>> 0213fdc3
        }
    }
  else if (!copyfrom_url)
    SVN_ERR(svn_wc__db_op_add_directory(db, local_abspath, NULL,
                                        scratch_pool));
  else if (!is_wc_root)
    SVN_ERR(svn_wc__db_op_copy_dir(db,
                                   local_abspath,
                                   apr_hash_make(scratch_pool),
                                   copyfrom_rev,
                                   0,
                                   NULL,
                                   svn_path_uri_decode(
                                        svn_uri_skip_ancestor(repos_root_url,
                                                              copyfrom_url),
                                        scratch_pool),
                                   repos_root_url,
                                   repos_uuid,
                                   copyfrom_rev,
                                   NULL,
                                   depth,
                                   NULL,
                                   NULL,
                                   scratch_pool));
  else
    {
      svn_wc__db_status_t absent_status;
      svn_wc__db_kind_t absent_kind;
      const char *absent_repos_relpath, *absent_repos_root_url;
      const char *absent_repos_uuid;
      svn_revnum_t absent_revision;

      /* Read the not present status from the parent working copy,
         to reinsert it after hooking up the child working copy */

      err = svn_wc__db_base_get_info_from_parent(&absent_status,
                                                 &absent_kind,
                                                 &absent_revision,
                                                 &absent_repos_relpath,
                                                 &absent_repos_root_url,
                                                 &absent_repos_uuid,
                                                 db, local_abspath,
                                                 scratch_pool, scratch_pool);

      if (err && err->apr_err != SVN_ERR_WC_PATH_NOT_FOUND)
        return svn_error_return(err);
      else
        svn_error_clear(err);

      /* ### Temporary hack: Hook the inner working copy to the parent
             working copy to work around that temp_op_make_copy() doesn't
             add a working_node stub for its root if there is no base_node
             stub. */
      SVN_ERR(svn_wc__db_temp_set_parent_stub_to_normal(db, local_abspath,
                                                        FALSE, scratch_pool));

      /* Transfer all nodes below LOCAL_ABSPATH from BASE_NODE to
         WORKING_NODE */
      SVN_ERR(svn_wc__db_temp_op_make_copy(db, local_abspath, TRUE,
                                           scratch_pool));

      if (!err && absent_status == svn_wc__db_status_not_present)
        SVN_ERR(svn_wc__db_base_add_absent_node(db, local_abspath,
                                                absent_repos_relpath,
                                                absent_repos_root_url,
                                                absent_repos_uuid,
                                                absent_revision,
                                                absent_kind,
                                                absent_status,
                                                NULL,
                                                NULL,
                                                scratch_pool));
      else
        SVN_ERR(svn_wc__db_base_remove(db, local_abspath, scratch_pool));
    }

  /* Report the addition to the caller. */
  if (notify_func != NULL)
    {
      svn_wc_notify_t *notify = svn_wc_create_notify(local_abspath,
                                                     svn_wc_notify_add,
                                                     scratch_pool);
      notify->kind = kind;
      (*notify_func)(notify_baton, notify, scratch_pool);
    }

  return SVN_NO_ERROR;
}

<<<<<<< HEAD
=======
svn_error_t *
svn_wc_add2(const char *path,
            svn_wc_adm_access_t *parent_access,
            const char *copyfrom_url,
            svn_revnum_t copyfrom_rev,
            svn_cancel_func_t cancel_func,
            void *cancel_baton,
            svn_wc_notify_func2_t notify_func,
            void *notify_baton,
            apr_pool_t *pool)
{
  return svn_wc_add3(path, parent_access, svn_depth_infinity,
                     copyfrom_url, copyfrom_rev,
                     cancel_func, cancel_baton,
                     notify_func, notify_baton, pool);
}

>>>>>>> 0213fdc3
svn_error_t *
svn_wc__register_file_external(svn_wc_context_t *wc_ctx,
                               const char *local_abspath,
                               const char *external_url,
                               const svn_opt_revision_t *external_peg_rev,
                               const svn_opt_revision_t *external_rev,
                               apr_pool_t *scratch_pool)
{
  svn_wc__db_t *db = wc_ctx->db;
  const char *parent_abspath, *base_name, *repos_root_url;

  svn_dirent_split(&parent_abspath, &base_name, local_abspath, scratch_pool);

  SVN_ERR(svn_wc__db_scan_base_repos(NULL, &repos_root_url, NULL, db,
                                     parent_abspath, scratch_pool,
                                     scratch_pool));

<<<<<<< HEAD
  SVN_ERR(svn_wc__db_op_add_file(wc_ctx->db, local_abspath, NULL, scratch_pool));

  SVN_ERR(svn_wc__set_file_external_location(wc_ctx, local_abspath,
                                             external_url, external_peg_rev,
                                             external_rev, repos_root_url,
                                             scratch_pool));
  return SVN_NO_ERROR;
}

=======
>>>>>>> 0213fdc3

/* Thoughts on Reversion.

    What does is mean to revert a given PATH in a tree?  We'll
    consider things by their modifications.

    Adds

    - For files, svn_wc_remove_from_revision_control(), baby.

    - Added directories may contain nothing but added children, and
      reverting the addition of a directory necessarily means reverting
      the addition of all the directory's children.  Again,
      svn_wc_remove_from_revision_control() should do the trick.

    Deletes

    - Restore properties to their unmodified state.

    - For files, restore the pristine contents, and reset the schedule
      to 'normal'.

    - For directories, reset the schedule to 'normal'.  All children
      of a directory marked for deletion must also be marked for
      deletion, but it's okay for those children to remain deleted even
      if their parent directory is restored.  That's what the
      recursive flag is for.

    Replaces

    - Restore properties to their unmodified state.

    - For files, restore the pristine contents, and reset the schedule
      to 'normal'.

    - For directories, reset the schedule to normal.  A replaced
      directory can have deleted children (left over from the initial
      deletion), replaced children (children of the initial deletion
      now re-added), and added children (new entries under the
      replaced directory).  Since this is technically an addition, it
      necessitates recursion.

    Modifications

    - Restore properties and, for files, contents to their unmodified
      state.
<<<<<<< HEAD
=======

*/

/* Revert ENTRY for NAME in directory represented by ADM_ACCESS. Sets
   *REVERTED to TRUE if something actually is reverted.

   Use SVN_WC_ENTRY_THIS_DIR as NAME for reverting ADM_ACCESS directory
   itself.

   Use POOL for any temporary allocations.*/
static svn_error_t *
revert_admin_things(svn_wc_adm_access_t *adm_access,
                    const char *name,
                    const svn_wc_entry_t *entry,
                    svn_boolean_t *reverted,
                    svn_boolean_t use_commit_times,
                    apr_pool_t *pool)
{
  const char *fullpath;
  svn_boolean_t reinstall_working = FALSE; /* force working file reinstall? */
  svn_wc_entry_t tmp_entry;
  apr_uint64_t flags = 0;
  svn_stringbuf_t *log_accum = svn_stringbuf_create("", pool);
  apr_hash_t *baseprops = NULL;
  svn_boolean_t revert_base = FALSE;

  /* Build the full path of the thing we're reverting. */
  fullpath = svn_wc_adm_access_path(adm_access);
  if (strcmp(name, SVN_WC_ENTRY_THIS_DIR) != 0)
    fullpath = svn_path_join(fullpath, name, pool);

  /* Deal with properties. */
  if (entry->schedule == svn_wc_schedule_replace)
    {
       revert_base = entry->copied;
      /* Use the revertpath as the new propsbase if it exists. */

      baseprops = apr_hash_make(pool);
      SVN_ERR(svn_wc__load_props((! revert_base) ? &baseprops : NULL,
                                 NULL,
                                 revert_base ? &baseprops : NULL,
                                 adm_access, fullpath, pool));

      /* Ensure the revert propfile gets removed. */
      if (revert_base)
        SVN_ERR(svn_wc__loggy_props_delete(&log_accum,
                                           fullpath, svn_wc__props_revert,
                                           adm_access, pool));
      *reverted = TRUE;
    }

  /* If not schedule replace, or no revert props, use the normal
     base-props and working props. */
  if (! baseprops)
    {
      svn_boolean_t modified;

      /* Check for prop changes. */
      SVN_ERR(svn_wc_props_modified_p(&modified, fullpath, adm_access,
                                      pool));
      if (modified)
        {
          apr_array_header_t *propchanges;

          /* Get the full list of property changes and see if any magic
             properties were changed. */
          SVN_ERR(svn_wc_get_prop_diffs(&propchanges, &baseprops, fullpath,
                                        adm_access, pool));

          /* Determine if any of the propchanges are the "magic" ones that
             might require changing the working file. */
          reinstall_working = svn_wc__has_magic_property(propchanges);

        }
    }

  /* Reinstall props if we need to.  Only rewrite the baseprops,
     if we're reverting a replacement.  This is just an optimization. */
  if (baseprops)
    {
      SVN_ERR(svn_wc__install_props(&log_accum, adm_access, fullpath,
                                    baseprops, baseprops, revert_base, pool));
      *reverted = TRUE;
    }

  /* Deal with the contents. */

  if (entry->kind == svn_node_file)
    {
      svn_node_kind_t base_kind;
      const char *base_thing;
      svn_boolean_t tgt_modified;

      /* If the working file is missing, we need to reinstall it. */
      if (! reinstall_working)
        {
          svn_node_kind_t kind;
          SVN_ERR(svn_io_check_path(fullpath, &kind, pool));
          if (kind == svn_node_none)
            reinstall_working = TRUE;
        }

      base_thing = svn_wc__text_base_path(fullpath, FALSE, pool);

      /* Check for text base presence. */
      SVN_ERR(svn_io_check_path(base_thing, &base_kind, pool));

      if (base_kind != svn_node_file)
        return svn_error_createf(APR_ENOENT, NULL,
                                 _("Error restoring text for '%s'"),
                                 svn_path_local_style(fullpath, pool));

      /* Look for a revert base file.  If it exists use it for the
         text base for the file.  If it doesn't use the normal text base. */
      SVN_ERR(svn_wc__loggy_move
              (&log_accum, &tgt_modified, adm_access,
               svn_wc__text_revert_path(fullpath, FALSE, pool), base_thing,
               FALSE, pool));
      reinstall_working = reinstall_working || tgt_modified;

      /* A shortcut: since we will translate when reinstall_working,
         we don't need to check if the working file is modified. */
      if (! reinstall_working)
        SVN_ERR(svn_wc__text_modified_internal_p(&reinstall_working,
                                                 fullpath, FALSE, adm_access,
                                                 FALSE, pool));

      if (reinstall_working)
        {
          /* If there are textual mods (or if the working file is
             missing altogether), copy the text-base out into
             the working copy, and update the timestamp in the entries
             file. */
          SVN_ERR(svn_wc__loggy_copy(&log_accum, NULL, adm_access,
                                     svn_wc__copy_translate,
                                     base_thing, fullpath, FALSE, pool));

          /* Possibly set the timestamp to last-commit-time, rather
             than the 'now' time that already exists. */
          if (use_commit_times && entry->cmt_date)
            SVN_ERR(svn_wc__loggy_set_timestamp
                    (&log_accum, adm_access, fullpath,
                     svn_time_to_cstring(entry->cmt_date, pool),
                     pool));

          SVN_ERR(svn_wc__loggy_set_entry_timestamp_from_wc
                  (&log_accum, adm_access,
                   fullpath, SVN_WC__ENTRY_ATTR_TEXT_TIME, pool));
          SVN_ERR(svn_wc__loggy_set_entry_working_size_from_wc
                  (&log_accum, adm_access, fullpath, pool));

          *reverted = TRUE;
        }
    }

  /* Remove conflict state (and conflict files), if any.
     Handle the three possible text conflict files. */
  if (entry->conflict_old)
    {
      flags |= SVN_WC__ENTRY_MODIFY_CONFLICT_OLD;
      tmp_entry.conflict_old = NULL;
      SVN_ERR(svn_wc__loggy_remove
              (&log_accum, adm_access,
               svn_path_join(svn_wc_adm_access_path(adm_access),
                             entry->conflict_old, pool), pool));
    }
  if (entry->conflict_new)
    {
      flags |= SVN_WC__ENTRY_MODIFY_CONFLICT_NEW;
      tmp_entry.conflict_new = NULL;
      SVN_ERR(svn_wc__loggy_remove
              (&log_accum, adm_access,
               svn_path_join(svn_wc_adm_access_path(adm_access),
                             entry->conflict_new, pool), pool));
    }
  if (entry->conflict_wrk)
    {
      flags |= SVN_WC__ENTRY_MODIFY_CONFLICT_WRK;
      tmp_entry.conflict_wrk = NULL;
      SVN_ERR(svn_wc__loggy_remove
              (&log_accum, adm_access,
               svn_path_join(svn_wc_adm_access_path(adm_access),
                             entry->conflict_wrk, pool), pool));
    }

  /* Remove the property conflict file if the entry lists one (and it
     exists) */
  if (entry->prejfile)
    {
      flags |= SVN_WC__ENTRY_MODIFY_PREJFILE;
      tmp_entry.prejfile = NULL;
      SVN_ERR(svn_wc__loggy_remove
              (&log_accum, adm_access,
               svn_path_join(svn_wc_adm_access_path(adm_access),
                             entry->prejfile, pool), pool));
    }

  /* Clean up the copied state if this is a replacement. */
  if (entry->schedule == svn_wc_schedule_replace)
    {
      flags |= SVN_WC__ENTRY_MODIFY_COPIED |
          SVN_WC__ENTRY_MODIFY_COPYFROM_URL |
          SVN_WC__ENTRY_MODIFY_COPYFROM_REV;
      tmp_entry.copied = FALSE;

      /* Reset the checksum if this is a replace-with-history. */
      if (entry->kind == svn_node_file && entry->copyfrom_url)
        {
          const char *base_path;
          unsigned char digest[APR_MD5_DIGESTSIZE];

          base_path = svn_wc__text_revert_path(fullpath, FALSE, pool);
          SVN_ERR(svn_io_file_checksum(digest, base_path, pool));
          tmp_entry.checksum = svn_md5_digest_to_cstring(digest, pool);
          flags |= SVN_WC__ENTRY_MODIFY_CHECKSUM;
        }

      /* Set this to the empty string, because NULL values will disappear
         in the XML log file. */
      tmp_entry.copyfrom_url = "";
      tmp_entry.copyfrom_rev = SVN_INVALID_REVNUM;
    }
>>>>>>> 0213fdc3

*/


/* */
static svn_error_t *
revert_admin_things(svn_boolean_t *reverted,
                    svn_wc__db_t *db,
                    const char *local_abspath,
                    svn_boolean_t use_commit_times,
                    apr_pool_t *pool)
{
  SVN_ERR(svn_wc__wq_add_revert(reverted, db, local_abspath, use_commit_times,
                                pool));
  SVN_ERR(svn_wc__wq_run(db, local_abspath, NULL, NULL, pool));

  return SVN_NO_ERROR;
}


/* Revert LOCAL_ABSPATH in DB, where the on-disk node kind is DISK_KIND.
   *DEPTH is the depth of the reversion crawl the caller is
   using; this function may choose to override that value as needed.

   See svn_wc_revert4() for the interpretations of
   USE_COMMIT_TIMES, CANCEL_FUNC and CANCEL_BATON.

   Set *DID_REVERT to true if actually reverting anything, else do not
   touch *DID_REVERT.

   Use POOL for allocations.
 */
static svn_error_t *
revert_entry(svn_depth_t *depth,
             svn_wc__db_t *db,
             const char *local_abspath,
             svn_node_kind_t disk_kind,
             svn_boolean_t use_commit_times,
             svn_cancel_func_t cancel_func,
             void *cancel_baton,
             svn_boolean_t *did_revert,
             apr_pool_t *pool)
{
  svn_wc__db_status_t status;
  svn_wc__db_kind_t kind;
  svn_boolean_t replaced;
  svn_boolean_t have_base;

  /* Initialize this even though revert_admin_things() is guaranteed
     to set it, because we don't know that revert_admin_things() will
     be called. */
  svn_boolean_t reverted = FALSE;
<<<<<<< HEAD

  SVN_ERR(svn_wc__db_read_info(&status, &kind,
                               NULL, NULL, NULL, NULL, NULL, NULL, NULL,
                               NULL, NULL, NULL, NULL, NULL, NULL, NULL,
                               NULL, NULL, NULL, NULL, &have_base, NULL,
                               NULL, NULL,
                               db, local_abspath, pool, pool));

  SVN_ERR(svn_wc__internal_is_replaced(&replaced, db, local_abspath, pool));
=======
  svn_boolean_t is_wc_root = FALSE;
  svn_wc_adm_access_t *dir_access;

  /* Fetch the access baton for this path. */
  SVN_ERR(svn_wc_adm_probe_retrieve(&dir_access, parent_access, path, pool));

  /* For directories, determine if PATH is a WC root so that we can
     tell if it is safe to split PATH into a parent directory and
     basename.  For files, we always do this split.  */
  if (kind == svn_node_dir)
    SVN_ERR(svn_wc_is_wc_root(&is_wc_root, path, dir_access, pool));
  bname = is_wc_root ? NULL : svn_path_basename(path, pool);
>>>>>>> 0213fdc3

  /* Additions. */
  if ((status == svn_wc__db_status_added
       || status == svn_wc__db_status_obstructed_add)
      && !replaced)
    {
      svn_revnum_t base_revision;
      const char *repos_relpath;
      const char *repos_root_url;
      const char *repos_uuid;
      /* Before removing item from revision control, notice if the
         BASE_NODE is in a 'not-present' state. */
      svn_boolean_t was_not_present = FALSE;

      /* NOTE: if WAS_NOT_PRESENT gets set, then we have BASE nodes.
         The code below will then figure out the repository information, so
         that we can later insert a node for the same repository. */

      if (have_base)
        {
            svn_wc__db_status_t base_status;
            SVN_ERR(svn_wc__db_base_get_info(&base_status, NULL,
                                             &base_revision, &repos_relpath,
                                             &repos_root_url, &repos_uuid,
                                             NULL, NULL, NULL, NULL, NULL,
                                             NULL, NULL, NULL, NULL,
                                             db, local_abspath,
                                             pool, pool));

            if (base_status == svn_wc__db_status_not_present)
            {
                /* Remember the BASE revision.  */
                /* Remember the repository this node is associated with.  */

                was_not_present = TRUE;

                if (!repos_root_url)
                  SVN_ERR(svn_wc__db_scan_base_repos(&repos_relpath,
                                                     &repos_root_url,
                                                     &repos_uuid,
                                                     db, local_abspath,
                                                     pool, pool));
            }
        }

      /* ### much of this is probably bullshit. we should be able to just
         ### remove the WORKING and ACTUAL rows, and be done. but we're
         ### not quite there yet, so nodes get fully removed and then
         ### shoved back into the database. this is why we need to record
         ### the repository information, and the BASE revision.  */

      if (kind == svn_wc__db_kind_file)
        {
          SVN_ERR(svn_wc__internal_remove_from_revision_control(db,
                                                                local_abspath,
                                                                FALSE, FALSE,
                                                                cancel_func,
                                                                cancel_baton,
                                                                pool));
        }
      else if (kind == svn_wc__db_kind_dir)
        {
          if (disk_kind == svn_node_none
              || svn_wc__adm_missing(db, local_abspath, pool))
            {
              /* Schedule add but missing, just remove the entry
                 or it's missing an adm area in which case
                 svn_wc_adm_probe_retrieve() returned the parent's
                 adm_access, for which we definitely can't use the 'else'
                 code path (as it will remove the parent from version
                 control... (See issue 2425) */
              SVN_ERR(svn_wc__db_temp_op_remove_entry(db, local_abspath,
                                                      pool));
            }
          else
            {
              SVN_ERR(svn_wc__internal_remove_from_revision_control(
                                           db,
                                           local_abspath,
                                           FALSE, FALSE,
                                           cancel_func, cancel_baton,
                                           pool));
            }
        }
      else  /* Else it's `none', or something exotic like a symlink... */
        {
          return svn_error_createf(SVN_ERR_NODE_UNKNOWN_KIND, NULL,
                                   _("Unknown or unexpected kind for path "
                                     "'%s'"),
                                   svn_dirent_local_style(local_abspath,
                                                          pool));

        }

      /* Recursivity is taken care of by svn_wc_remove_from_revision_control,
         and we've definitely reverted PATH at this point. */
      *depth = svn_depth_empty;
      reverted = TRUE;

      /* If the removed item was *also* in a 'not-present' state, make
         sure we leave a not-present node behind */
      if (was_not_present)
        {
          SVN_ERR(svn_wc__db_base_add_absent_node(
                    db, local_abspath,
                    repos_relpath, repos_root_url, repos_uuid,
                    base_revision,
                    kind,
                    svn_wc__db_status_not_present,
                    NULL, NULL,
                    pool));
        }
    }
  /* Regular prop and text edit. */
  /* Deletions and replacements. */
  else if (status == svn_wc__db_status_normal
           || status == svn_wc__db_status_deleted
           || replaced)
    {
      /* Revert the prop and text mods (if any). */
      SVN_ERR(revert_admin_things(&reverted, db, local_abspath,
                                  use_commit_times, pool));

      /* Force recursion on replaced directories. */
      if (kind == svn_wc__db_kind_dir && replaced)
        *depth = svn_depth_infinity;
    }

  /* If PATH was reverted, tell our client that. */
<<<<<<< HEAD
  if (reverted)
    *did_revert = TRUE;
=======
  if ((notify_func != NULL) && reverted)
    (*notify_func)(notify_baton,
                   svn_wc_create_notify(path, svn_wc_notify_revert, pool),
                   pool);
>>>>>>> 0213fdc3

  return SVN_NO_ERROR;
}


/* This is just the guts of svn_wc_revert4() save that it accepts a
   hash CHANGELIST_HASH whose keys are changelist names instead of an
   array of said names.  See svn_wc_revert4() for additional
   documentation. */
static svn_error_t *
revert_internal(svn_wc__db_t *db,
                const char *local_abspath,
                svn_depth_t depth,
                svn_boolean_t use_commit_times,
                apr_hash_t *changelist_hash,
                svn_cancel_func_t cancel_func,
                void *cancel_baton,
                svn_wc_notify_func2_t notify_func,
                void *notify_baton,
                apr_pool_t *pool)
{
  svn_node_kind_t disk_kind;
  svn_wc__db_status_t status;
  svn_wc__db_kind_t db_kind;
  svn_boolean_t unversioned;
  const svn_wc_conflict_description2_t *tree_conflict;
  svn_error_t *err;

  /* Check cancellation here, so recursive calls get checked early. */
  if (cancel_func)
    SVN_ERR(cancel_func(cancel_baton));


  /* Safeguard 1: the item must be versioned for any reversion to make sense,
     except that a tree conflict can exist on an unversioned item. */
  err = svn_wc__db_read_info(&status, &db_kind,
                             NULL, NULL, NULL, NULL, NULL, NULL, NULL,
                             NULL, NULL, NULL, NULL, NULL, NULL, NULL,
                             NULL, NULL, NULL, NULL, NULL, NULL, NULL,
                             NULL,
                             db, local_abspath, pool, pool);

  if (err && err->apr_err == SVN_ERR_WC_PATH_NOT_FOUND)
    {
      svn_error_clear(err);
      unversioned = TRUE;
    }
  else if (err)
    return svn_error_return(err);
  else
    unversioned = FALSE;

  SVN_ERR(svn_wc__db_op_read_tree_conflict(&tree_conflict, db, local_abspath,
                                           pool, pool));
  if (unversioned && tree_conflict == NULL)
    return svn_error_createf(SVN_ERR_UNVERSIONED_RESOURCE, NULL,
                             _("Cannot revert unversioned item '%s'"),
                             svn_dirent_local_style(local_abspath, pool));

  /* Safeguard 1.5:  is this a missing versioned directory? */
  SVN_ERR(svn_io_check_path(local_abspath, &disk_kind, pool));
  if (!unversioned && (db_kind == svn_wc__db_kind_dir))
    {
      if ((disk_kind != svn_node_dir)
          && (status != svn_wc__db_status_added)
          && (status != svn_wc__db_status_obstructed_add))
        {
          /* When the directory itself is missing, we can't revert without
             hitting the network.  Someday a '--force' option will
             make this happen.  For now, send notification of the failure. */
          if (notify_func != NULL)
            {
              svn_wc_notify_t *notify =
<<<<<<< HEAD
                svn_wc_create_notify(local_abspath,
                                     svn_wc_notify_failed_revert,
                                     pool);
=======
                svn_wc_create_notify(path, svn_wc_notify_failed_revert, pool);
>>>>>>> 0213fdc3
              notify_func(notify_baton, notify, pool);
            }
          return SVN_NO_ERROR;
        }
    }

  /* Safeguard 2:  can we handle this entry's recorded kind? */
  if (!unversioned
      && (db_kind != svn_wc__db_kind_file) && (db_kind != svn_wc__db_kind_dir))
    return svn_error_createf
      (SVN_ERR_UNSUPPORTED_FEATURE, NULL,
       _("Cannot revert '%s': unsupported entry node kind"),
       svn_dirent_local_style(local_abspath, pool));

  /* Safeguard 3:  can we deal with the node kind of PATH currently in
     the working copy? */
  if ((disk_kind != svn_node_none)
      && (disk_kind != svn_node_file)
      && (disk_kind != svn_node_dir))
    return svn_error_createf
      (SVN_ERR_UNSUPPORTED_FEATURE, NULL,
       _("Cannot revert '%s': unsupported node kind in working copy"),
       svn_dirent_local_style(local_abspath, pool));

  /* If the entry passes changelist filtering, revert it!  */
  if (svn_wc__internal_changelist_match(db, local_abspath, changelist_hash,
                                        pool))
    {
      svn_boolean_t reverted = FALSE;
      const svn_wc_conflict_description2_t *conflict;

      /* Clear any tree conflict on the path, even if it is not a versioned
         resource. */
      SVN_ERR(svn_wc__db_op_read_tree_conflict(&conflict, db, local_abspath,
                                               pool, pool));
      if (conflict)
        {
          SVN_ERR(svn_wc__db_op_set_tree_conflict(db, local_abspath, NULL,
                                                  pool));
          reverted = TRUE;
        }

      /* Actually revert this entry.  If this is a working copy root,
         we provide a base_name from the parent path. */
      if (!unversioned)
        SVN_ERR(revert_entry(&depth, db, local_abspath, disk_kind,
                             use_commit_times,
                             cancel_func, cancel_baton,
                             &reverted, pool));

      /* Notify */
      if (notify_func && reverted)
        (*notify_func)(notify_baton,
                       svn_wc_create_notify(local_abspath,
                                            svn_wc_notify_revert, pool),
                       pool);
    }

  /* Finally, recurse if requested. */
  if (!unversioned && db_kind == svn_wc__db_kind_dir && depth > svn_depth_empty)
    {
      const apr_array_header_t *children;
      apr_hash_t *nodes = apr_hash_make(pool);
      svn_depth_t depth_under_here = depth;
      int i;
      apr_pool_t *iterpool = svn_pool_create(pool);

      if (depth == svn_depth_files || depth == svn_depth_immediates)
        depth_under_here = svn_depth_empty;

      SVN_ERR(svn_wc__db_read_children(&children, db, local_abspath, pool,
                                       iterpool));

      for (i = 0; i < children->nelts; i++)
        {
          const char *name = APR_ARRAY_IDX(children, i, const char *);
          const char *node_abspath;
          svn_boolean_t hidden;
          svn_wc__db_kind_t child_db_kind;

          svn_pool_clear(iterpool);

          node_abspath = svn_dirent_join(local_abspath, name, iterpool);

          SVN_ERR(svn_wc__db_node_hidden(&hidden, db, node_abspath, iterpool));

          if (hidden)
            continue;

          apr_hash_set(nodes, name, APR_HASH_KEY_STRING, name);

          SVN_ERR(svn_wc__db_read_kind(&child_db_kind, db, node_abspath, FALSE,
                                       iterpool));

          /* Skip subdirectories if we're called with depth-files. */
<<<<<<< HEAD
          if ((depth == svn_depth_files) &&
              (child_db_kind != svn_wc__db_kind_file) &&
              (child_db_kind != svn_wc__db_kind_symlink))
=======
          if ((depth == svn_depth_files)
              && (child_entry->kind != svn_node_file))
>>>>>>> 0213fdc3
            continue;

          /* Revert the entry. */
<<<<<<< HEAD
          SVN_ERR(revert_internal(db, node_abspath,
=======
          SVN_ERR(revert_internal(full_entry_path, dir_access,
>>>>>>> 0213fdc3
                                  depth_under_here, use_commit_times,
                                  changelist_hash, cancel_func, cancel_baton,
                                  notify_func, notify_baton, iterpool));
        }

      /* Visit any unversioned children that are tree conflict victims. */
      {
        const apr_array_header_t *conflict_victims;

        /* Loop through all the tree conflict victims */
        SVN_ERR(svn_wc__db_read_conflict_victims(&conflict_victims,
                                                 db, local_abspath,
                                                 pool, pool));

        for (i = 0; i < conflict_victims->nelts; ++i)
          {
            int j;
            const apr_array_header_t *child_conflicts;
            const char *child_name;
            const char *child_abspath;

            svn_pool_clear(iterpool);

            child_name = APR_ARRAY_IDX(conflict_victims, i, const char *);

            /* Skip if in this dir's entries, we only want unversioned */
            if (apr_hash_get(nodes, child_name, APR_HASH_KEY_STRING))
              continue;

            child_abspath = svn_dirent_join(local_abspath, child_name,
                                            iterpool);

            SVN_ERR(svn_wc__db_read_conflicts(&child_conflicts,
                                              db, child_abspath,
                                              iterpool, iterpool));

            for (j = 0; j < child_conflicts->nelts; ++j)
              {
                const svn_wc_conflict_description2_t *conflict =
                  APR_ARRAY_IDX(child_conflicts, j,
                                const svn_wc_conflict_description2_t *);

                if (conflict->kind == svn_wc_conflict_kind_tree)
                  SVN_ERR(revert_internal(db, conflict->local_abspath,
                                          svn_depth_empty,
                                          use_commit_times, changelist_hash,
                                          cancel_func, cancel_baton,
                                          notify_func, notify_baton,
                                          iterpool));
              }
          }
      }

      svn_pool_destroy(iterpool);
    }

  return SVN_NO_ERROR;
}


svn_error_t *
svn_wc_revert4(svn_wc_context_t *wc_ctx,
               const char *local_abspath,
               svn_depth_t depth,
               svn_boolean_t use_commit_times,
               const apr_array_header_t *changelists,
               svn_cancel_func_t cancel_func,
               void *cancel_baton,
               svn_wc_notify_func2_t notify_func,
               void *notify_baton,
               apr_pool_t *pool)
{
  apr_hash_t *changelist_hash = NULL;

  if (changelists && changelists->nelts)
    SVN_ERR(svn_hash_from_cstring_keys(&changelist_hash, changelists, pool));

  return svn_error_return(revert_internal(wc_ctx->db,
                                          local_abspath, depth,
                                          use_commit_times, changelist_hash,
                                          cancel_func, cancel_baton,
                                          notify_func, notify_baton,
                                          pool));
}


svn_error_t *
svn_wc_get_pristine_copy_path(const char *path,
                              const char **pristine_path,
                              apr_pool_t *pool)
{
<<<<<<< HEAD
  svn_wc__db_t *db;
  const char *local_abspath;
  svn_error_t *err;
=======
  return svn_wc_revert3(path, parent_access,
                        SVN_DEPTH_INFINITY_OR_EMPTY(recursive),
                        use_commit_times, NULL, cancel_func, cancel_baton,
                        notify_func, notify_baton, pool);
}
>>>>>>> 0213fdc3

  SVN_ERR(svn_wc__db_open(&db, svn_wc__db_openmode_readonly, NULL,
                          TRUE, TRUE, pool, pool));
  SVN_ERR(svn_dirent_get_absolute(&local_abspath, path, pool));

  err = svn_wc__text_base_path_to_read(pristine_path, db, local_abspath,
                                       pool, pool);
  if (err && err->apr_err == SVN_ERR_WC_PATH_UNEXPECTED_STATUS)
    {
      const char *adm_abspath = svn_dirent_dirname(local_abspath, pool);

      svn_error_clear(err);
      *pristine_path = svn_wc__nonexistent_path(db, adm_abspath, pool);
      return SVN_NO_ERROR;
    }
   SVN_ERR(err);

  return svn_error_return(svn_wc__db_close(db));
}

svn_error_t *
svn_wc_get_pristine_contents2(svn_stream_t **contents,
                              svn_wc_context_t *wc_ctx,
                              const char *local_abspath,
                              apr_pool_t *result_pool,
                              apr_pool_t *scratch_pool)
{
  return svn_error_return(svn_wc__get_pristine_contents(contents,
                                                        wc_ctx->db,
                                                        local_abspath,
                                                        result_pool,
                                                        scratch_pool));
}

svn_error_t *
svn_wc__internal_remove_from_revision_control(svn_wc__db_t *db,
                                              const char *local_abspath,
                                              svn_boolean_t destroy_wf,
                                              svn_boolean_t instant_error,
                                              svn_cancel_func_t cancel_func,
                                              void *cancel_baton,
                                              apr_pool_t *scratch_pool)
{
  svn_error_t *err;
  svn_boolean_t left_something = FALSE;
  svn_wc__db_kind_t kind;

  /* ### This whole function should be rewritten to run inside a transaction,
     ### to allow a stable cancel behavior.
     ###
     ### Subversion < 1.7 marked the directory as incomplete to allow updating
     ### it from a canceled state. But this would not work because update
     ### doesn't retrieve deleted items.
     ###
     ### WC-NG doesn't support a delete+incomplete state, but we can't build
     ### transactions over multiple databases yet. */

  SVN_ERR_ASSERT(svn_dirent_is_absolute(local_abspath));

  /* Check cancellation here, so recursive calls get checked early. */
  if (cancel_func)
    SVN_ERR(cancel_func(cancel_baton));

  SVN_ERR(svn_wc__db_read_kind(&kind, db, local_abspath, FALSE, scratch_pool));

  if (kind == svn_wc__db_kind_file || kind == svn_wc__db_kind_symlink)
    {
      svn_node_kind_t on_disk;
      svn_boolean_t wc_special, local_special;
      svn_boolean_t text_modified_p;
      const svn_checksum_t *base_sha1_checksum, *working_sha1_checksum;

      /* Only check if the file was modified when it wasn't overwritten with a
         special file */
      SVN_ERR(svn_wc__get_special(&wc_special, db, local_abspath,
                                  scratch_pool));
      SVN_ERR(svn_io_check_special_path(local_abspath, &on_disk,
                                        &local_special, scratch_pool));
      if (wc_special || ! local_special)
        {
          /* Check for local mods. before removing entry */
          SVN_ERR(svn_wc__internal_text_modified_p(&text_modified_p, db,
                                                   local_abspath, FALSE,
                                                   TRUE, scratch_pool));
          if (text_modified_p && instant_error)
            return svn_error_createf(SVN_ERR_WC_LEFT_LOCAL_MOD, NULL,
                   _("File '%s' has local modifications"),
                   svn_dirent_local_style(local_abspath, scratch_pool));
        }

      /* Find the checksum(s) of the node's one or two pristine texts.  Note
         that read_info() may give us the one from BASE_NODE again. */
      err = svn_wc__db_base_get_info(NULL, NULL, NULL, NULL, NULL, NULL,
                                     NULL, NULL, NULL, NULL, NULL,
                                     &base_sha1_checksum,
                                     NULL, NULL, NULL,
                                     db, local_abspath,
                                     scratch_pool, scratch_pool);
      if (err && err->apr_err == SVN_ERR_WC_PATH_NOT_FOUND)
        {
          svn_error_clear(err);
          base_sha1_checksum = NULL;
        }
      else
        SVN_ERR(err);
      err = svn_wc__db_read_info(NULL, NULL, NULL, NULL, NULL, NULL,
                                 NULL, NULL, NULL, NULL, NULL,
                                 &working_sha1_checksum,
                                 NULL, NULL, NULL, NULL, NULL, NULL,
                                 NULL, NULL, NULL, NULL, NULL, NULL,
                                 db, local_abspath,
                                 scratch_pool, scratch_pool);
      if (err && err->apr_err == SVN_ERR_WC_PATH_NOT_FOUND)
        {
          svn_error_clear(err);
          working_sha1_checksum = NULL;
        }
      else
        SVN_ERR(err);

#if (SVN_WC__VERSION < SVN_WC__PROPS_IN_DB)
      /* Remove prop/NAME, prop-base/NAME.svn-base. */
      SVN_ERR(svn_wc__props_delete(db, local_abspath, svn_wc__props_working,
                                   scratch_pool));
      SVN_ERR(svn_wc__props_delete(db, local_abspath, svn_wc__props_base,
                                   scratch_pool));
#endif

      /* Remove NAME from PATH's entries file: */
      SVN_ERR(svn_wc__db_temp_op_remove_entry(db, local_abspath,
                                              scratch_pool));

      /* Having removed the checksums that reference the pristine texts,
         remove the pristine texts (if now totally unreferenced) from the
         pristine store.  Don't try to remove the same pristine text twice.
         The two checksums might be the same, either because the copied base
         was exactly the same as the replaced base, or just because the
         ..._read_info() code above sets WORKING_SHA1_CHECKSUM to the base
         checksum if there is no WORKING_NODE row. */
      if (base_sha1_checksum)
        SVN_ERR(svn_wc__db_pristine_remove(db, local_abspath,
                                           base_sha1_checksum,
                                           scratch_pool));
      if (working_sha1_checksum
          && ! svn_checksum_match(base_sha1_checksum, working_sha1_checksum))
        SVN_ERR(svn_wc__db_pristine_remove(db, local_abspath,
                                           working_sha1_checksum,
                                           scratch_pool));

      /* If we were asked to destroy the working file, do so unless
         it has local mods. */
      if (destroy_wf)
        {
          /* Don't kill local mods. */
          if ((! wc_special && local_special) || text_modified_p)
            return svn_error_create(SVN_ERR_WC_LEFT_LOCAL_MOD, NULL, NULL);
          else  /* The working file is still present; remove it. */
            SVN_ERR(svn_io_remove_file2(local_abspath, TRUE, scratch_pool));
        }

    }  /* done with file case */
  else if (svn_wc__adm_missing(db, local_abspath, scratch_pool))
    {
      /* The directory is missing  so don't try to recurse,
         just delete the entry in the parent directory.

         ### This case disappears after we move to one DB. */
      SVN_ERR(svn_wc__db_temp_op_remove_entry(db, local_abspath,
                                              scratch_pool));
    }
  else /* looking at THIS_DIR */
    {
      apr_pool_t *iterpool = svn_pool_create(scratch_pool);
      const apr_array_header_t *children;
      int i;

      /* ### sanity check:  check 2 places for DELETED flag? */

      /* Walk over every entry. */
      SVN_ERR(svn_wc__db_read_children(&children, db, local_abspath,
                                       scratch_pool, iterpool));

      for (i = 0; i < children->nelts; i++)
        {
          const char *entry_name = APR_ARRAY_IDX(children, i, const char*);
          const char *entry_abspath;
          svn_boolean_t hidden;

          svn_pool_clear(iterpool);

          entry_abspath = svn_dirent_join(local_abspath, entry_name, iterpool);

          /* ### where did the adm_missing and depth_exclude test go?!?  */

          SVN_ERR(svn_wc__db_node_hidden(&hidden, db, entry_abspath,
                                         iterpool));
          if (hidden)
            {
              SVN_ERR(svn_wc__db_temp_op_remove_entry(db, entry_abspath,
                                                      iterpool));
              continue;
            }

          err = svn_wc__internal_remove_from_revision_control(
            db, entry_abspath,
            destroy_wf, instant_error,
            cancel_func, cancel_baton,
            iterpool);

          if (err && (err->apr_err == SVN_ERR_WC_LEFT_LOCAL_MOD))
            {
              if (instant_error)
                return svn_error_return(err);
              else
                {
                  svn_error_clear(err);
                  left_something = TRUE;
                }
            }
          else if (err)
            return svn_error_return(err);
        }

      /* At this point, every directory below this one has been
         removed from revision control. */

      /* Remove self from parent's entries file, but only if parent is
         a working copy.  If it's not, that's fine, we just move on. */
      {
        svn_boolean_t is_root;

        SVN_ERR(svn_wc__check_wc_root(&is_root, NULL, NULL,
                                      db, local_abspath, iterpool));

        /* If full_path is not the top of a wc, then its parent
           directory is also a working copy and has an entry for
           full_path.  We need to remove that entry: */
        if (! is_root)
          {
<<<<<<< HEAD
            SVN_ERR(svn_wc__db_temp_op_remove_entry(db, local_abspath,
                                                    iterpool));
=======
            apr_hash_t *parent_entries;
            svn_wc_adm_access_t *parent_access;

            svn_path_split(full_path, &parent_dir, &base_name, pool);

            SVN_ERR(svn_wc_adm_retrieve(&parent_access, adm_access,
                                        parent_dir, pool));
            SVN_ERR(svn_wc_entries_read(&parent_entries, parent_access, TRUE,
                                        pool));
            svn_wc__entry_remove(parent_entries, base_name);
            SVN_ERR(svn_wc__entries_write(parent_entries, parent_access, pool));
>>>>>>> 0213fdc3
          }
      }

      /* Remove the entire administrative .svn area, thereby removing
         _this_ dir from revision control too.  */
      SVN_ERR(svn_wc__adm_destroy(db, local_abspath, iterpool));

      /* If caller wants us to recursively nuke everything on disk, go
         ahead, provided that there are no dangling local-mod files
         below */
      if (destroy_wf && (! left_something))
        {
          /* If the dir is *truly* empty (i.e. has no unversioned
             resources, all versioned files are gone, all .svn dirs are
             gone, and contains nothing but empty dirs), then a
             *non*-recursive dir_remove should work.  If it doesn't,
             no big deal.  Just assume there are unversioned items in
             there and set "left_something" */
          err = svn_io_dir_remove_nonrecursive(local_abspath, iterpool);
          if (err)
            {
              left_something = TRUE;
              svn_error_clear(err);
            }
        }

      svn_pool_destroy(iterpool);

    }  /* end of directory case */

  if (left_something)
    return svn_error_create(SVN_ERR_WC_LEFT_LOCAL_MOD, NULL, NULL);
  else
    return SVN_NO_ERROR;
}

svn_error_t *
svn_wc_remove_from_revision_control2(svn_wc_context_t *wc_ctx,
                                    const char *local_abspath,
                                    svn_boolean_t destroy_wf,
                                    svn_boolean_t instant_error,
                                    svn_cancel_func_t cancel_func,
                                    void *cancel_baton,
                                    apr_pool_t *scratch_pool)
{
  return svn_error_return(
      svn_wc__internal_remove_from_revision_control(wc_ctx->db,
                                                    local_abspath,
                                                    destroy_wf,
                                                    instant_error,
                                                    cancel_func,
                                                    cancel_baton,
                                                    scratch_pool));
}

svn_error_t *
svn_wc_add_lock2(svn_wc_context_t *wc_ctx,
                 const char *local_abspath,
                 const svn_lock_t *lock,
                 apr_pool_t *scratch_pool)
{
<<<<<<< HEAD
  svn_wc__db_lock_t db_lock;
  svn_error_t *err;
  const svn_string_t *needs_lock;

  SVN_ERR_ASSERT(svn_dirent_is_absolute(local_abspath));
=======
  svn_boolean_t was_present, need_feedback = FALSE;
  apr_uint64_t modify_flags = 0;
  svn_wc_entry_t *entry = svn_wc_entry_dup(orig_entry, pool);

  if (resolve_text)
    {
      const char *auto_resolve_src;

      /* Handle automatic conflict resolution before the temporary files are
       * deleted, if necessary. */
      switch (conflict_choice)
        {
        case svn_wc_conflict_choose_base:
          auto_resolve_src = entry->conflict_old;
          break;
        case svn_wc_conflict_choose_mine_full:
          auto_resolve_src = entry->conflict_wrk;
          break;
        case svn_wc_conflict_choose_theirs_full:
          auto_resolve_src = entry->conflict_new;
          break;
        case svn_wc_conflict_choose_merged:
          auto_resolve_src = NULL;
          break;
        case svn_wc_conflict_choose_theirs_conflict:
        case svn_wc_conflict_choose_mine_conflict:
          {
            if (entry->conflict_old && entry->conflict_wrk &&
                entry->conflict_new)
              {
                apr_file_t *tmp_f;
                svn_stream_t *tmp_stream;
                svn_diff_t *diff;
                svn_diff_conflict_display_style_t style =
                  conflict_choice == svn_wc_conflict_choose_theirs_conflict
                  ? svn_diff_conflict_display_latest
                  : svn_diff_conflict_display_modified;

                SVN_ERR(svn_wc_create_tmp_file2(&tmp_f,
                                                &auto_resolve_src,
                                                svn_wc_adm_access_path(conflict_dir),
                                                svn_io_file_del_none,
                                                pool));
                tmp_stream = svn_stream_from_aprfile2(tmp_f, FALSE, pool);
                SVN_ERR(svn_diff_file_diff3_2(&diff,
                                              entry->conflict_old,
                                              entry->conflict_wrk,
                                              entry->conflict_new,
                                              svn_diff_file_options_create(pool),
                                              pool));
                SVN_ERR(svn_diff_file_output_merge2(tmp_stream, diff,
                                                    entry->conflict_old,
                                                    entry->conflict_wrk,
                                                    entry->conflict_new,
                                                    /* markers ignored */
                                                    NULL, NULL, NULL, NULL,
                                                    style,
                                                    pool));
                SVN_ERR(svn_stream_close(tmp_stream));
              }
            else
              auto_resolve_src = NULL;
            break;
          }
        default:
          return svn_error_create(SVN_ERR_INCORRECT_PARAMS, NULL,
                                  _("Invalid 'conflict_result' argument"));
        }

      if (auto_resolve_src)
        SVN_ERR(svn_io_copy_file(
          svn_path_join(svn_wc_adm_access_path(conflict_dir), auto_resolve_src,
                        pool),
          path, TRUE, pool));
    }
>>>>>>> 0213fdc3

  db_lock.token = lock->token;
  db_lock.owner = lock->owner;
  db_lock.comment = lock->comment;
  db_lock.date = lock->creation_date;
  err = svn_wc__db_lock_add(wc_ctx->db, local_abspath, &db_lock, scratch_pool);
  if (err)
    {
      if (err->apr_err != SVN_ERR_WC_PATH_NOT_FOUND)
        return svn_error_return(err);

      /* Remap the error.  */
      svn_error_clear(err);
      return svn_error_createf(SVN_ERR_ENTRY_NOT_FOUND, NULL,
                               _("'%s' is not under version control"),
                               svn_dirent_local_style(local_abspath,
                                                      scratch_pool));
    }

  /* if svn:needs-lock is present, then make the file read-write. */
  SVN_ERR(svn_wc__internal_propget(&needs_lock, wc_ctx->db, local_abspath,
                                   SVN_PROP_NEEDS_LOCK, scratch_pool,
                                   scratch_pool));
  if (needs_lock)
    SVN_ERR(svn_io_set_file_read_write(local_abspath, FALSE, scratch_pool));

  return SVN_NO_ERROR;
}

svn_error_t *
svn_wc_remove_lock2(svn_wc_context_t *wc_ctx,
                    const char *local_abspath,
                    apr_pool_t *scratch_pool)
{
  svn_error_t *err;
  const svn_string_t *needs_lock;

  SVN_ERR_ASSERT(svn_dirent_is_absolute(local_abspath));

  err = svn_wc__db_lock_remove(wc_ctx->db, local_abspath, scratch_pool);
  if (err)
    {
      if (err->apr_err != SVN_ERR_WC_PATH_NOT_FOUND)
        return svn_error_return(err);

      /* Remap the error.  */
      svn_error_clear(err);
      return svn_error_createf(SVN_ERR_ENTRY_NOT_FOUND, NULL,
                               _("'%s' is not under version control"),
                               svn_dirent_local_style(local_abspath,
                                                      scratch_pool));
    }

  /* if svn:needs-lock is present, then make the file read-only. */
  SVN_ERR(svn_wc__internal_propget(&needs_lock, wc_ctx->db, local_abspath,
                                   SVN_PROP_NEEDS_LOCK, scratch_pool,
                                   scratch_pool));
  if (needs_lock)
    SVN_ERR(svn_io_set_file_read_only(local_abspath, FALSE, scratch_pool));

  return SVN_NO_ERROR;
}

svn_error_t *
svn_wc_set_changelist2(svn_wc_context_t *wc_ctx,
                       const char *local_abspath,
                       const char *changelist,
                       svn_cancel_func_t cancel_func,
                       void *cancel_baton,
                       svn_wc_notify_func2_t notify_func,
                       void *notify_baton,
                       apr_pool_t *scratch_pool)
{
  svn_wc_notify_t *notify;
  const char *existing_changelist;
  svn_wc__db_kind_t kind;

  /* Assert that we aren't being asked to set an empty changelist. */
  SVN_ERR_ASSERT(! (changelist && changelist[0] == '\0'));

  SVN_ERR_ASSERT(svn_dirent_is_absolute(local_abspath));

  SVN_ERR(svn_wc__db_read_info(NULL, &kind, NULL, NULL, NULL, NULL, NULL,
                               NULL, NULL, NULL, NULL, NULL, NULL, NULL,
                               &existing_changelist,
                               NULL, NULL, NULL, NULL, NULL, NULL, NULL,
                               NULL, NULL,
                               wc_ctx->db, local_abspath, scratch_pool,
                               scratch_pool));

<<<<<<< HEAD
  /* We can't do changelists on directories. */
  if (kind == svn_wc__db_kind_dir)
    return svn_error_createf(SVN_ERR_CLIENT_IS_DIRECTORY, NULL,
                             _("'%s' is a directory, and thus cannot"
                               " be a member of a changelist"), local_abspath);
=======
svn_error_t *
svn_wc_resolved_conflict2(const char *path,
                          svn_wc_adm_access_t *adm_access,
                          svn_boolean_t resolve_text,
                          svn_boolean_t resolve_props,
                          svn_boolean_t recurse,
                          svn_wc_notify_func2_t notify_func,
                          void *notify_baton,
                          svn_cancel_func_t cancel_func,
                          void *cancel_baton,
                          apr_pool_t *pool)
{
  return svn_wc_resolved_conflict3(path, adm_access, resolve_text,
                                   resolve_props,
                                   SVN_DEPTH_INFINITY_OR_EMPTY(recurse),
                                   svn_wc_conflict_choose_merged,
                                   notify_func, notify_baton, cancel_func,
                                   cancel_baton, pool);
}
>>>>>>> 0213fdc3

  /* If the path has no changelist and we're removing changelist, skip it.
     ### the db actually does this check, too, but for notification's sake,
     ### we add it here as well. */
  if (! (changelist || existing_changelist))
    return SVN_NO_ERROR;

  /* If the path is already assigned to the changelist we're
     trying to assign, skip it.
     ### the db actually does this check, too, but for notification's sake,
     ### we add it here as well. */
  if (existing_changelist
      && changelist
      && strcmp(existing_changelist, changelist) == 0)
    return SVN_NO_ERROR;

<<<<<<< HEAD
  /* Set the changelist. */
  SVN_ERR(svn_wc__db_op_set_changelist(wc_ctx->db, local_abspath, changelist,
                                       scratch_pool));

  /* And tell someone what we've done. */
  if (notify_func)
    {
      if (existing_changelist)
        {
          notify = svn_wc_create_notify(local_abspath,
                                        svn_wc_notify_changelist_clear,
                                        scratch_pool);
          notify->changelist_name = existing_changelist;
          notify_func(notify_baton, notify, scratch_pool);
        }

      if (changelist)
        {
          notify = svn_wc_create_notify(local_abspath,
                                        svn_wc_notify_changelist_set,
                                        scratch_pool);
          notify->changelist_name = changelist;
          notify_func(notify_baton, notify, scratch_pool);
        }
    }
=======
  SVN_ERR(svn_wc_walk_entries3(path, adm_access,
                               &resolve_walk_callbacks, baton, depth,
                               FALSE, cancel_func, cancel_baton, pool));
>>>>>>> 0213fdc3

  return SVN_NO_ERROR;
}

svn_error_t *
svn_wc__set_file_external_location(svn_wc_context_t *wc_ctx,
                                   const char *local_abspath,
                                   const char *url,
                                   const svn_opt_revision_t *peg_rev,
                                   const svn_opt_revision_t *rev,
                                   const char *repos_root_url,
                                   apr_pool_t *scratch_pool)
{
  const char *external_repos_relpath;
  const svn_opt_revision_t unspecified_rev = { svn_opt_revision_unspecified };

  SVN_ERR_ASSERT(svn_dirent_is_absolute(local_abspath));
  SVN_ERR_ASSERT(!url || svn_uri_is_canonical(url, scratch_pool));

  if (url)
    {
      external_repos_relpath = svn_uri_is_child(repos_root_url, url, NULL);
      SVN_ERR_ASSERT(external_repos_relpath != NULL);

      external_repos_relpath = svn_path_uri_decode(external_repos_relpath,
                                                   scratch_pool);

      SVN_ERR_ASSERT(peg_rev != NULL);
      SVN_ERR_ASSERT(rev != NULL);
    }
  else
    {
      external_repos_relpath = NULL;
      peg_rev = &unspecified_rev;
      rev = &unspecified_rev;
    }

  SVN_ERR(svn_wc__db_temp_op_set_file_external(wc_ctx->db, local_abspath,
                                               external_repos_relpath, peg_rev,
                                               rev, scratch_pool));

  return SVN_NO_ERROR;
}


svn_boolean_t
svn_wc__internal_changelist_match(svn_wc__db_t *db,
                                  const char *local_abspath,
                                  apr_hash_t *clhash,
                                  apr_pool_t *scratch_pool)
{
  svn_error_t *err;
  const char *changelist;

  if (clhash == NULL)
    return TRUE;

<<<<<<< HEAD
  err = svn_wc__db_read_info(NULL, NULL, NULL, NULL, NULL, NULL, NULL,
                             NULL, NULL, NULL, NULL, NULL, NULL, NULL,
                             &changelist,
                             NULL, NULL, NULL, NULL, NULL, NULL, NULL,
                             NULL, NULL,
                             db, local_abspath, scratch_pool, scratch_pool);

  if (err)
    {
      svn_error_clear(err);
      return FALSE;
=======
  /* If the path is already assigned to the changelist we're
     trying to assign, skip it. */
  if (entry->changelist
      && changelist
      && strcmp(entry->changelist, changelist) == 0)
    return SVN_NO_ERROR;

  /* If the path is already a member of a changelist, warn the
     user about this, but still allow the reassignment to happen. */
  if (entry->changelist && changelist && notify_func)
    {
      svn_error_t *reassign_err =
        svn_error_createf(SVN_ERR_WC_CHANGELIST_MOVE, NULL,
                          _("Removing '%s' from changelist '%s'."),
                          path, entry->changelist);
      notify = svn_wc_create_notify(path, svn_wc_notify_changelist_moved,
                                    pool);
      notify->err = reassign_err;
      notify_func(notify_baton, notify, pool);
      svn_error_clear(notify->err);
    }

  /* Tweak the entry. */
  newentry.changelist = changelist;
  SVN_ERR(svn_wc__entry_modify(adm_access, entry->name, &newentry,
                               SVN_WC__ENTRY_MODIFY_CHANGELIST, TRUE, pool));

  /* And tell someone what we've done. */
  if (notify_func)
    {
      notify = svn_wc_create_notify(path,
                                    changelist
                                    ? svn_wc_notify_changelist_set
                                    : svn_wc_notify_changelist_clear,
                                    pool);
      notify->changelist_name = changelist;
      notify_func(notify_baton, notify, pool);
>>>>>>> 0213fdc3
    }

  return (changelist
            && apr_hash_get(clhash, changelist, APR_HASH_KEY_STRING) != NULL);
}

svn_boolean_t
svn_wc__changelist_match(svn_wc_context_t *wc_ctx,
                         const char *local_abspath,
                         apr_hash_t *clhash,
                         apr_pool_t *scratch_pool)
{
  return svn_wc__internal_changelist_match(wc_ctx->db, local_abspath, clhash,
                                           scratch_pool);
}<|MERGE_RESOLUTION|>--- conflicted
+++ resolved
@@ -50,10 +50,7 @@
 #include "svn_xml.h"
 #include "svn_time.h"
 #include "svn_diff.h"
-<<<<<<< HEAD
 #include "svn_sorts.h"
-=======
->>>>>>> 0213fdc3
 
 #include "wc.h"
 #include "log.h"
@@ -552,75 +549,6 @@
 
  
-/* Recursively mark a tree DIR_ABSPATH with schedule svn_wc_schedule_delete
-   and a KEEP_LOCAL flag. */
-static svn_error_t *
-mark_tree_deleted(svn_wc__db_t *db,
-                 const char *dir_abspath,
-                 svn_boolean_t keep_local,
-                 svn_wc_notify_func2_t notify_func,
-                 void *notify_baton,
-                 apr_pool_t *pool)
-{
-  apr_pool_t *iterpool = svn_pool_create(pool);
-  const apr_array_header_t *children;
-  int i;
-
-  /* Read the entries file for this directory. */
-  SVN_ERR(svn_wc__db_read_children(&children, db, dir_abspath,
-                                   pool, iterpool));
-
-  /* Mark each entry in the entries file. */
-  for (i = 0; i < children->nelts; i++)
-    {
-      const char *child_basename = APR_ARRAY_IDX(children, i, const char *);
-      const char *child_abspath;
-      svn_boolean_t hidden;
-      svn_wc__db_kind_t kind;
-
-      /* Clear our per-iteration pool. */
-      svn_pool_clear(iterpool);
-
-      child_abspath = svn_dirent_join(dir_abspath, child_basename, iterpool);
-
-      /* We exclude hidden nodes from this operation. */
-      SVN_ERR(svn_wc__db_node_hidden(&hidden, db, child_abspath, iterpool));
-      if (hidden)
-        continue;
-
-      SVN_ERR(svn_wc__db_read_kind(&kind, db, child_abspath, FALSE, iterpool));
-
-      /* If this is a directory, recurse; otherwise, delete. */
-      if (kind == svn_wc__db_kind_dir)
-        {
-          SVN_ERR(mark_tree_deleted(db, child_abspath,
-                                    keep_local,
-                                    notify_func, notify_baton,
-                                    iterpool));
-        }
-      else
-        {
-          SVN_ERR(svn_wc__db_temp_op_delete(db, child_abspath, iterpool));
-        }
-
-      /* Tell someone what we've done. */
-      if (notify_func != NULL)
-        notify_func(notify_baton,
-                    svn_wc_create_notify(child_abspath,
-                                         svn_wc_notify_delete,
-                                         iterpool),
-                    iterpool);
-    }
-
-  /* Handle directories now, after handling their kiddos. */
-  SVN_ERR(svn_wc__db_temp_op_delete(db, dir_abspath, iterpool));
-  if (keep_local)
-    SVN_ERR(svn_wc__db_temp_set_keep_local(db, dir_abspath, TRUE, iterpool));
-
-  /* Destroy our per-iteration pool. */
-  svn_pool_destroy(iterpool);
-  return SVN_NO_ERROR;
-}
 
 /* Remove/erase PATH from the working copy. This involves deleting PATH
  * from the physical filesystem. PATH is assumed to be an unversioned file
@@ -761,7 +689,8 @@
         }
 
       /* Now handle any remaining unversioned items */
-      err = svn_io_get_dirents2(&unversioned, local_abspath, scratch_pool);
+      err = svn_io_get_dirents3(&unversioned, local_abspath, TRUE,
+                                scratch_pool, scratch_pool);
       if (err)
         {
           svn_pool_destroy(iterpool);
@@ -819,7 +748,6 @@
   svn_wc__db_t *db = wc_ctx->db;
   svn_boolean_t was_add = FALSE, was_replace = FALSE;
   svn_boolean_t was_copied = FALSE;
-  svn_boolean_t was_deleted = FALSE; /* Silence a gcc uninitialized warning */
   svn_error_t *err;
   svn_wc__db_status_t status;
   svn_wc__db_kind_t kind;
@@ -886,56 +814,42 @@
         }
     }
 
+  if (kind == svn_wc__db_kind_dir)
+    {
+      
+      apr_pool_t *iterpool = svn_pool_create(pool);
+      const apr_array_header_t *children;
+      int i;
+
+      SVN_ERR(svn_wc__db_read_children(&children, db, local_abspath,
+                                       pool, pool));
+      
+      for (i = 0; i < children->nelts; i++)
+        {
+          const char *child_basename = APR_ARRAY_IDX(children, i, const char *);
+          const char *child_abspath;
+          svn_boolean_t hidden;
+
+          svn_pool_clear(iterpool);
+
+          child_abspath = svn_dirent_join(local_abspath, child_basename,
+                                          iterpool);
+          SVN_ERR(svn_wc__db_node_hidden(&hidden, db, child_abspath, iterpool));
+          if (hidden)
+            continue;
+
+          SVN_ERR(svn_wc_delete4(wc_ctx, child_abspath,
+                                 keep_local, delete_unversioned_target,
+                                 cancel_func, cancel_baton,
+                                 notify_func, notify_baton,
+                                 iterpool));
+        }
+
+      svn_pool_destroy(iterpool);
+    }
+
   /* ### Maybe we should disallow deleting switched nodes here? */
 
-  if (kind == svn_wc__db_kind_dir)
-    {
-      svn_revnum_t unused_base_rev;
-
-      SVN_ERR(svn_wc__db_temp_is_dir_deleted(&was_deleted, &unused_base_rev,
-                                             db, local_abspath, pool));
-
-      if (was_add && !was_deleted)
-        {
-          /* Deleting a directory that has been added but not yet
-             committed is easy, just remove the administrative dir. */
-
-          SVN_ERR(svn_wc__internal_remove_from_revision_control(
-                                           wc_ctx->db,
-                                           local_abspath,
-                                           FALSE, FALSE,
-                                           cancel_func, cancel_baton,
-                                           pool));
-        }
-      else if (!was_add)
-        {
-          svn_boolean_t available;
-
-          /* If the working copy in the subdirectory is not available,
-             we can't mark its tree as deleted. */
-          SVN_ERR(svn_wc__adm_available(&available, NULL, NULL,
-                                        wc_ctx->db, local_abspath,
-                                        pool));
-
-          if (available)
-            {
-              /* Recursively mark a whole tree for deletion. */
-              SVN_ERR(mark_tree_deleted(wc_ctx->db,
-                                        local_abspath,
-                                        keep_local,
-                                        notify_func, notify_baton,
-                                        pool));
-            }
-        }
-      /* else
-         ### Handle added directory that is deleted in parent_access
-             (was_deleted=TRUE). The current behavior is to just delete the
-             directory with its administrative area inside, which is OK for
-             WC-1.0, but when we move to a single database per working copy
-             something must unversion the directory. */
-    }
-
-  if (kind != svn_wc__db_kind_dir || !was_add || was_deleted)
     {
       const char *parent_abspath = svn_dirent_dirname(local_abspath, pool);
 
@@ -945,6 +859,8 @@
              Luckily most of this is for free once properties and pristine
              are handled in the WC-NG way. */
       SVN_ERR(svn_wc__db_temp_op_delete(wc_ctx->db, local_abspath, pool));
+      if (keep_local)
+        SVN_ERR(svn_wc__db_temp_set_keep_local(db, local_abspath, TRUE, pool));
       SVN_ERR(svn_wc__wq_add_delete(wc_ctx->db, parent_abspath, local_abspath,
                                     kind, was_add, was_copied, was_replace,
                                     pool));
@@ -990,65 +906,8 @@
 }
 
 svn_error_t *
-<<<<<<< HEAD
 svn_wc_add4(svn_wc_context_t *wc_ctx,
             const char *local_abspath,
-=======
-svn_wc_delete2(const char *path,
-               svn_wc_adm_access_t *adm_access,
-               svn_cancel_func_t cancel_func,
-               void *cancel_baton,
-               svn_wc_notify_func2_t notify_func,
-               void *notify_baton,
-               apr_pool_t *pool)
-{
-  return svn_wc_delete3(path, adm_access, cancel_func, cancel_baton,
-                        notify_func, notify_baton, FALSE, pool);
-}
-
-svn_error_t *
-svn_wc_delete(const char *path,
-              svn_wc_adm_access_t *adm_access,
-              svn_cancel_func_t cancel_func,
-              void *cancel_baton,
-              svn_wc_notify_func_t notify_func,
-              void *notify_baton,
-              apr_pool_t *pool)
-{
-  svn_wc__compat_notify_baton_t nb;
-
-  nb.func = notify_func;
-  nb.baton = notify_baton;
-
-  return svn_wc_delete2(path, adm_access, cancel_func, cancel_baton,
-                        svn_wc__compat_call_notify_func, &nb, pool);
-}
-
-svn_error_t *
-svn_wc_get_ancestry(char **url,
-                    svn_revnum_t *rev,
-                    const char *path,
-                    svn_wc_adm_access_t *adm_access,
-                    apr_pool_t *pool)
-{
-  const svn_wc_entry_t *ent;
-
-  SVN_ERR(svn_wc__entry_versioned(&ent, path, adm_access, FALSE, pool));
-
-  if (url)
-    *url = apr_pstrdup(pool, ent->url);
-
-  if (rev)
-    *rev = ent->revision;
-
-  return SVN_NO_ERROR;
-}
-
-
-svn_error_t *
-svn_wc_add3(const char *path,
-            svn_wc_adm_access_t *parent_access,
->>>>>>> 0213fdc3
             svn_depth_t depth,
             const char *copyfrom_url,
             svn_revnum_t copyfrom_rev,
@@ -1168,6 +1027,8 @@
                  svn_dirent_local_style(local_abspath, scratch_pool),
                  svn_dirent_local_style(local_abspath, scratch_pool));
 #endif
+
+  SVN_ERR(svn_wc__write_check(db, parent_abspath, scratch_pool));
 
   {
     svn_wc__db_status_t parent_status;
@@ -1331,20 +1192,14 @@
     }
 #endif
 
+#ifndef SVN_WC__SINGLE_DB
   if (kind == svn_node_dir && !exists)
     {
-<<<<<<< HEAD
       /* Lock on parent needs to be propogated into the child db. */
-      SVN_ERR(svn_wc__db_wclock_set(db, local_abspath, 0, scratch_pool));
-      SVN_ERR(svn_wc__db_temp_mark_locked(db, local_abspath, scratch_pool));
-    }
-=======
-
-      if (! copyfrom_url)
-        {
-          const svn_wc_entry_t *p_entry; /* ### why not use parent_entry? */
-          const char *new_url;
->>>>>>> 0213fdc3
+      SVN_ERR(svn_wc__db_wclock_obtain(db, local_abspath, 0, FALSE,
+                                       scratch_pool));
+    }
+#endif
 
 #if (SVN_WC__VERSION < SVN_WC__PROPS_IN_DB)
   /* ### this is totally bogus. we clear these cuz turds might have been
@@ -1370,7 +1225,6 @@
       }
 #endif
 
-<<<<<<< HEAD
   if (kind == svn_node_file)
     {
       if (!copyfrom_url)
@@ -1391,87 +1245,29 @@
                                          cancel_func, cancel_baton,
                                          NULL, NULL,
                                          scratch_pool));
-=======
-          /* Make sure this new directory has an admistrative subdirectory
-             created inside of it */
-          SVN_ERR(svn_wc_ensure_adm3(path, NULL, new_url, p_entry->repos,
-                                     0, depth, pool));
-        }
-      else
-        {
-          /* When we are called with the copyfrom arguments set and with
-             the admin directory already in existence, then the dir will
-             contain the copyfrom settings.  So we need to pass the
-             copyfrom arguments to the ensure call. */
-          SVN_ERR(svn_wc_ensure_adm3(path, NULL, copyfrom_url,
-                                     parent_entry->repos, copyfrom_rev,
-                                     depth, pool));
-        }
-
-      /* We want the locks to persist, so use the access baton's pool */
-      if (! orig_entry || orig_entry->deleted)
-        {
-          apr_pool_t* access_pool = svn_wc_adm_access_pool(parent_access);
-          SVN_ERR(svn_wc_adm_open3(&adm_access, parent_access, path,
-                                   TRUE, copyfrom_url != NULL ? -1 : 0,
-                                   cancel_func, cancel_baton,
-                                   access_pool));
-        }
-
-      /* We're making the same mods we made above, but this time we'll
-         force the scheduling.  Also make sure to undo the
-         'incomplete' flag which svn_wc_ensure_adm3 sets by default. */
-      modify_flags |= SVN_WC__ENTRY_MODIFY_FORCE;
-      modify_flags |= SVN_WC__ENTRY_MODIFY_INCOMPLETE;
-      tmp_entry.schedule = is_replace
-                           ? svn_wc_schedule_replace
-                           : svn_wc_schedule_add;
-      tmp_entry.incomplete = FALSE;
-      SVN_ERR(svn_wc__entry_modify(adm_access, NULL, &tmp_entry,
-                                   modify_flags, TRUE, pool));
-
-      if (copyfrom_url)
-        {
-          /* If this new directory has ancestry, it's not enough to
-             schedule it for addition with copyfrom args.  We also
-             need to rewrite its ancestor-url, and rewrite the
-             ancestor-url of ALL its children!
-
-             We're doing this because our current commit model (for
-             hysterical raisins, presumably) assumes an entry's URL is
-             correct before commit -- i.e. the URL is not tweaked in
-             the post-commit bumping process.  We might want to change
-             this model someday. */
-
-          /* Figure out what the new url should be. */
-          const char *new_url =
-            svn_path_url_add_component(parent_entry->url, base_name, pool);
-
-          /* Change the entry urls recursively (but not the working rev). */
-          SVN_ERR(svn_wc__do_update_cleanup(path, adm_access,
-                                            depth, new_url,
-                                            parent_entry->repos,
-                                            SVN_INVALID_REVNUM, NULL,
-                                            NULL, FALSE, apr_hash_make(pool),
-                                            pool));
-
-          /* Recursively add the 'copied' existence flag as well!  */
-          SVN_ERR(mark_tree(adm_access, SVN_WC__ENTRY_MODIFY_COPIED,
-                            svn_wc_schedule_normal, TRUE, FALSE,
-                            cancel_func,
-                            cancel_baton,
-                            NULL, NULL, /* N/A cuz we aren't deleting */
-                            pool));
-
-          /* Clean out the now-obsolete wcprops. */
-          SVN_ERR(svn_wc__props_delete(path, svn_wc__props_wcprop,
-                                       adm_access, pool));
->>>>>>> 0213fdc3
         }
     }
   else if (!copyfrom_url)
-    SVN_ERR(svn_wc__db_op_add_directory(db, local_abspath, NULL,
-                                        scratch_pool));
+    {
+      SVN_ERR(svn_wc__db_op_add_directory(db, local_abspath, NULL,
+                                          scratch_pool));
+#ifdef SVN_WC__SINGLE_DB
+      if (!exists)
+        {
+          /* If using the legacy 1.6 interface the parent lock may not
+             be recursive and add is expected to lock the new dir.
+
+             ### Perhaps the lock should be created in the same
+             transaction that adds the node? */
+          svn_boolean_t locked;
+          SVN_ERR(svn_wc_locked2(&locked, NULL, wc_ctx, local_abspath,
+                                 scratch_pool));
+          if (!locked)
+            SVN_ERR(svn_wc__db_wclock_obtain(db, local_abspath, 0, FALSE,
+                                             scratch_pool));
+        }
+#endif
+    }
   else if (!is_wc_root)
     SVN_ERR(svn_wc__db_op_copy_dir(db,
                                    local_abspath,
@@ -1498,6 +1294,7 @@
       const char *absent_repos_relpath, *absent_repos_root_url;
       const char *absent_repos_uuid;
       svn_revnum_t absent_revision;
+      svn_boolean_t owns_lock;
 
       /* Read the not present status from the parent working copy,
          to reinsert it after hooking up the child working copy */
@@ -1541,6 +1338,15 @@
                                                 scratch_pool));
       else
         SVN_ERR(svn_wc__db_base_remove(db, local_abspath, scratch_pool));
+
+      /* The subdir is now part of our parent working copy. Our caller assumes
+         that we return the new node locked, so obtain a lock if we didn't
+         receive the lock via our depth infinity lock */
+      SVN_ERR(svn_wc__db_wclock_owns_lock(&owns_lock, db, local_abspath, FALSE,
+                                          scratch_pool));
+      if (!owns_lock)
+        SVN_ERR(svn_wc__db_wclock_obtain(db, local_abspath, 0, FALSE,
+                                         scratch_pool));
     }
 
   /* Report the addition to the caller. */
@@ -1556,26 +1362,6 @@
   return SVN_NO_ERROR;
 }
 
-<<<<<<< HEAD
-=======
-svn_error_t *
-svn_wc_add2(const char *path,
-            svn_wc_adm_access_t *parent_access,
-            const char *copyfrom_url,
-            svn_revnum_t copyfrom_rev,
-            svn_cancel_func_t cancel_func,
-            void *cancel_baton,
-            svn_wc_notify_func2_t notify_func,
-            void *notify_baton,
-            apr_pool_t *pool)
-{
-  return svn_wc_add3(path, parent_access, svn_depth_infinity,
-                     copyfrom_url, copyfrom_rev,
-                     cancel_func, cancel_baton,
-                     notify_func, notify_baton, pool);
-}
-
->>>>>>> 0213fdc3
 svn_error_t *
 svn_wc__register_file_external(svn_wc_context_t *wc_ctx,
                                const char *local_abspath,
@@ -1593,7 +1379,6 @@
                                      parent_abspath, scratch_pool,
                                      scratch_pool));
 
-<<<<<<< HEAD
   SVN_ERR(svn_wc__db_op_add_file(wc_ctx->db, local_abspath, NULL, scratch_pool));
 
   SVN_ERR(svn_wc__set_file_external_location(wc_ctx, local_abspath,
@@ -1603,8 +1388,6 @@
   return SVN_NO_ERROR;
 }
 
-=======
->>>>>>> 0213fdc3
  
 /* Thoughts on Reversion.
@@ -1652,231 +1435,6 @@
 
     - Restore properties and, for files, contents to their unmodified
       state.
-<<<<<<< HEAD
-=======
-
-*/
-
-/* Revert ENTRY for NAME in directory represented by ADM_ACCESS. Sets
-   *REVERTED to TRUE if something actually is reverted.
-
-   Use SVN_WC_ENTRY_THIS_DIR as NAME for reverting ADM_ACCESS directory
-   itself.
-
-   Use POOL for any temporary allocations.*/
-static svn_error_t *
-revert_admin_things(svn_wc_adm_access_t *adm_access,
-                    const char *name,
-                    const svn_wc_entry_t *entry,
-                    svn_boolean_t *reverted,
-                    svn_boolean_t use_commit_times,
-                    apr_pool_t *pool)
-{
-  const char *fullpath;
-  svn_boolean_t reinstall_working = FALSE; /* force working file reinstall? */
-  svn_wc_entry_t tmp_entry;
-  apr_uint64_t flags = 0;
-  svn_stringbuf_t *log_accum = svn_stringbuf_create("", pool);
-  apr_hash_t *baseprops = NULL;
-  svn_boolean_t revert_base = FALSE;
-
-  /* Build the full path of the thing we're reverting. */
-  fullpath = svn_wc_adm_access_path(adm_access);
-  if (strcmp(name, SVN_WC_ENTRY_THIS_DIR) != 0)
-    fullpath = svn_path_join(fullpath, name, pool);
-
-  /* Deal with properties. */
-  if (entry->schedule == svn_wc_schedule_replace)
-    {
-       revert_base = entry->copied;
-      /* Use the revertpath as the new propsbase if it exists. */
-
-      baseprops = apr_hash_make(pool);
-      SVN_ERR(svn_wc__load_props((! revert_base) ? &baseprops : NULL,
-                                 NULL,
-                                 revert_base ? &baseprops : NULL,
-                                 adm_access, fullpath, pool));
-
-      /* Ensure the revert propfile gets removed. */
-      if (revert_base)
-        SVN_ERR(svn_wc__loggy_props_delete(&log_accum,
-                                           fullpath, svn_wc__props_revert,
-                                           adm_access, pool));
-      *reverted = TRUE;
-    }
-
-  /* If not schedule replace, or no revert props, use the normal
-     base-props and working props. */
-  if (! baseprops)
-    {
-      svn_boolean_t modified;
-
-      /* Check for prop changes. */
-      SVN_ERR(svn_wc_props_modified_p(&modified, fullpath, adm_access,
-                                      pool));
-      if (modified)
-        {
-          apr_array_header_t *propchanges;
-
-          /* Get the full list of property changes and see if any magic
-             properties were changed. */
-          SVN_ERR(svn_wc_get_prop_diffs(&propchanges, &baseprops, fullpath,
-                                        adm_access, pool));
-
-          /* Determine if any of the propchanges are the "magic" ones that
-             might require changing the working file. */
-          reinstall_working = svn_wc__has_magic_property(propchanges);
-
-        }
-    }
-
-  /* Reinstall props if we need to.  Only rewrite the baseprops,
-     if we're reverting a replacement.  This is just an optimization. */
-  if (baseprops)
-    {
-      SVN_ERR(svn_wc__install_props(&log_accum, adm_access, fullpath,
-                                    baseprops, baseprops, revert_base, pool));
-      *reverted = TRUE;
-    }
-
-  /* Deal with the contents. */
-
-  if (entry->kind == svn_node_file)
-    {
-      svn_node_kind_t base_kind;
-      const char *base_thing;
-      svn_boolean_t tgt_modified;
-
-      /* If the working file is missing, we need to reinstall it. */
-      if (! reinstall_working)
-        {
-          svn_node_kind_t kind;
-          SVN_ERR(svn_io_check_path(fullpath, &kind, pool));
-          if (kind == svn_node_none)
-            reinstall_working = TRUE;
-        }
-
-      base_thing = svn_wc__text_base_path(fullpath, FALSE, pool);
-
-      /* Check for text base presence. */
-      SVN_ERR(svn_io_check_path(base_thing, &base_kind, pool));
-
-      if (base_kind != svn_node_file)
-        return svn_error_createf(APR_ENOENT, NULL,
-                                 _("Error restoring text for '%s'"),
-                                 svn_path_local_style(fullpath, pool));
-
-      /* Look for a revert base file.  If it exists use it for the
-         text base for the file.  If it doesn't use the normal text base. */
-      SVN_ERR(svn_wc__loggy_move
-              (&log_accum, &tgt_modified, adm_access,
-               svn_wc__text_revert_path(fullpath, FALSE, pool), base_thing,
-               FALSE, pool));
-      reinstall_working = reinstall_working || tgt_modified;
-
-      /* A shortcut: since we will translate when reinstall_working,
-         we don't need to check if the working file is modified. */
-      if (! reinstall_working)
-        SVN_ERR(svn_wc__text_modified_internal_p(&reinstall_working,
-                                                 fullpath, FALSE, adm_access,
-                                                 FALSE, pool));
-
-      if (reinstall_working)
-        {
-          /* If there are textual mods (or if the working file is
-             missing altogether), copy the text-base out into
-             the working copy, and update the timestamp in the entries
-             file. */
-          SVN_ERR(svn_wc__loggy_copy(&log_accum, NULL, adm_access,
-                                     svn_wc__copy_translate,
-                                     base_thing, fullpath, FALSE, pool));
-
-          /* Possibly set the timestamp to last-commit-time, rather
-             than the 'now' time that already exists. */
-          if (use_commit_times && entry->cmt_date)
-            SVN_ERR(svn_wc__loggy_set_timestamp
-                    (&log_accum, adm_access, fullpath,
-                     svn_time_to_cstring(entry->cmt_date, pool),
-                     pool));
-
-          SVN_ERR(svn_wc__loggy_set_entry_timestamp_from_wc
-                  (&log_accum, adm_access,
-                   fullpath, SVN_WC__ENTRY_ATTR_TEXT_TIME, pool));
-          SVN_ERR(svn_wc__loggy_set_entry_working_size_from_wc
-                  (&log_accum, adm_access, fullpath, pool));
-
-          *reverted = TRUE;
-        }
-    }
-
-  /* Remove conflict state (and conflict files), if any.
-     Handle the three possible text conflict files. */
-  if (entry->conflict_old)
-    {
-      flags |= SVN_WC__ENTRY_MODIFY_CONFLICT_OLD;
-      tmp_entry.conflict_old = NULL;
-      SVN_ERR(svn_wc__loggy_remove
-              (&log_accum, adm_access,
-               svn_path_join(svn_wc_adm_access_path(adm_access),
-                             entry->conflict_old, pool), pool));
-    }
-  if (entry->conflict_new)
-    {
-      flags |= SVN_WC__ENTRY_MODIFY_CONFLICT_NEW;
-      tmp_entry.conflict_new = NULL;
-      SVN_ERR(svn_wc__loggy_remove
-              (&log_accum, adm_access,
-               svn_path_join(svn_wc_adm_access_path(adm_access),
-                             entry->conflict_new, pool), pool));
-    }
-  if (entry->conflict_wrk)
-    {
-      flags |= SVN_WC__ENTRY_MODIFY_CONFLICT_WRK;
-      tmp_entry.conflict_wrk = NULL;
-      SVN_ERR(svn_wc__loggy_remove
-              (&log_accum, adm_access,
-               svn_path_join(svn_wc_adm_access_path(adm_access),
-                             entry->conflict_wrk, pool), pool));
-    }
-
-  /* Remove the property conflict file if the entry lists one (and it
-     exists) */
-  if (entry->prejfile)
-    {
-      flags |= SVN_WC__ENTRY_MODIFY_PREJFILE;
-      tmp_entry.prejfile = NULL;
-      SVN_ERR(svn_wc__loggy_remove
-              (&log_accum, adm_access,
-               svn_path_join(svn_wc_adm_access_path(adm_access),
-                             entry->prejfile, pool), pool));
-    }
-
-  /* Clean up the copied state if this is a replacement. */
-  if (entry->schedule == svn_wc_schedule_replace)
-    {
-      flags |= SVN_WC__ENTRY_MODIFY_COPIED |
-          SVN_WC__ENTRY_MODIFY_COPYFROM_URL |
-          SVN_WC__ENTRY_MODIFY_COPYFROM_REV;
-      tmp_entry.copied = FALSE;
-
-      /* Reset the checksum if this is a replace-with-history. */
-      if (entry->kind == svn_node_file && entry->copyfrom_url)
-        {
-          const char *base_path;
-          unsigned char digest[APR_MD5_DIGESTSIZE];
-
-          base_path = svn_wc__text_revert_path(fullpath, FALSE, pool);
-          SVN_ERR(svn_io_file_checksum(digest, base_path, pool));
-          tmp_entry.checksum = svn_md5_digest_to_cstring(digest, pool);
-          flags |= SVN_WC__ENTRY_MODIFY_CHECKSUM;
-        }
-
-      /* Set this to the empty string, because NULL values will disappear
-         in the XML log file. */
-      tmp_entry.copyfrom_url = "";
-      tmp_entry.copyfrom_rev = SVN_INVALID_REVNUM;
-    }
->>>>>>> 0213fdc3
 
 */
 
@@ -1929,7 +1487,6 @@
      to set it, because we don't know that revert_admin_things() will
      be called. */
   svn_boolean_t reverted = FALSE;
-<<<<<<< HEAD
 
   SVN_ERR(svn_wc__db_read_info(&status, &kind,
                                NULL, NULL, NULL, NULL, NULL, NULL, NULL,
@@ -1939,20 +1496,6 @@
                                db, local_abspath, pool, pool));
 
   SVN_ERR(svn_wc__internal_is_replaced(&replaced, db, local_abspath, pool));
-=======
-  svn_boolean_t is_wc_root = FALSE;
-  svn_wc_adm_access_t *dir_access;
-
-  /* Fetch the access baton for this path. */
-  SVN_ERR(svn_wc_adm_probe_retrieve(&dir_access, parent_access, path, pool));
-
-  /* For directories, determine if PATH is a WC root so that we can
-     tell if it is safe to split PATH into a parent directory and
-     basename.  For files, we always do this split.  */
-  if (kind == svn_node_dir)
-    SVN_ERR(svn_wc_is_wc_root(&is_wc_root, path, dir_access, pool));
-  bname = is_wc_root ? NULL : svn_path_basename(path, pool);
->>>>>>> 0213fdc3
 
   /* Additions. */
   if ((status == svn_wc__db_status_added
@@ -2082,15 +1625,8 @@
     }
 
   /* If PATH was reverted, tell our client that. */
-<<<<<<< HEAD
   if (reverted)
     *did_revert = TRUE;
-=======
-  if ((notify_func != NULL) && reverted)
-    (*notify_func)(notify_baton,
-                   svn_wc_create_notify(path, svn_wc_notify_revert, pool),
-                   pool);
->>>>>>> 0213fdc3
 
   return SVN_NO_ERROR;
 }
@@ -2164,13 +1700,9 @@
           if (notify_func != NULL)
             {
               svn_wc_notify_t *notify =
-<<<<<<< HEAD
                 svn_wc_create_notify(local_abspath,
                                      svn_wc_notify_failed_revert,
                                      pool);
-=======
-                svn_wc_create_notify(path, svn_wc_notify_failed_revert, pool);
->>>>>>> 0213fdc3
               notify_func(notify_baton, notify, pool);
             }
           return SVN_NO_ERROR;
@@ -2266,22 +1798,13 @@
                                        iterpool));
 
           /* Skip subdirectories if we're called with depth-files. */
-<<<<<<< HEAD
           if ((depth == svn_depth_files) &&
               (child_db_kind != svn_wc__db_kind_file) &&
               (child_db_kind != svn_wc__db_kind_symlink))
-=======
-          if ((depth == svn_depth_files)
-              && (child_entry->kind != svn_node_file))
->>>>>>> 0213fdc3
             continue;
 
           /* Revert the entry. */
-<<<<<<< HEAD
           SVN_ERR(revert_internal(db, node_abspath,
-=======
-          SVN_ERR(revert_internal(full_entry_path, dir_access,
->>>>>>> 0213fdc3
                                   depth_under_here, use_commit_times,
                                   changelist_hash, cancel_func, cancel_baton,
                                   notify_func, notify_baton, iterpool));
@@ -2373,17 +1896,9 @@
                               const char **pristine_path,
                               apr_pool_t *pool)
 {
-<<<<<<< HEAD
   svn_wc__db_t *db;
   const char *local_abspath;
   svn_error_t *err;
-=======
-  return svn_wc_revert3(path, parent_access,
-                        SVN_DEPTH_INFINITY_OR_EMPTY(recursive),
-                        use_commit_times, NULL, cancel_func, cancel_baton,
-                        notify_func, notify_baton, pool);
-}
->>>>>>> 0213fdc3
 
   SVN_ERR(svn_wc__db_open(&db, svn_wc__db_openmode_readonly, NULL,
                           TRUE, TRUE, pool, pool));
@@ -2458,8 +1973,9 @@
 
       /* Only check if the file was modified when it wasn't overwritten with a
          special file */
-      SVN_ERR(svn_wc__get_special(&wc_special, db, local_abspath,
-                                  scratch_pool));
+      SVN_ERR(svn_wc__get_translate_info(NULL, NULL, NULL,
+                                         &wc_special, db, local_abspath,
+                                         scratch_pool, scratch_pool));
       SVN_ERR(svn_io_check_special_path(local_abspath, &on_disk,
                                         &local_special, scratch_pool));
       if (wc_special || ! local_special)
@@ -2623,22 +2139,8 @@
            full_path.  We need to remove that entry: */
         if (! is_root)
           {
-<<<<<<< HEAD
             SVN_ERR(svn_wc__db_temp_op_remove_entry(db, local_abspath,
                                                     iterpool));
-=======
-            apr_hash_t *parent_entries;
-            svn_wc_adm_access_t *parent_access;
-
-            svn_path_split(full_path, &parent_dir, &base_name, pool);
-
-            SVN_ERR(svn_wc_adm_retrieve(&parent_access, adm_access,
-                                        parent_dir, pool));
-            SVN_ERR(svn_wc_entries_read(&parent_entries, parent_access, TRUE,
-                                        pool));
-            svn_wc__entry_remove(parent_entries, base_name);
-            SVN_ERR(svn_wc__entries_write(parent_entries, parent_access, pool));
->>>>>>> 0213fdc3
           }
       }
 
@@ -2700,89 +2202,11 @@
                  const svn_lock_t *lock,
                  apr_pool_t *scratch_pool)
 {
-<<<<<<< HEAD
   svn_wc__db_lock_t db_lock;
   svn_error_t *err;
   const svn_string_t *needs_lock;
 
   SVN_ERR_ASSERT(svn_dirent_is_absolute(local_abspath));
-=======
-  svn_boolean_t was_present, need_feedback = FALSE;
-  apr_uint64_t modify_flags = 0;
-  svn_wc_entry_t *entry = svn_wc_entry_dup(orig_entry, pool);
-
-  if (resolve_text)
-    {
-      const char *auto_resolve_src;
-
-      /* Handle automatic conflict resolution before the temporary files are
-       * deleted, if necessary. */
-      switch (conflict_choice)
-        {
-        case svn_wc_conflict_choose_base:
-          auto_resolve_src = entry->conflict_old;
-          break;
-        case svn_wc_conflict_choose_mine_full:
-          auto_resolve_src = entry->conflict_wrk;
-          break;
-        case svn_wc_conflict_choose_theirs_full:
-          auto_resolve_src = entry->conflict_new;
-          break;
-        case svn_wc_conflict_choose_merged:
-          auto_resolve_src = NULL;
-          break;
-        case svn_wc_conflict_choose_theirs_conflict:
-        case svn_wc_conflict_choose_mine_conflict:
-          {
-            if (entry->conflict_old && entry->conflict_wrk &&
-                entry->conflict_new)
-              {
-                apr_file_t *tmp_f;
-                svn_stream_t *tmp_stream;
-                svn_diff_t *diff;
-                svn_diff_conflict_display_style_t style =
-                  conflict_choice == svn_wc_conflict_choose_theirs_conflict
-                  ? svn_diff_conflict_display_latest
-                  : svn_diff_conflict_display_modified;
-
-                SVN_ERR(svn_wc_create_tmp_file2(&tmp_f,
-                                                &auto_resolve_src,
-                                                svn_wc_adm_access_path(conflict_dir),
-                                                svn_io_file_del_none,
-                                                pool));
-                tmp_stream = svn_stream_from_aprfile2(tmp_f, FALSE, pool);
-                SVN_ERR(svn_diff_file_diff3_2(&diff,
-                                              entry->conflict_old,
-                                              entry->conflict_wrk,
-                                              entry->conflict_new,
-                                              svn_diff_file_options_create(pool),
-                                              pool));
-                SVN_ERR(svn_diff_file_output_merge2(tmp_stream, diff,
-                                                    entry->conflict_old,
-                                                    entry->conflict_wrk,
-                                                    entry->conflict_new,
-                                                    /* markers ignored */
-                                                    NULL, NULL, NULL, NULL,
-                                                    style,
-                                                    pool));
-                SVN_ERR(svn_stream_close(tmp_stream));
-              }
-            else
-              auto_resolve_src = NULL;
-            break;
-          }
-        default:
-          return svn_error_create(SVN_ERR_INCORRECT_PARAMS, NULL,
-                                  _("Invalid 'conflict_result' argument"));
-        }
-
-      if (auto_resolve_src)
-        SVN_ERR(svn_io_copy_file(
-          svn_path_join(svn_wc_adm_access_path(conflict_dir), auto_resolve_src,
-                        pool),
-          path, TRUE, pool));
-    }
->>>>>>> 0213fdc3
 
   db_lock.token = lock->token;
   db_lock.owner = lock->owner;
@@ -2873,33 +2297,11 @@
                                wc_ctx->db, local_abspath, scratch_pool,
                                scratch_pool));
 
-<<<<<<< HEAD
   /* We can't do changelists on directories. */
   if (kind == svn_wc__db_kind_dir)
     return svn_error_createf(SVN_ERR_CLIENT_IS_DIRECTORY, NULL,
                              _("'%s' is a directory, and thus cannot"
                                " be a member of a changelist"), local_abspath);
-=======
-svn_error_t *
-svn_wc_resolved_conflict2(const char *path,
-                          svn_wc_adm_access_t *adm_access,
-                          svn_boolean_t resolve_text,
-                          svn_boolean_t resolve_props,
-                          svn_boolean_t recurse,
-                          svn_wc_notify_func2_t notify_func,
-                          void *notify_baton,
-                          svn_cancel_func_t cancel_func,
-                          void *cancel_baton,
-                          apr_pool_t *pool)
-{
-  return svn_wc_resolved_conflict3(path, adm_access, resolve_text,
-                                   resolve_props,
-                                   SVN_DEPTH_INFINITY_OR_EMPTY(recurse),
-                                   svn_wc_conflict_choose_merged,
-                                   notify_func, notify_baton, cancel_func,
-                                   cancel_baton, pool);
-}
->>>>>>> 0213fdc3
 
   /* If the path has no changelist and we're removing changelist, skip it.
      ### the db actually does this check, too, but for notification's sake,
@@ -2916,7 +2318,6 @@
       && strcmp(existing_changelist, changelist) == 0)
     return SVN_NO_ERROR;
 
-<<<<<<< HEAD
   /* Set the changelist. */
   SVN_ERR(svn_wc__db_op_set_changelist(wc_ctx->db, local_abspath, changelist,
                                        scratch_pool));
@@ -2942,11 +2343,6 @@
           notify_func(notify_baton, notify, scratch_pool);
         }
     }
-=======
-  SVN_ERR(svn_wc_walk_entries3(path, adm_access,
-                               &resolve_walk_callbacks, baton, depth,
-                               FALSE, cancel_func, cancel_baton, pool));
->>>>>>> 0213fdc3
 
   return SVN_NO_ERROR;
 }
@@ -2969,7 +2365,12 @@
   if (url)
     {
       external_repos_relpath = svn_uri_is_child(repos_root_url, url, NULL);
-      SVN_ERR_ASSERT(external_repos_relpath != NULL);
+
+      if (external_repos_relpath == NULL)
+          return svn_error_createf(SVN_ERR_ILLEGAL_TARGET, NULL,
+                                   _("Can't add a file external to '%s' as it"
+                                     " is not a file in repository '%s'."),
+                                   url, repos_root_url);
 
       external_repos_relpath = svn_path_uri_decode(external_repos_relpath,
                                                    scratch_pool);
@@ -3004,7 +2405,6 @@
   if (clhash == NULL)
     return TRUE;
 
-<<<<<<< HEAD
   err = svn_wc__db_read_info(NULL, NULL, NULL, NULL, NULL, NULL, NULL,
                              NULL, NULL, NULL, NULL, NULL, NULL, NULL,
                              &changelist,
@@ -3016,45 +2416,6 @@
     {
       svn_error_clear(err);
       return FALSE;
-=======
-  /* If the path is already assigned to the changelist we're
-     trying to assign, skip it. */
-  if (entry->changelist
-      && changelist
-      && strcmp(entry->changelist, changelist) == 0)
-    return SVN_NO_ERROR;
-
-  /* If the path is already a member of a changelist, warn the
-     user about this, but still allow the reassignment to happen. */
-  if (entry->changelist && changelist && notify_func)
-    {
-      svn_error_t *reassign_err =
-        svn_error_createf(SVN_ERR_WC_CHANGELIST_MOVE, NULL,
-                          _("Removing '%s' from changelist '%s'."),
-                          path, entry->changelist);
-      notify = svn_wc_create_notify(path, svn_wc_notify_changelist_moved,
-                                    pool);
-      notify->err = reassign_err;
-      notify_func(notify_baton, notify, pool);
-      svn_error_clear(notify->err);
-    }
-
-  /* Tweak the entry. */
-  newentry.changelist = changelist;
-  SVN_ERR(svn_wc__entry_modify(adm_access, entry->name, &newentry,
-                               SVN_WC__ENTRY_MODIFY_CHANGELIST, TRUE, pool));
-
-  /* And tell someone what we've done. */
-  if (notify_func)
-    {
-      notify = svn_wc_create_notify(path,
-                                    changelist
-                                    ? svn_wc_notify_changelist_set
-                                    : svn_wc_notify_changelist_clear,
-                                    pool);
-      notify->changelist_name = changelist;
-      notify_func(notify_baton, notify, pool);
->>>>>>> 0213fdc3
     }
 
   return (changelist
