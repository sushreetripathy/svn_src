/*
 * copy.c:  wc 'copy' functionality.
 *
 * ====================================================================
 * Copyright (c) 2000-2007 CollabNet.  All rights reserved.
 *
 * This software is licensed as described in the file COPYING, which
 * you should have received as part of this distribution.  The terms
 * are also available at http://subversion.tigris.org/license-1.html.
 * If newer versions of this license are posted there, you may use a
 * newer version instead, at your option.
 *
 * This software consists of voluntary contributions made by many
 * individuals.  For exact contribution history, see the revision
 * history and logs, available at http://subversion.tigris.org/.
 * ====================================================================
 */

/* ==================================================================== */



/*** Includes. ***/

#include <string.h>
#include "svn_pools.h"
#include "svn_error.h"
#include "svn_dirent_uri.h"
#include "svn_path.h"

#include "wc.h"
#include "adm_files.h"
#include "entries.h"
#include "props.h"
#include "translate.h"

#include "svn_private_config.h"
#include "private/svn_wc_private.h"


/*** Code. ***/

/* Copy all properties of SRC_PATH to DST_PATH. */
static svn_error_t *
copy_props(const char *src_path,
           const char *dst_path,
           svn_wc_adm_access_t *src_access,
           svn_wc_adm_access_t *dst_access,
           apr_pool_t *pool)
{
  apr_hash_t *props;
  apr_hash_index_t *hi;

  SVN_ERR(svn_wc_prop_list(&props, src_path, src_access, pool));
  for (hi = apr_hash_first(pool, props); hi; hi = apr_hash_next(hi))
    {
      const char *propname;
      svn_string_t *propval;
      const void *key;
      void *val;

      apr_hash_this(hi, &key, NULL, &val);
      propname = key;
      propval = val;

      SVN_ERR(svn_wc_prop_set3(propname, propval,
                               dst_path, dst_access,
                               FALSE /* skip_checks */,
                               NULL, NULL, pool));
    }

  return SVN_NO_ERROR;
}


/* Helper function for svn_wc_copy2() which handles WC->WC copying of
   files which are scheduled for addition or unversioned.

   Copy file SRC_PATH in SRC_ACCESS to DST_BASENAME in DST_PARENT_ACCESS.

   DST_PARENT_ACCESS is a 0 depth locked access for a versioned directory
   in the same WC as SRC_PATH.

   If SRC_IS_ADDED is true then SRC_PATH is scheduled for addition and
   DST_BASENAME will also be scheduled for addition.

   If SRC_IS_ADDED is false then SRC_PATH is the unversioned child
   file of a versioned or added parent and DST_BASENAME is simply copied.

   Use POOL for all necessary allocations.
*/
static svn_error_t *
copy_added_file_administratively(const char *src_path,
                                 svn_boolean_t src_is_added,
                                 svn_wc_adm_access_t *src_access,
                                 svn_wc_adm_access_t *dst_parent_access,
                                 const char *dst_basename,
                                 svn_cancel_func_t cancel_func,
                                 void *cancel_baton,
                                 svn_wc_notify_func2_t notify_func,
                                 void *notify_baton,
                                 apr_pool_t *pool)
{
  const char *dst_path
    = svn_path_join(svn_wc_adm_access_path(dst_parent_access),
                    dst_basename, pool);

  /* Copy this file and possibly put it under version control. */
  SVN_ERR(svn_io_copy_file(src_path, dst_path, TRUE, pool));

  if (src_is_added)
    {
      SVN_ERR(svn_wc_add3(dst_path, dst_parent_access, svn_depth_infinity,
                          NULL, SVN_INVALID_REVNUM, cancel_func,
                          cancel_baton, notify_func,
                          notify_baton, pool));

      SVN_ERR(copy_props(src_path, dst_path,
                         src_access, dst_parent_access,
                         pool));
    }

  return SVN_NO_ERROR;
}


/* Helper function for svn_wc_copy2() which handles WC->WC copying of
   directories which are scheduled for addition or unversioned.

   Recursively copy directory SRC_PATH and its children, excluding
   administrative directories, to DST_BASENAME in DST_PARENT_ACCESS.

   DST_PARENT_ACCESS is a 0 depth locked access for a versioned directory
   in the same WC as SRC_PATH.

   SRC_ACCESS is a -1 depth access for SRC_PATH

   If SRC_IS_ADDED is true then SRC_PATH is scheduled for addition and
   DST_BASENAME will also be scheduled for addition.

   If SRC_IS_ADDED is false then SRC_PATH is the unversioned child
   directory of a versioned or added parent and DST_BASENAME is simply
   copied.

   Use POOL for all necessary allocations.
*/
static svn_error_t *
copy_added_dir_administratively(const char *src_path,
                                svn_boolean_t src_is_added,
                                svn_wc_adm_access_t *dst_parent_access,
                                svn_wc_adm_access_t *src_access,
                                const char *dst_basename,
                                svn_cancel_func_t cancel_func,
                                void *cancel_baton,
                                svn_wc_notify_func2_t notify_func,
                                void *notify_baton,
                                apr_pool_t *pool)
{
  const char *dst_parent = svn_wc_adm_access_path(dst_parent_access);

  if (! src_is_added)
    {
      /* src_path is the top of an unversioned tree, just copy
         the whole thing and we are done. */
      SVN_ERR(svn_io_copy_dir_recursively(src_path, dst_parent, dst_basename,
                                          TRUE, cancel_func, cancel_baton,
                                          pool));
    }
  else
    {
      const svn_wc_entry_t *entry;
      svn_wc_adm_access_t *dst_child_dir_access;
      svn_wc_adm_access_t *src_child_dir_access;
      apr_dir_t *dir;
      apr_finfo_t this_entry;
      svn_error_t *err;
      apr_pool_t *subpool;
      apr_int32_t flags = APR_FINFO_TYPE | APR_FINFO_NAME;
      /* The 'dst_path' is simply dst_parent/dst_basename */
      const char *dst_path = svn_path_join(dst_parent, dst_basename, pool);

      /* Check cancellation; note that this catches recursive calls too. */
      if (cancel_func)
        SVN_ERR(cancel_func(cancel_baton));

      /* "Copy" the dir dst_path and schedule it, and possibly
         its children, for addition. */
      SVN_ERR(svn_io_dir_make(dst_path, APR_OS_DEFAULT, pool));

      /* Add the directory, adding locking access for dst_path
         to dst_parent_access at the same time. */
      SVN_ERR(svn_wc_add3(dst_path, dst_parent_access, svn_depth_infinity, NULL,
                          SVN_INVALID_REVNUM, cancel_func, cancel_baton,
                          notify_func, notify_baton, pool));

      /* Copy properties. */
      SVN_ERR(copy_props(src_path, dst_path,
                         src_access, dst_parent_access,
                         pool));

      /* Get the accesses for the newly added dir and its source, we'll
         need both to process any of SRC_PATHS's children below. */
      SVN_ERR(svn_wc_adm_retrieve(&dst_child_dir_access, dst_parent_access,
                                  dst_path, pool));
      SVN_ERR(svn_wc_adm_retrieve(&src_child_dir_access, src_access,
                                  src_path, pool));

      SVN_ERR(svn_io_dir_open(&dir, src_path, pool));

      subpool = svn_pool_create(pool);

      /* Read src_path's entries one by one. */
      while (1)
        {
          const char *src_fullpath;

          svn_pool_clear(subpool);

          err = svn_io_dir_read(&this_entry, flags, dir, subpool);

          if (err)
            {
              /* Check if we're done reading the dir's entries. */
              if (APR_STATUS_IS_ENOENT(err->apr_err))
                {
                  apr_status_t apr_err;

                  svn_error_clear(err);
                  apr_err = apr_dir_close(dir);
                  if (apr_err)
                    return svn_error_wrap_apr(apr_err,
                                              _("Can't close "
                                                "directory '%s'"),
                                              svn_path_local_style(src_path,
                                                                   subpool));
                  break;
                }
              else
                {
                  return svn_error_createf(err->apr_err, err,
                                           _("Error during recursive copy "
                                             "of '%s'"),
                                           svn_path_local_style(src_path,
                                                            subpool));
                }
            }

          /* Skip entries for this dir and its parent.  */
          if (this_entry.name[0] == '.'
              && (this_entry.name[1] == '\0'
                  || (this_entry.name[1] == '.'
                      && this_entry.name[2] == '\0')))
            continue;

          /* Check cancellation so you can cancel during an
           * add of a directory with lots of files. */
          if (cancel_func)
            SVN_ERR(cancel_func(cancel_baton));

          /* Skip over SVN admin directories. */
          if (svn_wc_is_adm_dir(this_entry.name, subpool))
            continue;

          /* Construct the full path of the entry. */
          src_fullpath = svn_path_join(src_path, this_entry.name, subpool);

          SVN_ERR(svn_wc_entry(&entry, src_fullpath, src_child_dir_access,
                               TRUE, subpool));

          /* We do not need to handle excluded items here, since this function
             only deal with the sources which are not yet in the repos.
             Exclude flag is by definition not expected in such situation. */

          /* Recurse on directories; add files; ignore the rest. */
          if (this_entry.filetype == APR_DIR)
            {
              SVN_ERR(copy_added_dir_administratively(src_fullpath,
                                                      entry ? TRUE : FALSE,
                                                      dst_child_dir_access,
                                                      src_child_dir_access,
                                                      this_entry.name,
                                                      cancel_func,
                                                      cancel_baton,
                                                      notify_func,
                                                      notify_baton,
                                                      subpool));
            }
          else if (this_entry.filetype != APR_UNKFILE)
            {
              SVN_ERR(copy_added_file_administratively(src_fullpath,
                                                       entry ? TRUE : FALSE,
                                                       src_child_dir_access,
                                                       dst_child_dir_access,
                                                       this_entry.name,
                                                       cancel_func,
                                                       cancel_baton,
                                                       notify_func,
                                                       notify_baton,
                                                       subpool));
            }

        } /* End while(1) loop */

    svn_pool_destroy(subpool);

  } /* End else src_is_added. */

  return SVN_NO_ERROR;
}


/* Helper function for copy_file_administratively() and
   copy_dir_administratively().  Determines the COPYFROM_URL and
   COPYFROM_REV of a file or directory SRC_PATH which is the descendant
   of an explicitly moved or copied directory that has not been committed.
*/
static svn_error_t *
get_copyfrom_url_rev_via_parent(const char *src_path,
                                const char **copyfrom_url,
                                svn_revnum_t *copyfrom_rev,
                                svn_wc_adm_access_t *src_access,
                                apr_pool_t *pool)
{
  const char *parent_path;
  const char *rest;
  const char *abs_src_path;

  SVN_ERR(svn_path_get_absolute(&abs_src_path, src_path, pool));

  parent_path = svn_path_dirname(abs_src_path, pool);
  rest = svn_path_basename(abs_src_path, pool);

  *copyfrom_url = NULL;

  while (! *copyfrom_url)
    {
      svn_wc_adm_access_t *parent_access;
      const svn_wc_entry_t *entry;

      /* Don't look for parent_path in src_access if it can't be
         there... */
      if (svn_dirent_is_ancestor(svn_wc_adm_access_path(src_access),
                                 parent_path))
        {
          SVN_ERR(svn_wc_adm_retrieve(&parent_access, src_access,
                                      parent_path, pool));
          SVN_ERR(svn_wc__entry_versioned(&entry, parent_path, parent_access,
                                         FALSE, pool));
        }
      else /* ...get access for parent_path instead. */
        {
          SVN_ERR(svn_wc_adm_probe_open3(&parent_access, NULL,
                                         parent_path, FALSE, -1,
                                         NULL, NULL, pool));
          SVN_ERR(svn_wc__entry_versioned(&entry, parent_path, parent_access,
                                         FALSE, pool));
          SVN_ERR(svn_wc_adm_close2(parent_access, pool));
        }

      if (entry->copyfrom_url)
        {
          *copyfrom_url = svn_path_join(entry->copyfrom_url, rest,
                                        pool);
          *copyfrom_rev = entry->copyfrom_rev;
        }
      else
        {
          const char *last_parent_path = parent_path;

          rest = svn_path_join(svn_path_basename(parent_path, pool),
                               rest, pool);
          parent_path = svn_path_dirname(parent_path, pool);

          if (strcmp(parent_path, last_parent_path) == 0)
            {
              /* If this happens, it probably means that parent_path is "".
                 But there's no reason to limit ourselves to just that case;
                 given everything else that's going on in this function, a
                 strcmp() is pretty cheap, and the result we're trying to
                 prevent is an infinite loop if svn_path_dirname() returns
                 its input unchanged. */
              return svn_error_createf
                (SVN_ERR_WC_COPYFROM_PATH_NOT_FOUND, NULL,
                 _("no parent with copyfrom information found above '%s'"),
                 svn_path_local_style(src_path, pool));
            }
        }
    }

  return SVN_NO_ERROR;
}

/* A helper for copy_file_administratively() which sets *COPYFROM_URL
   and *COPYFROM_REV appropriately (possibly to NULL/SVN_INVALID_REVNUM).
   DST_ENTRY may be NULL. */
static APR_INLINE svn_error_t *
determine_copyfrom_info(const char **copyfrom_url, svn_revnum_t *copyfrom_rev,
                        const char *src_path, svn_wc_adm_access_t *src_access,
                        const svn_wc_entry_t *src_entry,
                        const svn_wc_entry_t *dst_entry, apr_pool_t *pool)
{
  const char *url;
  svn_revnum_t rev;

  if (src_entry->copyfrom_url)
    {
      /* When copying/moving a file that was already explicitly
         copied/moved then we know the URL it was copied from... */
      url = src_entry->copyfrom_url;
      rev = src_entry->copyfrom_rev;
    }
  else
    {
      /* ...But if this file is merely the descendant of an explicitly
         copied/moved directory, we need to do a bit more work to
         determine copyfrom_url and copyfrom_rev. */
      SVN_ERR(get_copyfrom_url_rev_via_parent(src_path, &url, &rev,
                                              src_access, pool));
    }

  if (dst_entry && rev == dst_entry->revision &&
      strcmp(url, dst_entry->url) == 0)
    {
      /* Suppress copyfrom info when the copy source is the same as
         for the destination. */
      url = NULL;
      rev = SVN_INVALID_REVNUM;
    }
  else if (src_entry->copyfrom_url)
    {
      /* As the URL was allocated for src_entry, make a copy. */
      url = apr_pstrdup(pool, url);
    }

  *copyfrom_url = url;
  *copyfrom_rev = rev;
  return SVN_NO_ERROR;
}

/* This function effectively creates and schedules a file for
   addition, but does extra administrative things to allow it to
   function as a 'copy'.

   ASSUMPTIONS:

     - src_path points to a file under version control
     - dst_parent points to a dir under version control, in the same
                  working copy.
     - dst_basename will be the 'new' name of the copied file in dst_parent
 */
static svn_error_t *
copy_file_administratively(const char *src_path,
                           svn_wc_adm_access_t *src_access,
                           svn_wc_adm_access_t *dst_parent,
                           const char *dst_basename,
                           svn_cancel_func_t cancel_func,
                           void *cancel_baton,
                           svn_wc_notify_func2_t notify_func,
                           void *notify_baton,
                           apr_pool_t *pool)
{
  svn_node_kind_t dst_kind;
  const svn_wc_entry_t *src_entry, *dst_entry;

  /* The 'dst_path' is simply dst_parent/dst_basename */
  const char *dst_path
    = svn_path_join(svn_wc_adm_access_path(dst_parent), dst_basename, pool);

  /* Sanity check:  if dst file exists already, don't allow overwrite. */
  SVN_ERR(svn_io_check_path(dst_path, &dst_kind, pool));
  if (dst_kind != svn_node_none)
    return svn_error_createf(SVN_ERR_ENTRY_EXISTS, NULL,
                             _("'%s' already exists and is in the way"),
                             svn_path_local_style(dst_path, pool));

  /* Even if DST_PATH doesn't exist it may still be a versioned item; it
     may be scheduled for deletion, or the user may simply have removed the
     working copy.  Since we are going to write to DST_PATH text-base and
     prop-base we need to detect such cases and abort. */
  SVN_ERR(svn_wc_entry(&dst_entry, dst_path, dst_parent, FALSE, pool));
  if (dst_entry && dst_entry->schedule != svn_wc_schedule_delete)
    {
      return svn_error_createf(SVN_ERR_ENTRY_EXISTS, NULL,
                               _("There is already a versioned item '%s'"),
                               svn_path_local_style(dst_path, pool));
    }

  /* Sanity check 1: You cannot make a copy of something that's not
     under version control. */
  SVN_ERR(svn_wc__entry_versioned(&src_entry, src_path, src_access, FALSE,
                                 pool));

  /* Sanity check 2: You cannot make a copy of something that's not
     in the repository unless it's a copy of an uncommitted copy. */
  if ((src_entry->schedule == svn_wc_schedule_add && (! src_entry->copied))
      || (! src_entry->url))
    return svn_error_createf
      (SVN_ERR_UNSUPPORTED_FEATURE, NULL,
       _("Cannot copy or move '%s': it is not in the repository yet; "
         "try committing first"),
       svn_path_local_style(src_path, pool));


  /* Schedule the new file for addition in its parent, WITH HISTORY. */
  {
    const char *copyfrom_url;
    svn_revnum_t copyfrom_rev;
    apr_hash_t *props, *base_props;
    svn_stream_t *base_contents;
    svn_stream_t *contents;

    /* Are we moving or copying a file that is already moved or copied
       but not committed? */
    if (src_entry->copied)
      {
        SVN_ERR(determine_copyfrom_info(&copyfrom_url, &copyfrom_rev, src_path,
                                        src_access, src_entry, dst_entry,
                                        pool));
      }
    else
      {
        /* Grrr.  Why isn't the first arg to svn_wc_get_ancestry const? */
        char *tmp;

        SVN_ERR(svn_wc_get_ancestry(&tmp, &copyfrom_rev, src_path, src_access,
                                    pool));

        copyfrom_url = tmp;
      }

    /* Load source base and working props. */
    SVN_ERR(svn_wc__load_props(&base_props, &props, NULL, src_access,
                               src_path, pool));

    /* Copy working copy file to temporary location */
    {
      svn_boolean_t special;

      SVN_ERR(svn_wc__get_special(&special, src_path, src_access, pool));
      if (special)
        {
          SVN_ERR(svn_subst_read_specialfile(&contents, src_path,
                                             pool, pool));
        }
      else
        {
          svn_subst_eol_style_t eol_style;
          const char *eol_str;
          apr_hash_t *keywords;

          SVN_ERR(svn_wc__get_keywords(&keywords, src_path, src_access, NULL,
                                       pool));
          SVN_ERR(svn_wc__get_eol_style(&eol_style, &eol_str, src_path,
                                        src_access, pool));

          SVN_ERR(svn_stream_open_readonly(&contents, src_path, pool, pool));

          if (svn_subst_translation_required(eol_style, eol_str, keywords,
                                             FALSE, FALSE))
            {
              /* Wrap the stream to translate to normal form */
              SVN_ERR(svn_subst_stream_translated_to_normal_form(&contents,
                                                                 contents,
                                                                 eol_style,
                                                                 eol_str,
                                                                 FALSE,
                                                                 keywords,
                                                                 pool));
            }
        }
    }

    SVN_ERR(svn_wc_get_pristine_contents(&base_contents, src_path,
                                         pool, pool));

    SVN_ERR(svn_wc_add_repos_file3(dst_path, dst_parent,
                                   base_contents, contents,
                                   base_props, props,
                                   copyfrom_url, copyfrom_rev,
                                   cancel_func, cancel_baton,
                                   notify_func, notify_baton,
                                   pool));
  }

  /* Report the addition to the caller. */
  if (notify_func != NULL)
    {
      svn_wc_notify_t *notify = svn_wc_create_notify(dst_path,
                                                     svn_wc_notify_add,
                                                     pool);
      notify->kind = svn_node_file;
      (*notify_func)(notify_baton, notify, pool);
    }

  return SVN_NO_ERROR;
}


/* Recursively crawl over a directory PATH and do a number of things:
     - Remove lock tokens
     - Remove WC props
     - Convert deleted items to schedule-delete items
     - Set .svn directories to be hidden
*/
static svn_error_t *
post_copy_cleanup(svn_wc_adm_access_t *adm_access,
                  apr_pool_t *pool)
{
  apr_pool_t *subpool = svn_pool_create(pool);
  apr_hash_t *entries;
  apr_hash_index_t *hi;
  svn_wc_entry_t *entry;
  const char *path = svn_wc_adm_access_path(adm_access);

  /* Remove wcprops. */
  SVN_ERR(svn_wc__props_delete(path, svn_wc__props_wcprop, adm_access, pool));

  /* Because svn_io_copy_dir_recursively() doesn't copy directory
     permissions, we'll patch up our tree's .svn subdirs to be
     hidden. */
#ifdef APR_FILE_ATTR_HIDDEN
  {
    const char *adm_dir = svn_wc__adm_child(path, NULL, pool);
    const char *path_apr;
    apr_status_t status;
    SVN_ERR(svn_path_cstring_from_utf8(&path_apr, adm_dir, pool));
    status = apr_file_attrs_set(path_apr,
                                APR_FILE_ATTR_HIDDEN,
                                APR_FILE_ATTR_HIDDEN,
                                pool);
    if (status)
      return svn_error_wrap_apr(status, _("Can't hide directory '%s'"),
                                svn_path_local_style(adm_dir, pool));
  }
#endif

  /* Loop over all children, removing lock tokens and recursing into
     directories. */
  SVN_ERR(svn_wc_entries_read(&entries, adm_access, TRUE, pool));
  for (hi = apr_hash_first(pool, entries); hi; hi = apr_hash_next(hi))
    {
      const void *key;
      void *val;
      svn_node_kind_t kind;
      svn_boolean_t deleted = FALSE;
      apr_uint64_t flags = SVN_WC__ENTRY_MODIFY_FORCE;

      svn_pool_clear(subpool);

      apr_hash_this(hi, &key, NULL, &val);
      entry = val;
      kind = entry->kind;
      deleted = entry->deleted;

      if (entry->depth == svn_depth_exclude)
        continue;

      /* Convert deleted="true" into schedule="delete" for all
         children (and grandchildren, if RECURSE is set) of the path
         represented by ADM_ACCESS.  The result of this is that when
         the copy is committed the items in question get deleted and
         the result is a directory in the repository that matches the
         original source directory for copy.  If this were not done
         the deleted="true" items would simply vanish from the entries
         file as the copy is added to the working copy.  The new
         schedule="delete" files do not have a text-base and so their
         scheduled deletion cannot be reverted.  For directories a
         placeholder with an svn_node_kind_t of svn_node_file and
         schedule="delete" is used to avoid the problems associated
         with creating a directory.  See Issue #2101 for details. */
      if (entry->deleted)
        {
          entry->schedule = svn_wc_schedule_delete;
          flags |= SVN_WC__ENTRY_MODIFY_SCHEDULE;

          entry->deleted = FALSE;
          flags |= SVN_WC__ENTRY_MODIFY_DELETED;

          if (entry->kind == svn_node_dir)
            {
              /* ### WARNING: Very dodgy stuff here! ###

              Directories are a problem since a schedule delete directory
              needs an admin directory to be present.  It's possible to
              create a dummy admin directory and that sort of works, it's
              good enough if the user commits the copy.  Where it falls
              down is if the user *reverts* the dummy directory since the
              now schedule normal, copied, directory doesn't have the
              correct contents.

              The dodgy solution is to cheat and use a schedule delete file
              as a placeholder!  This is sufficient to provide a delete
              when the copy is committed.  Attempts to revert any such
              "fake" files will fail due to a missing text-base. This
              effectively means that the schedule deletes have to remain
              schedule delete until the copy is committed, when they become
              state deleted and everything works! */
              entry->kind = svn_node_file;
              flags |= SVN_WC__ENTRY_MODIFY_KIND;
            }
        }

      /* Remove lock stuffs. */
      if (entry->lock_token)
        {
          entry->lock_token = NULL;
          entry->lock_owner = NULL;
          entry->lock_comment = NULL;
          entry->lock_creation_date = 0;
          flags |= (SVN_WC__ENTRY_MODIFY_LOCK_TOKEN
                    | SVN_WC__ENTRY_MODIFY_LOCK_OWNER
                    | SVN_WC__ENTRY_MODIFY_LOCK_COMMENT
                    | SVN_WC__ENTRY_MODIFY_LOCK_CREATION_DATE);
        }

      /* If we meaningfully modified the flags, we must be wanting to
         change the entry. */
      if (flags != SVN_WC__ENTRY_MODIFY_FORCE)
        SVN_ERR(svn_wc__entry_modify(adm_access, key, entry,
                                     flags, TRUE, subpool));

      /* If a dir, not deleted, and not "this dir", recurse. */
      if ((! deleted)
          && (kind == svn_node_dir)
          && (strcmp(key, SVN_WC_ENTRY_THIS_DIR) != 0))
        {
          svn_wc_adm_access_t *child_access;
          const char *child_path;
          child_path = svn_path_join
            (svn_wc_adm_access_path(adm_access), key, subpool);
          SVN_ERR(svn_wc_adm_retrieve(&child_access, adm_access,
                                      child_path, subpool));
          SVN_ERR(post_copy_cleanup(child_access, subpool));
        }
    }

  /* Cleanup */
  svn_pool_destroy(subpool);

  return SVN_NO_ERROR;
}


/* This function effectively creates and schedules a dir for
   addition, but does extra administrative things to allow it to
   function as a 'copy'.

   ASSUMPTIONS:

     - src_path points to a dir under version control
     - dst_parent points to a dir under version control, in the same
                  working copy.
     - dst_basename will be the 'new' name of the copied dir in dst_parent
 */
static svn_error_t *
copy_dir_administratively(const char *src_path,
                          svn_wc_adm_access_t *src_access,
                          svn_wc_adm_access_t *dst_parent,
                          const char *dst_basename,
                          svn_cancel_func_t cancel_func,
                          void *cancel_baton,
                          svn_wc_notify_func2_t notify_copied,
                          void *notify_baton,
                          apr_pool_t *pool)
{
  const svn_wc_entry_t *src_entry;
  svn_wc_adm_access_t *adm_access;

  /* The 'dst_path' is simply dst_parent/dst_basename */
  const char *dst_path = svn_path_join(svn_wc_adm_access_path(dst_parent),
                                       dst_basename, pool);

  /* Sanity check 1: You cannot make a copy of something that's not
     under version control. */
  SVN_ERR(svn_wc__entry_versioned(&src_entry, src_path, src_access, FALSE,
                                 pool));

  /* Sanity check 2: You cannot make a copy of something that's not
     in the repository unless it's a copy of an uncommitted copy. */
  if ((src_entry->schedule == svn_wc_schedule_add && (! src_entry->copied))
      || (! src_entry->url))
    return svn_error_createf
      (SVN_ERR_UNSUPPORTED_FEATURE, NULL,
       _("Cannot copy or move '%s': it is not in the repository yet; "
         "try committing first"),
       svn_path_local_style(src_path, pool));

  /* Recursively copy the whole directory over.  This gets us all
     text-base, props, base-props, as well as entries, local mods,
     schedulings, existences, etc.

      ### Should we be copying unversioned items within the directory? */
  SVN_ERR(svn_io_copy_dir_recursively(src_path,
                                      svn_wc_adm_access_path(dst_parent),
                                      dst_basename,
                                      TRUE,
                                      cancel_func, cancel_baton,
                                      pool));

  /* If this is part of a move, the copied directory will be locked,
     because the source directory was locked.  Running cleanup will remove
     the locks, even though this directory has not yet been added to the
     parent. */
  SVN_ERR(svn_wc_cleanup2(dst_path, NULL, cancel_func, cancel_baton, pool));

  /* We've got some post-copy cleanup to do now. */
  SVN_ERR(svn_wc_adm_open3(&adm_access, NULL, dst_path, TRUE, -1,
                           cancel_func, cancel_baton, pool));
  SVN_ERR(post_copy_cleanup(adm_access, pool));

  /* Schedule the directory for addition in both its parent and itself
     (this_dir) -- WITH HISTORY.  This function should leave the
     existing administrative dir untouched.  */
  {
    const char *copyfrom_url;
    svn_revnum_t copyfrom_rev;
    svn_wc_entry_t tmp_entry;

    /* Are we copying a dir that is already copied but not committed? */
    if (src_entry->copied)
      {
        const svn_wc_entry_t *dst_entry;
        SVN_ERR(svn_wc_entry(&dst_entry, dst_path, dst_parent, FALSE, pool));
        SVN_ERR(determine_copyfrom_info(&copyfrom_url, &copyfrom_rev, src_path,
                                        src_access, src_entry, dst_entry,
                                        pool));

        /* The URL for a copied dir won't exist in the repository, which
           will cause  svn_wc_add2() below to fail.  Set the URL to the
           URL of the first copy for now to prevent this. */
        tmp_entry.url = apr_pstrdup(pool, copyfrom_url);
        SVN_ERR(svn_wc__entry_modify(adm_access, NULL, /* This Dir */
                                     &tmp_entry,
                                     SVN_WC__ENTRY_MODIFY_URL, TRUE,
                                     pool));
      }
    else
      {
        /* Grrr.  Why isn't the first arg to svn_wc_get_ancestry const? */
        char *tmp;

        SVN_ERR(svn_wc_get_ancestry(&tmp, &copyfrom_rev, src_path, src_access,
                                    pool));

        copyfrom_url = tmp;
      }

    SVN_ERR(svn_wc_adm_close2(adm_access, pool));

    return svn_wc_add3(dst_path, dst_parent, svn_depth_infinity,
                       copyfrom_url, copyfrom_rev,
                       cancel_func, cancel_baton,
                       notify_copied, notify_baton, pool);
  }
}



/* Public Interface */

svn_error_t *
svn_wc_copy2(const char *src_path,
             svn_wc_adm_access_t *dst_parent,
             const char *dst_basename,
             svn_cancel_func_t cancel_func,
             void *cancel_baton,
             svn_wc_notify_func2_t notify_func,
             void *notify_baton,
             apr_pool_t *pool)
{
  svn_wc_adm_access_t *adm_access;
  svn_node_kind_t src_kind;
  const char *dst_path, *target_path;
  const svn_wc_entry_t *dst_entry, *src_entry, *target_entry;

  SVN_ERR(svn_wc_adm_probe_open3(&adm_access, NULL, src_path, FALSE, -1,
                                 cancel_func, cancel_baton, pool));

  dst_path =  svn_wc_adm_access_path(dst_parent);
  SVN_ERR(svn_wc__entry_versioned(&dst_entry, dst_path, dst_parent, FALSE,
                                 pool));
  SVN_ERR(svn_wc__entry_versioned(&src_entry, src_path, adm_access, FALSE,
                                 pool));

  if ((src_entry->repos != NULL && dst_entry->repos != NULL) &&
      strcmp(src_entry->repos, dst_entry->repos) != 0)
    return svn_error_createf
      (SVN_ERR_WC_INVALID_SCHEDULE, NULL,
       _("Cannot copy to '%s', as it is not from repository '%s'; "
         "it is from '%s'"),
       svn_path_local_style(svn_wc_adm_access_path(dst_parent), pool),
       src_entry->repos, dst_entry->repos);
  if (dst_entry->schedule == svn_wc_schedule_delete)
    return svn_error_createf
      (SVN_ERR_WC_INVALID_SCHEDULE, NULL,
       _("Cannot copy to '%s' as it is scheduled for deletion"),
       svn_path_local_style(svn_wc_adm_access_path(dst_parent), pool));

  /* TODO(#2843): Rework the error report. */
  /* Check if the copy target is missing or hidden and thus not exist on the
     disk, before actually doing the file copy. */
  target_path = svn_path_join(dst_path, dst_basename, pool);
  SVN_ERR(svn_wc_entry(&target_entry, target_path, dst_parent, TRUE, pool));
  if (target_entry 
      && ((target_entry->depth == svn_depth_exclude) 
          || target_entry->absent))
    {
      return svn_error_createf
        (SVN_ERR_ENTRY_EXISTS, 
         NULL, _("'%s' is already under version control"),
         svn_path_local_style(target_path, pool)); 
    }

  SVN_ERR(svn_io_check_path(src_path, &src_kind, pool));

  if (src_kind == svn_node_file)
    {
      /* Check if we are copying a file scheduled for addition,
         these require special handling. */
      if (src_entry->schedule == svn_wc_schedule_add
          && (! src_entry->copied))
        {
          SVN_ERR(copy_added_file_administratively(src_path, TRUE, adm_access,
                                                   dst_parent, dst_basename,
                                                   cancel_func, cancel_baton,
                                                   notify_func, notify_baton,
                                                   pool));
        }
      else
        {
          SVN_ERR(copy_file_administratively(src_path, adm_access,
                                             dst_parent, dst_basename,
                                             cancel_func, cancel_baton,
                                             notify_func, notify_baton,
                                             pool));
        }
    }
  else if (src_kind == svn_node_dir)
    {
      /* Check if we are copying a directory scheduled for addition,
         these require special handling. */
      if (src_entry->schedule == svn_wc_schedule_add
          && (! src_entry->copied))
        {
          SVN_ERR(copy_added_dir_administratively(src_path, TRUE,
                                                  dst_parent, adm_access,
                                                  dst_basename,
                                                  cancel_func, cancel_baton,
                                                  notify_func, notify_baton,
                                                  pool));
        }
      else
        {
          SVN_ERR(copy_dir_administratively(src_path, adm_access,
                                            dst_parent, dst_basename,
                                            cancel_func, cancel_baton,
                                            notify_func, notify_baton, pool));
        }
    }

<<<<<<< HEAD
  return svn_wc_adm_close(adm_access);
=======
  return svn_wc_adm_close2(adm_access, pool);
>>>>>>> e363d545
}


svn_error_t *
svn_wc_copy(const char *src_path,
            svn_wc_adm_access_t *dst_parent,
            const char *dst_basename,
            svn_cancel_func_t cancel_func,
            void *cancel_baton,
            svn_wc_notify_func_t notify_func,
            void *notify_baton,
            apr_pool_t *pool)
{
  svn_wc__compat_notify_baton_t nb;

  nb.func = notify_func;
  nb.baton = notify_baton;

  return svn_wc_copy2(src_path, dst_parent, dst_basename, cancel_func,
                      cancel_baton, svn_wc__compat_call_notify_func,
                      &nb, pool);
}

<|MERGE_RESOLUTION|>--- conflicted
+++ resolved
@@ -960,11 +960,7 @@
         }
     }
 
-<<<<<<< HEAD
-  return svn_wc_adm_close(adm_access);
-=======
   return svn_wc_adm_close2(adm_access, pool);
->>>>>>> e363d545
 }
 
 
