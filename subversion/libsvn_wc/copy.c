/*
 * copy.c:  wc 'copy' functionality.
 *
 * ====================================================================
 *    Licensed to the Apache Software Foundation (ASF) under one
 *    or more contributor license agreements.  See the NOTICE file
 *    distributed with this work for additional information
 *    regarding copyright ownership.  The ASF licenses this file
 *    to you under the Apache License, Version 2.0 (the
 *    "License"); you may not use this file except in compliance
 *    with the License.  You may obtain a copy of the License at
 *
 *      http://www.apache.org/licenses/LICENSE-2.0
 *
 *    Unless required by applicable law or agreed to in writing,
 *    software distributed under the License is distributed on an
 *    "AS IS" BASIS, WITHOUT WARRANTIES OR CONDITIONS OF ANY
 *    KIND, either express or implied.  See the License for the
 *    specific language governing permissions and limitations
 *    under the License.
 * ====================================================================
 */

/* ==================================================================== */



/*** Includes. ***/

#include <string.h>
#include "svn_pools.h"
#include "svn_error.h"
#include "svn_dirent_uri.h"
#include "svn_path.h"

#include "wc.h"
#include "workqueue.h"
#include "adm_files.h"
#include "props.h"
#include "translate.h"
#include "entries.h"

#include "svn_private_config.h"
#include "private/svn_wc_private.h"


/*** Code. ***/

/* Make a copy of SRC_ABSPATH under a temporary name in the directory
   TMPDIR_ABSPATH and return the absolute path of the copy in
   *DST_ABSPATH.  Return the node kind of SRC_ABSPATH in *KIND.  If
   SRC_ABSPATH doesn't exist then set *DST_ABSPATH to NULL to indicate
   that no copy was made. */
static svn_error_t *
copy_to_tmpdir(const char **dst_abspath,
               svn_node_kind_t *kind,
               const char *src_abspath,
               const char *tmpdir_abspath,
               svn_boolean_t recursive,
               svn_cancel_func_t cancel_func,
               void *cancel_baton,
               apr_pool_t *scratch_pool)
{
  svn_boolean_t is_special;
  svn_io_file_del_t delete_when;

  SVN_ERR(svn_io_check_special_path(src_abspath, kind, &is_special,
                                    scratch_pool));
  if (*kind == svn_node_none)
    {
      *dst_abspath = NULL;
      return SVN_NO_ERROR;
    }
  else if (*kind == svn_node_unknown)
    {
      return svn_error_createf(SVN_ERR_NODE_UNEXPECTED_KIND, NULL,
                               _("Source '%s' is unexpected kind"),
                               svn_dirent_local_style(src_abspath,
                                                      scratch_pool));
    }
  else if (*kind == svn_node_dir || is_special)
    delete_when = svn_io_file_del_on_close;
  else if (*kind == svn_node_file)
    delete_when = svn_io_file_del_none;

  /* ### Do we need a pool cleanup to remove the copy?  We can't use
     ### svn_io_file_del_on_pool_cleanup above because a) it won't
     ### handle the directory case and b) we need to be able to remove
     ### the cleanup before queueing the move work item. */

  SVN_ERR(svn_io_open_unique_file3(NULL, dst_abspath, tmpdir_abspath,
                                   delete_when, scratch_pool, scratch_pool));

  if (*kind == svn_node_dir)
    {
      if (recursive)
        SVN_ERR(svn_io_copy_dir_recursively(src_abspath,
                                            tmpdir_abspath,
                                            svn_dirent_basename(*dst_abspath,
                                                                scratch_pool),
                                            TRUE, /* copy_perms */
                                            cancel_func, cancel_baton,
                                            scratch_pool));
      else
        SVN_ERR(svn_io_dir_make(*dst_abspath, APR_OS_DEFAULT, scratch_pool));
    }
  else if (!is_special)
    SVN_ERR(svn_io_copy_file(src_abspath, *dst_abspath, TRUE, /* copy_perms */
                             scratch_pool));
  else
    SVN_ERR(svn_io_copy_link(src_abspath, *dst_abspath, scratch_pool));
    

  return SVN_NO_ERROR;
}


/* A replacement for both copy_file_administratively and
   copy_added_file_administratively.  Not yet fully working.  Relies
   on in-db-props.  SRC_ABSPATH is a versioned file but the filesystem
   node might not be a file.

   This also works for versioned symlinks that are stored in the db as
   svn_wc__db_kind_file with svn:special set. */
static svn_error_t *
copy_versioned_file(svn_wc__db_t *db,
                    const char *src_abspath,
                    const char *dst_abspath,
                    svn_boolean_t metadata_only,
                    svn_cancel_func_t cancel_func,
                    void *cancel_baton,
                    svn_wc_notify_func2_t notify_func,
                    void *notify_baton,
                    apr_pool_t *scratch_pool)
{
  svn_skel_t *work_items = NULL;
  const char *dir_abspath = svn_dirent_dirname(dst_abspath, scratch_pool);
  const char *tmpdir_abspath;
  svn_stream_t *src_pristine;
  const char *tmp_dst_abspath;
  svn_node_kind_t kind;

  SVN_ERR(svn_wc__db_temp_wcroot_tempdir(&tmpdir_abspath, db, dst_abspath,
                                         scratch_pool, scratch_pool));

  /* This goes away when we centralise, but until then we might need
     to do a cross-db pristine copy. */
  if (strcmp(svn_dirent_dirname(src_abspath, scratch_pool),
             svn_dirent_dirname(dst_abspath, scratch_pool)))
    {
      const svn_checksum_t *checksum;

      SVN_ERR(svn_wc__db_read_info(NULL, NULL, NULL, NULL, NULL, NULL, NULL,
                                   NULL, NULL, NULL, NULL,
                                   &checksum,
                                   NULL, NULL, NULL, NULL, NULL, NULL, NULL,
                                   NULL, NULL, NULL, NULL, NULL,
                                   db, src_abspath,
                                   scratch_pool, scratch_pool));
      if (checksum)
        {
          svn_stream_t *tmp_pristine;
          const char *tmp_pristine_abspath;
          const svn_checksum_t *sha1_checksum, *md5_checksum;

          if (checksum->kind == svn_checksum_md5)
            {
              md5_checksum = checksum;
              SVN_ERR(svn_wc__db_pristine_get_sha1(&sha1_checksum, db,
                                                   src_abspath, checksum,
                                                   scratch_pool, scratch_pool));
            }
          else
            {
              sha1_checksum = checksum;
              SVN_ERR(svn_wc__db_pristine_get_md5(&md5_checksum, db,
                                                  src_abspath, checksum,
                                                  scratch_pool, scratch_pool));
            }
          SVN_ERR(svn_wc__db_pristine_read(&src_pristine, db,
                                           src_abspath, sha1_checksum,
                                           scratch_pool, scratch_pool));
          SVN_ERR(svn_stream_open_unique(&tmp_pristine, &tmp_pristine_abspath,
                                         tmpdir_abspath, svn_io_file_del_none,
                                         scratch_pool, scratch_pool));
          SVN_ERR(svn_stream_copy3(src_pristine, tmp_pristine,
                                   cancel_func, cancel_baton,
                                   scratch_pool));
          SVN_ERR(svn_wc__db_pristine_install(db, tmp_pristine_abspath,
                                              sha1_checksum, md5_checksum,
                                              scratch_pool));
        }
    }

  if (!metadata_only)
    {
      SVN_ERR(copy_to_tmpdir(&tmp_dst_abspath, &kind, src_abspath,
                             tmpdir_abspath,
                             TRUE, /* recursive */
                             cancel_func, cancel_baton, scratch_pool));
      if (tmp_dst_abspath)
        {
          svn_skel_t *work_item;

<<<<<<< HEAD
      SVN_ERR(svn_wc__wq_build_file_move(&work_item, db,
                                         tmp_dst_abspath, dst_abspath,
                                         scratch_pool, scratch_pool));
      work_items = svn_wc__wq_merge(work_items, work_item, scratch_pool);
=======
          SVN_ERR(svn_wc__wq_build_file_move(&work_item, db,
                                             tmp_dst_abspath, dst_abspath,
                                             scratch_pool, scratch_pool));
          work_items = svn_wc__wq_merge(work_items, work_item, scratch_pool);
        }
>>>>>>> 26ffa72f
    }

  SVN_ERR(svn_wc__db_op_copy(db, src_abspath, dst_abspath,
                             work_items, scratch_pool));
  SVN_ERR(svn_wc__wq_run(db, dir_abspath,
                         cancel_func, cancel_baton, scratch_pool));

  if (notify_func)
    {
      svn_wc_notify_t *notify
        = svn_wc_create_notify(dst_abspath, svn_wc_notify_add,
                               scratch_pool);
      notify->kind = svn_node_file;
      (*notify_func)(notify_baton, notify, scratch_pool);
    }
  return SVN_NO_ERROR;
}

static svn_error_t *
copy_versioned_dir(svn_wc__db_t *db,
                   const char *src_abspath,
                   const char *dst_abspath,
                   svn_boolean_t metadata_only,
                   svn_cancel_func_t cancel_func,
                   void *cancel_baton,
                   svn_wc_notify_func2_t notify_func,
                   void *notify_baton,
                   apr_pool_t *scratch_pool)
{
  svn_skel_t *work_items = NULL;
  const char *dir_abspath = svn_dirent_dirname(dst_abspath, scratch_pool);
  const char *tmpdir_abspath;
  const char *tmp_dst_abspath;
  const apr_array_header_t *versioned_children;
  apr_hash_t *children;
  svn_node_kind_t kind;
  apr_pool_t *iterpool;
  int i;

  if (!metadata_only)
    {
<<<<<<< HEAD
      svn_skel_t *work_item;

      SVN_ERR(svn_wc__wq_build_file_move(&work_item, db,
                                         tmp_dst_abspath, dst_abspath,
                                         scratch_pool, scratch_pool));
      work_items = svn_wc__wq_merge(work_items, work_item, scratch_pool);

#ifndef SVN_WC__SINGLE_DB
      if (kind == svn_node_dir)
=======
      SVN_ERR(svn_wc__db_temp_wcroot_tempdir(&tmpdir_abspath, db,
                                             dst_abspath,
                                             scratch_pool, scratch_pool));

      SVN_ERR(copy_to_tmpdir(&tmp_dst_abspath, &kind, src_abspath,
                             tmpdir_abspath, FALSE, /* recursive */
                             cancel_func, cancel_baton, scratch_pool));
      if (tmp_dst_abspath)
>>>>>>> 26ffa72f
        {
          svn_skel_t *work_item;

          SVN_ERR(svn_wc__wq_build_file_move(&work_item, db,
                                             tmp_dst_abspath, dst_abspath,
                                             scratch_pool, scratch_pool));
          work_items = svn_wc__wq_merge(work_items, work_item, scratch_pool);

#ifndef SVN_WC__SINGLE_DB
          if (kind == svn_node_dir)
            {
              /* Create the per-directory db in the copied directory.  The
                 copy is not yet connected to the parent so we don't need
                 to use a workqueue.  This will be removed when we
                 centralise. */
              const char *dst_parent_abspath, *name;
              const char *repos_root_url, *repos_uuid;
              svn_revnum_t revision;
              svn_depth_t depth;
              svn_wc__db_status_t status;
              svn_boolean_t have_base;

              svn_dirent_split(&dst_parent_abspath, &name, dst_abspath,
                               scratch_pool);

              SVN_ERR(svn_wc__db_read_info(&status,
                                           NULL, /* kind */
                                           &revision,
                                           NULL, /* repos_relpath */
                                           &repos_root_url,
                                           &repos_uuid,
                                           NULL, /* changed_rev */
                                           NULL, /* changed_date */
                                           NULL, /* changed_author */
                                           NULL, /* last_mod_time */
                                           &depth,
                                           NULL, /* checksum */
                                           NULL, /* translated_size */
                                           NULL, /* target */
                                           NULL, /* changelist */
                                           NULL, /* original_repos_relpath */
                                           NULL, /* original_root_url */
                                           NULL, /* original_uuid */
                                           NULL, /* original_revision */
                                           NULL, /* props_mod */
                                           &have_base,
                                           NULL, /* have_work */
                                           NULL, /* conflicted */
                                           NULL, /* lock */
                                           db, src_abspath,
                                           scratch_pool, scratch_pool));

              if (!repos_root_url)
                {
                  if (status == svn_wc__db_status_deleted)
                    {
                      const char *work_del_abspath;

                      SVN_ERR(svn_wc__db_scan_deletion(NULL, NULL, NULL,
                                                       &work_del_abspath,
                                                       db, src_abspath,
                                                       scratch_pool,
                                                       scratch_pool));
                      if (work_del_abspath)
                        {
                          const char *parent_del_abspath
                            = svn_dirent_dirname(work_del_abspath,
                                                 scratch_pool);

                          SVN_ERR(svn_wc__db_scan_addition(NULL, NULL, NULL,
                                                           &repos_root_url,
                                                           &repos_uuid,
                                                           NULL, NULL, NULL,
                                                           NULL,
                                                           db,
                                                           parent_del_abspath,
                                                           scratch_pool,
                                                           scratch_pool));
                        }
                      else
                        SVN_ERR(svn_wc__db_scan_base_repos(NULL,
                                                           &repos_root_url,
                                                           &repos_uuid,
                                                           db, src_abspath,
                                                           scratch_pool,
                                                           scratch_pool));
                    }
                  else if (status == svn_wc__db_status_added || !have_base)
                    SVN_ERR(svn_wc__db_scan_addition(NULL, NULL, NULL,
                                                     &repos_root_url,
                                                     &repos_uuid,
                                                     NULL, NULL, NULL, NULL,
                                                     db, src_abspath,
                                                     scratch_pool,
                                                     scratch_pool));
                  else
                    SVN_ERR(svn_wc__db_scan_base_repos(NULL, &repos_root_url,
                                                       &repos_uuid,
                                                       db, src_abspath,
                                                       scratch_pool,
                                                       scratch_pool));
                }

              /* Use the repos_root as root node url, because we are going to
                 remove the node directly anyway. */
              SVN_ERR(svn_wc__internal_ensure_adm(db, tmp_dst_abspath,
                                                  repos_root_url,
                                                  repos_root_url,
                                                  repos_uuid, revision, depth,
                                                  scratch_pool));

              /* That creates a base node which we do not want so delete it. */
              SVN_ERR(svn_wc__db_base_remove(db, tmp_dst_abspath,
                                             scratch_pool));

              /* ### Need to close the database so that Windows can move
                 ### the directory. */
              SVN_ERR(svn_wc__db_temp_forget_directory(db, tmp_dst_abspath,
                                                       scratch_pool));
            }
#endif
        }
#endif
    }

  SVN_ERR(svn_wc__db_op_copy(db, src_abspath, dst_abspath,
                             work_items, scratch_pool));
  SVN_ERR(svn_wc__wq_run(db, dir_abspath,
                         cancel_func, cancel_baton, scratch_pool));

#ifndef SVN_WC__SINGLE_DB
  if (kind == svn_node_dir)
    {
      /* The first copy only does the parent stub, this second copy
         does the full node but can only happen after the workqueue
         has moved the destination into place. */
      SVN_ERR(svn_wc__db_op_copy(db, src_abspath, dst_abspath,
                                 NULL, scratch_pool));
    }
#endif

  if (notify_func)
    {
      svn_wc_notify_t *notify
        = svn_wc_create_notify(dst_abspath, svn_wc_notify_add,
                               scratch_pool);
      notify->kind = svn_node_dir;
      (*notify_func)(notify_baton, notify, scratch_pool);
    }

  if (!metadata_only && kind == svn_node_dir)
    /* All children, versioned and unversioned.  We're only interested in the
       names of the children, so we can pass TRUE as the only_check_type
       param. */
    SVN_ERR(svn_io_get_dirents3(&children, src_abspath, TRUE,
                                scratch_pool, scratch_pool));

  /* Copy all the versioned children */
  SVN_ERR(svn_wc__db_read_children(&versioned_children, db, src_abspath,
                                   scratch_pool, scratch_pool));
  iterpool = svn_pool_create(scratch_pool);
  for (i = 0; i < versioned_children->nelts; ++i)
    {
      const char *child_name, *child_src_abspath, *child_dst_abspath;
      svn_wc__db_kind_t child_kind;

      svn_pool_clear(iterpool);
      if (cancel_func)
        SVN_ERR(cancel_func(cancel_baton));

      child_name = APR_ARRAY_IDX(versioned_children, i, const char *);
      child_src_abspath = svn_dirent_join(src_abspath, child_name, iterpool);
      child_dst_abspath = svn_dirent_join(dst_abspath, child_name, iterpool);

      SVN_ERR(svn_wc__db_read_kind(&child_kind, db, child_src_abspath,
                                   TRUE, iterpool));

      if (child_kind == svn_wc__db_kind_file)
        SVN_ERR(copy_versioned_file(db,
                                    child_src_abspath, child_dst_abspath,
                                    metadata_only,
                                    cancel_func, cancel_baton, NULL, NULL,
                                    iterpool));
      else if (child_kind == svn_wc__db_kind_dir)
        SVN_ERR(copy_versioned_dir(db,
                                   child_src_abspath, child_dst_abspath,
                                   metadata_only,
                                   cancel_func, cancel_baton, NULL, NULL,
                                   iterpool));
      else
        return svn_error_createf(SVN_ERR_NODE_UNEXPECTED_KIND, NULL,
                                 _("cannot handle node kind for '%s'"),
                                 svn_dirent_local_style(child_src_abspath,
                                                        scratch_pool));

      if (!metadata_only && kind == svn_node_dir)
        /* Remove versioned child as it has been handled */
        apr_hash_set(children, child_name, APR_HASH_KEY_STRING, NULL);
    }

  if (!metadata_only && kind == svn_node_dir)
    {
      /* All the remaining children are unversioned. */
      apr_hash_index_t *hi;

      for (hi = apr_hash_first(scratch_pool, children); hi;
           hi = apr_hash_next(hi))
        {
          const char *name = svn__apr_hash_index_key(hi);
          const char *unver_src_abspath, *unver_dst_abspath;

          if (svn_wc_is_adm_dir(name, iterpool))
            continue;

          svn_pool_clear(iterpool);
          if (cancel_func)
            SVN_ERR(cancel_func(cancel_baton));

          unver_src_abspath = svn_dirent_join(src_abspath, name, iterpool);
          unver_dst_abspath = svn_dirent_join(dst_abspath, name, iterpool);

          SVN_ERR(copy_to_tmpdir(&tmp_dst_abspath, &kind, unver_src_abspath,
                                 tmpdir_abspath,
                                 TRUE, /* recursive */
                                 cancel_func, cancel_baton, iterpool));
          if (tmp_dst_abspath)
            {
              svn_skel_t *work_item;
              SVN_ERR(svn_wc__wq_build_file_move(&work_item, db,
                                                 tmp_dst_abspath,
                                                 unver_dst_abspath,
                                                 iterpool, iterpool));
              SVN_ERR(svn_wc__db_wq_add(db, dst_abspath, work_item,
                                        iterpool));
            }

        }
      SVN_ERR(svn_wc__wq_run(db, dst_abspath, cancel_func, cancel_baton,
                             scratch_pool));
    }

  svn_pool_destroy(iterpool);

  return SVN_NO_ERROR;
}



/* Public Interface */

svn_error_t *
svn_wc_copy3(svn_wc_context_t *wc_ctx,
             const char *src_abspath,
             const char *dst_abspath,
             svn_boolean_t metadata_only,
             svn_cancel_func_t cancel_func,
             void *cancel_baton,
             svn_wc_notify_func2_t notify_func,
             void *notify_baton,
             apr_pool_t *scratch_pool)
{
  svn_wc__db_t *db = wc_ctx->db;
  svn_node_kind_t src_kind;
  svn_wc__db_kind_t src_db_kind;
  const char *dstdir_abspath;
  
  SVN_ERR_ASSERT(svn_dirent_is_absolute(src_abspath));
  SVN_ERR_ASSERT(svn_dirent_is_absolute(dst_abspath));
  
  dstdir_abspath = svn_dirent_dirname(dst_abspath, scratch_pool);

  {
    svn_wc__db_status_t src_status, dstdir_status;
    const char *src_repos_root_url, *dst_repos_root_url;
    const char *src_repos_uuid, *dst_repos_uuid;
    svn_error_t *err;

    err = svn_wc__db_read_info(&src_status, &src_db_kind, NULL, NULL,
                               &src_repos_root_url, &src_repos_uuid, NULL,
                               NULL, NULL, NULL, NULL, NULL, NULL, NULL,
                               NULL, NULL, NULL, NULL, NULL, NULL, NULL,
                               NULL, NULL, NULL,
                               db, src_abspath, scratch_pool, scratch_pool);

    if (err && err->apr_err == SVN_ERR_WC_PATH_NOT_FOUND)
      {
        /* Replicate old error code and text */
        svn_error_clear(err);
        return svn_error_createf(SVN_ERR_ENTRY_NOT_FOUND, NULL,
                                 _("'%s' is not under version control"),
                                 svn_dirent_local_style(src_abspath,
                                                        scratch_pool));
      }
    else
      SVN_ERR(err);

    SVN_ERR(svn_wc__db_read_info(&dstdir_status, NULL, NULL, NULL,
                                 &dst_repos_root_url, &dst_repos_uuid, NULL,
                                 NULL, NULL, NULL, NULL, NULL, NULL, NULL,
                                 NULL, NULL, NULL, NULL, NULL, NULL, NULL,
                                 NULL, NULL, NULL,
                                 db, dstdir_abspath, scratch_pool, scratch_pool));

    if (!src_repos_root_url)
      {
        if (src_status == svn_wc__db_status_added)
          SVN_ERR(svn_wc__db_scan_addition(NULL, NULL, NULL,
                                           &src_repos_root_url,
                                           &src_repos_uuid, NULL, NULL, NULL,
                                           NULL,
                                           db, src_abspath,
                                           scratch_pool, scratch_pool));
        else
          /* If not added, the node must have a base or we can't copy */
          SVN_ERR(svn_wc__db_scan_base_repos(NULL, &src_repos_root_url,
                                             &src_repos_uuid,
                                             db, src_abspath,
                                             scratch_pool, scratch_pool));
      }

    if (!dst_repos_root_url)
      {
        if (dstdir_status == svn_wc__db_status_added)
          SVN_ERR(svn_wc__db_scan_addition(NULL, NULL, NULL,
                                           &dst_repos_root_url,
                                           &dst_repos_uuid, NULL, NULL, NULL,
                                           NULL,
                                           db, dstdir_abspath,
                                           scratch_pool, scratch_pool));
        else
          /* If not added, the node must have a base or we can't copy */
          SVN_ERR(svn_wc__db_scan_base_repos(NULL, &dst_repos_root_url,
                                             &dst_repos_uuid,
                                             db, dstdir_abspath,
                                             scratch_pool, scratch_pool));
      }

    if (strcmp(src_repos_root_url, dst_repos_root_url) != 0
        || strcmp(src_repos_uuid, dst_repos_uuid) != 0)
      return svn_error_createf(
         SVN_ERR_WC_INVALID_SCHEDULE, NULL,
         _("Cannot copy to '%s', as it is not from repository '%s'; "
           "it is from '%s'"),
         svn_dirent_local_style(dst_abspath, scratch_pool),
         src_repos_root_url, dst_repos_root_url);

    if (dstdir_status == svn_wc__db_status_deleted)
      return svn_error_createf(
         SVN_ERR_WC_INVALID_SCHEDULE, NULL,
         _("Cannot copy to '%s' as it is scheduled for deletion"),
         svn_dirent_local_style(dst_abspath, scratch_pool));
  }

  /* TODO(#2843): Rework the error report. */
  /* Check if the copy target is missing or hidden and thus not exist on the
     disk, before actually doing the file copy. */
  {
    svn_wc__db_status_t dst_status;
    svn_error_t *err;

    err = svn_wc__db_read_info(&dst_status, NULL, NULL, NULL, NULL, NULL,
                               NULL, NULL, NULL, NULL, NULL, NULL, NULL, NULL,
                               NULL, NULL, NULL, NULL, NULL, NULL, NULL, NULL,
                               NULL, NULL,
                               db, dst_abspath, scratch_pool, scratch_pool);

    if (err && err->apr_err != SVN_ERR_WC_PATH_NOT_FOUND)
      return svn_error_return(err);

    svn_error_clear(err);

    if (!err)
      switch (dst_status)
        {
          case svn_wc__db_status_excluded:
            return svn_error_createf(
                     SVN_ERR_ENTRY_EXISTS, NULL,
                     _("'%s' is already under version control "
                       "but is excluded."),
                     svn_dirent_local_style(dst_abspath, scratch_pool));
          case svn_wc__db_status_absent:
            return svn_error_createf(
                     SVN_ERR_ENTRY_EXISTS, NULL,
                     _("'%s' is already under version control"),
                     svn_dirent_local_style(dst_abspath, scratch_pool));

          case svn_wc__db_status_deleted:
          case svn_wc__db_status_obstructed_delete:
          case svn_wc__db_status_not_present:
            break; /* OK to add */

          default:
            return svn_error_createf(SVN_ERR_ENTRY_EXISTS, NULL,
                               _("There is already a versioned item '%s'"),
                               svn_dirent_local_style(dst_abspath,
                                                      scratch_pool));
        }
  }

  SVN_ERR(svn_io_check_path(src_abspath, &src_kind, scratch_pool));

#ifndef SINGLE_DB
  if (src_kind == svn_node_file ||
      (src_kind == svn_node_none
        && (src_db_kind == svn_wc__db_kind_file
            || src_db_kind == svn_wc__db_kind_symlink)))
#else
  if (!metadata_only)
#endif
    {
      svn_node_kind_t dst_kind;

      /* This is the error checking from copy_file_administratively
         but converted to wc-ng.  It's not in copy_file since this
         checking only needs to happen at the root of the copy and not
         when called recursively. */
      SVN_ERR(svn_io_check_path(dst_abspath, &dst_kind, scratch_pool));
      if (dst_kind != svn_node_none)
        return svn_error_createf(SVN_ERR_ENTRY_EXISTS, NULL,
                                 _("'%s' already exists and is in the way"),
                                 svn_dirent_local_style(dst_abspath,
                                                        scratch_pool));
    }

  if (src_db_kind == svn_wc__db_kind_file
      || src_db_kind == svn_wc__db_kind_symlink)
    {
      SVN_ERR(copy_versioned_file(db, src_abspath, dst_abspath, metadata_only,
                                  cancel_func, cancel_baton,
                                  notify_func, notify_baton,
                                  scratch_pool));
    }
  else
    {
      SVN_ERR(copy_versioned_dir(db, src_abspath, dst_abspath, metadata_only,
                                 cancel_func, cancel_baton,
                                 notify_func, notify_baton,
                                 scratch_pool));
    }

  return SVN_NO_ERROR;
}<|MERGE_RESOLUTION|>--- conflicted
+++ resolved
@@ -204,18 +204,11 @@
         {
           svn_skel_t *work_item;
 
-<<<<<<< HEAD
-      SVN_ERR(svn_wc__wq_build_file_move(&work_item, db,
-                                         tmp_dst_abspath, dst_abspath,
-                                         scratch_pool, scratch_pool));
-      work_items = svn_wc__wq_merge(work_items, work_item, scratch_pool);
-=======
           SVN_ERR(svn_wc__wq_build_file_move(&work_item, db,
                                              tmp_dst_abspath, dst_abspath,
                                              scratch_pool, scratch_pool));
           work_items = svn_wc__wq_merge(work_items, work_item, scratch_pool);
         }
->>>>>>> 26ffa72f
     }
 
   SVN_ERR(svn_wc__db_op_copy(db, src_abspath, dst_abspath,
@@ -257,17 +250,6 @@
 
   if (!metadata_only)
     {
-<<<<<<< HEAD
-      svn_skel_t *work_item;
-
-      SVN_ERR(svn_wc__wq_build_file_move(&work_item, db,
-                                         tmp_dst_abspath, dst_abspath,
-                                         scratch_pool, scratch_pool));
-      work_items = svn_wc__wq_merge(work_items, work_item, scratch_pool);
-
-#ifndef SVN_WC__SINGLE_DB
-      if (kind == svn_node_dir)
-=======
       SVN_ERR(svn_wc__db_temp_wcroot_tempdir(&tmpdir_abspath, db,
                                              dst_abspath,
                                              scratch_pool, scratch_pool));
@@ -276,7 +258,6 @@
                              tmpdir_abspath, FALSE, /* recursive */
                              cancel_func, cancel_baton, scratch_pool));
       if (tmp_dst_abspath)
->>>>>>> 26ffa72f
         {
           svn_skel_t *work_item;
 
@@ -399,7 +380,6 @@
             }
 #endif
         }
-#endif
     }
 
   SVN_ERR(svn_wc__db_op_copy(db, src_abspath, dst_abspath,
@@ -664,7 +644,9 @@
                      svn_dirent_local_style(dst_abspath, scratch_pool));
 
           case svn_wc__db_status_deleted:
+#ifndef SVN_WC__SINGLE_DB
           case svn_wc__db_status_obstructed_delete:
+#endif
           case svn_wc__db_status_not_present:
             break; /* OK to add */
 
