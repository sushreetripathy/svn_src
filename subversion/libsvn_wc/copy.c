/*
 * copy.c:  wc 'copy' functionality.
 *
 * ====================================================================
 * Copyright (c) 2000-2004 CollabNet.  All rights reserved.
 *
 * This software is licensed as described in the file COPYING, which
 * you should have received as part of this distribution.  The terms
 * are also available at http://subversion.tigris.org/license-1.html.
 * If newer versions of this license are posted there, you may use a
 * newer version instead, at your option.
 *
 * This software consists of voluntary contributions made by many
 * individuals.  For exact contribution history, see the revision
 * history and logs, available at http://subversion.tigris.org/.
 * ====================================================================
 */

/* ==================================================================== */



/*** Includes. ***/

#include <string.h>
#include "svn_wc.h"
#include "svn_pools.h"
#include "svn_error.h"
#include "svn_path.h"

#include "wc.h"
#include "adm_files.h"
#include "entries.h"
#include "props.h"
#include "translate.h"

#include "svn_private_config.h"


/*** Code. ***/

svn_error_t *
svn_wc__remove_wcprops(svn_wc_adm_access_t *adm_access,
                       svn_boolean_t recurse,
                       apr_pool_t *pool)
{
  apr_hash_t *entries;
  apr_hash_index_t *hi;
  const char *wcprop_path;
  apr_pool_t *subpool = svn_pool_create(pool);

  /* Read PATH's entries. */
  SVN_ERR(svn_wc_entries_read(&entries, adm_access, FALSE, subpool));

  /* Remove this_dir's wcprops */
  SVN_ERR(svn_wc__wcprop_path(&wcprop_path,
                              svn_wc_adm_access_path(adm_access),
                              svn_node_dir, FALSE, subpool));
  svn_error_clear(svn_io_remove_file(wcprop_path, subpool));

  /* Recursively loop over all children. */
  for (hi = apr_hash_first(subpool, entries); hi; hi = apr_hash_next(hi))
    {
      const void *key;
      void *val;
      const char *name;
      const svn_wc_entry_t *current_entry;
      const char *child_path;

      apr_hash_this(hi, &key, NULL, &val);
      name = key;
      current_entry = val;

      /* Ignore the "this dir" entry. */
      if (! strcmp(name, SVN_WC_ENTRY_THIS_DIR))
        continue;

      child_path = svn_path_join(svn_wc_adm_access_path(adm_access), name,
                                 subpool);

      /* If a file, remove it from wcprops. */
      if (current_entry->kind == svn_node_file)
        {
          SVN_ERR(svn_wc__wcprop_path(&wcprop_path, child_path,
                                      svn_node_file, FALSE, subpool));
          svn_error_clear(svn_io_remove_file(wcprop_path, subpool));
          /* ignoring any error value from the removal; most likely,
             apr_file_remove will complain about trying to a remove a
             file that's not there.  But this more efficient than
             doing an independant stat for each file's existence
             before trying to remove it, no? */
        }        

      /* If a dir, recurse. */
      else if (recurse && current_entry->kind == svn_node_dir)
        {
          svn_wc_adm_access_t *child_access;
          SVN_ERR(svn_wc_adm_retrieve(&child_access, adm_access, child_path,
                                      subpool));
          SVN_ERR(svn_wc__remove_wcprops(child_access, recurse, subpool));
        }
    }

  /* Cleanup */
  svn_pool_destroy(subpool);

  return SVN_NO_ERROR;
}


/* This function effectively creates and schedules a file for
   addition, but does extra administrative things to allow it to
   function as a 'copy'.

   ASSUMPTIONS:

     - src_path points to a file under version control
     - dst_parent points to a dir under version control, in the same
                  working copy.
     - dst_basename will be the 'new' name of the copied file in dst_parent
 */
static svn_error_t *
copy_file_administratively(const char *src_path, 
                           svn_wc_adm_access_t *src_access,
                           svn_wc_adm_access_t *dst_parent,
                           const char *dst_basename,
                           svn_wc_notify_func2_t notify_copied,
                           void *notify_baton,
                           apr_pool_t *pool)
{
  svn_node_kind_t dst_kind;
  const svn_wc_entry_t *src_entry, *dst_entry;

  /* The 'dst_path' is simply dst_parent/dst_basename */
  const char *dst_path
    = svn_path_join(svn_wc_adm_access_path(dst_parent), dst_basename, pool);

  /* Discover the paths to the two text-base files */
  const char *src_txtb = svn_wc__text_base_path(src_path, FALSE, pool);
  const char *tmp_txtb = svn_wc__text_base_path(dst_path, TRUE, pool);

  /* Sanity check:  if dst file exists already, don't allow overwrite. */
  SVN_ERR(svn_io_check_path(dst_path, &dst_kind, pool));
  if (dst_kind != svn_node_none)
    return svn_error_createf(SVN_ERR_ENTRY_EXISTS, NULL,
                             _("'%s' already exists and is in the way"),
                             svn_path_local_style(dst_path, pool));

  /* Even if DST_PATH doesn't exist it may still be a versioned file; it
     may be scheduled for deletion, or the user may simply have removed the
     working copy.  Since we are going to write to DST_PATH text-base and
     prop-base we need to detect such cases and abort. */
  SVN_ERR(svn_wc_entry(&dst_entry, dst_path, dst_parent, FALSE, pool));
  if (dst_entry && dst_entry->kind == svn_node_file)
    {
<<<<<<< HEAD
      if (dst_entry->schedule == svn_wc_schedule_delete)
        return svn_error_createf (SVN_ERR_ENTRY_EXISTS, NULL,
                                  _("'%s' is scheduled for deletion; it must"
                                    " be committed before it can be"
                                    " overwritten"),
                                  svn_path_local_style (dst_path, pool));
      else
        return svn_error_createf (SVN_ERR_ENTRY_EXISTS, NULL,
                                  _("There is already a versioned item '%s'"),
                                  svn_path_local_style (dst_path, pool));
=======
      if (dst_entry->schedule != svn_wc_schedule_delete)
        return svn_error_createf(SVN_ERR_ENTRY_EXISTS, NULL,
                                 _("There is already a versioned item '%s'"),
                                 svn_path_local_style(dst_path, pool));
>>>>>>> 84fd0697
    }

  /* Sanity check:  you cannot make a copy of something that's not
     in the repository.  See comment at the bottom of this file for an
     explanation. */
  SVN_ERR(svn_wc_entry(&src_entry, src_path, src_access, FALSE, pool));
  if (! src_entry)
    return svn_error_createf 
      (SVN_ERR_UNVERSIONED_RESOURCE, NULL,
       _("Cannot copy or move '%s': it's not under version control"),
       svn_path_local_style(src_path, pool));
  if ((src_entry->schedule == svn_wc_schedule_add)
      || (! src_entry->url)
      || (src_entry->copied))
    return svn_error_createf 
      (SVN_ERR_UNSUPPORTED_FEATURE, NULL,
       _("Cannot copy or move '%s': it's not in the repository yet; "
         "try committing first"),
       svn_path_local_style(src_path, pool));


  /* Schedule the new file for addition in its parent, WITH HISTORY. */
  {
    char *copyfrom_url;
    const char *tmp_wc_text;
    svn_revnum_t copyfrom_rev;
    apr_hash_t *props, *base_props;

    SVN_ERR(svn_wc_get_ancestry(&copyfrom_url, &copyfrom_rev,
                                src_path, src_access, pool));

    /* Load source base and working props. */
    SVN_ERR(svn_wc__load_props(&base_props, &props, src_access,
                               src_entry->name, pool));

    /* Copy pristine text-base to temporary location. */
    SVN_ERR(svn_io_copy_file(src_txtb, tmp_txtb, TRUE, pool));

    /* Copy working copy file to temporary location */
    {
      svn_boolean_t special;

      SVN_ERR(svn_wc_create_tmp_file2(NULL, &tmp_wc_text,
                                      svn_wc_adm_access_path(dst_parent),
                                      svn_io_file_del_none, pool));

      SVN_ERR(svn_wc__get_special(&special, src_path, src_access, pool));
      if (special)
        {
          SVN_ERR(svn_subst_copy_and_translate3(src_path, tmp_wc_text,
                                                NULL, FALSE, NULL,
                                                FALSE, special, pool));
        }
      else
        SVN_ERR(svn_io_copy_file(src_path, tmp_wc_text, TRUE, pool));
    }

    SVN_ERR(svn_wc_add_repos_file2(dst_path, dst_parent,
                                   tmp_txtb, tmp_wc_text,
                                   base_props, props,
                                   copyfrom_url, copyfrom_rev, pool));
  }

  /* Report the addition to the caller. */
  if (notify_copied != NULL)
    {
      svn_wc_notify_t *notify = svn_wc_create_notify(dst_path,
                                                     svn_wc_notify_add,
                                                     pool);
      notify->kind = svn_node_file;
      (*notify_copied)(notify_baton, notify, pool);
    }

  return SVN_NO_ERROR;
}


/* Recursively crawl over a directory PATH and do a number of things:
     - Remove lock tokens
     - Remove WC props
     - Convert deleted items to schedule-delete items
     - Set .svn directories to be hidden
*/
static svn_error_t *
post_copy_cleanup(svn_wc_adm_access_t *adm_access,
                  apr_pool_t *pool)
{
  apr_pool_t *subpool = svn_pool_create(pool);
  apr_hash_t *entries;
  apr_hash_index_t *hi;
  svn_wc_entry_t *entry;
  const char *path = svn_wc_adm_access_path(adm_access);
  
  /* Remove wcprops. */
  SVN_ERR(svn_wc__remove_wcprops(adm_access, FALSE, pool));

  /* Read this directory's entries file. */
  SVN_ERR(svn_wc_entries_read(&entries, adm_access, FALSE, pool));

  /* Because svn_io_copy_dir_recursively() doesn't copy directory
     permissions, we'll patch up our tree's .svn subdirs to be
     hidden. */
#ifdef APR_FILE_ATTR_HIDDEN
  {
    const char *adm_dir = svn_wc__adm_path(path, FALSE, pool, NULL);
    const char *path_apr;
    apr_status_t status;
    SVN_ERR(svn_path_cstring_from_utf8(&path_apr, adm_dir, pool));
    status = apr_file_attrs_set(path_apr,
                                APR_FILE_ATTR_HIDDEN,
                                APR_FILE_ATTR_HIDDEN,
                                pool);
    if (status)
      return svn_error_wrap_apr(status, _("Can't hide directory '%s'"),
                                svn_path_local_style(adm_dir, pool));
  }
#endif

  /* Loop over all children, removing lock tokens and recursing into
     directories. */
  SVN_ERR(svn_wc_entries_read(&entries, adm_access, TRUE, pool));
  for (hi = apr_hash_first(pool, entries); hi; hi = apr_hash_next(hi))
    {
      const void *key;
      void *val;
      svn_node_kind_t kind;
      svn_boolean_t deleted = FALSE;
      apr_uint32_t flags = SVN_WC__ENTRY_MODIFY_FORCE;

      svn_pool_clear(subpool);

      apr_hash_this(hi, &key, NULL, &val);
      entry = val;
      kind = entry->kind;
      deleted = entry->deleted;

      /* Convert deleted="true" into schedule="delete" for all
         children (and grandchildren, if RECURSE is set) of the path
         represented by ADM_ACCESS.  The result of this is that when
         the copy is committed the items in question get deleted and
         the result is a directory in the repository that matches the
         original source directory for copy.  If this were not done
         the deleted="true" items would simply vanish from the entries
         file as the copy is added to the working copy.  The new
         schedule="delete" files do not have a text-base and so their
         scheduled deletion cannot be reverted.  For directories a
         placeholder with an svn_node_kind_t of svn_node_file and
         schedule="delete" is used to avoid the problems associated
         with creating a directory.  See Issue #2101 for details. */
      if (entry->deleted)
        {
          entry->schedule = svn_wc_schedule_delete;
          flags |= SVN_WC__ENTRY_MODIFY_SCHEDULE;
          
          entry->deleted = FALSE;
          flags |= SVN_WC__ENTRY_MODIFY_DELETED;

          if (entry->kind == svn_node_dir)
            {
              /* ### WARNING: Very dodgy stuff here! ###

              Directories are a problem since a schedule delete directory
              needs an admin directory to be present.  It's possible to
              create a dummy admin directory and that sort of works, it's
              good enough if the user commits the copy.  Where it falls
              down is if the user *reverts* the dummy directory since the
              now schedule normal, copied, directory doesn't have the
              correct contents.

              The dodgy solution is to cheat and use a schedule delete file
              as a placeholder!  This is sufficient to provide a delete
              when the copy is committed.  Attempts to revert any such
              "fake" files will fail due to a missing text-base. This
              effectively means that the schedule deletes have to remain
              schedule delete until the copy is committed, when they become
              state deleted and everything works! */
              entry->kind = svn_node_file;
              flags |= SVN_WC__ENTRY_MODIFY_KIND;
            }
        }

      /* Remove lock stuffs. */
      if (entry->lock_token)
        {
          entry->lock_token = NULL;
          entry->lock_owner = NULL;
          entry->lock_comment = NULL;
          entry->lock_creation_date = 0;
          flags |= (SVN_WC__ENTRY_MODIFY_LOCK_TOKEN
                    | SVN_WC__ENTRY_MODIFY_LOCK_OWNER
                    | SVN_WC__ENTRY_MODIFY_LOCK_COMMENT
                    | SVN_WC__ENTRY_MODIFY_LOCK_CREATION_DATE);
        }
      
      /* If we meaningfully modified the flags, we must be wanting to
         change the entry. */
      if (flags != SVN_WC__ENTRY_MODIFY_FORCE)
        SVN_ERR(svn_wc__entry_modify(adm_access, key, entry,
                                     flags, TRUE, subpool));
      
      /* If a dir, not deleted, and not "this dir", recurse. */
      if ((! deleted)
          && (kind == svn_node_dir)
          && (strcmp(key, SVN_WC_ENTRY_THIS_DIR) != 0))
        {
          svn_wc_adm_access_t *child_access;
          const char *child_path;
          child_path = svn_path_join 
            (svn_wc_adm_access_path(adm_access), key, subpool);
          SVN_ERR(svn_wc_adm_retrieve(&child_access, adm_access, 
                                      child_path, subpool));
          SVN_ERR(post_copy_cleanup(child_access, subpool));
        }
    }

  /* Cleanup */
  svn_pool_destroy(subpool);

  return SVN_NO_ERROR;
}


/* This function effectively creates and schedules a dir for
   addition, but does extra administrative things to allow it to
   function as a 'copy'.

   ASSUMPTIONS:

     - src_path points to a dir under version control
     - dst_parent points to a dir under version control, in the same
                  working copy.
     - dst_basename will be the 'new' name of the copied dir in dst_parent
 */
static svn_error_t *
copy_dir_administratively(const char *src_path, 
                          svn_wc_adm_access_t *src_access,
                          svn_wc_adm_access_t *dst_parent,
                          const char *dst_basename,
                          svn_cancel_func_t cancel_func,
                          void *cancel_baton,
                          svn_wc_notify_func2_t notify_copied,
                          void *notify_baton,
                          apr_pool_t *pool)
{
  const svn_wc_entry_t *src_entry;
  svn_wc_adm_access_t *adm_access;

  /* The 'dst_path' is simply dst_parent/dst_basename */
  const char *dst_path = svn_path_join(svn_wc_adm_access_path(dst_parent),
                                       dst_basename, pool);

  /* Sanity check:  you cannot make a copy of something that's not
     in the repository.  See comment at the bottom of this file for an
     explanation. */
  SVN_ERR(svn_wc_entry(&src_entry, src_path, src_access, FALSE, pool));
  if (! src_entry)
    return svn_error_createf
      (SVN_ERR_ENTRY_NOT_FOUND, NULL, 
       _("'%s' is not under version control"),
       svn_path_local_style(src_path, pool));
  if ((src_entry->schedule == svn_wc_schedule_add)
      || (! src_entry->url)
      || (src_entry->copied))
    return svn_error_createf 
      (SVN_ERR_UNSUPPORTED_FEATURE, NULL,
       _("Cannot copy or move '%s': it is not in the repository yet; "
         "try committing first"),
       svn_path_local_style(src_path, pool));

  /* Recursively copy the whole directory over.  This gets us all
     text-base, props, base-props, as well as entries, local mods,
     schedulings, existences, etc.

      ### Should we be copying unversioned items within the directory? */
  SVN_ERR(svn_io_copy_dir_recursively(src_path,
                                      svn_wc_adm_access_path(dst_parent),
                                      dst_basename,
                                      TRUE,
                                      cancel_func, cancel_baton,
                                      pool));

  /* If this is part of a move, the copied directory will be locked,
     because the source directory was locked.  Running cleanup will remove
     the locks, even though this directory has not yet been added to the
     parent. */
  SVN_ERR(svn_wc_cleanup2(dst_path, NULL, cancel_func, cancel_baton, pool));

  /* We've got some post-copy cleanup to do now. */
  SVN_ERR(svn_wc_adm_open3(&adm_access, NULL, dst_path, TRUE, -1,
                           cancel_func, cancel_baton, pool));
  SVN_ERR(post_copy_cleanup(adm_access, pool));
  SVN_ERR(svn_wc_adm_close(adm_access));

  /* Schedule the directory for addition in both its parent and itself
     (this_dir) -- WITH HISTORY.  This function should leave the
     existing administrative dir untouched.  */
  {
    char *copyfrom_url;
    svn_revnum_t copyfrom_rev;
    
    SVN_ERR(svn_wc_get_ancestry(&copyfrom_url, &copyfrom_rev,
                                src_path, src_access, pool));
    
    SVN_ERR(svn_wc_add2(dst_path, dst_parent,
                        copyfrom_url, copyfrom_rev,
                        cancel_func, cancel_baton,
                        notify_copied, notify_baton, pool));
  }
 
  return SVN_NO_ERROR;
}



/* Public Interface */

svn_error_t *
svn_wc_copy2(const char *src_path,
             svn_wc_adm_access_t *dst_parent,
             const char *dst_basename,
             svn_cancel_func_t cancel_func,
             void *cancel_baton,
             svn_wc_notify_func2_t notify_func,
             void *notify_baton,
             apr_pool_t *pool)
{
  svn_wc_adm_access_t *adm_access;
  svn_node_kind_t src_kind;
<<<<<<< HEAD
  const svn_wc_entry_t *dst_entry, *src_entry;

  SVN_ERR (svn_wc_adm_probe_open3 (&adm_access, NULL, src_path, FALSE, -1,
                                   cancel_func, cancel_baton, pool));

  SVN_ERR (svn_wc_entry (&dst_entry, svn_wc_adm_access_path (dst_parent),
                         dst_parent, FALSE, pool));
  SVN_ERR (svn_wc_entry (&src_entry, svn_wc_adm_access_path (adm_access),
                         adm_access, FALSE, pool));
  if ((src_entry->repos != NULL && dst_entry->repos != NULL) &&
      strcmp (src_entry->repos, dst_entry->repos) != 0)
    return svn_error_createf
      (SVN_ERR_WC_INVALID_SCHEDULE, NULL,
       _("Cannot copy to '%s', as it is not from repository '%s'"),
       svn_path_local_style (svn_wc_adm_access_path (dst_parent), pool),
       src_entry->repos);
=======
  const char *dst_path;
  const svn_wc_entry_t *dst_entry, *src_entry;

  SVN_ERR(svn_wc_adm_probe_open3(&adm_access, NULL, src_path, FALSE, -1,
                                 cancel_func, cancel_baton, pool));

  dst_path =  svn_wc_adm_access_path(dst_parent);
  SVN_ERR(svn_wc_entry(&dst_entry, dst_path, dst_parent, FALSE, pool));
  if (! dst_entry)
    return svn_error_createf
      (SVN_ERR_ENTRY_NOT_FOUND, NULL,
       _("'%s' is not under version control"),
       svn_path_local_style(dst_path, pool));

  SVN_ERR(svn_wc_entry(&src_entry, src_path, adm_access, FALSE, pool));
  if (! src_entry)
    return svn_error_createf
      (SVN_ERR_ENTRY_NOT_FOUND, NULL,
       _("'%s' is not under version control"),
       svn_path_local_style(src_path, pool));

  if ((src_entry->repos != NULL && dst_entry->repos != NULL) &&
      strcmp(src_entry->repos, dst_entry->repos) != 0)
    return svn_error_createf
      (SVN_ERR_WC_INVALID_SCHEDULE, NULL,
       _("Cannot copy to '%s', as it is not from repository '%s'; "
         "it is from '%s'"),
       svn_path_local_style(svn_wc_adm_access_path(dst_parent), pool),
       src_entry->repos, dst_entry->repos);
>>>>>>> 84fd0697
  if (dst_entry->schedule == svn_wc_schedule_delete)
    return svn_error_createf
      (SVN_ERR_WC_INVALID_SCHEDULE, NULL,
       _("Cannot copy to '%s' as it is scheduled for deletion"),
       svn_path_local_style(svn_wc_adm_access_path(dst_parent), pool));

<<<<<<< HEAD
  SVN_ERR (svn_io_check_path (src_path, &src_kind, pool));
  
=======
  SVN_ERR(svn_io_check_path(src_path, &src_kind, pool));

>>>>>>> 84fd0697
  if (src_kind == svn_node_file)
    SVN_ERR(copy_file_administratively(src_path, adm_access,
                                       dst_parent, dst_basename,
                                       notify_func, notify_baton, pool));

  else if (src_kind == svn_node_dir)
    SVN_ERR(copy_dir_administratively(src_path, adm_access,
                                      dst_parent, dst_basename,
                                      cancel_func, cancel_baton,
                                      notify_func, notify_baton, pool));

  SVN_ERR(svn_wc_adm_close(adm_access));


  return SVN_NO_ERROR;
}


svn_error_t *
svn_wc_copy(const char *src_path,
            svn_wc_adm_access_t *dst_parent,
            const char *dst_basename,
            svn_cancel_func_t cancel_func,
            void *cancel_baton,
            svn_wc_notify_func_t notify_func,
            void *notify_baton,
            apr_pool_t *pool)
{
  svn_wc__compat_notify_baton_t nb;
  
  nb.func = notify_func;
  nb.baton = notify_baton;

  return svn_wc_copy2(src_path, dst_parent, dst_basename, cancel_func,
                      cancel_baton, svn_wc__compat_call_notify_func,
                      &nb, pool);
}


/*
  Rabbinic Commentary


  Q:  Why can't we 'svn cp' something that we just copied?
      i.e.  'svn cp foo foo2;  svn cp foo2 foo3"

  A:  It leads to inconsistencies.

      In the example above, foo2 has no associated repository URL,
      because it hasn't been committed yet.  But suppose foo3 simply
      inherited foo's URL (i.e. foo3 'pointed' to foo as a copy
      ancestor by virtue of transitivity.)
 
      For one, this is not what the user would expect.  That's
      certainly not what the user typed!  Second, suppose that the
      user did a commit between the two 'svn cp' commands.  Now foo3
      really *would* point to foo2, but without that commit, it
      pointed to foo.  Ugly inconsistency, and the user has no idea
      that foo3's ancestor would be different in each case.

      And even if somehow we *could* make foo3 point to foo2 before
      foo2 existed in the repository... what's to prevent a user from
      committing foo3 first?  That would break.

*/<|MERGE_RESOLUTION|>--- conflicted
+++ resolved
@@ -155,23 +155,10 @@
   SVN_ERR(svn_wc_entry(&dst_entry, dst_path, dst_parent, FALSE, pool));
   if (dst_entry && dst_entry->kind == svn_node_file)
     {
-<<<<<<< HEAD
-      if (dst_entry->schedule == svn_wc_schedule_delete)
-        return svn_error_createf (SVN_ERR_ENTRY_EXISTS, NULL,
-                                  _("'%s' is scheduled for deletion; it must"
-                                    " be committed before it can be"
-                                    " overwritten"),
-                                  svn_path_local_style (dst_path, pool));
-      else
-        return svn_error_createf (SVN_ERR_ENTRY_EXISTS, NULL,
-                                  _("There is already a versioned item '%s'"),
-                                  svn_path_local_style (dst_path, pool));
-=======
       if (dst_entry->schedule != svn_wc_schedule_delete)
         return svn_error_createf(SVN_ERR_ENTRY_EXISTS, NULL,
                                  _("There is already a versioned item '%s'"),
                                  svn_path_local_style(dst_path, pool));
->>>>>>> 84fd0697
     }
 
   /* Sanity check:  you cannot make a copy of something that's not
@@ -500,24 +487,6 @@
 {
   svn_wc_adm_access_t *adm_access;
   svn_node_kind_t src_kind;
-<<<<<<< HEAD
-  const svn_wc_entry_t *dst_entry, *src_entry;
-
-  SVN_ERR (svn_wc_adm_probe_open3 (&adm_access, NULL, src_path, FALSE, -1,
-                                   cancel_func, cancel_baton, pool));
-
-  SVN_ERR (svn_wc_entry (&dst_entry, svn_wc_adm_access_path (dst_parent),
-                         dst_parent, FALSE, pool));
-  SVN_ERR (svn_wc_entry (&src_entry, svn_wc_adm_access_path (adm_access),
-                         adm_access, FALSE, pool));
-  if ((src_entry->repos != NULL && dst_entry->repos != NULL) &&
-      strcmp (src_entry->repos, dst_entry->repos) != 0)
-    return svn_error_createf
-      (SVN_ERR_WC_INVALID_SCHEDULE, NULL,
-       _("Cannot copy to '%s', as it is not from repository '%s'"),
-       svn_path_local_style (svn_wc_adm_access_path (dst_parent), pool),
-       src_entry->repos);
-=======
   const char *dst_path;
   const svn_wc_entry_t *dst_entry, *src_entry;
 
@@ -547,20 +516,14 @@
          "it is from '%s'"),
        svn_path_local_style(svn_wc_adm_access_path(dst_parent), pool),
        src_entry->repos, dst_entry->repos);
->>>>>>> 84fd0697
   if (dst_entry->schedule == svn_wc_schedule_delete)
     return svn_error_createf
       (SVN_ERR_WC_INVALID_SCHEDULE, NULL,
        _("Cannot copy to '%s' as it is scheduled for deletion"),
        svn_path_local_style(svn_wc_adm_access_path(dst_parent), pool));
 
-<<<<<<< HEAD
-  SVN_ERR (svn_io_check_path (src_path, &src_kind, pool));
-  
-=======
   SVN_ERR(svn_io_check_path(src_path, &src_kind, pool));
 
->>>>>>> 84fd0697
   if (src_kind == svn_node_file)
     SVN_ERR(copy_file_administratively(src_path, adm_access,
                                        dst_parent, dst_basename,
