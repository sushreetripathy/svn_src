--- conflicted
+++ resolved
@@ -2,22 +2,17 @@
  * lock.c:  routines for locking working copy subdirectories.
  *
  * ====================================================================
- *    Licensed to the Apache Software Foundation (ASF) under one
- *    or more contributor license agreements.  See the NOTICE file
- *    distributed with this work for additional information
- *    regarding copyright ownership.  The ASF licenses this file
- *    to you under the Apache License, Version 2.0 (the
- *    "License"); you may not use this file except in compliance
- *    with the License.  You may obtain a copy of the License at
+ * Copyright (c) 2000-2008 CollabNet.  All rights reserved.
  *
- *      http://www.apache.org/licenses/LICENSE-2.0
+ * This software is licensed as described in the file COPYING, which
+ * you should have received as part of this distribution.  The terms
+ * are also available at http://subversion.tigris.org/license-1.html.
+ * If newer versions of this license are posted there, you may use a
+ * newer version instead, at your option.
  *
- *    Unless required by applicable law or agreed to in writing,
- *    software distributed under the License is distributed on an
- *    "AS IS" BASIS, WITHOUT WARRANTIES OR CONDITIONS OF ANY
- *    KIND, either express or implied.  See the License for the
- *    specific language governing permissions and limitations
- *    under the License.
+ * This software consists of voluntary contributions made by many
+ * individuals.  For exact contribution history, see the revision
+ * history and logs, available at http://subversion.tigris.org/.
  * ====================================================================
  */
 
@@ -28,16 +23,15 @@
 #include "svn_dirent_uri.h"
 #include "svn_path.h"
 #include "svn_sorts.h"
-#include "svn_hash.h"
 #include "svn_types.h"
 
 #include "wc.h"
 #include "adm_files.h"
 #include "lock.h"
+#include "questions.h"
 #include "props.h"
 #include "log.h"
 #include "entries.h"
-#include "wc_db.h"
 
 #include "svn_private_config.h"
 #include "private/svn_wc_private.h"
@@ -45,230 +39,367 @@
  
 
+typedef struct
+{
+  /* SET is a hash of svn_wc_adm_access_t* keyed on char* representing the
+     path to directories that are open. */
+  apr_hash_t *set;
+
+} svn_wc__adm_shared_t;
+
 
 struct svn_wc_adm_access_t
 {
+  /* The working copy format version number for the directory */
+  int wc_format;
+
   /* PATH to directory which contains the administrative area */
   const char *path;
 
-  /* And the absolute form of the path.  */
-  const char *abspath;
-
-  /* Indicates that the baton has been closed. */
-  svn_boolean_t closed;
-
-  /* Handle to the administrative database. */
-  svn_wc__db_t *db;
-
-  /* Was the DB provided to us? If so, then we'll never close it.  */
-  svn_boolean_t db_provided;
-
-  /* ENTRIES_HIDDEN is all cached entries including those in
-     state deleted or state absent. It may be NULL. */
-  apr_hash_t *entries_all;
+  enum svn_wc__adm_access_type {
+
+    /* SVN_WC__ADM_ACCESS_UNLOCKED indicates no lock is held allowing
+       read-only access */
+    svn_wc__adm_access_unlocked,
+
+    /* SVN_WC__ADM_ACCESS_WRITE_LOCK indicates that a write lock is held
+       allowing read-write access */
+    svn_wc__adm_access_write_lock,
+
+    /* SVN_WC__ADM_ACCESS_CLOSED indicates that the baton has been
+       closed. */
+    svn_wc__adm_access_closed
+
+  } type;
+
+  /* LOCK_EXISTS is set TRUE when the write lock exists */
+  svn_boolean_t lock_exists;
+
+  /* SHARED contains state that is shared among all associated
+     access batons. */
+  svn_wc__adm_shared_t *shared;
+
+  /* SET_OWNER is TRUE if SET is allocated from this access baton */
+  svn_boolean_t set_owner;
+
+  /* ENTRIES is the cached entries for PATH, without those in state
+     deleted. ENTRIES_HIDDEN is the cached entries including those in
+     state deleted or state absent. Either may be NULL. */
+  apr_hash_t *entries;
+  apr_hash_t *entries_hidden;
+
+  /* A hash mapping const char * entry names to hashes of wcprops.
+     These hashes map const char * names to svn_string_t * values.
+     NULL of the wcprops hasn't been read into memory.
+     ### Since there are typically just one or two wcprops per entry,
+     ### we could use a more compact way of storing them. */
+  apr_hash_t *wcprops;
 
   /* POOL is used to allocate cached items, they need to persist for the
      lifetime of this access baton */
   apr_pool_t *pool;
 
 };
-
 
 /* This is a placeholder used in the set hash to represent missing
    directories.  Only its address is important, it contains no useful
    data. */
 static const svn_wc_adm_access_t missing;
-#define IS_MISSING(lock) ((lock) == &missing)
-
-/* ### hack for now. future functionality coming in a future revision.  */
-#define svn_wc__db_is_closed(db) FALSE
-
 
 -
-/* ### these functions are here for forward references. generally, they're
-   ### here to avoid the code churn from moving the definitions.  */
 
 static svn_error_t *
 do_close(svn_wc_adm_access_t *adm_access, svn_boolean_t preserve_lock,
-         apr_pool_t *scratch_pool);
-
+         svn_boolean_t recurse, apr_pool_t *scratch_pool);
+
+
+/* Defining this conditional will result in a client that will refuse to
+   upgrade working copies.  This can be useful if you want to avoid
+   problems caused by accidentally running a development version of SVN
+   on a working copy that you typically use with an older version. */
+#ifndef SVN_DISABLE_WC_UPGRADE
+
+/* Write, to LOG_ACCUM, log entries to convert an old WC that did not have
+   propcaching into a WC that uses propcaching.  Do this conversion for
+   the directory of ADM_ACCESS and its file children.  Use POOL for
+   temporary allocations.  */
 static svn_error_t *
-add_to_shared(svn_wc_adm_access_t *lock, apr_pool_t *scratch_pool);
-
+introduce_propcaching(svn_stringbuf_t *log_accum,
+                      svn_wc_adm_access_t *adm_access,
+                      apr_pool_t *pool)
+{
+  apr_hash_t *entries;
+  apr_hash_index_t *hi;
+  apr_pool_t *subpool = svn_pool_create(pool);
+
+  SVN_ERR(svn_wc_entries_read(&entries, adm_access, FALSE, pool));
+
+  /* Reinstall the properties for each file and this dir; subdirs are handled
+     when they're opened. */
+  for (hi = apr_hash_first(pool, entries); hi; hi = apr_hash_next(hi))
+    {
+      void *val;
+      const svn_wc_entry_t *entry;
+      const char *entrypath;
+      apr_hash_t *base_props, *props;
+
+      apr_hash_this(hi, NULL, NULL, &val);
+      entry = val;
+
+      if (entry->kind != svn_node_file
+          && strcmp(entry->name, SVN_WC_ENTRY_THIS_DIR) != 0)
+        continue;
+
+      svn_pool_clear(subpool);
+
+      entrypath = svn_path_join(adm_access->path, entry->name, subpool);
+      SVN_ERR(svn_wc__load_props(&base_props, &props, NULL, adm_access,
+                                 entrypath, subpool));
+      SVN_ERR(svn_wc__install_props(&log_accum, adm_access, entrypath,
+                                    base_props, props, TRUE, subpool));
+    }
+
+  svn_pool_destroy(subpool);
+
+  return SVN_NO_ERROR;
+}
+
+/* Write, to LOG_ACCUM, commands to convert a WC that has wcprops in individual
+   files to use one wcprops file per directory.
+   Do this for ADM_ACCESS and its file children, using POOL for temporary
+   allocations. */
 static svn_error_t *
-close_single(svn_wc_adm_access_t *adm_access,
-             svn_boolean_t preserve_lock,
-             apr_pool_t *scratch_pool);
-
+convert_wcprops(svn_stringbuf_t *log_accum,
+                svn_wc_adm_access_t *adm_access,
+                apr_pool_t *pool)
+{
+  apr_hash_t *entries;
+  apr_hash_index_t *hi;
+  apr_pool_t *subpool = svn_pool_create(pool);
+
+  SVN_ERR(svn_wc_entries_read(&entries, adm_access, FALSE, pool));
+
+  /* Walk over the entries, adding a modify-wcprop command for each wcprop.
+     Note that the modifications happen in memory and are just written once
+     at the end of the log execution, so this isn't as inefficient as it
+     might sound. */
+  for (hi = apr_hash_first(pool, entries); hi; hi = apr_hash_next(hi))
+    {
+      void *val;
+      const svn_wc_entry_t *entry;
+      apr_hash_t *wcprops;
+      apr_hash_index_t *hj;
+      const char *full_path;
+
+      apr_hash_this(hi, NULL, NULL, &val);
+      entry = val;
+
+      full_path = svn_path_join(adm_access->path, entry->name, pool);
+
+      if (entry->kind != svn_node_file
+          && strcmp(entry->name, SVN_WC_ENTRY_THIS_DIR) != 0)
+        continue;
+
+      svn_pool_clear(subpool);
+
+      SVN_ERR(svn_wc__wcprop_list(&wcprops, entry->name, adm_access, subpool));
+
+      /* Create a subsubpool for the inner loop...
+         No, just kidding.  There are typically just one or two wcprops
+         per entry... */
+      for (hj = apr_hash_first(subpool, wcprops); hj; hj = apr_hash_next(hj))
+        {
+          const void *key2;
+          void *val2;
+          const char *propname;
+          svn_string_t *propval;
+
+          apr_hash_this(hj, &key2, NULL, &val2);
+          propname = key2;
+          propval = val2;
+          SVN_ERR(svn_wc__loggy_modify_wcprop(&log_accum, adm_access,
+                                              full_path, propname,
+                                              propval->data,
+                                              subpool));
+        }
+    }
+
+  return SVN_NO_ERROR;
+}
+
+/* Maybe upgrade the working copy directory represented by ADM_ACCESS
+   to the latest 'SVN_WC__VERSION'.  ADM_ACCESS must contain a write
+   lock.  Use POOL for all temporary allocation.
+
+   Not all upgrade paths are necessarily supported.  For example,
+   upgrading a version 1 working copy results in an error.
+
+   Sometimes the format file can contain "0" while the administrative
+   directory is being constructed; calling this on a format 0 working
+   copy has no effect and returns no error. */
 static svn_error_t *
-alloc_db(svn_wc__db_t **db,
-         svn_config_t *config,
-         apr_pool_t *result_pool,
-         apr_pool_t *scratch_pool);
-
-
-svn_error_t *
-svn_wc__internal_check_wc(int *wc_format,
-                          svn_wc__db_t *db,
-                          const char *local_abspath,
-                          apr_pool_t *scratch_pool)
-{
+maybe_upgrade_format(svn_wc_adm_access_t *adm_access, apr_pool_t *pool)
+{
+  SVN_ERR(svn_wc__check_format(adm_access->wc_format,
+                               adm_access->path,
+                               pool));
+
+  /* We can upgrade all formats that are accepted by
+     svn_wc__check_format. */
+  if (adm_access->wc_format != SVN_WC__VERSION)
+    {
+      svn_boolean_t cleanup_required;
+      svn_stringbuf_t *log_accum = svn_stringbuf_create("", pool);
+
+      /* Don't try to mess with the WC if there are old log files left. */
+      SVN_ERR(svn_wc__adm_is_cleanup_required(&cleanup_required,
+                                              adm_access, pool));
+      if (cleanup_required)
+        return SVN_NO_ERROR;
+
+      /* First, loggily upgrade the format file. */
+      SVN_ERR(svn_wc__loggy_upgrade_format(&log_accum, adm_access,
+                                           SVN_WC__VERSION, pool));
+
+      /* Possibly convert an old WC that doesn't use propcaching. */
+      if (adm_access->wc_format <= SVN_WC__NO_PROPCACHING_VERSION)
+        SVN_ERR(introduce_propcaching(log_accum, adm_access, pool));
+
+      /* If the WC uses one file per entry for wcprops, give back some inodes
+         to the poor user. */
+      if (adm_access->wc_format <= SVN_WC__WCPROPS_MANY_FILES_VERSION)
+        SVN_ERR(convert_wcprops(log_accum, adm_access, pool));
+
+      SVN_ERR(svn_wc__write_log(adm_access, 0, log_accum, pool));
+
+      if (adm_access->wc_format <= SVN_WC__WCPROPS_MANY_FILES_VERSION)
+        {
+          /* Remove wcprops directory, dir-props, README.txt and empty-file
+             files.
+             We just silently ignore errors, because keeping these files is
+             not catastrophic. */
+
+          svn_error_clear(svn_io_remove_dir2(
+              svn_wc__adm_child(adm_access->path, SVN_WC__ADM_WCPROPS, pool),
+              FALSE, NULL, NULL, pool));
+          svn_error_clear(svn_io_remove_file(
+              svn_wc__adm_child(adm_access->path, SVN_WC__ADM_DIR_WCPROPS,
+                                pool),
+              pool));
+          svn_error_clear(svn_io_remove_file(
+              svn_wc__adm_child(adm_access->path, SVN_WC__ADM_EMPTY_FILE, pool),
+              pool));
+          svn_error_clear(svn_io_remove_file(
+              svn_wc__adm_child(adm_access->path, SVN_WC__ADM_README, pool),
+              pool));
+        }
+
+      SVN_ERR(svn_wc__run_log(adm_access, NULL, pool));
+    }
+
+  return SVN_NO_ERROR;
+}
+
+#else
+
+/* Alternate version of the above for use when working copy upgrades
+   are disabled.  Return an error if the working copy described by
+   ADM_ACCESS is not at the latest 'SVN_WC__VERSION'.  Use POOL for all
+   temporary allocation.  */
+static svn_error_t *
+maybe_upgrade_format(svn_wc_adm_access_t *adm_access, apr_pool_t *pool)
+{
+  SVN_ERR(svn_wc__check_format(adm_access->wc_format,
+                               adm_access->path,
+                               pool));
+
+  if (adm_access->wc_format != SVN_WC__VERSION)
+    {
+      return svn_error_createf(SVN_ERR_WC_UNSUPPORTED_FORMAT, NULL,
+                               "Would upgrade working copy '%s' from old "
+                               "format (%d) to current format (%d), "
+                               "but automatic upgrade has been disabled",
+                               svn_path_local_style(adm_access->path, pool),
+                               adm_access->wc_format, SVN_WC__VERSION);
+    }
+
+  return SVN_NO_ERROR;
+}
+
+#endif
+
+
+/* Create a physical lock file in the admin directory for ADM_ACCESS. Wait
+   up to WAIT_FOR seconds if the lock already exists retrying every
+   second.
+
+   Note: most callers of this function determine the wc_format for the
+   lock soon afterwards.  We recommend calling maybe_upgrade_format()
+   as soon as you have the wc_format for a lock, since that's a good
+   opportunity to drag old working directories into the modern era. */
+static svn_error_t *
+create_lock(const char *path, int wait_for, apr_pool_t *pool)
+{
+  const char *lock_path = svn_wc__adm_child(path, SVN_WC__ADM_LOCK, pool);
   svn_error_t *err;
 
-  err = svn_wc__db_temp_get_format(wc_format, db, local_abspath, scratch_pool);
-  if (err)
-    {
-      svn_node_kind_t kind;
-
-      if (err->apr_err != SVN_ERR_WC_MISSING)
-        return svn_error_return(err);
-      svn_error_clear(err);
-
-      /* ### the stuff below seems to be redundant. get_format() probably
-         ### does all this.
-         ###
-         ### investigate all callers. DEFINITELY keep in mind the
-         ### svn_wc_check_wc() entrypoint.
-      */
-
-      /* If the format file does not exist or path not directory, then for
-         our purposes this is not a working copy, so return 0. */
-      *wc_format = 0;
-
-      /* Check path itself exists. */
-      SVN_ERR(svn_io_check_path(local_abspath, &kind, scratch_pool));
-      if (kind == svn_node_none)
-        {
-          return svn_error_createf(APR_ENOENT, NULL, _("'%s' does not exist"),
-                                   svn_dirent_local_style(local_abspath,
-                                                          scratch_pool));
-        }
-    }
-
-  return SVN_NO_ERROR;
-}
-
-
-svn_error_t *
-svn_wc_check_wc2(int *wc_format,
-                 svn_wc_context_t *wc_ctx,
-                 const char *local_abspath,
-                 apr_pool_t *pool)
-{
-  return svn_error_return(
-    svn_wc__internal_check_wc(wc_format, wc_ctx->db, local_abspath, pool));
-}
-
-
-/* Cleanup for a locked access baton.
-
-   This handles closing access batons when their pool gets destroyed.
-   The physical locks associated with such batons remain in the working
-   copy if they are protecting work items in the workqueue.  */
+  for (;;)
+    {
+      apr_file_t *file;
+
+      err = svn_io_file_open(&file, lock_path,
+                             APR_WRITE | APR_CREATE | APR_EXCL,
+                             APR_OS_DEFAULT,
+                             pool);
+      if (err == NULL)
+        return svn_io_file_close(file, pool);
+
+      if (APR_STATUS_IS_EEXIST(err->apr_err))
+        {
+          svn_error_clear(err);
+          if (wait_for <= 0)
+            break;
+          wait_for--;
+          apr_sleep(apr_time_from_sec(1));  /* micro-seconds */
+        }
+      else
+        return err;
+    }
+
+  return svn_error_createf(SVN_ERR_WC_LOCKED, NULL,
+                           _("Working copy '%s' locked"),
+                           svn_path_local_style(path, pool));
+}
+
+
+/* An APR pool cleanup handler.  This handles access batons that have not
+   been closed when their pool gets destroyed.  The physical locks
+   associated with such batons remain in the working copy if they are
+   protecting a log file. */
 static apr_status_t
-pool_cleanup_locked(void *p)
+pool_cleanup(void *p)
 {
   svn_wc_adm_access_t *lock = p;
-  apr_uint64_t id;
-  svn_skel_t *work_item;
+  svn_boolean_t cleanup;
   svn_error_t *err;
 
-  if (lock->closed)
-    return APR_SUCCESS;
-
-  /* If the DB is closed, then we have a bunch of extra work to do.  */
-  if (svn_wc__db_is_closed(lock->db))
-    {
-      apr_pool_t *scratch_pool;
-      svn_wc__db_t *db;
-
-      lock->closed = TRUE;
-
-      /* If there is no ADM area, then we definitely have no work items
-         or physical locks to worry about. Bail out.  */
-      if (!svn_wc__adm_area_exists(lock->abspath, lock->pool))
-        return APR_SUCCESS;
-
-      /* Creating a subpool is safe within a pool cleanup, as long as
-         we're absolutely sure to destroy it before we exit this function.
-
-         We avoid using LOCK->POOL to keep the following functions from
-         hanging cleanups or subpools from it. (the cleanups *might* get
-         run, but the subpools will NOT be destroyed)  */
-      scratch_pool = svn_pool_create(lock->pool);
-
-      err = alloc_db(&db, NULL /* config */, scratch_pool, scratch_pool);
-      if (!err)
-        {
-          err = svn_wc__db_wq_fetch(&id, &work_item, db, lock->abspath,
-                                    scratch_pool, scratch_pool);
-          if (!err && work_item == NULL)
-            {
-              /* There is no remaining work, so we're good to remove any
-                 potential "physical" lock.  */
-              err = svn_wc__db_wclock_remove(db, lock->abspath, scratch_pool);
-            }
-        }
-      svn_error_clear(err);
-
-      /* Closes the DB, too.  */
-      svn_pool_destroy(scratch_pool);
-
-      return APR_SUCCESS;
-    }
-
-  /* ### should we create an API that just looks, but doesn't return?  */
-  err = svn_wc__db_wq_fetch(&id, &work_item, lock->db, lock->abspath,
-                            lock->pool, lock->pool);
-
-  /* Close just this access baton. The pool cleanup will close the rest.  */
+  if (lock->type == svn_wc__adm_access_closed)
+    return SVN_NO_ERROR;
+
+  err = svn_wc__adm_is_cleanup_required(&cleanup, lock, lock->pool);
   if (!err)
-    err = close_single(lock,
-                       work_item != NULL /* preserve_lock */,
-                       lock->pool);
-
+    err = do_close(lock, cleanup, TRUE, lock->pool);
+
+  /* ### Is this the correct way to handle the error? */
   if (err)
     {
       apr_status_t apr_err = err->apr_err;
       svn_error_clear(err);
       return apr_err;
     }
-
-  return APR_SUCCESS;
-}
-
-
-/* Cleanup for a readonly access baton.  */
-static apr_status_t
-pool_cleanup_readonly(void *data)
-{
-  svn_wc_adm_access_t *lock = data;
-  svn_error_t *err;
-
-  if (lock->closed)
+  else
     return APR_SUCCESS;
-
-  /* If the DB is closed, then we have nothing to do. There are no
-     "physical" locks to remove, and we don't care whether this baton
-     is registered with the DB.  */
-  if (svn_wc__db_is_closed(lock->db))
-    return APR_SUCCESS;
-
-  /* Close this baton. No lock to preserve. Since this is part of the
-     pool cleanup, we don't need to close children -- the cleanup process
-     will close all children.  */
-  err = close_single(lock, FALSE /* preserve_lock */, lock->pool);
-  if (err)
-    {
-      apr_status_t result = err->apr_err;
-      svn_error_clear(err);
-      return result;
-    }
-
-  return APR_SUCCESS;
-}
-
+}
 
 /* An APR pool cleanup handler.  This is a child handler, it removes the
    main pool handler. */
@@ -276,153 +407,73 @@
 pool_cleanup_child(void *p)
 {
   svn_wc_adm_access_t *lock = p;
-
-  apr_pool_cleanup_kill(lock->pool, lock, pool_cleanup_locked);
-  apr_pool_cleanup_kill(lock->pool, lock, pool_cleanup_readonly);
-
+  apr_pool_cleanup_kill(lock->pool, lock, pool_cleanup);
   return APR_SUCCESS;
 }
 
-
 /* Allocate from POOL, initialise and return an access baton. TYPE and PATH
-   are used to initialise the baton.  If STEAL_LOCK, steal the lock if path
-   is already locked */
+   are used to initialise the baton.  */
+static svn_wc_adm_access_t *
+adm_access_alloc(enum svn_wc__adm_access_type type,
+                 const char *path,
+                 apr_pool_t *pool)
+{
+  svn_wc_adm_access_t *lock = apr_palloc(pool, sizeof(*lock));
+  lock->type = type;
+  lock->entries = NULL;
+  lock->entries_hidden = NULL;
+  lock->wcprops = NULL;
+  lock->wc_format = 0;
+  lock->shared = NULL;
+  lock->lock_exists = FALSE;
+  lock->set_owner = FALSE;
+  lock->path = apr_pstrdup(pool, path);
+  lock->pool = pool;
+
+  return lock;
+}
+
+static void
+adm_ensure_set(svn_wc_adm_access_t *adm_access)
+{
+  if (adm_access->shared == NULL)
+    adm_access->shared = apr_pcalloc(adm_access->pool,
+                                     sizeof(*adm_access->shared));
+
+  if (adm_access->shared->set == NULL)
+    {
+      adm_access->set_owner = TRUE;
+      adm_access->shared->set = apr_hash_make(adm_access->pool);
+      apr_hash_set(adm_access->shared->set,
+                   adm_access->path, APR_HASH_KEY_STRING,
+                   adm_access);
+    }
+}
+
 static svn_error_t *
-adm_access_alloc(svn_wc_adm_access_t **adm_access,
-                 const char *path,
-                 svn_wc__db_t *db,
-                 svn_boolean_t db_provided,
-                 svn_boolean_t write_lock,
-                 apr_pool_t *result_pool,
-                 apr_pool_t *scratch_pool)
-{
-  svn_error_t *err;
-  svn_wc_adm_access_t *lock = apr_palloc(result_pool, sizeof(*lock));
-
-  lock->closed = FALSE;
-  lock->entries_all = NULL;
-  lock->db = db;
-  lock->db_provided = db_provided;
-  lock->path = apr_pstrdup(result_pool, path);
-  lock->pool = result_pool;
-
-  SVN_ERR(svn_dirent_get_absolute(&lock->abspath, path, result_pool));
-
-  *adm_access = lock;
-
-  if (write_lock)
-    {
-      SVN_ERR(svn_wc__db_wclock_set(db, lock->abspath, 0, scratch_pool));
-      SVN_ERR(svn_wc__db_temp_mark_locked(db, lock->abspath, scratch_pool));
-    }
-
-  err = add_to_shared(lock, scratch_pool);
-
-  if (err)
-    return svn_error_compose_create(
-                err,
-                svn_wc__db_wclock_remove(db, lock->abspath, scratch_pool));
-
-  /* ### does this utf8 thing really/still apply??  */
-  /* It's important that the cleanup handler is registered *after* at least
-     one UTF8 conversion has been done, since such a conversion may create
-     the apr_xlate_t object in the pool, and that object must be around
-     when the cleanup handler runs.  If the apr_xlate_t cleanup handler
-     were to run *before* the access baton cleanup handler, then the access
-     baton's handler won't work. */
-
-  /* Register an appropriate cleanup handler, based on the whether this
-     access baton is locked or not.  */
-  apr_pool_cleanup_register(lock->pool, lock,
-                            write_lock
-                              ? pool_cleanup_locked
-                              : pool_cleanup_readonly,
-                            pool_cleanup_child);
-
-  return SVN_NO_ERROR;
-}
-
-
-/* */
-static svn_error_t *
-alloc_db(svn_wc__db_t **db,
-         svn_config_t *config,
-         apr_pool_t *result_pool,
-         apr_pool_t *scratch_pool)
-{
-  svn_wc__db_openmode_t mode;
-
-  /* ### need to determine MODE based on callers' needs.  */
-  mode = svn_wc__db_openmode_default;
-  SVN_ERR(svn_wc__db_open(db, mode, config, TRUE, TRUE,
-                          result_pool, scratch_pool));
-
-  return SVN_NO_ERROR;
-}
-
-
-/* */
-static svn_error_t *
-add_to_shared(svn_wc_adm_access_t *lock, apr_pool_t *scratch_pool)
-{
-  /* ### sometimes we replace &missing with a now-valid lock.  */
-  {
-    svn_wc_adm_access_t *prior = svn_wc__db_temp_get_access(lock->db,
-                                                            lock->abspath,
-                                                            scratch_pool);
-    if (IS_MISSING(prior))
-      SVN_ERR(svn_wc__db_temp_close_access(lock->db, lock->abspath,
-                                           prior, scratch_pool));
-  }
-
-  svn_wc__db_temp_set_access(lock->db, lock->abspath, lock,
-                             scratch_pool);
-
-  return SVN_NO_ERROR;
-}
-
-
-/* */
-static svn_wc_adm_access_t *
-get_from_shared(const char *abspath,
-                svn_wc__db_t *db,
-                apr_pool_t *scratch_pool)
-{
-  /* We closed the DB when it became empty. ABSPATH is not present.  */
-  if (db == NULL)
-    return NULL;
-  return svn_wc__db_temp_get_access(db, abspath, scratch_pool);
-}
-
-
-/* */
-static svn_error_t *
-probe(svn_wc__db_t *db,
-      const char **dir,
+probe(const char **dir,
       const char *path,
+      int *wc_format,
       apr_pool_t *pool)
 {
   svn_node_kind_t kind;
-  int wc_format = 0;
 
   SVN_ERR(svn_io_check_path(path, &kind, pool));
   if (kind == svn_node_dir)
-    {
-      const char *local_abspath;
-
-      SVN_ERR(svn_dirent_get_absolute(&local_abspath, path, pool));
-      SVN_ERR(svn_wc__internal_check_wc(&wc_format, db, local_abspath, pool));
-    }
+    SVN_ERR(svn_wc_check_wc(path, wc_format, pool));
+  else
+    *wc_format = 0;
 
   /* a "version" of 0 means a non-wc directory */
-  if (kind != svn_node_dir || wc_format == 0)
-    {
-      /* Passing a path ending in "." or ".." to svn_dirent_dirname() is
+  if (kind != svn_node_dir || *wc_format == 0)
+    {
+      /* Passing a path ending in "." or ".." to svn_path_dirname() is
          probably always a bad idea; certainly it is in this case.
-         Unfortunately, svn_dirent_dirname()'s current signature can't
+         Unfortunately, svn_path_dirname()'s current signature can't
          return an error, so we have to insert the protection in this
-         caller, ideally the API needs a change.  See issue #1617. */
-      const char *base_name = svn_dirent_basename(path, pool);
+         caller, as making the larger API change would be very
+         destabilizing right now (just before 1.0).  See issue #1617. */
+      const char *base_name = svn_path_basename(path, pool);
       if ((strcmp(base_name, "..") == 0)
           || (strcmp(base_name, ".") == 0))
         {
@@ -430,10 +481,10 @@
             (SVN_ERR_WC_BAD_PATH, NULL,
              _("Path '%s' ends in '%s', "
                "which is unsupported for this operation"),
-             svn_dirent_local_style(path, pool), base_name);
-        }
-
-      *dir = svn_dirent_dirname(path, pool);
+             svn_path_local_style(path, pool), base_name);
+        }
+
+      *dir = svn_path_dirname(path, pool);
     }
   else
     *dir = path;
@@ -442,172 +493,61 @@
 }
 
 
-/* */
-static svn_error_t *
-open_single(svn_wc_adm_access_t **adm_access,
-            const char *path,
-            svn_boolean_t write_lock,
-            svn_wc__db_t *db,
-            svn_boolean_t db_provided,
-            apr_pool_t *result_pool,
-            apr_pool_t *scratch_pool)
-{
-  const char *local_abspath;
-  int wc_format = 0;
+svn_error_t *
+svn_wc__adm_steal_write_lock(svn_wc_adm_access_t **adm_access,
+                             svn_wc_adm_access_t *associated,
+                             const char *path,
+                             apr_pool_t *pool)
+{
   svn_error_t *err;
-  svn_wc_adm_access_t *lock;
-
-  SVN_ERR(svn_dirent_get_absolute(&local_abspath, path, scratch_pool));
-  err = svn_wc__internal_check_wc(&wc_format, db, local_abspath, scratch_pool);
-  if (wc_format == 0 || (err && APR_STATUS_IS_ENOENT(err->apr_err)))
-    {
-      return svn_error_createf(SVN_ERR_WC_NOT_WORKING_COPY, err,
-                               _("'%s' is not a working copy"),
-                               svn_dirent_local_style(path, scratch_pool));
-    }
-  SVN_ERR(err);
-
-  /* The format version must match exactly. Note that wc_db will perform
-     an auto-upgrade if allowed. If it does *not*, then it has decided a
-     manual upgrade is required.
-
-     Note: if it decided on a manual upgrade, then we "should" never even
-     reach this code. An error should have been raised earlier.  */
-  if (wc_format != SVN_WC__VERSION)
-    {
-      return svn_error_createf(SVN_ERR_WC_UPGRADE_REQUIRED, NULL,
-                               _("Working copy format of '%s' is too old (%d); "
-                                 "please run 'svn upgrade'"),
-                               svn_dirent_local_style(path, scratch_pool),
-                               wc_format);
-    }
-
-  /* Need to create a new lock */
-  SVN_ERR(adm_access_alloc(&lock, path, db, db_provided, write_lock,
-                           result_pool, scratch_pool));
-
-  /* ### recurse was here */
+  svn_wc_adm_access_t *lock = adm_access_alloc(svn_wc__adm_access_write_lock,
+                                               path, pool);
+
+  err = create_lock(path, 0, pool);
+  if (err)
+    {
+      if (err->apr_err == SVN_ERR_WC_LOCKED)
+        svn_error_clear(err);  /* Steal existing lock */
+      else
+        return err;
+    }
+
+  if (associated)
+    {
+      adm_ensure_set(associated);
+      lock->shared = associated->shared;
+      apr_hash_set(lock->shared->set, lock->path, APR_HASH_KEY_STRING, lock);
+    }
+
+  /* We have a write lock.  If the working copy has an old
+     format, this is the time to upgrade it. */
+  SVN_ERR(svn_wc_check_wc(path, &lock->wc_format, pool));
+  SVN_ERR(maybe_upgrade_format(lock, pool));
+
+  lock->lock_exists = TRUE;
   *adm_access = lock;
-
   return SVN_NO_ERROR;
 }
 
-
-/* */
-static svn_error_t *
-close_single(svn_wc_adm_access_t *adm_access,
-             svn_boolean_t preserve_lock,
-             apr_pool_t *scratch_pool)
-{
-  svn_boolean_t locked;
-
-  if (adm_access->closed)
-    return SVN_NO_ERROR;
-
-  /* Physically unlock if required */
-  SVN_ERR(svn_wc__db_temp_own_lock(&locked, adm_access->db,
-                                   adm_access->abspath, scratch_pool));
-  if (locked)
-    {
-      if (!preserve_lock)
-        {
-          /* Remove the physical lock in the admin directory for
-             PATH. It is acceptable for the administrative area to
-             have disappeared, such as when the directory is removed
-             from the working copy.  It is an error for the lock to
-             have disappeared if the administrative area still exists. */
-
-          svn_error_t *err = svn_wc__db_wclock_remove(adm_access->db,
-                                                      adm_access->abspath,
-                                                      scratch_pool);
-          if (err)
-            {
-              if (svn_wc__adm_area_exists(adm_access->abspath, scratch_pool))
-                return err;
-              svn_error_clear(err);
-            }
-        }
-    }
-
-  /* Reset to prevent further use of the lock. */
-  adm_access->closed = TRUE;
-
-  /* Detach from set */
-  SVN_ERR(svn_wc__db_temp_close_access(adm_access->db, adm_access->abspath,
-                                       adm_access, scratch_pool));
-
-  /* Possibly close the underlying wc_db. */
-  if (!adm_access->db_provided)
-    {
-      apr_hash_t *opened = svn_wc__db_temp_get_all_access(adm_access->db,
-                                                          scratch_pool);
-      if (apr_hash_count(opened) == 0)
-        {
-          SVN_ERR(svn_wc__db_close(adm_access->db));
-          adm_access->db = NULL;
-        }
-    }
-
-  return SVN_NO_ERROR;
-}
-
-svn_error_t *
-svn_wc__adm_available(svn_boolean_t *available,
-                      svn_wc__db_kind_t *kind,
-                      svn_boolean_t *obstructed,
-                      svn_wc__db_t *db,
-                      const char *local_abspath,
-                      apr_pool_t *scratch_pool)
-{
-  svn_wc__db_status_t status;
-  svn_depth_t depth;
-
-  if (kind)
-    *kind = svn_wc__db_kind_unknown;
-
-  SVN_ERR(svn_wc__db_read_info(&status, kind, NULL, NULL, NULL, NULL, NULL,
-                               NULL, NULL, NULL, &depth, NULL, NULL, NULL,
-                               NULL, NULL, NULL, NULL, NULL, NULL, NULL,
-                               NULL, NULL, NULL,
-                               db, local_abspath, scratch_pool, scratch_pool));
-
-  if (obstructed)
-    *obstructed = (status == svn_wc__db_status_obstructed ||
-                   status == svn_wc__db_status_obstructed_add ||
-                   status == svn_wc__db_status_obstructed_delete);
-
-  *available = !(status == svn_wc__db_status_obstructed ||
-                 status == svn_wc__db_status_obstructed_add ||
-                 status == svn_wc__db_status_obstructed_delete ||
-                 status == svn_wc__db_status_absent ||
-                 status == svn_wc__db_status_excluded ||
-                 status == svn_wc__db_status_not_present ||
-                 depth == svn_depth_exclude);
-
-  return SVN_NO_ERROR;
-}
-/* This is essentially the guts of svn_wc_adm_open3.
+/* This is essentially the guts of svn_wc_adm_open3, with the additional
+ * parameter UNDER_CONSTRUCTION that gets set TRUE only when locking the
+ * admin directory during initial creation.
  *
  * If the working copy is already locked, return SVN_ERR_WC_LOCKED; if
- * it is not a versioned directory, return SVN_ERR_WC_NOT_WORKING_COPY.
+ * it is not a versioned directory, return SVN_ERR_WC_NOT_DIRECTORY.
  */
 static svn_error_t *
 do_open(svn_wc_adm_access_t **adm_access,
+        svn_wc__adm_shared_t *shared,
         const char *path,
-        svn_wc__db_t *db,
-        svn_boolean_t db_provided,
-        apr_array_header_t *rollback,
         svn_boolean_t write_lock,
         int levels_to_lock,
+        svn_boolean_t under_construction,
         svn_cancel_func_t cancel_func,
         void *cancel_baton,
-        apr_pool_t *result_pool,
-        apr_pool_t *scratch_pool)
+        apr_pool_t *pool)
 {
   svn_wc_adm_access_t *lock;
-<<<<<<< HEAD
-  apr_pool_t *iterpool = svn_pool_create(scratch_pool);
-=======
   int wc_format;
   svn_error_t *err;
   apr_pool_t *subpool = svn_pool_create(pool);
@@ -637,118 +577,171 @@
         }
       SVN_ERR(err);
     }
->>>>>>> d3608daf
-
-  SVN_ERR(open_single(&lock, path, write_lock, db, db_provided,
-                      result_pool, iterpool));
-
-  /* Add self to the rollback list in case of error.  */
-  APR_ARRAY_PUSH(rollback, svn_wc_adm_access_t *) = lock;
+
+  /* Need to create a new lock */
+  if (write_lock)
+    {
+      lock = adm_access_alloc(svn_wc__adm_access_write_lock, path, pool);
+      SVN_ERR(create_lock(path, 0, subpool));
+      lock->lock_exists = TRUE;
+    }
+  else
+    {
+      lock = adm_access_alloc(svn_wc__adm_access_unlocked, path, pool);
+    }
+
+  if (! under_construction)
+    {
+      lock->wc_format = wc_format;
+      if (write_lock)
+        SVN_ERR(maybe_upgrade_format(lock, subpool));
+    }
 
   if (levels_to_lock != 0)
     {
-      const apr_array_header_t *children;
-      const char *local_abspath = svn_wc__adm_access_abspath(lock);
-      int i;
+      svn_wc__adm_shared_t fake_shared = { 0 };
+      svn_wc__adm_shared_t *lock_shared;
+      apr_hash_t *entries;
+      apr_hash_index_t *hi;
 
       /* Reduce levels_to_lock since we are about to recurse */
       if (levels_to_lock > 0)
         levels_to_lock--;
 
-      SVN_ERR(svn_wc__db_read_children(&children, db, local_abspath,
-                                       scratch_pool, iterpool));
+      SVN_ERR(svn_wc_entries_read(&entries, lock, FALSE, subpool));
+
+      if (apr_hash_count(entries) > 0)
+        {
+          if (shared)
+            {
+              /* Use a temporary hash until all children have been opened. */
+              fake_shared.set = apr_hash_make(subpool);
+              lock_shared = &fake_shared;
+            }
+          else
+            {
+              /* All the batons will accumulate on <lock>. */
+              adm_ensure_set(lock);
+              lock_shared = lock->shared;
+            }
+        }
 
       /* Open the tree */
-      for (i = 0; i < children->nelts; i++)
-        {
-          const char *node_abspath;
-          svn_wc__db_kind_t kind;
-          svn_boolean_t available, obstructed;
-          const char *name = APR_ARRAY_IDX(children, i, const char *);
-
-          svn_pool_clear(iterpool);
+      for (hi = apr_hash_first(subpool, entries); hi; hi = apr_hash_next(hi))
+        {
+          void *val;
+          const svn_wc_entry_t *entry;
+          svn_wc_adm_access_t *entry_access;
+          const char *entry_path;
 
           /* See if someone wants to cancel this operation. */
           if (cancel_func)
-            SVN_ERR(cancel_func(cancel_baton));
-
-          node_abspath = svn_dirent_join(local_abspath, name, iterpool);
-
-          SVN_ERR(svn_wc__adm_available(&available,
-                                        &kind,
-                                        &obstructed,
-                                        db,
-                                        node_abspath,
-                                        scratch_pool));
-
-          if (kind != svn_wc__db_kind_dir)
+            {
+              err =  cancel_func(cancel_baton);
+              if (err)
+                {
+                  /* lock->shared->set may have batons in it, or we created
+                     a fake set of shared data. Wherever those batons were
+                     placed, we need to get them closed. We can fake out
+                     do_close() by putting the right "shared" reference into
+                     <lock> before closing it. */
+                  lock->shared = lock_shared;
+                  svn_error_clear(svn_wc_adm_close2(lock, subpool));
+                  svn_pool_destroy(subpool);
+                  return err;
+                }
+            }
+
+          apr_hash_this(hi, NULL, NULL, &val);
+          entry = val;
+          if (entry->kind != svn_node_dir
+              || ! strcmp(entry->name, SVN_WC_ENTRY_THIS_DIR))
             continue;
 
-          if (available)
-            {
-              const char *node_path = svn_dirent_join(path, name, iterpool);
-              svn_wc_adm_access_t *node_access;
-
-              SVN_ERR(do_open(&node_access, node_path, db, db_provided,
-                              rollback, write_lock, levels_to_lock,
-                              cancel_func, cancel_baton,
-                              lock->pool, iterpool));
-              /* node_access has been registered in DB, so we don't need
-                 to do anything with it.  */
-            }
-          else if (obstructed)
-            {
-              svn_wc__db_temp_set_access(lock->db, node_abspath,
-                                         (svn_wc_adm_access_t *)&missing,
-                                         iterpool);
-            }
-        }
-    }
-  svn_pool_destroy(iterpool);
-
+          /* Also skip the excluded subdir. */
+          if (entry->depth == svn_depth_exclude)
+            continue;
+
+          entry_path = svn_path_join(path, entry->name, subpool);
+
+          /* Don't use the subpool pool here, the lock needs to persist */
+          err = do_open(&entry_access, lock_shared, entry_path, write_lock,
+                        levels_to_lock, FALSE, cancel_func, cancel_baton,
+                        lock->pool);
+          if (err)
+            {
+              if (err->apr_err != SVN_ERR_WC_NOT_DIRECTORY)
+                {
+                  /* See comment above regarding this assignment. */
+                  lock->shared = lock_shared;
+                  svn_error_clear(svn_wc_adm_close2(lock, subpool));
+                  svn_pool_destroy(subpool);
+                  return err;
+                }
+
+              /* It's missing or obstructed, so store a placeholder */
+              svn_error_clear(err);
+              apr_hash_set(lock_shared->set,
+                           apr_pstrdup(lock->pool, entry_path),
+                           APR_HASH_KEY_STRING, &missing);
+
+              continue;
+            }
+
+          /* ### Perhaps we should verify that the parent and child agree
+             ### about the URL of the child? */
+        }
+
+      /* Switch from temporary hash to permanent hash */
+      if (fake_shared.set)
+        {
+          for (hi = apr_hash_first(subpool, fake_shared.set);
+               hi;
+               hi = apr_hash_next(hi))
+            {
+              const void *key;
+              void *val;
+              const char *entry_path;
+              svn_wc_adm_access_t *entry_access;
+
+              apr_hash_this(hi, &key, NULL, &val);
+              entry_path = key;
+              entry_access = val;
+              apr_hash_set(shared->set, entry_path, APR_HASH_KEY_STRING,
+                           entry_access);
+
+              if (entry_access == &missing)
+                {
+                  /* Entry is missing or obstructed; see above */
+                  continue; /* Skip or we will write read only memory */
+                }
+
+              entry_access->shared = shared;
+            }
+          lock->shared = shared;
+        }
+    }
+
+  if (shared)
+    {
+      lock->shared = shared;
+      apr_hash_set(shared->set, lock->path, APR_HASH_KEY_STRING, lock);
+    }
+
+  /* It's important that the cleanup handler is registered *after* at least
+     one UTF8 conversion has been done, since such a conversion may create
+     the apr_xlate_t object in the pool, and that object must be around
+     when the cleanup handler runs.  If the apr_xlate_t cleanup handler
+     were to run *before* the access baton cleanup handler, then the access
+     baton's handler won't work. */
+  apr_pool_cleanup_register(lock->pool, lock, pool_cleanup,
+                            pool_cleanup_child);
   *adm_access = lock;
 
+  svn_pool_destroy(subpool);
+
   return SVN_NO_ERROR;
 }
-
-
-/* */
-static svn_error_t *
-open_all(svn_wc_adm_access_t **adm_access,
-         const char *path,
-         svn_wc__db_t *db,
-         svn_boolean_t db_provided,
-         svn_boolean_t write_lock,
-         int levels_to_lock,
-         svn_cancel_func_t cancel_func,
-         void *cancel_baton,
-         apr_pool_t *pool)
-{
-  apr_array_header_t *rollback;
-  svn_error_t *err;
-
-  rollback = apr_array_make(pool, 10, sizeof(svn_wc_adm_access_t *));
-
-  err = do_open(adm_access, path, db, db_provided, rollback,
-                write_lock, levels_to_lock,
-                cancel_func, cancel_baton, pool, pool);
-  if (err)
-    {
-      int i;
-
-      for (i = rollback->nelts; i--; )
-        {
-          svn_wc_adm_access_t *lock = APR_ARRAY_IDX(rollback, i,
-                                                    svn_wc_adm_access_t *);
-          SVN_ERR_ASSERT(!IS_MISSING(lock));
-
-          svn_error_clear(close_single(lock, FALSE /* preserve_lock */, pool));
-        }
-    }
-
-  return svn_error_return(err);
-}
-
 
 svn_error_t *
 svn_wc_adm_open3(svn_wc_adm_access_t **adm_access,
@@ -760,45 +753,23 @@
                  void *cancel_baton,
                  apr_pool_t *pool)
 {
-  svn_wc__db_t *db;
-  svn_boolean_t db_provided;
-
   /* Make sure that ASSOCIATED has a set of access batons, so that we can
      glom a reference to self into it. */
   if (associated)
-    {
-      const char *abspath;
-      svn_wc_adm_access_t *lock;
-
-      SVN_ERR(svn_dirent_get_absolute(&abspath, path, pool));
-      lock = get_from_shared(abspath, associated->db, pool);
-      if (lock && !IS_MISSING(lock))
-        /* Already locked.  The reason we don't return the existing baton
-           here is that the user is supposed to know whether a directory is
-           locked: if it's not locked call svn_wc_adm_open, if it is locked
-           call svn_wc_adm_retrieve.  */
-        return svn_error_createf(SVN_ERR_WC_LOCKED, NULL,
-                                 _("Working copy '%s' locked"),
-                                 svn_dirent_local_style(path, pool));
-      db = associated->db;
-      db_provided = associated->db_provided;
-    }
-  else
-    {
-      /* Any baton creation is going to need a shared structure for holding
-         data across the entire set. The caller isn't providing one, so we
-         do it here.  */
-      /* ### we could optimize around levels_to_lock==0, but much of this
-         ### is going to be simplified soon anyways.  */
-      SVN_ERR(alloc_db(&db, NULL /* ### config. need! */, pool, pool));
-      db_provided = FALSE;
-    }
-
-  return svn_error_return(open_all(adm_access, path, db, db_provided,
-                                   write_lock, levels_to_lock,
-                                   cancel_func, cancel_baton, pool));
-}
-
+    adm_ensure_set(associated);
+
+  return do_open(adm_access, associated ? associated->shared : NULL, path,
+                 write_lock, levels_to_lock, FALSE,
+                 cancel_func, cancel_baton, pool);
+}
+
+svn_error_t *
+svn_wc__adm_pre_open(svn_wc_adm_access_t **adm_access,
+                     const char *path,
+                     apr_pool_t *pool)
+{
+  return do_open(adm_access, NULL, path, TRUE, 0, TRUE, NULL, NULL, pool);
+}
 
 svn_error_t *
 svn_wc_adm_probe_open3(svn_wc_adm_access_t **adm_access,
@@ -812,22 +783,9 @@
 {
   svn_error_t *err;
   const char *dir;
-
-  if (associated == NULL)
-    {
-      svn_wc__db_t *db;
-
-      /* Ugh. Too bad about having to open a DB.  */
-      SVN_ERR(svn_wc__db_open(&db, svn_wc__db_openmode_readonly,
-                              NULL /* ### config */, TRUE, TRUE, pool, pool));
-      err = probe(db, &dir, path, pool);
-      svn_error_clear(svn_wc__db_close(db));
-      SVN_ERR(err);
-    }
-  else
-    {
-      SVN_ERR(probe(associated->db, &dir, path, pool));
-    }
+  int wc_format;
+
+  SVN_ERR(probe(&dir, path, &wc_format, pool));
 
   /* If we moved up a directory, then the path is not a directory, or it
      is not under version control. In either case, the notion of
@@ -856,125 +814,157 @@
 
       if ((dir != path)
           && (child_kind == svn_node_dir)
-          && (err->apr_err == SVN_ERR_WC_NOT_WORKING_COPY))
+          && (err->apr_err == SVN_ERR_WC_NOT_DIRECTORY))
         {
           svn_error_clear(err);
-          return svn_error_createf(SVN_ERR_WC_NOT_WORKING_COPY, NULL,
+          return svn_error_createf(SVN_ERR_WC_NOT_DIRECTORY, NULL,
                                    _("'%s' is not a working copy"),
-                                   svn_dirent_local_style(path, pool));
-        }
-
-      return err;
-    }
+                                   svn_path_local_style(path, pool));
+        }
+      else
+        {
+          return err;
+        }
+    }
+
+  if (wc_format && ! (*adm_access)->wc_format)
+    (*adm_access)->wc_format = wc_format;
 
   return SVN_NO_ERROR;
 }
 
 
-svn_wc_adm_access_t *
-svn_wc__adm_retrieve_internal2(svn_wc__db_t *db,
-                               const char *abspath,
-                               apr_pool_t *scratch_pool)
-{
-  svn_wc_adm_access_t *adm_access = get_from_shared(abspath, db, scratch_pool);
-
-  /* If the entry is marked as "missing", then return nothing.  */
-  if (IS_MISSING(adm_access))
-    adm_access = NULL;
-
-  return adm_access;
-}
-
-
-/* SVN_DEPRECATED */
+svn_error_t *
+svn_wc__adm_retrieve_internal(svn_wc_adm_access_t **adm_access,
+                              svn_wc_adm_access_t *associated,
+                              const char *path,
+                              apr_pool_t *pool)
+{
+  if (associated->shared && associated->shared->set)
+    *adm_access = apr_hash_get(associated->shared->set,
+                               path, APR_HASH_KEY_STRING);
+  else if (! strcmp(associated->path, path))
+    *adm_access = associated;
+  else
+    *adm_access = NULL;
+
+  if (*adm_access == &missing)
+    *adm_access = NULL;
+
+  return SVN_NO_ERROR;
+}
+
 svn_error_t *
 svn_wc_adm_retrieve(svn_wc_adm_access_t **adm_access,
                     svn_wc_adm_access_t *associated,
                     const char *path,
                     apr_pool_t *pool)
 {
-  const char *local_abspath;
-  svn_wc__db_kind_t kind = svn_wc__db_kind_unknown;
-  svn_node_kind_t wckind;
-  svn_error_t *err;
-
-  SVN_ERR(svn_dirent_get_absolute(&local_abspath, path, pool));
-
-  if (strcmp(associated->path, path) == 0)
-    *adm_access = associated;
-  else
-    *adm_access = svn_wc__adm_retrieve_internal2(associated->db, local_abspath,
-                                                 pool);
-
-  /* We found what we're looking for, so bail. */
-  if (*adm_access)
-    return SVN_NO_ERROR;
+  SVN_ERR(svn_wc__adm_retrieve_internal(adm_access, associated, path, pool));
 
   /* Most of the code expects access batons to exist, so returning an error
      generally makes the calling code simpler as it doesn't need to check
      for NULL batons. */
-  /* We are going to send a SVN_ERR_WC_NOT_LOCKED, but let's provide
-     a bit more information to our caller */
-
-  err = svn_io_check_path(path, &wckind, pool);
-
-  /* If we can't check the path, we can't make a good error message.  */
-  if (err)
-    {
-      return svn_error_createf(SVN_ERR_WC_NOT_LOCKED, err,
-                               _("Unable to check path existence for '%s'"),
-                               svn_dirent_local_style(path, pool));
-    }
-
-  if (associated)
-    {
-      err = svn_wc__db_read_kind(&kind, svn_wc__adm_get_db(associated),
-                                 local_abspath, TRUE, pool);
-
+  if (! *adm_access)
+    {
+      const char *wcpath;
+      const svn_wc_entry_t *subdir_entry;
+      svn_node_kind_t wckind;
+      svn_node_kind_t kind;
+      svn_error_t *err;
+
+      err = svn_wc_entry(&subdir_entry, path, associated, TRUE, pool);
+
+      /* If we can't get an entry here, we are in pretty bad shape,
+         and will have to fall back to using just regular old paths to
+         see what's going on.  */
       if (err)
         {
-          kind = svn_wc__db_kind_unknown;
           svn_error_clear(err);
-        }
-    }
-
-  if (kind == svn_wc__db_kind_dir && wckind == svn_node_file)
-    {
-      err = svn_error_createf(
-               SVN_ERR_WC_NOT_WORKING_COPY, NULL,
-               _("Expected '%s' to be a directory but found a file"),
-               svn_dirent_local_style(path, pool));
-
-      return svn_error_create(SVN_ERR_WC_NOT_LOCKED, err, err->message);
-    }
-
-  if (kind != svn_wc__db_kind_dir && kind != svn_wc__db_kind_unknown)
-    {
-      err = svn_error_createf(
-               SVN_ERR_WC_NOT_WORKING_COPY, NULL,
-               _("Can't retrieve an access baton for non-directory '%s'"),
-               svn_dirent_local_style(path, pool));
-
-      return svn_error_create(SVN_ERR_WC_NOT_LOCKED, err, err->message);
-    }
-
-  if (kind == svn_wc__db_kind_unknown || wckind == svn_node_none)
-    {
-      err = svn_error_createf(SVN_ERR_WC_PATH_NOT_FOUND, NULL,
-                              _("Directory '%s' is missing"),
-                              svn_dirent_local_style(path, pool));
-
-      return svn_error_create(SVN_ERR_WC_NOT_LOCKED, err, err->message);
-    }
-
-  /* If all else fails, return our useless generic error.  */
-  return svn_error_createf(SVN_ERR_WC_NOT_LOCKED, NULL,
-                           _("Working copy '%s' is not locked"),
-                           svn_dirent_local_style(path, pool));
-}
-
-
-/* SVN_DEPRECATED */
+          subdir_entry = NULL;
+        }
+
+      err = svn_io_check_path(path, &kind, pool);
+
+      /* If we can't check the path, we can't make a good error
+         message.  */
+      if (err)
+        {
+          return svn_error_createf(SVN_ERR_WC_NOT_LOCKED, err,
+                                   _("Unable to check path existence for '%s'"),
+                                   svn_path_local_style(path, pool));
+        }
+
+      if (subdir_entry)
+        {
+          if (subdir_entry->kind == svn_node_dir
+              && kind == svn_node_file)
+            {
+              const char *err_msg = apr_psprintf
+                (pool, _("Expected '%s' to be a directory but found a file"),
+                 svn_path_local_style(path, pool));
+              return svn_error_create(SVN_ERR_WC_NOT_LOCKED,
+                                      svn_error_create
+                                        (SVN_ERR_WC_NOT_DIRECTORY, NULL,
+                                         err_msg),
+                                      err_msg);
+            }
+          else if (subdir_entry->kind == svn_node_file
+                   && kind == svn_node_dir)
+            {
+              const char *err_msg = apr_psprintf
+                (pool, _("Expected '%s' to be a file but found a directory"),
+                 svn_path_local_style(path, pool));
+              return svn_error_create(SVN_ERR_WC_NOT_LOCKED,
+                                      svn_error_create(SVN_ERR_WC_NOT_FILE,
+                                                       NULL, err_msg),
+                                      err_msg);
+            }
+        }
+
+      wcpath = svn_wc__adm_child(path, NULL, pool);
+      err = svn_io_check_path(wcpath, &wckind, pool);
+
+      /* If we can't check the path, we can't make a good error
+         message.  */
+      if (err)
+        {
+          return svn_error_createf(SVN_ERR_WC_NOT_LOCKED, err,
+                                   _("Unable to check path existence for '%s'"),
+                                   svn_path_local_style(wcpath, pool));
+        }
+
+      if (kind == svn_node_none)
+        {
+          const char *err_msg = apr_psprintf(pool,
+                                             _("Directory '%s' is missing"),
+                                             svn_path_local_style(path, pool));
+          return svn_error_create(SVN_ERR_WC_NOT_LOCKED,
+                                  svn_error_create(SVN_ERR_WC_PATH_NOT_FOUND,
+                                                   NULL, err_msg),
+                                  err_msg);
+        }
+
+      else if (kind == svn_node_dir && wckind == svn_node_none)
+        return svn_error_createf(SVN_ERR_WC_NOT_LOCKED, NULL,
+                                 _("Directory '%s' containing working copy admin area is missing"),
+                                 svn_path_local_style(wcpath, pool));
+
+      else if (kind == svn_node_dir && wckind == svn_node_dir)
+        return svn_error_createf(SVN_ERR_WC_NOT_LOCKED, NULL,
+                                 _("Unable to lock '%s'"),
+                                 svn_path_local_style(path, pool));
+
+      /* If all else fails, return our useless generic error.  */
+      return svn_error_createf(SVN_ERR_WC_NOT_LOCKED, NULL,
+                               _("Working copy '%s' is not locked"),
+                               svn_path_local_style(path, pool));
+    }
+
+  return SVN_NO_ERROR;
+}
+
+
 svn_error_t *
 svn_wc_adm_probe_retrieve(svn_wc_adm_access_t **adm_access,
                           svn_wc_adm_access_t *associated,
@@ -982,22 +972,19 @@
                           apr_pool_t *pool)
 {
   const char *dir;
-  const char *local_abspath;
-  svn_wc__db_kind_t kind;
+  const svn_wc_entry_t *entry;
+  int wc_format;
   svn_error_t *err;
 
-  SVN_ERR_ASSERT(associated != NULL);
-
-  SVN_ERR(svn_dirent_get_absolute(&local_abspath, path, pool));
-  SVN_ERR(svn_wc__db_read_kind(&kind, associated->db, local_abspath, TRUE, pool));
-
-  if (kind == svn_wc__db_kind_dir)
+  SVN_ERR(svn_wc_entry(&entry, path, associated, TRUE, pool));
+
+  if (! entry)
+    /* Not a versioned item, probe it */
+    SVN_ERR(probe(&dir, path, &wc_format, pool));
+  else if (entry->kind != svn_node_dir)
+    dir = svn_path_dirname(path, pool);
+  else
     dir = path;
-  else if (kind != svn_wc__db_kind_unknown)
-    dir = svn_dirent_dirname(path, pool);
-  else
-    /* Not a versioned item, probe it */
-    SVN_ERR(probe(associated->db, &dir, path, pool));
 
   err = svn_wc_adm_retrieve(adm_access, associated, dir, pool);
   if (err && err->apr_err == SVN_ERR_WC_NOT_LOCKED)
@@ -1008,17 +995,27 @@
          we want its parent's adm_access (which holds minimal data
          on the child) */
       svn_error_clear(err);
-      SVN_ERR(probe(associated->db, &dir, path, pool));
+      SVN_ERR(probe(&dir, path, &wc_format, pool));
       SVN_ERR(svn_wc_adm_retrieve(adm_access, associated, dir, pool));
     }
   else
-    return svn_error_return(err);
+    return err;
 
   return SVN_NO_ERROR;
 }
 
-
-/* SVN_DEPRECATED */
+svn_error_t *
+svn_wc_adm_probe_try2(svn_wc_adm_access_t **adm_access,
+                      svn_wc_adm_access_t *associated,
+                      const char *path,
+                      svn_boolean_t write_lock,
+                      int levels_to_lock,
+                      apr_pool_t *pool)
+{
+  return svn_wc_adm_probe_try3(adm_access, associated, path, write_lock,
+                               levels_to_lock, NULL, NULL, pool);
+}
+
 svn_error_t *
 svn_wc_adm_probe_try3(svn_wc_adm_access_t **adm_access,
                       svn_wc_adm_access_t *associated,
@@ -1050,7 +1047,7 @@
          SVN_ERR_WC_LOCKED.  That error would mean that someone else
          has this area locked, and we definitely want to bail in that
          case. */
-      if (err && (err->apr_err == SVN_ERR_WC_NOT_WORKING_COPY))
+      if (err && (err->apr_err == SVN_ERR_WC_NOT_DIRECTORY))
         {
           svn_error_clear(err);
           *adm_access = NULL;
@@ -1061,296 +1058,39 @@
   return err;
 }
 
-
-/* */
-static svn_error_t *
-child_is_disjoint(svn_boolean_t *disjoint,
-                  svn_wc__db_t *db,
-                  const char *local_abspath,
-                  apr_pool_t *scratch_pool)
-{
-  const char *node_repos_root, *node_repos_relpath, *node_repos_uuid;
-  const char *parent_repos_root, *parent_repos_relpath, *parent_repos_uuid;
-  svn_wc__db_status_t parent_status;
-  const apr_array_header_t *children;
-  const char *parent_abspath, *base;
-  svn_error_t *err;
-  svn_boolean_t found_in_parent = FALSE;
-  int i;
-
-  svn_dirent_split(local_abspath, &parent_abspath, &base, scratch_pool);
-
-  /* Check if the parent directory knows about this node */
-  err = svn_wc__db_read_children(&children, db, parent_abspath, scratch_pool,
-                                 scratch_pool);
-
-  if (err && err->apr_err == SVN_ERR_WC_NOT_DIRECTORY)
-    {
-      svn_error_clear(err);
-      *disjoint = TRUE;
-      return SVN_NO_ERROR;
-    }
-  else
-    SVN_ERR(err);
-
-  for (i = 0; i < children->nelts; i++)
-    {
-      const char *name = APR_ARRAY_IDX(children, i, const char *);
-
-      if (strcmp(name, base) == 0)
-        {
-          found_in_parent = TRUE;
-          break;
-        }
-    }
-
-  if (!found_in_parent)
-    {
-      *disjoint = TRUE;
-      return SVN_NO_ERROR;
-    }
-
-  SVN_ERR(svn_wc__db_read_info(NULL, NULL, NULL, &node_repos_relpath,
-                               &node_repos_root, &node_repos_uuid, NULL, NULL,
-                               NULL, NULL, NULL, NULL, NULL, NULL, NULL, NULL,
-                               NULL, NULL, NULL, NULL, NULL, NULL, NULL, NULL,
-                               db, local_abspath,
-                               scratch_pool, scratch_pool));
-
-  /* If the node does not have its own relpath, its value is inherited
-     which tells us that it is not disjoint. */
-  if (node_repos_relpath == NULL)
-    {
-      *disjoint = FALSE;
-      return SVN_NO_ERROR;
-    }
-
-  SVN_ERR(svn_wc__db_read_info(&parent_status, NULL, NULL,
-                               &parent_repos_relpath, &parent_repos_root,
-                               &parent_repos_uuid, NULL, NULL,
-                               NULL, NULL, NULL, NULL, NULL, NULL, NULL, NULL,
-                               NULL, NULL, NULL, NULL, NULL, NULL, NULL, NULL,
-                               db, parent_abspath,
-                               scratch_pool, scratch_pool));
-
-  if (parent_repos_relpath == NULL)
-    {
-      if (parent_status == svn_wc__db_status_added)
-        SVN_ERR(svn_wc__db_scan_addition(NULL, NULL, &parent_repos_relpath,
-                                         &parent_repos_root,
-                                         &parent_repos_uuid,
-                                         NULL, NULL, NULL, NULL,
-                                         db, parent_abspath,
-                                         scratch_pool, scratch_pool));
-      else
-        SVN_ERR(svn_wc__db_scan_base_repos(&parent_repos_relpath,
-                                           &parent_repos_root,
-                                           &parent_repos_uuid,
-                                           db, parent_abspath,
-                                           scratch_pool, scratch_pool));
-    }
-
-  if (strcmp(parent_repos_root, node_repos_root) != 0 ||
-      strcmp(parent_repos_uuid, node_repos_uuid) != 0 ||
-      strcmp(svn_relpath_join(parent_repos_relpath, base, scratch_pool),
-             node_repos_relpath) != 0)
-    {
-      *disjoint = TRUE;
-    }
-  else
-    *disjoint = FALSE;
-
-  return SVN_NO_ERROR;
-}
-
-
-/* */
-static svn_error_t *
-open_anchor(svn_wc_adm_access_t **anchor_access,
-            svn_wc_adm_access_t **target_access,
-            const char **target,
-            svn_wc__db_t *db,
-            svn_boolean_t db_provided,
-            const char *path,
-            svn_boolean_t write_lock,
-            int levels_to_lock,
-            svn_cancel_func_t cancel_func,
-            void *cancel_baton,
-            apr_pool_t *pool)
-{
-  const char *base_name = svn_dirent_basename(path, pool);
-
-  /* Any baton creation is going to need a shared structure for holding
-     data across the entire set. The caller isn't providing one, so we
-     do it here.  */
-  /* ### we could maybe skip the shared struct for levels_to_lock==0, but
-     ### given that we need DB for format detection, may as well keep this.
-     ### in any case, much of this is going to be simplified soon anyways.  */
-  if (!db_provided)
-    SVN_ERR(alloc_db(&db, NULL /* ### config. need! */, pool, pool));
-
-  if (svn_path_is_empty(path)
-      || svn_dirent_is_root(path, strlen(path))
-      || ! strcmp(base_name, ".."))
-    {
-      SVN_ERR(open_all(anchor_access, path, db, db_provided,
-                       write_lock, levels_to_lock,
-                       cancel_func, cancel_baton, pool));
-      *target_access = *anchor_access;
-      *target = "";
-    }
-  else
-    {
-      svn_error_t *err;
-      svn_wc_adm_access_t *p_access = NULL;
-      svn_wc_adm_access_t *t_access = NULL;
-      const char *parent = svn_dirent_dirname(path, pool);
-      const char *local_abspath;
-      svn_error_t *p_access_err = SVN_NO_ERROR;
-
-      SVN_ERR(svn_dirent_get_absolute(&local_abspath, path, pool));
-
-      /* Try to open parent of PATH to setup P_ACCESS */
-      err = open_single(&p_access, parent, write_lock, db, db_provided,
-                        pool, pool);
-      if (err)
-        {
-          const char *abspath = svn_dirent_dirname(local_abspath, pool);
-          svn_wc_adm_access_t *existing_adm = svn_wc__db_temp_get_access(db, abspath, pool);
-
-          if (IS_MISSING(existing_adm))
-            svn_wc__db_temp_clear_access(db, abspath, pool);
-          else
-            SVN_ERR_ASSERT(existing_adm == NULL);
-
-          if (err->apr_err == SVN_ERR_WC_NOT_WORKING_COPY)
-            {
-              svn_error_clear(err);
-              p_access = NULL;
-            }
-          else if (write_lock && (err->apr_err == SVN_ERR_WC_LOCKED
-                                  || APR_STATUS_IS_EACCES(err->apr_err)))
-            {
-              /* If P_ACCESS isn't to be returned then a read-only baton
-                 will do for now, but keep the error in case we need it. */
-              svn_error_t *err2 = open_single(&p_access, parent, FALSE,
-                                              db, db_provided, pool, pool);
-              if (err2)
-                {
-                  svn_error_clear(err2);
-                  return err;
-                }
-              p_access_err = err;
-            }
-          else
-            return err;
-        }
-
-      /* Try to open PATH to setup T_ACCESS */
-      err = open_all(&t_access, path, db, db_provided, write_lock,
-                     levels_to_lock, cancel_func, cancel_baton, pool);
-      if (err)
-        {
-          if (p_access == NULL)
-            {
-              /* Couldn't open the parent or the target. Bail out.  */
-              svn_error_clear(p_access_err);
-              return svn_error_return(err);
-            }
-
-          if (err->apr_err != SVN_ERR_WC_NOT_WORKING_COPY)
-            {
-              if (p_access)
-                svn_error_clear(svn_wc_adm_close2(p_access, pool));
-              svn_error_clear(p_access_err);
-              return svn_error_return(err);
-            }
-
-          /* This directory is not under version control. Ignore it.  */
-          svn_error_clear(err);
-          t_access = NULL;
-        }
-
-      /* At this stage might have P_ACCESS, T_ACCESS or both */
-
-      /* Check for switched or disjoint P_ACCESS and T_ACCESS */
-      if (p_access && t_access)
-        {
-          svn_boolean_t disjoint;
-
-          err = child_is_disjoint(&disjoint, db, local_abspath, pool);
-          if (err)
-            {
-              svn_error_clear(p_access_err);
-              svn_error_clear(svn_wc_adm_close2(p_access, pool));
-              svn_error_clear(svn_wc_adm_close2(t_access, pool));
-              return svn_error_return(err);
-            }
-
-          if (disjoint)
-            {
-              /* Switched or disjoint, so drop P_ACCESS. Don't close any
-                 descendents, or we might blast the child.  */
-              err = close_single(p_access, FALSE /* preserve_lock */, pool);
-              if (err)
-                {
-                  svn_error_clear(p_access_err);
-                  svn_error_clear(svn_wc_adm_close2(t_access, pool));
-                  return svn_error_return(err);
-                }
-              p_access = NULL;
-            }
-        }
-
-      /* We have a parent baton *and* we have an error related to opening
-         the baton. That means we have a readonly baton, but that isn't
-         going to work for us. (p_access would have been set to NULL if
-         a writable parent baton is not required)  */
-      if (p_access && p_access_err)
-        {
-          if (t_access)
-            svn_error_clear(svn_wc_adm_close2(t_access, pool));
-          svn_error_clear(svn_wc_adm_close2(p_access, pool));
-          return svn_error_return(p_access_err);
-        }
-      svn_error_clear(p_access_err);
-
-      if (! t_access)
-        {
-          svn_boolean_t available, obstructed;
-          svn_wc__db_kind_t kind;
-
-          err = svn_wc__adm_available(&available, &kind, &obstructed,
-                                      db, local_abspath, pool);
-
-          if (err && err->apr_err == SVN_ERR_WC_PATH_NOT_FOUND)
-            svn_error_clear(err);
-          else if (err)
-            {
-              svn_error_clear(svn_wc_adm_close2(p_access, pool));
-              return svn_error_return(err);
-            }
-          if (obstructed && kind == svn_wc__db_kind_dir)
-            {
-              /* Child PATH is missing.  */
-              svn_wc__db_temp_set_access(db, local_abspath,
-                                         (svn_wc_adm_access_t *)&missing,
-                                         pool);
-            }
-        }
-
-      *anchor_access = p_access ? p_access : t_access;
-      *target_access = t_access ? t_access : p_access;
-
-      if (! p_access)
-        *target = "";
-      else
-        *target = base_name;
-    }
-
-  return SVN_NO_ERROR;
-}
-
+/* A helper for svn_wc_adm_open_anchor.  Add all the access batons in the
+   T_ACCESS set, including T_ACCESS, to the P_ACCESS set. */
+static void join_batons(svn_wc_adm_access_t *p_access,
+                        svn_wc_adm_access_t *t_access,
+                        apr_pool_t *pool)
+{
+  apr_hash_index_t *hi;
+
+  adm_ensure_set(p_access);
+  if (t_access->shared == NULL || t_access->shared->set == NULL)
+    {
+      t_access->shared = p_access->shared;
+      apr_hash_set(p_access->shared->set, t_access->path, APR_HASH_KEY_STRING,
+                   t_access);
+      return;
+    }
+
+  for (hi = apr_hash_first(pool, t_access->shared->set);
+       hi;
+       hi = apr_hash_next(hi))
+    {
+      const void *key;
+      void *val;
+      svn_wc_adm_access_t *adm_access;
+
+      apr_hash_this(hi, &key, NULL, &val);
+      adm_access = val;
+      if (adm_access != &missing)
+        adm_access->shared = p_access->shared;
+      apr_hash_set(p_access->shared->set, key, APR_HASH_KEY_STRING, adm_access);
+    }
+  t_access->set_owner = FALSE;
+}
 
 svn_error_t *
 svn_wc_adm_open_anchor(svn_wc_adm_access_t **anchor_access,
@@ -1363,10 +1103,155 @@
                        void *cancel_baton,
                        apr_pool_t *pool)
 {
-  return svn_error_return(open_anchor(anchor_access, target_access, target,
-                                      NULL, FALSE, path, write_lock,
-                                      levels_to_lock, cancel_func,
-                                      cancel_baton, pool));
+  const char *base_name = svn_path_basename(path, pool);
+
+  if (svn_path_is_empty(path)
+      || svn_dirent_is_root(path, strlen(path))
+      || ! strcmp(base_name, ".."))
+    {
+      SVN_ERR(do_open(anchor_access, NULL, path, write_lock, levels_to_lock,
+                      FALSE, cancel_func, cancel_baton, pool));
+      *target_access = *anchor_access;
+      *target = "";
+    }
+  else
+    {
+      svn_error_t *err;
+      svn_wc_adm_access_t *p_access, *t_access;
+      const char *parent = svn_path_dirname(path, pool);
+      svn_error_t *p_access_err = SVN_NO_ERROR;
+
+      /* Try to open parent of PATH to setup P_ACCESS */
+      err = do_open(&p_access, NULL, parent, write_lock, 0, FALSE,
+                    cancel_func, cancel_baton, pool);
+      if (err)
+        {
+          if (err->apr_err == SVN_ERR_WC_NOT_DIRECTORY)
+            {
+              svn_error_clear(err);
+              p_access = NULL;
+            }
+          else if (write_lock && (err->apr_err == SVN_ERR_WC_LOCKED
+                                  || APR_STATUS_IS_EACCES(err->apr_err)))
+            {
+              /* If P_ACCESS isn't to be returned then a read-only baton
+                 will do for now, but keep the error in case we need it. */
+              svn_error_t *err2 = do_open(&p_access, NULL, parent, FALSE, 0,
+                                          FALSE, cancel_func, cancel_baton,
+                                          pool);
+              if (err2)
+                {
+                  svn_error_clear(err2);
+                  return err;
+                }
+              p_access_err = err;
+            }
+          else
+            return err;
+        }
+
+      /* Try to open PATH to setup T_ACCESS */
+      err = do_open(&t_access, NULL, path, write_lock, levels_to_lock,
+                    FALSE, cancel_func, cancel_baton, pool);
+      if (err)
+        {
+          if (! p_access || err->apr_err != SVN_ERR_WC_NOT_DIRECTORY)
+            {
+              if (p_access)
+                svn_error_clear(do_close(p_access, FALSE, TRUE, pool));
+              svn_error_clear(p_access_err);
+              return err;
+            }
+
+          svn_error_clear(err);
+          t_access = NULL;
+        }
+
+      /* At this stage might have P_ACCESS, T_ACCESS or both */
+
+      /* Check for switched or disjoint P_ACCESS and T_ACCESS */
+      if (p_access && t_access)
+        {
+          const svn_wc_entry_t *t_entry, *p_entry, *t_entry_in_p;
+
+          err = svn_wc_entry(&t_entry_in_p, path, p_access, FALSE, pool);
+          if (! err)
+            err = svn_wc_entry(&t_entry, path, t_access, FALSE, pool);
+          if (! err)
+            err = svn_wc_entry(&p_entry, parent, p_access, FALSE, pool);
+          if (err)
+            {
+              svn_error_clear(p_access_err);
+              svn_error_clear(do_close(p_access, FALSE, TRUE, pool));
+              svn_error_clear(do_close(t_access, FALSE, TRUE, pool));
+              return err;
+            }
+
+          /* Disjoint won't have PATH in P_ACCESS, switched will have
+             incompatible URLs */
+          if (! t_entry_in_p
+              ||
+              (p_entry->url && t_entry->url
+               && (strcmp(svn_path_dirname(t_entry->url, pool), p_entry->url)
+                   || strcmp(svn_path_uri_encode(base_name, pool),
+                             svn_path_basename(t_entry->url, pool)))))
+            {
+              /* Switched or disjoint, so drop P_ACCESS */
+              err = do_close(p_access, FALSE, TRUE, pool);
+              if (err)
+                {
+                  svn_error_clear(p_access_err);
+                  svn_error_clear(do_close(t_access, FALSE, TRUE, pool));
+                  return err;
+                }
+              p_access = NULL;
+            }
+        }
+
+      if (p_access)
+        {
+          if (p_access_err)
+            {
+              /* Need P_ACCESS, so the read-only temporary won't do */
+              if (t_access)
+                svn_error_clear(do_close(t_access, FALSE, TRUE, pool));
+              svn_error_clear(do_close(p_access, FALSE, TRUE, pool));
+              return p_access_err;
+            }
+          else if (t_access)
+            join_batons(p_access, t_access, pool);
+        }
+      svn_error_clear(p_access_err);
+
+      if (! t_access)
+        {
+          const svn_wc_entry_t *t_entry;
+          err = svn_wc_entry(&t_entry, path, p_access, FALSE, pool);
+          if (err)
+            {
+              if (p_access)
+                svn_error_clear(do_close(p_access, FALSE, TRUE, pool));
+              return err;
+            }
+          if (t_entry && t_entry->kind == svn_node_dir)
+            {
+              adm_ensure_set(p_access);
+              apr_hash_set(p_access->shared->set,
+                           apr_pstrdup(p_access->pool, path),
+                           APR_HASH_KEY_STRING, &missing);
+            }
+        }
+
+      *anchor_access = p_access ? p_access : t_access;
+      *target_access = t_access ? t_access : p_access;
+
+      if (! p_access)
+        *target = "";
+      else
+        *target = base_name;
+    }
+
+  return SVN_NO_ERROR;
 }
 
 
@@ -1374,399 +1259,378 @@
    locks are removed from the working copy if PRESERVE_LOCK is FALSE, or
    are left if PRESERVE_LOCK is TRUE.  Any associated access batons that
    are direct descendants will also be closed.
+
+   ### FIXME: If the set has a "hole", say it contains locks for the
+   ### directories A, A/B, A/B/C/X but not A/B/C then closing A/B will not
+   ### reach A/B/C/X .
  */
 static svn_error_t *
 do_close(svn_wc_adm_access_t *adm_access,
          svn_boolean_t preserve_lock,
+         svn_boolean_t recurse,
          apr_pool_t *scratch_pool)
 {
-  svn_wc_adm_access_t *look;
-
-  if (adm_access->closed)
+  if (adm_access->type == svn_wc__adm_access_closed)
     return SVN_NO_ERROR;
 
-  /* If we are part of the shared set, then close descendant batons.  */
-  look = get_from_shared(adm_access->abspath, adm_access->db, scratch_pool);
-  if (look != NULL)
-    {
-      apr_hash_t *opened;
+  /* Close descendant batons */
+  if (recurse && adm_access->shared && adm_access->shared->set)
+    {
+      int i;
+      apr_array_header_t *children
+        = svn_sort__hash(adm_access->shared->set,
+                         svn_sort_compare_items_as_paths,
+                         scratch_pool);
+
+      /* Go backwards through the list to close children before their
+         parents. */
+      for (i = children->nelts - 1; i >= 0; --i)
+        {
+          svn_sort__item_t *item = &APR_ARRAY_IDX(children, i,
+                                                  svn_sort__item_t);
+          const char *path = item->key;
+          svn_wc_adm_access_t *child = item->value;
+
+          if (child == &missing)
+            {
+              /* We don't close the missing entry, but get rid of it from
+                 the set. */
+              apr_hash_set(adm_access->shared->set,
+                           path, APR_HASH_KEY_STRING, NULL);
+              continue;
+            }
+
+          if (! svn_path_is_ancestor(adm_access->path, path)
+              || strcmp(adm_access->path, path) == 0)
+            continue;
+
+          SVN_ERR(do_close(child, preserve_lock, FALSE, scratch_pool));
+        }
+    }
+
+  /* Physically unlock if required */
+  if (adm_access->type == svn_wc__adm_access_write_lock)
+    {
+      if (adm_access->lock_exists && ! preserve_lock)
+        {
+          /* Remove the physical lock in the admin directory for
+             PATH. It is acceptable for the administrative area to
+             have disappeared, such as when the directory is removed
+             from the working copy.  It is an error for the lock to
+             have disappeared if the administrative area still exists. */
+
+          svn_error_t *err = svn_wc__remove_adm_file(adm_access,
+                                                     SVN_WC__ADM_LOCK,
+                                                     scratch_pool);
+          if (err)
+            {
+              if (svn_wc__adm_area_exists(adm_access, scratch_pool))
+                return err;
+              svn_error_clear(err);
+            }
+
+          adm_access->lock_exists = FALSE;
+        }
+    }
+
+  /* Reset to prevent further use of the lock. */
+  adm_access->type = svn_wc__adm_access_closed;
+
+  /* Detach from set */
+  if (adm_access->shared && adm_access->shared->set)
+    {
+      apr_hash_set(adm_access->shared->set,
+                   adm_access->path, APR_HASH_KEY_STRING,
+                   NULL);
+
+      SVN_ERR_ASSERT(! adm_access->set_owner
+                     || apr_hash_count(adm_access->shared->set) == 0);
+    }
+
+  return SVN_NO_ERROR;
+}
+
+svn_error_t *
+svn_wc_adm_close2(svn_wc_adm_access_t *adm_access, apr_pool_t *scratch_pool)
+{
+  /* ### a scratch pool should be passed */
+  return do_close(adm_access, FALSE, TRUE, scratch_pool);
+}
+
+svn_boolean_t
+svn_wc_adm_locked(const svn_wc_adm_access_t *adm_access)
+{
+  return adm_access->type == svn_wc__adm_access_write_lock;
+}
+
+svn_error_t *
+svn_wc__adm_write_check(const svn_wc_adm_access_t *adm_access,
+                        apr_pool_t *scratch_pool)
+{
+  if (adm_access->type == svn_wc__adm_access_write_lock)
+    {
+      if (adm_access->lock_exists)
+        {
+          /* Check physical lock still exists and hasn't been stolen.  This
+             really is paranoia, I have only ever seen one report of this
+             triggering (from someone using the 0.25 release) and that was
+             never reproduced.  The check accesses the physical filesystem
+             so it is expensive, but it only runs when we are going to
+             modify the admin area.  If it ever proves to be a bottleneck
+             the physical check could be removed, just leaving the logical
+             check. */
+          svn_boolean_t locked;
+
+          SVN_ERR(svn_wc_locked(&locked, adm_access->path, scratch_pool));
+          if (! locked)
+            return svn_error_createf(SVN_ERR_WC_NOT_LOCKED, NULL,
+                                     _("Write-lock stolen in '%s'"),
+                                     svn_path_local_style(adm_access->path,
+                                                          scratch_pool));
+        }
+    }
+  else
+    {
+      return svn_error_createf(SVN_ERR_WC_NOT_LOCKED, NULL,
+                               _("No write-lock in '%s'"),
+                               svn_path_local_style(adm_access->path,
+                                                    scratch_pool));
+    }
+
+  return SVN_NO_ERROR;
+}
+
+svn_error_t *
+svn_wc_locked(svn_boolean_t *locked, const char *path, apr_pool_t *pool)
+{
+  svn_node_kind_t kind;
+  const char *lockfile = svn_wc__adm_child(path, SVN_WC__ADM_LOCK, pool);
+
+  SVN_ERR(svn_io_check_path(lockfile, &kind, pool));
+  if (kind == svn_node_file)
+    *locked = TRUE;
+  else if (kind == svn_node_none)
+    *locked = FALSE;
+  else
+    return svn_error_createf(SVN_ERR_WC_LOCKED, NULL,
+                             _("Lock file '%s' is not a regular file"),
+                             svn_path_local_style(lockfile, pool));
+
+  return SVN_NO_ERROR;
+}
+
+
+const char *
+svn_wc_adm_access_path(const svn_wc_adm_access_t *adm_access)
+{
+  return adm_access->path;
+}
+
+
+apr_pool_t *
+svn_wc_adm_access_pool(const svn_wc_adm_access_t *adm_access)
+{
+  return adm_access->pool;
+}
+
+
+svn_error_t *
+svn_wc__adm_is_cleanup_required(svn_boolean_t *cleanup,
+                                const svn_wc_adm_access_t *adm_access,
+                                apr_pool_t *pool)
+{
+  if (adm_access->type == svn_wc__adm_access_write_lock)
+    {
+      svn_node_kind_t kind;
+      const char *log_path = svn_wc__adm_child(adm_access->path,
+                                               SVN_WC__ADM_LOG, pool);
+
+      /* The presence of a log file demands cleanup */
+      SVN_ERR(svn_io_check_path(log_path, &kind, pool));
+      *cleanup = (kind == svn_node_file);
+    }
+  else
+    *cleanup = FALSE;
+
+  return SVN_NO_ERROR;
+}
+
+/* Ensure that the cache for the pruned hash (no deleted entries) in
+   ADM_ACCESS is valid if the full hash is cached.  POOL is used for
+   local, short term, memory allocation.
+
+   ### Should this sort of processing be in entries.c? */
+static void
+prune_deleted(svn_wc_adm_access_t *adm_access,
+              apr_pool_t *pool)
+{
+  if (! adm_access->entries && adm_access->entries_hidden)
+    {
       apr_hash_index_t *hi;
 
-      /* Gather all the opened access batons from the DB.  */
-      opened = svn_wc__db_temp_get_all_access(adm_access->db, scratch_pool);
-
-      /* Close any that are descendents of this baton.  */
-      for (hi = apr_hash_first(scratch_pool, opened);
+      /* I think it will be common for there to be no deleted entries, so
+         it is worth checking for that case as we can optimise it. */
+      for (hi = apr_hash_first(pool, adm_access->entries_hidden);
            hi;
            hi = apr_hash_next(hi))
         {
-          const char *abspath = svn__apr_hash_index_key(hi);
-          svn_wc_adm_access_t *child = svn__apr_hash_index_val(hi);
-          const char *path = child->path;
-
-          if (IS_MISSING(child))
-            {
-              /* We don't close the missing entry, but get rid of it from
-                 the set. */
-              svn_wc__db_temp_clear_access(adm_access->db, abspath,
-                                           scratch_pool);
-              continue;
-            }
-
-          if (! svn_dirent_is_ancestor(adm_access->path, path)
-              || strcmp(adm_access->path, path) == 0)
-            continue;
-
-          SVN_ERR(close_single(child, preserve_lock, scratch_pool));
-        }
-    }
-
-  return svn_error_return(close_single(adm_access, preserve_lock,
-                                       scratch_pool));
-}
-
-
-/* SVN_DEPRECATED */
-svn_error_t *
-svn_wc_adm_close2(svn_wc_adm_access_t *adm_access, apr_pool_t *scratch_pool)
-{
-  return svn_error_return(do_close(adm_access, FALSE, scratch_pool));
-}
-
-
-/* SVN_DEPRECATED */
-svn_boolean_t
-svn_wc_adm_locked(const svn_wc_adm_access_t *adm_access)
-{
-  svn_boolean_t locked;
-  apr_pool_t *subpool = svn_pool_create(adm_access->pool);
-  svn_error_t *err = svn_wc__db_temp_own_lock(&locked, adm_access->db,
-                                              adm_access->abspath,
-                                              subpool);
-  svn_pool_destroy(subpool);
-
-  if (err)
-    {
-      svn_error_clear(err);
-      /* ### is this right? */
-      return FALSE;
-    }
-
-  return locked;
-}
-
-svn_error_t *
-svn_wc__write_check(svn_wc__db_t *db,
-                    const char *local_abspath,
-                    apr_pool_t *scratch_pool)
-{
-  svn_boolean_t locked;
-
-  SVN_ERR(svn_wc__db_temp_own_lock(&locked, db, local_abspath, scratch_pool));
-  if (!locked)
-    return svn_error_createf(SVN_ERR_WC_NOT_LOCKED, NULL,
-                             _("No write-lock in '%s'"),
-                             svn_dirent_local_style(local_abspath,
-                                                    scratch_pool));
-
-  return SVN_NO_ERROR;
-}
-
-svn_error_t *
-svn_wc_locked2(svn_boolean_t *locked_here,
-               svn_boolean_t *locked,
-               svn_wc_context_t *wc_ctx,
-               const char *local_abspath,
-               apr_pool_t *scratch_pool)
-{
-  SVN_ERR_ASSERT(svn_dirent_is_absolute(local_abspath));
-
-  if (locked_here != NULL)
-    SVN_ERR(svn_wc__db_temp_own_lock(locked_here, wc_ctx->db, local_abspath,
-                                     scratch_pool));
-  if (locked != NULL)
-    SVN_ERR(svn_wc__db_wclocked(locked, wc_ctx->db, local_abspath,
-                                scratch_pool));
-
-  return SVN_NO_ERROR;
-}
-
-
-/* SVN_DEPRECATED */
-const char *
-svn_wc_adm_access_path(const svn_wc_adm_access_t *adm_access)
-{
-  return adm_access->path;
-}
-
-
-const char *
-svn_wc__adm_access_abspath(const svn_wc_adm_access_t *adm_access)
-{
-  return adm_access->abspath;
-}
-
-
-/* SVN_DEPRECATED */
-apr_pool_t *
-svn_wc_adm_access_pool(const svn_wc_adm_access_t *adm_access)
-{
-  return adm_access->pool;
+          void *val;
+          const svn_wc_entry_t *entry;
+          apr_hash_this(hi, NULL, NULL, &val);
+          entry = val;
+          if ((entry->deleted
+               && (entry->schedule != svn_wc_schedule_add)
+               && (entry->schedule != svn_wc_schedule_replace))
+              || entry->absent || (entry->depth == svn_depth_exclude))
+            break;
+        }
+
+      if (! hi)
+        {
+          /* There are no deleted entries, so we can use the full hash */
+          adm_access->entries = adm_access->entries_hidden;
+          return;
+        }
+
+      /* Construct pruned hash without deleted entries */
+      adm_access->entries = apr_hash_make(adm_access->pool);
+      for (hi = apr_hash_first(pool, adm_access->entries_hidden);
+           hi;
+           hi = apr_hash_next(hi))
+        {
+          void *val;
+          const void *key;
+          const svn_wc_entry_t *entry;
+
+          apr_hash_this(hi, &key, NULL, &val);
+          entry = val;
+          if (((entry->deleted == FALSE) && (entry->absent == FALSE)
+               && (entry->depth != svn_depth_exclude))
+              || (entry->schedule == svn_wc_schedule_add)
+              || (entry->schedule == svn_wc_schedule_replace))
+            {
+              apr_hash_set(adm_access->entries, key,
+                           APR_HASH_KEY_STRING, entry);
+            }
+        }
+    }
 }
 
 
 void
 svn_wc__adm_access_set_entries(svn_wc_adm_access_t *adm_access,
+                               svn_boolean_t show_hidden,
                                apr_hash_t *entries)
 {
-  adm_access->entries_all = entries;
+  if (show_hidden)
+    adm_access->entries_hidden = entries;
+  else
+    adm_access->entries = entries;
 }
 
 
 apr_hash_t *
-svn_wc__adm_access_entries(svn_wc_adm_access_t *adm_access)
-{
-  /* Compile with -DSVN_DISABLE_ENTRY_CACHE to disable the in-memory
-     entry caching. As of 2010-03-18 (r924708) merge_tests 34 and 134
-     fail during "make check".  */
-#ifdef SVN_DISABLE_ENTRY_CACHE
-  return NULL;
-#else
-  return adm_access->entries_all;
-#endif
-}
-
-
-svn_wc__db_t *
-svn_wc__adm_get_db(const svn_wc_adm_access_t *adm_access)
-{
-  return adm_access->db;
+svn_wc__adm_access_entries(svn_wc_adm_access_t *adm_access,
+                           svn_boolean_t show_hidden,
+                           apr_pool_t *pool)
+{
+  if (! show_hidden)
+    {
+      prune_deleted(adm_access, pool);
+      return adm_access->entries;
+    }
+  else
+    return adm_access->entries_hidden;
+}
+
+void
+svn_wc__adm_access_set_wcprops(svn_wc_adm_access_t *adm_access,
+                        apr_hash_t *wcprops)
+{
+  adm_access->wcprops = wcprops;
+}
+
+apr_hash_t *
+svn_wc__adm_access_wcprops(const svn_wc_adm_access_t *adm_access)
+{
+  return adm_access->wcprops;
+}
+
+
+int
+svn_wc__adm_wc_format(const svn_wc_adm_access_t *adm_access)
+{
+  return adm_access->wc_format;
+}
+
+void
+svn_wc__adm_set_wc_format(svn_wc_adm_access_t *adm_access,
+                          int format)
+{
+  adm_access->wc_format = format;
 }
 
 
 svn_boolean_t
-svn_wc__adm_missing(svn_wc__db_t *db,
-                    const char *local_abspath,
-                    apr_pool_t *scratch_pool)
-{
-  const svn_wc_adm_access_t *look;
-  svn_boolean_t available, obstructed;
-  svn_wc__db_kind_t kind;
-
-  look = get_from_shared(local_abspath, db, scratch_pool);
-
-  if (look != NULL)
-    return IS_MISSING(look);
-
-  /* When we switch to a single database an access baton can't be
-     missing, but until then it can. But if there are no access batons we
-     would always return FALSE.
-     For this case we check if an access baton could be opened
-
-*/
-
-  /* This check must match the check in do_open() */
-  svn_error_clear(svn_wc__adm_available(&available, &kind, &obstructed,
-                                        db, local_abspath,
-                                        scratch_pool));
-
-  return (kind == svn_wc__db_kind_dir) && !available && obstructed;
-}
+svn_wc__adm_missing(const svn_wc_adm_access_t *adm_access,
+                    const char *path)
+{
+  if (adm_access->shared
+      && adm_access->shared->set
+      && apr_hash_get(adm_access->shared->set,
+                      path, APR_HASH_KEY_STRING) == &missing)
+    return TRUE;
+
+  return FALSE;
+}
+
+
+/* Extend the scope of the svn_wc_adm_access_t * passed in as WALK_BATON
+   for its entire WC tree.  An implementation of
+   svn_wc_entry_callbacks2_t's found_entry() API. */
+static svn_error_t *
+extend_lock_found_entry(const char *path,
+                        const svn_wc_entry_t *entry,
+                        void *walk_baton,
+                        apr_pool_t *pool)
+{
+  /* If PATH is a directory, and it's not already locked, lock it all
+     the way down to its leaf nodes. */
+  if (entry->kind == svn_node_dir &&
+      strcmp(entry->name, SVN_WC_ENTRY_THIS_DIR) != 0)
+    {
+      svn_wc_adm_access_t *anchor_access = walk_baton, *adm_access;
+      svn_boolean_t write_lock =
+        (anchor_access->type == svn_wc__adm_access_write_lock);
+      svn_error_t *err = svn_wc_adm_probe_try3(&adm_access, anchor_access,
+                                               path, write_lock, -1,
+                                               NULL, NULL, pool);
+      if (err)
+        {
+          if (err->apr_err == SVN_ERR_WC_LOCKED)
+            /* Good!  The directory is *already* locked... */
+            svn_error_clear(err);
+          else
+            return err;
+        }
+    }
+  return SVN_NO_ERROR;
+}
+
+
+/* WC entry walker callbacks for svn_wc__adm_extend_lock_to_tree(). */
+static const svn_wc_entry_callbacks2_t extend_lock_walker =
+  {
+    extend_lock_found_entry,
+    svn_wc__walker_default_error_handler
+  };
 
 
 svn_error_t *
-svn_wc__acquire_write_lock(const char **anchor_abspath,
-                           svn_wc_context_t *wc_ctx,
-                           const char *local_abspath,
-                           apr_pool_t *result_pool,
-                           apr_pool_t *scratch_pool)
-{
-  svn_wc__db_kind_t kind;
-  apr_pool_t *iterpool;
-  const apr_array_header_t *children;
-  int format, i;
-  svn_error_t *err;
-
-  SVN_ERR(svn_wc__db_read_kind(&kind, wc_ctx->db, local_abspath, TRUE,
-                               scratch_pool));
-
-  if (anchor_abspath)
-    {
-      const char *parent_abspath;
-      svn_wc__db_kind_t parent_kind;
-
-      parent_abspath = svn_dirent_dirname(local_abspath, scratch_pool);
-      err = svn_wc__db_read_kind(&parent_kind, wc_ctx->db, parent_abspath, TRUE,
-                                 scratch_pool);
-      if (err && err->apr_err == SVN_ERR_WC_NOT_DIRECTORY)
-        {
-          svn_error_clear(err);
-          parent_kind = svn_wc__db_kind_unknown;
-        }
-      else
-        SVN_ERR(err);
-
-      if (kind == svn_wc__db_kind_dir && parent_kind == svn_wc__db_kind_dir)
-        {
-          svn_boolean_t disjoint;
-          SVN_ERR(child_is_disjoint(&disjoint, wc_ctx->db, local_abspath,
-                                    scratch_pool));
-          if (!disjoint)
-            local_abspath = parent_abspath;
-        }
-      else if (parent_kind == svn_wc__db_kind_dir)
-        local_abspath = parent_abspath;
-      else if (kind != svn_wc__db_kind_dir)
-        return svn_error_createf(SVN_ERR_WC_NOT_WORKING_COPY, NULL,
-                                 _("'%s' is not a working copy"),
-                                 svn_dirent_local_style(local_abspath,
-                                                        scratch_pool));
-
-      *anchor_abspath = apr_pstrdup(result_pool, local_abspath);
-    }
-  else if (kind != svn_wc__db_kind_dir)
-    local_abspath = svn_dirent_dirname(local_abspath, scratch_pool);
-
-  SVN_ERR(svn_wc__db_read_children(&children, wc_ctx->db, local_abspath,
-                                   scratch_pool, scratch_pool));
-
-  /* The current lock paradigm is that each directory holds a lock for itself,
-     and there are no inherited locks.  In the eventual wc-ng paradigm, a
-     lock on a directory, would imply a infinite-depth lock on the children.
-     But since we aren't quite there yet, we do the infinite locking
-     manually (and be sure to release them in svn_wc__release_write_lock(). */
-
-  iterpool = svn_pool_create(scratch_pool);
-  for (i = 0; i < children->nelts; i ++)
-    {
-      const char *child_relpath = APR_ARRAY_IDX(children, i, const char *);
-      const char *child_abspath;
-
-      svn_pool_clear(iterpool);
-      child_abspath = svn_dirent_join(local_abspath, child_relpath, iterpool);
-
-      SVN_ERR(svn_wc__db_read_kind(&kind, wc_ctx->db, child_abspath, FALSE,
-                                   iterpool));
-      if (kind == svn_wc__db_kind_dir)
-        {
-          err = svn_wc__acquire_write_lock(NULL, wc_ctx, child_abspath, NULL,
-                                           iterpool);
-          if (err && err->apr_err == SVN_ERR_WC_LOCKED)
-            {
-              while(i >= 0)
-                {
-                  svn_error_t *err2;
-                  svn_pool_clear(iterpool);
-                  child_relpath = APR_ARRAY_IDX(children, i, const char *);
-                  child_abspath = svn_dirent_join(local_abspath, child_relpath,
-                                                  iterpool);
-                   err2 = svn_wc__release_write_lock(wc_ctx, child_abspath,
-                                                     iterpool);
-                   if (err2)
-                     svn_error_compose(err, err2);
-                   --i;
-                }
-              return svn_error_return(err);
-            }
-        }
-    }
-
-  /* We don't want to try and lock an unversioned directory that
-     obstructs a versioned directory. */
-  err = svn_wc__internal_check_wc(&format, wc_ctx->db, local_abspath, iterpool);
-  if (!err && format)
-    {
-      SVN_ERR(svn_wc__db_wclock_set(wc_ctx->db, local_abspath, 0, iterpool));
-      SVN_ERR(svn_wc__db_temp_mark_locked(wc_ctx->db, local_abspath, iterpool));
-    }
-  svn_error_clear(err);
-
-  svn_pool_destroy(iterpool);
-
-  return SVN_NO_ERROR;
-}
-
-
-svn_error_t *
-svn_wc__release_write_lock(svn_wc_context_t *wc_ctx,
-                           const char *local_abspath,
-                           apr_pool_t *scratch_pool)
-{
-  svn_wc__db_kind_t kind;
-  apr_pool_t *iterpool;
-  const apr_array_header_t *children;
-  apr_uint64_t id;
-  svn_skel_t *work_item;
-  svn_boolean_t locked_here;
-  int i;
-
-  SVN_ERR(svn_wc__db_read_kind(&kind, wc_ctx->db, local_abspath, TRUE,
-                               scratch_pool));
-  if (kind != svn_wc__db_kind_dir)
-    local_abspath = svn_dirent_dirname(local_abspath, scratch_pool);
-
-  SVN_ERR(svn_wc__db_wq_fetch(&id, &work_item, wc_ctx->db, local_abspath,
-                              scratch_pool, scratch_pool));
-  if (work_item)
-    {
-      /* Do not release locks (here or below) if there is work to do.  */
-      return SVN_NO_ERROR;
-    }
-
-  /* We need to recursively remove locks (see comment in
-     svn_wc__acquire_write_lock(). */
-
-  iterpool = svn_pool_create(scratch_pool);
-
-  SVN_ERR(svn_wc__db_read_children(&children, wc_ctx->db, local_abspath,
-                                   scratch_pool, iterpool));
-  for (i = 0; i < children->nelts; i ++)
-    {
-      const char *child_relpath = APR_ARRAY_IDX(children, i, const char *);
-      const char *child_abspath;
-
-      svn_pool_clear(iterpool);
-      child_abspath = svn_dirent_join(local_abspath, child_relpath, iterpool);
-
-      SVN_ERR(svn_wc__db_read_kind(&kind, wc_ctx->db, child_abspath, FALSE,
-                                   iterpool));
-      if (kind == svn_wc__db_kind_dir)
-        SVN_ERR(svn_wc__release_write_lock(wc_ctx, child_abspath, iterpool));
-    }
-
-  SVN_ERR(svn_wc__db_temp_own_lock(&locked_here, wc_ctx->db, local_abspath,
-                                   iterpool));
-  if (locked_here)
-    SVN_ERR(svn_wc__db_wclock_remove(wc_ctx->db, local_abspath, iterpool));
-
-  svn_pool_destroy(iterpool);
-
-  return SVN_NO_ERROR;
-}
-
-svn_error_t *
-svn_wc__call_with_write_lock(svn_wc__with_write_lock_func_t func,
-                             void *baton,
-                             svn_wc_context_t *wc_ctx,
-                             const char *local_abspath,
-                             apr_pool_t *result_pool,
-                             apr_pool_t *scratch_pool)
-{
-  svn_error_t *err1, *err2;
-  SVN_ERR(svn_wc__acquire_write_lock(NULL, wc_ctx, local_abspath,
-                                     scratch_pool, scratch_pool));
-  err1 = func(baton, result_pool, scratch_pool);
-  err2 = svn_wc__release_write_lock(wc_ctx, local_abspath, scratch_pool);
-  return svn_error_compose_create(err1, err2);
-}
-
-svn_error_t *
-svn_wc__path_switched(svn_boolean_t *switched,
-                      svn_wc_context_t *wc_ctx,
-                      const char *local_abspath,
-                      apr_pool_t *scratch_pool)
-{
-  return svn_error_return(child_is_disjoint(switched, wc_ctx->db,
-                                            local_abspath, scratch_pool));
-}
-
+svn_wc__adm_extend_lock_to_tree(svn_wc_adm_access_t *adm_access,
+                                apr_pool_t *pool)
+{
+  return svn_wc_walk_entries3(adm_access->path, adm_access,
+                              &extend_lock_walker, adm_access,
+                              svn_depth_infinity, FALSE, NULL, NULL, pool);
+}
