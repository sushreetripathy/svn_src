--- conflicted
+++ resolved
@@ -69,10 +69,7 @@
 
 /* Insert into DB a work queue instruction to append the contents
    of SRC to DST.
-<<<<<<< HEAD
-=======
    SRC and DST are relative to ADM_ABSPATH.
->>>>>>> 6215c21a
 
    This command fails to be idempotent or atomic: there's no way to
    tell if you should re-run this!  This function is deprecated; new
