/*
 * merge.c:  merging changes into a working file
 *
 * ====================================================================
 *    Licensed to the Apache Software Foundation (ASF) under one
 *    or more contributor license agreements.  See the NOTICE file
 *    distributed with this work for additional information
 *    regarding copyright ownership.  The ASF licenses this file
 *    to you under the Apache License, Version 2.0 (the
 *    "License"); you may not use this file except in compliance
 *    with the License.  You may obtain a copy of the License at
 *
 *      http://www.apache.org/licenses/LICENSE-2.0
 *
 *    Unless required by applicable law or agreed to in writing,
 *    software distributed under the License is distributed on an
 *    "AS IS" BASIS, WITHOUT WARRANTIES OR CONDITIONS OF ANY
 *    KIND, either express or implied.  See the License for the
 *    specific language governing permissions and limitations
 *    under the License.
 * ====================================================================
 */

#include "svn_wc.h"
#include "svn_diff.h"
#include "svn_dirent_uri.h"
#include "svn_path.h"
#include "svn_pools.h"

#include "wc.h"
#include "adm_files.h"
#include "conflicts.h"
#include "translate.h"
<<<<<<< HEAD
#include "log.h"
#include "lock.h"
#include "workqueue.h"
=======
#include "workqueue.h"

#include "private/svn_skel.h"
>>>>>>> 4cf18c3e

#include "svn_private_config.h"

/* Contains some information on the merge target before merge, and some
   information needed for the diff processing. */
typedef struct merge_target_t
{
  svn_wc__db_t *db;                         /* The DB used to access target */
  const char *local_abspath;                /* The absolute path to target */
  const char *wri_abspath;                  /* The working copy of target */

  apr_hash_t *actual_props;                 /* The set of actual properties
                                               before merging */
  const apr_array_header_t *prop_diff;      /* The property changes */

  const char *diff3_cmd;                    /* The diff3 command and options */
  const apr_array_header_t *merge_options;

} merge_target_t;


/* Return a pointer to the svn_prop_t structure from PROP_DIFF
   belonging to PROP_NAME, if any.  NULL otherwise.*/
static const svn_prop_t *
get_prop(const merge_target_t *mt,
         const char *prop_name)
{
  if (mt && mt->prop_diff)
    {
      int i;
      for (i = 0; i < mt->prop_diff->nelts; i++)
        {
          const svn_prop_t *elt = &APR_ARRAY_IDX(mt->prop_diff, i,
                                                 svn_prop_t);

          if (strcmp(elt->name,prop_name) == 0)
            return elt;
        }
    }

  return NULL;
}


/* Detranslate a working copy file MERGE_TARGET to achieve the effect of:

   1. Detranslate
   2. Install new props
   3. Retranslate
   4. Detranslate

   in 1 pass to get a file which can be compared with the left and right
   files which were created with the 'new props' above.

   Property changes make this a little complex though. Changes in

   - svn:mime-type
   - svn:eol-style
   - svn:keywords
   - svn:special

   may change the way a file is translated.

   Effect for svn:mime-type:

     The value for svn:mime-type affects the translation wrt keywords
     and eol-style settings.

   I) both old and new mime-types are texty
      -> just do the translation dance (as lined out below)

   II) the old one is texty, the new one is binary
      -> detranslate with the old eol-style and keywords
         (the new re+detranslation is a no-op)

   III) the old one is binary, the new one texty
      -> detranslate with the new eol-style
         (the old detranslation is a no-op)

   IV) the old and new ones are binary
      -> don't detranslate, just make a straight copy


   Effect for svn:eol-style

   I) On add or change use the new value

   II) otherwise: use the old value (absent means 'no translation')


   Effect for svn:keywords

     Always use old settings (re+detranslation are no-op)


   Effect for svn:special

     Always use the old settings (same reasons as for svn:keywords)

  Sets *DETRANSLATED_ABSPATH to the path to the detranslated file,
  this may be the same as SOURCE_ABSPATH if FORCE_COPY is FALSE and no
  translation is required.

  If FORCE_COPY is FALSE and *DETRANSLATED_ABSPATH is a file distinct
  from SOURCE_ABSPATH then the file will be deleted on RESULT_POOL
  cleanup.

  If FORCE_COPY is TRUE then *DETRANSLATED_ABSPATH will always be a
  new file distinct from SOURCE_ABSPATH and it will be the callers
  responsibility to delete the file.

*/
static svn_error_t *
detranslate_wc_file(const char **detranslated_abspath,
<<<<<<< HEAD
                    svn_wc__db_t *db,
                    const char *merge_abspath,
                    svn_boolean_t force_copy,
                    const apr_array_header_t *prop_diff,
=======
                    const merge_target_t *mt,
                    svn_boolean_t force_copy,
>>>>>>> 4cf18c3e
                    const char *source_abspath,
                    svn_cancel_func_t cancel_func,
                    void *cancel_baton,
                    apr_pool_t *result_pool,
                    apr_pool_t *scratch_pool)
{
  svn_boolean_t is_binary;
  const svn_prop_t *prop;
  svn_subst_eol_style_t style;
  const char *eol;
  apr_hash_t *keywords;
  svn_boolean_t special;
  const char *mime_value = svn_prop_get_value(mt->actual_props,
                                              SVN_PROP_MIME_TYPE);

  is_binary = (mime_value && svn_mime_type_is_binary(mime_value));

  /* See if we need to do a straight copy:
     - old and new mime-types are binary, or
     - old mime-type is binary and no new mime-type specified */
  if (is_binary
      && (((prop = get_prop(mt, SVN_PROP_MIME_TYPE))
           && prop->value && svn_mime_type_is_binary(prop->value->data))
          || prop == NULL))
    {
      /* this is case IV above */
      keywords = NULL;
      special = FALSE;
      eol = NULL;
      style = svn_subst_eol_style_none;
    }
  else if ((!is_binary)
           && (prop = get_prop(mt, SVN_PROP_MIME_TYPE))
           && prop->value && svn_mime_type_is_binary(prop->value->data))
    {
      /* Old props indicate texty, new props indicate binary:
         detranslate keywords and old eol-style */
      SVN_ERR(svn_wc__get_translate_info(&style, &eol,
                                         &keywords,
                                         &special,
                                         mt->db, mt->local_abspath,
                                         mt->actual_props, TRUE,
                                         scratch_pool, scratch_pool));
    }
  else
    {
      /* New props indicate texty, regardless of old props */

      /* In case the file used to be special, detranslate specially */
      SVN_ERR(svn_wc__get_translate_info(&style, &eol,
                                         &keywords,
                                         &special,
                                         mt->db, mt->local_abspath,
                                         mt->actual_props, TRUE,
                                         scratch_pool, scratch_pool));

      if (special)
        {
          keywords = NULL;
          eol = NULL;
          style = svn_subst_eol_style_none;
        }
      else
        {
          /* In case a new eol style was set, use that for detranslation */
          if ((prop = get_prop(mt, SVN_PROP_EOL_STYLE)) && prop->value)
            {
              /* Value added or changed */
              svn_subst_eol_style_from_value(&style, &eol, prop->value->data);
            }
          else if (!is_binary)
            {
              /* Already fetched */
            }
          else
            {
              eol = NULL;
              style = svn_subst_eol_style_none;
            }

          /* In case there were keywords, detranslate with keywords
             (iff we were texty) */
          if (is_binary)
            keywords = NULL;
        }
    }

  /* Now, detranslate with the settings we created above */

  if (force_copy || keywords || eol || special)
    {
      const char *wcroot_abspath, *temp_dir_abspath;
      const char *detranslated;

      /* Force a copy into the temporary wc area to avoid having
         temporary files created below to appear in the actual wc. */
      SVN_ERR(svn_wc__db_get_wcroot(&wcroot_abspath, mt->db, mt->wri_abspath,
                                    scratch_pool, scratch_pool));
      SVN_ERR(svn_wc__db_temp_wcroot_tempdir(&temp_dir_abspath, mt->db,
                                             mt->wri_abspath,
                                             scratch_pool, scratch_pool));

      /* ### svn_subst_copy_and_translate4() also creates a tempfile
         ### internally.  Anyway to piggyback on that? */
<<<<<<< HEAD
      SVN_ERR(svn_io_open_unique_file3(NULL, &detranslated, NULL,
                                      svn_io_file_del_on_pool_cleanup,
                                      result_pool, scratch_pool));
=======
      SVN_ERR(svn_io_open_unique_file3(NULL, &detranslated, temp_dir_abspath,
                                       (force_copy
                                        ? svn_io_file_del_none
                                        : svn_io_file_del_on_pool_cleanup),
                                       result_pool, scratch_pool));
>>>>>>> 4cf18c3e

      /* Always 'repair' EOLs here, so that we can apply a diff that
         changes from inconsistent newlines and no 'svn:eol-style' to
         consistent newlines and 'svn:eol-style' set.  */

      if (style == svn_subst_eol_style_native)
        eol = SVN_SUBST_NATIVE_EOL_STR;
      else if (style != svn_subst_eol_style_fixed
               && style != svn_subst_eol_style_none)
        return svn_error_create(SVN_ERR_IO_UNKNOWN_EOL, NULL, NULL);

      SVN_ERR(svn_subst_copy_and_translate4(source_abspath,
                                            detranslated,
                                            eol,
                                            TRUE /* repair */,
                                            keywords,
                                            FALSE /* contract keywords */,
                                            special,
                                            cancel_func, cancel_baton,
                                            scratch_pool));

      SVN_ERR(svn_dirent_get_absolute(detranslated_abspath, detranslated,
                                      result_pool));
    }
  else
    *detranslated_abspath = apr_pstrdup(result_pool, source_abspath);

  return SVN_NO_ERROR;
}

/* Updates (by copying and translating) the eol style in
   OLD_TARGET returning the filename containing the
   correct eol style in NEW_TARGET, if an eol style
   change is contained in PROP_DIFF */
static svn_error_t *
maybe_update_target_eols(const char **new_target_abspath,
                         const merge_target_t *mt,
                         const char *old_target_abspath,
                         svn_cancel_func_t cancel_func,
                         void *cancel_baton,
                         apr_pool_t *result_pool,
                         apr_pool_t *scratch_pool)
{
  const svn_prop_t *prop = get_prop(mt, SVN_PROP_EOL_STYLE);

  if (prop && prop->value)
    {
      const char *eol;
      const char *tmp_new;

      svn_subst_eol_style_from_value(NULL, &eol, prop->value->data);
      SVN_ERR(svn_io_open_unique_file3(NULL, &tmp_new, NULL,
                                       svn_io_file_del_on_pool_cleanup,
                                       result_pool, scratch_pool));

      /* Always 'repair' EOLs here, so that we can apply a diff that
         changes from inconsistent newlines and no 'svn:eol-style' to
         consistent newlines and 'svn:eol-style' set.  */
      SVN_ERR(svn_subst_copy_and_translate4(old_target_abspath,
                                            tmp_new,
                                            eol,
                                            TRUE /* repair */,
                                            NULL /* keywords */,
                                            FALSE /* expand */,
                                            FALSE /* special */,
                                            cancel_func, cancel_baton,
                                            scratch_pool));
      *new_target_abspath = apr_pstrdup(result_pool, tmp_new);
    }
  else
    *new_target_abspath = apr_pstrdup(result_pool, old_target_abspath);

  return SVN_NO_ERROR;
}


/* Set *TARGET_MARKER, *LEFT_MARKER and *RIGHT_MARKER to strings suitable
   for delimiting the alternative texts in a text conflict.  Include in each
   marker a string that may be given by TARGET_LABEL, LEFT_LABEL and
   RIGHT_LABEL respectively or a default value where any of those are NULL.

   Allocate the results in POOL or statically. */
static void
init_conflict_markers(const char **target_marker,
                      const char **left_marker,
                      const char **right_marker,
                      const char *target_label,
                      const char *left_label,
                      const char *right_label,
                      apr_pool_t *pool)
{
  /* Labels fall back to sensible defaults if not specified. */
  if (target_label)
    *target_marker = apr_psprintf(pool, "<<<<<<< %s", target_label);
  else
    *target_marker = "<<<<<<< .working";

  if (left_label)
    *left_marker = apr_psprintf(pool, "||||||| %s", left_label);
  else
    *left_marker = "||||||| .old";

  if (right_label)
    *right_marker = apr_psprintf(pool, ">>>>>>> %s", right_label);
  else
    *right_marker = ">>>>>>> .new";
}

/* Do a 3-way merge of the files at paths LEFT, DETRANSLATED_TARGET,
 * and RIGHT, using diff options provided in OPTIONS.  Store the merge
 * result in the file RESULT_F.
 * If there are conflicts, set *CONTAINS_CONFLICTS to true, and use
 * TARGET_LABEL, LEFT_LABEL, and RIGHT_LABEL as labels for conflict
 * markers.  Else, set *CONTAINS_CONFLICTS to false.
 * Do all allocations in POOL. */
static svn_error_t*
do_text_merge(svn_boolean_t *contains_conflicts,
              apr_file_t *result_f,
              const merge_target_t *mt,
              const char *detranslated_target,
              const char *left,
              const char *right,
              const char *target_label,
              const char *left_label,
              const char *right_label,
              apr_pool_t *pool)
{
  svn_diff_t *diff;
  svn_stream_t *ostream;
  const char *target_marker;
  const char *left_marker;
  const char *right_marker;
  svn_diff_file_options_t *diff3_options;

  diff3_options = svn_diff_file_options_create(pool);

  if (mt->merge_options)
    SVN_ERR(svn_diff_file_options_parse(diff3_options,
                                        mt->merge_options, pool));


  init_conflict_markers(&target_marker, &left_marker, &right_marker,
                        target_label, left_label, right_label, pool);

  SVN_ERR(svn_diff_file_diff3_2(&diff, left, detranslated_target, right,
                                diff3_options, pool));

  ostream = svn_stream_from_aprfile2(result_f, TRUE, pool);

  SVN_ERR(svn_diff_file_output_merge2(ostream, diff,
                                      left, detranslated_target, right,
                                      left_marker,
                                      target_marker,
                                      right_marker,
                                      "=======", /* separator */
                                      svn_diff_conflict_display_modified_latest,
                                      pool));
  SVN_ERR(svn_stream_close(ostream));

  *contains_conflicts = svn_diff_contains_conflicts(diff);

  return SVN_NO_ERROR;
}

/* Same as do_text_merge() above, but use the external diff3
 * command DIFF3_CMD to perform the merge.  Pass MERGE_OPTIONS
 * to the diff3 command.  Do all allocations in POOL. */
static svn_error_t*
do_text_merge_external(svn_boolean_t *contains_conflicts,
<<<<<<< HEAD
                            apr_file_t *result_f,
                            const char *detranslated_target,
                            const char *left_abspath,
                            const char *right_abspath,
                            const char *target_label,
                            const char *left_label,
                            const char *right_label,
                            const char *diff3_cmd,
                            const apr_array_header_t *merge_options,
                            apr_pool_t *pool)
{
  int exit_code;

  SVN_ERR(svn_io_run_diff3_2(&exit_code, ".",
=======
                       apr_file_t *result_f,
                       const merge_target_t *mt,
                       const char *detranslated_target,
                       const char *left_abspath,
                       const char *right_abspath,
                       const char *target_label,
                       const char *left_label,
                       const char *right_label,
                       apr_pool_t *scratch_pool)
{
  int exit_code;

  SVN_ERR(svn_io_run_diff3_3(&exit_code, ".",
>>>>>>> 4cf18c3e
                             detranslated_target, left_abspath, right_abspath,
                             target_label, left_label, right_label,
                             result_f, mt->diff3_cmd,
                             mt->merge_options, scratch_pool));

  *contains_conflicts = exit_code == 1;

  return SVN_NO_ERROR;
}

<<<<<<< HEAD
/* Loggy-copy the merge result obtained during interactive conflict
 * resolution to the file RESULT_TARGET. The merge result is expected
 * in the same directory as TARGET_ABSPATH the same basename as
 * TARGET_ABSPATH, but followed by ".edited".
 * Use LOG_ACCUM as log accumulator.  DB contains an access baton with
 * a write lock for the directory containing RESULT_TARGET.
 * Do all allocations in POOL.
 */
static svn_error_t*
save_merge_result(svn_stringbuf_t **log_accum,
                  svn_wc__db_t *db,
                  const char *target_abspath,
                  const char *result_target,
                  apr_pool_t *pool)
{
  const char *edited_copy;
  const char *merge_dirpath, *merge_filename;

  svn_dirent_split(target_abspath, &merge_dirpath, &merge_filename, pool);

  /* ### Should use preserved-conflict-file-exts. */
  SVN_ERR(svn_io_open_uniquely_named(NULL,
                                     &edited_copy,
                                     merge_dirpath,
                                     merge_filename,
                                     ".edited",
                                     svn_io_file_del_none,
                                     pool, pool));
  SVN_ERR(svn_wc__loggy_copy(log_accum, merge_dirpath,
                             result_target, edited_copy, pool, pool));
  return SVN_NO_ERROR;
}

/* Deal with the RESULT of the conflict resolution callback.
 * LEFT, RIGHT, and MERGE_TARGET are the files involved in
 * the 3-way merge.  Store the result of the 3-way merge in
 * MERGE_OUTCOME.  If the callback did not provide the name to
 * a merged file, use RESULT_TARGET is a fallback.
 * DETRANSLATED_TARGET is the detranslated version of MERGE_TARGET
 * (see detranslate_wc_file() above).  OPTIONS are passed to the
 * diff3 implementation in case a 3-way  merge has to be carried out.
 * Do all allocations in POOL. */
static svn_error_t*
eval_conflict_func_result(enum svn_wc_merge_outcome_t *merge_outcome,
                          svn_wc_conflict_result_t *result,
                          svn_stringbuf_t **log_accum,
                          svn_wc__db_t *db,
                          const char *left,
                          const char *right,
                          const char *merge_target,
                          const char *copyfrom_text,
                          const char *adm_abspath,
                          const char *result_target,
                          const char *detranslated_target,
                          svn_diff_file_options_t *options,
                          apr_pool_t *pool)
{
  switch (result->choice)
    {
      /* If the callback wants to use one of the fulltexts
         to resolve the conflict, so be it.*/
      case svn_wc_conflict_choose_base:
        {
          SVN_ERR(svn_wc__loggy_copy(log_accum, adm_abspath,
                                     left, merge_target, pool, pool));
          *merge_outcome = svn_wc_merge_merged;
          return SVN_NO_ERROR;
        }
      case svn_wc_conflict_choose_theirs_full:
        {
          SVN_ERR(svn_wc__loggy_copy(log_accum, adm_abspath,
                                     right, merge_target, pool, pool));
          *merge_outcome = svn_wc_merge_merged;
          return SVN_NO_ERROR;
        }
      case svn_wc_conflict_choose_mine_full:
        {
          /* Do nothing to merge_target, let it live untouched! */
          *merge_outcome = svn_wc_merge_merged;
          return SVN_NO_ERROR;
        }
      case svn_wc_conflict_choose_theirs_conflict:
      case svn_wc_conflict_choose_mine_conflict:
        {
          const char *chosen_path;
          const char *temp_dir;
          svn_stream_t *chosen_stream;
          svn_diff_t *diff;
          svn_diff_conflict_display_style_t style;

          style = result->choice == svn_wc_conflict_choose_theirs_conflict
                    ? svn_diff_conflict_display_latest
                    : svn_diff_conflict_display_modified;

          SVN_ERR(svn_wc__db_temp_wcroot_tempdir(&temp_dir, db, adm_abspath,
                                                 pool, pool));
          SVN_ERR(svn_stream_open_unique(&chosen_stream, &chosen_path,
                                         temp_dir,
                                         svn_io_file_del_none, pool, pool));

          SVN_ERR(svn_diff_file_diff3_2(&diff,
                                        left, detranslated_target, right,
                                        options, pool));
          SVN_ERR(svn_diff_file_output_merge2(chosen_stream, diff,
                                              left,
                                              detranslated_target,
                                              right,
                                              /* markers ignored */
                                              NULL, NULL,
                                              NULL, NULL,
                                              style,
                                              pool));
          SVN_ERR(svn_stream_close(chosen_stream));
          SVN_ERR(svn_wc__loggy_copy(log_accum, adm_abspath,
                                     chosen_path, merge_target, pool, pool));
          *merge_outcome = svn_wc_merge_merged;
          return SVN_NO_ERROR;
        }

        /* For the case of 3-way file merging, we don't
           really distinguish between these return values;
           if the callback claims to have "generally
           resolved" the situation, we still interpret
           that as "OK, we'll assume the merged version is
           good to use". */
      case svn_wc_conflict_choose_merged:
        {
          SVN_ERR(svn_wc__loggy_copy(log_accum, adm_abspath,
                                     /* Look for callback's own
                                        merged-file first: */
                                     result->merged_file
                                       ? result->merged_file
                                       : result_target,
                                     merge_target,
                                     pool, pool));
          *merge_outcome = svn_wc_merge_merged;
          return SVN_NO_ERROR;
        }
      case svn_wc_conflict_choose_postpone:
      default:
        {
          /* Issue #3354: We need to install the copyfrom_text,
           * which now carries conflicts, into ACTUAL, by copying
           * it to the merge target. */
          if (copyfrom_text)
            {
              SVN_ERR(svn_wc__loggy_copy(log_accum, adm_abspath,
                                     copyfrom_text, merge_target,
                                     pool, pool));
            }

          /* Assume conflict remains. */
          return SVN_NO_ERROR;
        }
    }
}

/* Preserve the three pre-merge files, and modify the
   entry (mark as conflicted, track the preserved files). */
static svn_error_t*
preserve_pre_merge_files(svn_stringbuf_t **log_accum,
                         svn_wc__db_t *db,
                         const char *left_abspath,
                         const char *right_abspath,
                         const char *target_abspath,
                         const char *left_label,
                         const char *right_label,
                         const char *target_label,
                         apr_pool_t *pool)
=======
/* Preserve the three pre-merge files.

   Create three empty files, with unique names that each include the
   basename of TARGET_ABSPATH and one of LEFT_LABEL, RIGHT_LABEL and
   TARGET_LABEL, in the directory that contains TARGET_ABSPATH.  Typical
   names are "foo.c.r37" or "foo.c.2.mine".  Set *LEFT_COPY, *RIGHT_COPY and
   *TARGET_COPY to their absolute paths.

   Set *WORK_ITEMS to a list of new work items that will write copies of
   LEFT_ABSPATH, RIGHT_ABSPATH and TARGET_ABSPATH into the three files,
   translated to working-copy form.

   The translation to working-copy form will be done according to the
   versioned properties of TARGET_ABSPATH that are current when the work
   queue items are executed.

   If target_abspath is not versioned use detranslated_target_abspath
   as the target file.
*/
static svn_error_t *
preserve_pre_merge_files(svn_skel_t **work_items,
                         const char **left_copy,
                         const char **right_copy,
                         const char **target_copy,
                         const merge_target_t *mt,
                         const char *left_abspath,
                         const char *right_abspath,
                         const char *left_label,
                         const char *right_label,
                         const char *target_label,
                         const char *detranslated_target_abspath,
                         svn_cancel_func_t cancel_func,
                         void *cancel_baton,
                         apr_pool_t *result_pool,
                         apr_pool_t *scratch_pool)
>>>>>>> 4cf18c3e
{
  const char *tmp_left, *tmp_right, *detranslated_target_copy;
  const char *dir_abspath, *target_name;
<<<<<<< HEAD
  const char *temp_dir;
  svn_wc_entry_t tmp_entry;

  svn_dirent_split(target_abspath, &dir_abspath, &target_name, pool);
  SVN_ERR(svn_wc__db_temp_wcroot_tempdir(&temp_dir, db, target_abspath,
                                         pool, pool));

  /* I miss Lisp. */

  SVN_ERR(svn_io_open_uniquely_named(NULL,
                                     &left_copy,
                                     dir_abspath,
                                     target_name,
                                     left_label,
                                     svn_io_file_del_none,
                                     pool, pool));
=======
  const char *wcroot_abspath, *temp_dir_abspath;
  svn_skel_t *work_item, *last_items = NULL;
>>>>>>> 4cf18c3e

  *work_items = NULL;

<<<<<<< HEAD
  SVN_ERR(svn_io_open_uniquely_named(NULL,
                                     &right_copy,
                                     dir_abspath,
                                     target_name,
                                     right_label,
                                     svn_io_file_del_none,
                                     pool, pool));
=======
  svn_dirent_split(&dir_abspath, &target_name, mt->local_abspath,
                   scratch_pool);
>>>>>>> 4cf18c3e

  SVN_ERR(svn_wc__db_get_wcroot(&wcroot_abspath, mt->db, mt->wri_abspath,
                                scratch_pool, scratch_pool));
  SVN_ERR(svn_wc__db_temp_wcroot_tempdir(&temp_dir_abspath, mt->db,
                                         mt->wri_abspath,
                                         scratch_pool, scratch_pool));

<<<<<<< HEAD
  SVN_ERR(svn_io_open_uniquely_named(NULL,
                                     &target_copy,
                                     dir_abspath,
                                     target_name,
                                     target_label,
                                     svn_io_file_del_none,
                                     pool, pool));
=======
  /* Create three empty files in DIR_ABSPATH, naming them with unique names
     that each include TARGET_NAME and one of {LEFT,RIGHT,TARGET}_LABEL,
     and set *{LEFT,RIGHT,TARGET}_COPY to those names. */
  SVN_ERR(svn_io_open_uniquely_named(
            NULL, left_copy, dir_abspath, target_name, left_label,
            svn_io_file_del_none, result_pool, scratch_pool));
  SVN_ERR(svn_io_open_uniquely_named(
            NULL, right_copy, dir_abspath, target_name, right_label,
            svn_io_file_del_none, result_pool, scratch_pool));
  SVN_ERR(svn_io_open_uniquely_named(
            NULL, target_copy, dir_abspath, target_name, target_label,
            svn_io_file_del_none, result_pool, scratch_pool));
>>>>>>> 4cf18c3e

  /* We preserve all the files with keywords expanded and line
     endings in local (working) form. */

  /* The workingqueue requires its paths to be in the subtree
     relative to the wcroot path they are executed in.

     Make our LEFT and RIGHT files 'local' if they aren't... */
<<<<<<< HEAD
  if (! svn_dirent_is_ancestor(dir_abspath, left_abspath))
    {
      SVN_ERR(svn_io_open_unique_file3(NULL, &tmp_left, temp_dir,
                                       svn_io_file_del_on_pool_cleanup,
                                       pool, pool));
      SVN_ERR(svn_io_copy_file(left_abspath, tmp_left, TRUE, pool));
=======
  if (! svn_dirent_is_ancestor(wcroot_abspath, left_abspath))
    {
      SVN_ERR(svn_io_open_unique_file3(NULL, &tmp_left, temp_dir_abspath,
                                       svn_io_file_del_none,
                                       scratch_pool, scratch_pool));
      SVN_ERR(svn_io_copy_file(left_abspath, tmp_left, TRUE, scratch_pool));

      /* And create a wq item to remove the file later */
      SVN_ERR(svn_wc__wq_build_file_remove(&work_item, mt->db, tmp_left,
                                           result_pool, scratch_pool));

      last_items = svn_wc__wq_merge(last_items, work_item, result_pool);
>>>>>>> 4cf18c3e
    }
  else
    tmp_left = left_abspath;

<<<<<<< HEAD
  if (! svn_dirent_is_ancestor(dir_abspath, right_abspath))
    {
      SVN_ERR(svn_io_open_unique_file3(NULL, &tmp_right, temp_dir,
                                       svn_io_file_del_on_pool_cleanup,
                                       pool, pool));
      SVN_ERR(svn_io_copy_file(right_abspath, tmp_right, TRUE, pool));
=======
  if (! svn_dirent_is_ancestor(wcroot_abspath, right_abspath))
    {
      SVN_ERR(svn_io_open_unique_file3(NULL, &tmp_right, temp_dir_abspath,
                                       svn_io_file_del_none,
                                       scratch_pool, scratch_pool));
      SVN_ERR(svn_io_copy_file(right_abspath, tmp_right, TRUE, scratch_pool));

      /* And create a wq item to remove the file later */
      SVN_ERR(svn_wc__wq_build_file_remove(&work_item, mt->db, tmp_right,
                                           result_pool, scratch_pool));

      last_items = svn_wc__wq_merge(last_items, work_item, result_pool);
>>>>>>> 4cf18c3e
    }
  else
    tmp_right = right_abspath;

  /* NOTE: Callers must ensure that the svn:eol-style and
     svn:keywords property values are correct in the currently
     installed props.  With 'svn merge', it's no big deal.  But
     when 'svn up' calls this routine, it needs to make sure that
     this routine is using the newest property values that may
     have been received *during* the update.  Since this routine
     will be run from within a log-command, merge_file()
     needs to make sure that a previous log-command to 'install
     latest props' has already executed first.  Ben and I just
     checked, and that is indeed the order in which the log items
     are written, so everything should be fine.  Really.  */

  /* Create LEFT and RIGHT backup files, in expanded form.
     We use TARGET_ABSPATH's current properties to do the translation. */
  /* Derive the basenames of the 3 backup files. */
<<<<<<< HEAD
  SVN_WC__FLUSH_LOG_ACCUM(db, dir_abspath, *log_accum, pool);
  SVN_ERR(svn_wc__loggy_translated_file(db, dir_abspath,
                                        left_copy, tmp_left,
                                        target_abspath, pool));
  SVN_ERR(svn_wc__loggy_translated_file(db, dir_abspath,
                                        right_copy, tmp_right,
                                        target_abspath, pool));

  /* Back up MERGE_TARGET through detranslation/retranslation:
     the new translation properties may not match the current ones */
  SVN_ERR(svn_wc__internal_translated_file(
           &detranslated_target_copy, target_abspath, db, target_abspath,
           SVN_WC_TRANSLATE_TO_NF | SVN_WC_TRANSLATE_NO_OUTPUT_CLEANUP,
           pool, pool));
  SVN_ERR(svn_wc__loggy_translated_file(db, dir_abspath,
                                        target_copy, detranslated_target_copy,
                                        target_abspath, pool));

  tmp_entry.conflict_old = svn_dirent_is_child(dir_abspath, left_copy, pool);
  tmp_entry.conflict_new = svn_dirent_is_child(dir_abspath, right_copy, pool);
  tmp_entry.conflict_wrk = svn_dirent_basename(target_copy, pool);

  /* Mark merge_target's entry as "Conflicted", and start tracking
     the backup files in the entry as well. */
  SVN_ERR(svn_wc__loggy_entry_modify(log_accum, dir_abspath,
                                     target_abspath, &tmp_entry,
                                     SVN_WC__ENTRY_MODIFY_CONFLICT_OLD
                                       | SVN_WC__ENTRY_MODIFY_CONFLICT_NEW
                                       | SVN_WC__ENTRY_MODIFY_CONFLICT_WRK,
                                     pool, pool));
=======
  SVN_ERR(svn_wc__wq_build_file_copy_translated(&work_item,
                                                mt->db, mt->local_abspath,
                                                tmp_left, *left_copy,
                                                result_pool, scratch_pool));
  *work_items = svn_wc__wq_merge(*work_items, work_item, result_pool);

  SVN_ERR(svn_wc__wq_build_file_copy_translated(&work_item,
                                                mt->db, mt->local_abspath,
                                                tmp_right, *right_copy,
                                                result_pool, scratch_pool));
  *work_items = svn_wc__wq_merge(*work_items, work_item, result_pool);

  /* Back up TARGET_ABSPATH through detranslation/retranslation:
     the new translation properties may not match the current ones */
  SVN_ERR(detranslate_wc_file(&detranslated_target_copy, mt, TRUE,
                              mt->local_abspath,
                              cancel_func, cancel_baton,
                              scratch_pool, scratch_pool));

  SVN_ERR(svn_wc__wq_build_file_copy_translated(&work_item,
                                                mt->db, mt->local_abspath,
                                                detranslated_target_copy,
                                                *target_copy,
                                                result_pool, scratch_pool));
  *work_items = svn_wc__wq_merge(*work_items, work_item, result_pool);

  /* And maybe delete some tempfiles */
  SVN_ERR(svn_wc__wq_build_file_remove(&work_item, mt->db,
                                       detranslated_target_copy,
                                       result_pool, scratch_pool));
  *work_items = svn_wc__wq_merge(*work_items, work_item, result_pool);

  *work_items = svn_wc__wq_merge(*work_items, last_items, result_pool);
>>>>>>> 4cf18c3e

  return SVN_NO_ERROR;
}

<<<<<<< HEAD
/* Helper for maybe_resolve_conflicts() below. */
static const svn_wc_conflict_description_t *
setup_text_conflict_desc(const char *left,
                         const char *right,
                         const char *merge_abspath,
                         const svn_wc_conflict_version_t *left_version,
                         const svn_wc_conflict_version_t *right_version,
                         const char *result_target,
                         const char *detranslated_target,
                         const svn_prop_t *mimeprop,
                         svn_boolean_t is_binary,
                         apr_pool_t *pool)
{
  svn_wc_conflict_description2_t *cdesc;

  cdesc = svn_wc_conflict_description_create_text2(merge_abspath, pool);
  cdesc->is_binary = FALSE;
  cdesc->mime_type = (mimeprop && mimeprop->value)
                     ? mimeprop->value->data : NULL,
  cdesc->base_file = left;
  cdesc->their_file = right;
  cdesc->my_file = detranslated_target;
  cdesc->merged_file = result_target;

  cdesc->src_left_version = left_version;
  cdesc->src_right_version = right_version;

  return svn_wc__cd2_to_cd(cdesc, pool);
}

/* XXX Insane amount of parameters... */
static svn_error_t*
maybe_resolve_conflicts(svn_stringbuf_t **log_accum,
                        svn_wc__db_t *db,
                        const char *left,
                        const char *right,
                        const char *merge_target,
                        const char *copyfrom_text,
                        const char *left_label,
                        const char *right_label,
                        const char *target_label,
                        enum svn_wc_merge_outcome_t *merge_outcome,
                        const svn_wc_conflict_version_t *left_version,
                        const svn_wc_conflict_version_t *right_version,
                        const char *result_target,
                        const char *detranslated_target,
                        const svn_prop_t *mimeprop,
                        svn_diff_file_options_t *options,
                        svn_wc_conflict_resolver_func_t conflict_func,
                        void *conflict_baton,
                        svn_cancel_func_t cancel_func,
                        void *cancel_baton,
                        apr_pool_t *pool)
{
  svn_wc_conflict_result_t *result = NULL;
  const char *left_abspath, *right_abspath, *target_abspath, *dir_abspath;

  SVN_ERR(svn_dirent_get_absolute(&left_abspath, left, pool));
  SVN_ERR(svn_dirent_get_absolute(&right_abspath, right, pool));
  SVN_ERR(svn_dirent_get_absolute(&target_abspath, merge_target, pool));

  dir_abspath = svn_dirent_dirname(target_abspath, pool);
=======
/* Attempt a trivial merge of LEFT_ABSPATH and RIGHT_ABSPATH to TARGET_ABSPATH.
 * The merge is trivial if the file at LEFT_ABSPATH equals the detranslated
 * form of the target at DETRANSLATED_TARGET_ABSPATH, because in this case
 * the content of RIGHT_ABSPATH can be copied to the target.
 * Another trivial case is if DETRANSLATED_TARGET_ABSPATH is identical to 
 * RIGHT_ABSPATH - we can just accept the existing content as merge result.
 * On success, set *MERGE_OUTCOME to SVN_WC_MERGE_MERGED in case the
 * target was changed, or to SVN_WC_MERGE_UNCHANGED if the target was not
 * changed. Install work queue items allocated in RESULT_POOL in *WORK_ITEMS.
 * On failure, set *MERGE_OUTCOME to SVN_WC_MERGE_NO_MERGE. */
static svn_error_t *
merge_file_trivial(svn_skel_t **work_items,
                   enum svn_wc_merge_outcome_t *merge_outcome,
                   const char *left_abspath,
                   const char *right_abspath,
                   const char *target_abspath,
                   const char *detranslated_target_abspath,
                   svn_boolean_t dry_run,
                   svn_wc__db_t *db,
                   apr_pool_t *result_pool,
                   apr_pool_t *scratch_pool)
{
  svn_skel_t *work_item;
  svn_boolean_t same_contents = FALSE;
  svn_node_kind_t kind;
  svn_boolean_t is_special;

  /* If the target is not a normal file, do not attempt a trivial merge. */
  SVN_ERR(svn_io_check_special_path(target_abspath, &kind, &is_special,
                                    scratch_pool));
  if (kind != svn_node_file || is_special)
    {
      *merge_outcome = svn_wc_merge_no_merge;
      return SVN_NO_ERROR;
    }
>>>>>>> 4cf18c3e

  /* If the LEFT side of the merge is equal to WORKING, then we can
   * copy RIGHT directly. */
  SVN_ERR(svn_io_files_contents_same_p(&same_contents, left_abspath,
                                       detranslated_target_abspath,
                                       scratch_pool));
  if (same_contents)
    {
      /* Check whether the left side equals the right side.
       * If it does, there is no change to merge so we leave the target
       * unchanged. */
      SVN_ERR(svn_io_files_contents_same_p(&same_contents, left_abspath,
                                           right_abspath, scratch_pool));
      if (same_contents)
        {
          *merge_outcome = svn_wc_merge_unchanged;
        }
      else
        {
          *merge_outcome = svn_wc_merge_merged;
          if (!dry_run)
            {
              SVN_ERR(svn_wc__wq_build_file_install(
                        &work_item, db, target_abspath, right_abspath,
                        FALSE /* use_commit_times */,
                        FALSE /* record_fileinfo */,
                        result_pool, scratch_pool));
              *work_items = svn_wc__wq_merge(*work_items, work_item,
                                             result_pool);
            }
        }

      return SVN_NO_ERROR;
    }
  else
    {
<<<<<<< HEAD
      const svn_wc_conflict_description_t *cdesc;

      cdesc = setup_text_conflict_desc(left_abspath,
                                       right_abspath,
                                       target_abspath,
                                       left_version,
                                       right_version,
                                       result_target,
                                       detranslated_target,
                                       mimeprop,
                                       FALSE,
                                       pool);

      SVN_ERR(conflict_func(&result, cdesc, conflict_baton, pool));
      if (result == NULL)
        return svn_error_create(SVN_ERR_WC_CONFLICT_RESOLVER_FAILURE,
                                NULL, _("Conflict callback violated API:"
                                        " returned no results"));
      if (result->save_merged)
        SVN_ERR(save_merge_result(log_accum,
                                  db,
                                  target_abspath,
                                  /* Look for callback's own
                                     merged-file first: */
                                  result->merged_file
                                    ? result->merged_file
                                    : result_target,
                                  pool));
    }

  SVN_ERR(eval_conflict_func_result(merge_outcome,
                                    result,
                                    log_accum,
                                    db,
                                    left,
                                    right,
                                    merge_target,
                                    copyfrom_text,
                                    dir_abspath,
                                    result_target,
                                    detranslated_target,
                                    options,
                                    pool));

  if (result->choice != svn_wc_conflict_choose_postpone)
    /* The conflicts have been dealt with, nothing else
     * to do for us here. */
    return SVN_NO_ERROR;

  /* The conflicts have not been dealt with. */
  SVN_ERR(preserve_pre_merge_files(log_accum,
                                   db,
                                   left_abspath,
                                   right_abspath,
                                   target_abspath,
                                   left_label,
                                   right_label,
                                   target_label,
                                   pool));

  *merge_outcome = svn_wc_merge_conflict;

=======
      /* Check whether the existing version equals the right side. If it 
       * does, the locally existing, changed file equals the incoming
       * file, so there is no conflict. For binary files, we historically
       * conflicted them needlessly, while merge_text_file figured it out 
       * eventually and returned svn_wc_merge_unchanged for them, which
       * is what we do here. */
      SVN_ERR(svn_io_files_contents_same_p(&same_contents,
                                           detranslated_target_abspath,
                                           right_abspath, scratch_pool));
      if (same_contents)
        {
          *merge_outcome = svn_wc_merge_unchanged;
          return SVN_NO_ERROR;
        }
    }

  *merge_outcome = svn_wc_merge_no_merge;
>>>>>>> 4cf18c3e
  return SVN_NO_ERROR;
}


/* XXX Insane amount of parameters... */
static svn_error_t*
<<<<<<< HEAD
merge_text_file(svn_stringbuf_t **log_accum,
                enum svn_wc_merge_outcome_t *merge_outcome,
                svn_wc__db_t *db,
                const char *left_abspath,
                const char *right_abspath,
                const char *target_abspath,
=======
merge_text_file(svn_skel_t **work_items,
                svn_skel_t **conflict_skel,
                enum svn_wc_merge_outcome_t *merge_outcome,
                const merge_target_t *mt,
                const char *left_abspath,
                const char *right_abspath,
>>>>>>> 4cf18c3e
                const char *left_label,
                const char *right_label,
                const char *target_label,
                svn_boolean_t dry_run,
<<<<<<< HEAD
                const char *diff3_cmd,
                const apr_array_header_t *merge_options,
                const svn_wc_conflict_version_t *left_version,
                const svn_wc_conflict_version_t *right_version,
                const char *copyfrom_text,
                const char *detranslated_target_abspath,
                const svn_prop_t *mimeprop,
                svn_wc_conflict_resolver_func_t conflict_func,
                void *conflict_baton,
                svn_cancel_func_t cancel_func,
                void *cancel_baton,
                apr_pool_t *pool)
=======
                const char *detranslated_target_abspath,
                svn_cancel_func_t cancel_func,
                void *cancel_baton,
                apr_pool_t *result_pool,
                apr_pool_t *scratch_pool)
>>>>>>> 4cf18c3e
{
  apr_pool_t *pool = scratch_pool;  /* ### temporary rename  */
  svn_boolean_t contains_conflicts;
  apr_file_t *result_f;
  const char *result_target;
<<<<<<< HEAD
  const char *dir_abspath, *base_name;
=======
  const char *base_name;
>>>>>>> 4cf18c3e
  const char *temp_dir;
  svn_skel_t *work_item;

  *work_items = NULL;

  base_name = svn_dirent_basename(mt->local_abspath, scratch_pool);

  svn_dirent_split(target_abspath, &dir_abspath, &base_name, pool);

  /* Open a second temporary file for writing; this is where diff3
     will write the merged results.  We want to use a tempfile
     with a name that reflects the original, in case this
     ultimately winds up in a conflict resolution editor.  */
<<<<<<< HEAD
  SVN_ERR(svn_wc__db_temp_wcroot_tempdir(&temp_dir, db, target_abspath,
=======
  SVN_ERR(svn_wc__db_temp_wcroot_tempdir(&temp_dir, mt->db, mt->wri_abspath,
>>>>>>> 4cf18c3e
                                         pool, pool));
  SVN_ERR(svn_io_open_uniquely_named(&result_f, &result_target,
                                     temp_dir, base_name, ".tmp",
                                     svn_io_file_del_none, pool, pool));

  /* Run the external or internal merge, as requested. */
  if (mt->diff3_cmd)
      SVN_ERR(do_text_merge_external(&contains_conflicts,
                                     result_f,
                                     mt,
                                     detranslated_target_abspath,
                                     left_abspath,
                                     right_abspath,
                                     target_label,
                                     left_label,
                                     right_label,
                                     pool));
  else /* Use internal merge. */
    SVN_ERR(do_text_merge(&contains_conflicts,
                          result_f,
                          mt,
                          detranslated_target_abspath,
                          left_abspath,
                          right_abspath,
                          target_label,
                          left_label,
                          right_label,
                          pool));

  SVN_ERR(svn_io_file_close(result_f, pool));

  if (contains_conflicts && ! dry_run)
    {
<<<<<<< HEAD
      SVN_ERR(maybe_resolve_conflicts(log_accum,
                                      db,
                                      left_abspath,
                                      right_abspath,
                                      target_abspath,
                                      copyfrom_text,
                                      left_label,
                                      right_label,
                                      target_label,
                                      merge_outcome,
                                      left_version,
                                      right_version,
                                      result_target,
                                      detranslated_target_abspath,
                                      mimeprop,
                                      options,
                                      conflict_func, conflict_baton,
                                      cancel_func, cancel_baton,
                                      pool));
=======
      *merge_outcome = svn_wc_merge_conflict;
      if (*merge_outcome == svn_wc_merge_conflict)
        {
          const char *left_copy, *right_copy, *target_copy;

          /* Preserve the three conflict files */
          SVN_ERR(preserve_pre_merge_files(
                    &work_item,
                    &left_copy, &right_copy, &target_copy,
                    mt, left_abspath, right_abspath,
                    left_label, right_label, target_label,
                    detranslated_target_abspath,
                    cancel_func, cancel_baton,
                    result_pool, scratch_pool));
          *work_items = svn_wc__wq_merge(*work_items, work_item, result_pool);

          /* Track the three conflict files in the metadata.
           * ### TODO WC-NG: Do this outside the work queue: see
           * svn_wc__wq_tmp_build_set_text_conflict_markers()'s doc string. */

          if (!*conflict_skel)
            *conflict_skel = svn_wc__conflict_skel_create(result_pool);

          SVN_ERR(svn_wc__conflict_skel_add_text_conflict(*conflict_skel,
                                                          mt->db, mt->local_abspath,
                                                          target_copy,
                                                          left_copy,
                                                          right_copy,
                                                          result_pool,
                                                          scratch_pool));
        }

>>>>>>> 4cf18c3e
      if (*merge_outcome == svn_wc_merge_merged)
        goto done;
    }
  else if (contains_conflicts && dry_run)
      *merge_outcome = svn_wc_merge_conflict;
  else
    {
      svn_boolean_t same, special;

      /* If 'special', then use the detranslated form of the
         target file.  This is so we don't try to follow symlinks,
         but the same treatment is probably also appropriate for
         whatever special file types we may invent in the future. */
<<<<<<< HEAD
      SVN_ERR(svn_wc__get_special(&special, db, target_abspath, pool));
      SVN_ERR(svn_io_files_contents_same_p(&same, result_target,
                                           (special ?
                                              detranslated_target_abspath :
                                              target_abspath),
=======
      SVN_ERR(svn_wc__get_translate_info(NULL, NULL, NULL,
                                         &special, mt->db, mt->local_abspath,
                                         mt->actual_props, TRUE,
                                         pool, pool));
      SVN_ERR(svn_io_files_contents_same_p(&same, result_target,
                                           (special ?
                                              detranslated_target_abspath :
                                              mt->local_abspath),
>>>>>>> 4cf18c3e
                                           pool));

      *merge_outcome = same ? svn_wc_merge_unchanged : svn_wc_merge_merged;
    }

  if (*merge_outcome != svn_wc_merge_unchanged && ! dry_run)
<<<<<<< HEAD
    /* replace MERGE_TARGET with the new merged file, expanding. */
    SVN_ERR(svn_wc__loggy_copy(log_accum, dir_abspath,
                               result_target, target_abspath, pool, pool));
=======
    {
      /* replace TARGET_ABSPATH with the new merged file, expanding. */
      SVN_ERR(svn_wc__wq_build_file_install(&work_item,
                                            mt->db, mt->local_abspath,
                                            result_target,
                                            FALSE /* use_commit_times */,
                                            FALSE /* record_fileinfo */,
                                            result_pool, scratch_pool));
      *work_items = svn_wc__wq_merge(*work_items, work_item, result_pool);
    }

done:
  /* Remove the tempfile after use */
  SVN_ERR(svn_wc__wq_build_file_remove(&work_item,
                                       mt->db, result_target,
                                       result_pool, scratch_pool));

  *work_items = svn_wc__wq_merge(*work_items, work_item, result_pool);

>>>>>>> 4cf18c3e
  return SVN_NO_ERROR;
}

/* XXX Insane amount of parameters... */
<<<<<<< HEAD
static svn_error_t*
merge_binary_file(svn_stringbuf_t **log_accum,
                  enum svn_wc_merge_outcome_t *merge_outcome,
                  svn_wc__db_t *db,
                  const char *left,
                  const char *right,
                  const char *merge_target,
                  const char *left_label,
                  const char *right_label,
                  const char *target_label,
                  const svn_wc_conflict_version_t *left_version,
                  const svn_wc_conflict_version_t *right_version,
                  const char *detranslated_target_abspath,
                  const svn_prop_t *mimeprop,
                  svn_wc_conflict_resolver_func_t conflict_func,
                  void *conflict_baton,
                  svn_cancel_func_t cancel_func,
                  void *cancel_baton,
                  apr_pool_t *pool)
=======
static svn_error_t *
merge_binary_file(svn_skel_t **work_items,
                  svn_skel_t **conflict_skel,
                  enum svn_wc_merge_outcome_t *merge_outcome,
                  const merge_target_t *mt,
                  const char *left_abspath,
                  const char *right_abspath,
                  const char *left_label,
                  const char *right_label,
                  const char *target_label,
                  svn_boolean_t dry_run,
                  const char *detranslated_target_abspath,
                  apr_pool_t *result_pool,
                  apr_pool_t *scratch_pool)
>>>>>>> 4cf18c3e
{
  apr_pool_t *pool = scratch_pool;  /* ### temporary rename  */
  /* ### when making the binary-file backups, should we be honoring
     keywords and eol stuff?   */
  const char *left_copy, *right_copy;
<<<<<<< HEAD
  const char *left_base, *right_base;
  const char *merge_abspath;
  const char *merge_dirpath, *merge_filename;
  svn_wc_entry_t tmp_entry;
=======
  const char *merge_dirpath, *merge_filename;
  const char *conflict_wrk;
>>>>>>> 4cf18c3e

  *work_items = NULL;

<<<<<<< HEAD
  svn_dirent_split(merge_abspath, &merge_dirpath, &merge_filename, pool);

  /* Give the conflict resolution callback a chance to clean
     up the conflict before we mark the file 'conflicted' */
  if (conflict_func)
    {
      svn_wc_conflict_result_t *result = NULL;
      const svn_wc_conflict_description_t *cdesc;

      cdesc = setup_text_conflict_desc(left, right, merge_abspath,
                                       left_version, right_version,
                                       NULL /* result_target */,
                                       detranslated_target_abspath,
                                       mimeprop, TRUE, pool);

      SVN_ERR(conflict_func(&result, cdesc, conflict_baton, pool));
      if (result == NULL)
        return svn_error_create(SVN_ERR_WC_CONFLICT_RESOLVER_FAILURE,
                                NULL, _("Conflict callback violated API:"
                                        " returned no results"));

      switch (result->choice)
        {
          /* For a binary file, there's no merged file to look at,
             unless the conflict-callback did the merging itself. */
          case svn_wc_conflict_choose_base:
            {
              SVN_ERR(svn_wc__loggy_copy(log_accum,
                                     merge_dirpath,
                                     left, merge_target, pool, pool));
              *merge_outcome = svn_wc_merge_merged;
              return SVN_NO_ERROR;
            }
          case svn_wc_conflict_choose_theirs_full:
            {
              SVN_ERR(svn_wc__loggy_copy(log_accum,
                                     merge_dirpath,
                                     right, merge_target, pool, pool));
              *merge_outcome = svn_wc_merge_merged;
              return SVN_NO_ERROR;
            }
            /* For a binary file, if the response is to use the
               user's file, we do nothing.  We also do nothing if
               the response claims to have already resolved the
               problem.*/
          case svn_wc_conflict_choose_mine_full:
            {
              *merge_outcome = svn_wc_merge_merged;
              return SVN_NO_ERROR;
            }
          case svn_wc_conflict_choose_merged:
            {
              if (! result->merged_file)
                {
                  /* Callback asked us to choose its own
                     merged file, but didn't provide one! */
                  return svn_error_create
                      (SVN_ERR_WC_CONFLICT_RESOLVER_FAILURE,
                       NULL, _("Conflict callback violated API:"
                               " returned no merged file"));
                }
              else
                {
                  SVN_ERR(svn_wc__loggy_copy(log_accum,
                                     merge_dirpath,
                                     result->merged_file, merge_target,
                                     pool, pool));
                  *merge_outcome = svn_wc_merge_merged;
                  return SVN_NO_ERROR;
                }
            }
          case svn_wc_conflict_choose_postpone:
          default:
            {
              /* Assume conflict remains, fall through to code below. */
            }
        }
=======
  svn_dirent_split(&merge_dirpath, &merge_filename, mt->local_abspath, pool);

  /* If we get here the binary files differ. Because we don't know how
   * to merge binary files in a non-trivial way we always flag a conflict. */

  if (dry_run)
    {
      *merge_outcome = svn_wc_merge_conflict;
      return SVN_NO_ERROR;
>>>>>>> 4cf18c3e
    }

  /* reserve names for backups of left and right fulltexts */
  SVN_ERR(svn_io_open_uniquely_named(NULL,
                                     &left_copy,
                                     merge_dirpath,
                                     merge_filename,
                                     left_label,
                                     svn_io_file_del_none,
                                     pool, pool));

  SVN_ERR(svn_io_open_uniquely_named(NULL,
                                     &right_copy,
                                     merge_dirpath,
                                     merge_filename,
                                     right_label,
                                     svn_io_file_del_none,
                                     pool, pool));

  /* create the backup files */
  SVN_ERR(svn_io_copy_file(left_abspath, left_copy, TRUE, pool));
  SVN_ERR(svn_io_copy_file(right_abspath, right_copy, TRUE, pool));

  /* Was the merge target detranslated? */
  if (strcmp(mt->local_abspath, detranslated_target_abspath) != 0)
    {
      /* Create a .mine file too */
      SVN_ERR(svn_io_open_uniquely_named(NULL,
                                         &conflict_wrk,
                                         merge_dirpath,
                                         merge_filename,
                                         target_label,
                                         svn_io_file_del_none,
                                         pool, pool));
<<<<<<< HEAD
      SVN_ERR(svn_wc__loggy_move(log_accum,
                                 merge_dirpath,
                                 detranslated_target_abspath,
                                 mine_copy,
                                 pool, pool));
      mine_copy = svn_dirent_is_child(merge_dirpath,
                                      mine_copy, pool);
      tmp_entry.conflict_wrk = mine_copy;
=======
      SVN_ERR(svn_wc__wq_build_file_move(work_items, mt->db,
                                         mt->local_abspath,
                                         detranslated_target_abspath,
                                         conflict_wrk,
                                         pool, result_pool));
>>>>>>> 4cf18c3e
    }
  else
    {
      conflict_wrk = NULL;
    }

  /* Mark target_abspath's entry as "Conflicted", and start tracking
     the backup files in the entry as well. */
<<<<<<< HEAD
  tmp_entry.conflict_old = left_base;
  tmp_entry.conflict_new = right_base;
  SVN_ERR(svn_wc__loggy_entry_modify(
            log_accum,
            merge_dirpath, merge_target,
            &tmp_entry,
            SVN_WC__ENTRY_MODIFY_CONFLICT_OLD
              | SVN_WC__ENTRY_MODIFY_CONFLICT_NEW
              | SVN_WC__ENTRY_MODIFY_CONFLICT_WRK,
            pool, pool));
=======
  if (!*conflict_skel)
    *conflict_skel = svn_wc__conflict_skel_create(result_pool);

  SVN_ERR(svn_wc__conflict_skel_add_text_conflict(*conflict_skel,
                                                  mt->db, mt->local_abspath,
                                                  conflict_wrk,
                                                  left_copy,
                                                  right_copy,
                                                  result_pool, scratch_pool));
>>>>>>> 4cf18c3e

  *merge_outcome = svn_wc_merge_conflict; /* a conflict happened */

  return SVN_NO_ERROR;
}

/* XXX Insane amount of parameters... */
svn_error_t *
<<<<<<< HEAD
svn_wc__internal_merge(svn_stringbuf_t **log_accum,
                       enum svn_wc_merge_outcome_t *merge_outcome,
                       svn_wc__db_t *db,
                       const char *left_abspath,
                       const svn_wc_conflict_version_t *left_version,
                       const char *right_abspath,
                       const svn_wc_conflict_version_t *right_version,
                       const char *target_abspath,
                       const char *copyfrom_abspath,
=======
svn_wc__internal_merge(svn_skel_t **work_items,
                       svn_skel_t **conflict_skel,
                       enum svn_wc_merge_outcome_t *merge_outcome,
                       svn_wc__db_t *db,
                       const char *left_abspath,
                       const char *right_abspath,
                       const char *target_abspath,
                       const char *wri_abspath,
>>>>>>> 4cf18c3e
                       const char *left_label,
                       const char *right_label,
                       const char *target_label,
                       apr_hash_t *actual_props,
                       svn_boolean_t dry_run,
                       const char *diff3_cmd,
                       const apr_array_header_t *merge_options,
                       const apr_array_header_t *prop_diff,
<<<<<<< HEAD
                       svn_wc_conflict_resolver_func_t conflict_func,
                       void *conflict_baton,
                       svn_cancel_func_t cancel_func,
                       void *cancel_baton,
                       apr_pool_t *pool)
{
  const char *working_abspath;
  const char *detranslated_target_abspath;
  const char *dir_abspath;
  svn_boolean_t is_binary = FALSE;
  const svn_prop_t *mimeprop;
=======
                       svn_cancel_func_t cancel_func,
                       void *cancel_baton,
                       apr_pool_t *result_pool,
                       apr_pool_t *scratch_pool)
{
  const char *detranslated_target_abspath;
  svn_boolean_t is_binary = FALSE;
  const svn_prop_t *mimeprop;
  svn_skel_t *work_item;
  merge_target_t mt;
>>>>>>> 4cf18c3e

  SVN_ERR_ASSERT(svn_dirent_is_absolute(left_abspath));
  SVN_ERR_ASSERT(svn_dirent_is_absolute(right_abspath));
  SVN_ERR_ASSERT(svn_dirent_is_absolute(target_abspath));
<<<<<<< HEAD
  SVN_ERR_ASSERT(copyfrom_abspath == NULL || svn_dirent_is_absolute(copyfrom_abspath));

  dir_abspath = svn_dirent_dirname(target_abspath, pool);

  /* Sanity check:  the merge target must be under revision control,
   * unless the merge target is a copyfrom text, which lives in a
   * temporary file and does not exist in ACTUAL yet. */
  if (!copyfrom_abspath)
    {
      svn_wc__db_kind_t kind;
      svn_boolean_t hidden;
      SVN_ERR(svn_wc__db_read_kind(&kind, db, target_abspath, TRUE, pool));

      if (kind == svn_wc__db_kind_unknown)
        {
          *merge_outcome = svn_wc_merge_no_merge;
          return SVN_NO_ERROR;
        }

      SVN_ERR(svn_wc__db_node_hidden(&hidden, db, target_abspath, pool));

      if (hidden)
        {
          *merge_outcome = svn_wc_merge_no_merge;
          return SVN_NO_ERROR;
        }
    }
=======

  *work_items = NULL;

  /* Fill the merge target baton */
  mt.db = db;
  mt.local_abspath = target_abspath;
  mt.wri_abspath = wri_abspath;
  mt.actual_props = actual_props;
  mt.prop_diff = prop_diff;
  mt.diff3_cmd = diff3_cmd;
  mt.merge_options = merge_options;
>>>>>>> 4cf18c3e

  /* Decide if the merge target is a text or binary file. */
  if ((mimeprop = get_prop(&mt, SVN_PROP_MIME_TYPE))
      && mimeprop->value)
    is_binary = svn_mime_type_is_binary(mimeprop->value->data);
<<<<<<< HEAD
  else if (! copyfrom_abspath)
    SVN_ERR(svn_wc__marked_as_binary(&is_binary, target_abspath, db, pool));

  working_abspath = copyfrom_abspath ? copyfrom_abspath : target_abspath;
  SVN_ERR(detranslate_wc_file(&detranslated_target_abspath, db, target_abspath,
                              (! is_binary) && diff3_cmd != NULL,
                              prop_diff, working_abspath, pool, pool));
=======
  else
    {
      const char *value = svn_prop_get_value(mt.actual_props,
                                             SVN_PROP_MIME_TYPE);

      is_binary = value && svn_mime_type_is_binary(value);
    }

  SVN_ERR(detranslate_wc_file(&detranslated_target_abspath, &mt,
                              (! is_binary) && diff3_cmd != NULL,
                              target_abspath,
                              cancel_func, cancel_baton,
                              scratch_pool, scratch_pool));
>>>>>>> 4cf18c3e

  /* We cannot depend on the left file to contain the same eols as the
     right file. If the merge target has mods, this will mark the entire
     file as conflicted, so we need to compensate. */
  SVN_ERR(maybe_update_target_eols(&left_abspath, &mt, left_abspath,
                                   cancel_func, cancel_baton,
                                   scratch_pool, scratch_pool));

  SVN_ERR(merge_file_trivial(work_items, merge_outcome,
                             left_abspath, right_abspath,
                             target_abspath, detranslated_target_abspath,
                             dry_run, db, result_pool, scratch_pool));
  if (*merge_outcome == svn_wc_merge_no_merge)
    {
      if (is_binary)
        {
          SVN_ERR(merge_binary_file(work_items,
                                    conflict_skel,
                                    merge_outcome,
                                    &mt,
                                    left_abspath,
                                    right_abspath,
                                    left_label,
                                    right_label,
                                    target_label,
                                    dry_run,
                                    detranslated_target_abspath,
                                    result_pool, scratch_pool));
        }
      else
<<<<<<< HEAD
        SVN_ERR(merge_binary_file(log_accum,
                                  merge_outcome,
                                  db,
                                  left_abspath,
                                  right_abspath,
                                  target_abspath,
                                  left_label,
                                  right_label,
                                  target_label,
                                  left_version,
                                  right_version,
                                  detranslated_target_abspath,
                                  mimeprop,
                                  conflict_func,
                                  conflict_baton,
                                  cancel_func,
                                  cancel_baton,
                                  pool));
    }
  else
    SVN_ERR(merge_text_file(log_accum,
                            merge_outcome,
                            db,
                            left_abspath,
                            right_abspath,
                            target_abspath,
                            left_label,
                            right_label,
                            target_label,
                            dry_run,
                            diff3_cmd,
                            merge_options,
                            left_version,
                            right_version,
                            copyfrom_abspath,
                            detranslated_target_abspath,
                            mimeprop,
                            conflict_func,
                            conflict_baton,
                            cancel_func,
                            cancel_baton,
                            pool));
=======
        {
          SVN_ERR(merge_text_file(work_items,
                                  conflict_skel,
                                  merge_outcome,
                                  &mt,
                                  left_abspath,
                                  right_abspath,
                                  left_label,
                                  right_label,
                                  target_label,
                                  dry_run,
                                  detranslated_target_abspath,
                                  cancel_func, cancel_baton,
                                  result_pool, scratch_pool));
        }
    }
>>>>>>> 4cf18c3e

  /* Merging is complete.  Regardless of text or binariness, we might
     need to tweak the executable bit on the new working file, and
     possibly make it read-only. */
  if (! dry_run)
    {
<<<<<<< HEAD
      SVN_ERR(svn_wc__loggy_maybe_set_executable(log_accum, dir_abspath,
                                                 target_abspath,
                                                 pool, pool));
      SVN_ERR(svn_wc__loggy_maybe_set_readonly(log_accum, dir_abspath,
                                               target_abspath,
                                               pool, pool));
=======
      SVN_ERR(svn_wc__wq_build_sync_file_flags(&work_item, db,
                                               target_abspath,
                                               result_pool, scratch_pool));
      *work_items = svn_wc__wq_merge(*work_items, work_item, result_pool);
>>>>>>> 4cf18c3e
    }

  return SVN_NO_ERROR;
}


svn_error_t *
<<<<<<< HEAD
svn_wc_merge4(enum svn_wc_merge_outcome_t *merge_outcome,
=======
svn_wc_merge5(enum svn_wc_merge_outcome_t *merge_content_outcome,
              enum svn_wc_notify_state_t *merge_props_outcome,
>>>>>>> 4cf18c3e
              svn_wc_context_t *wc_ctx,
              const char *left_abspath,
              const char *right_abspath,
              const char *target_abspath,
              const char *left_label,
              const char *right_label,
              const char *target_label,
              const svn_wc_conflict_version_t *left_version,
              const svn_wc_conflict_version_t *right_version,
              svn_boolean_t dry_run,
              const char *diff3_cmd,
              const apr_array_header_t *merge_options,
              apr_hash_t *original_props,
              const apr_array_header_t *prop_diff,
              svn_wc_conflict_resolver_func2_t conflict_func,
              void *conflict_baton,
              svn_cancel_func_t cancel_func,
              void *cancel_baton,
              apr_pool_t *scratch_pool)
{
<<<<<<< HEAD
  svn_stringbuf_t *log_accum = svn_stringbuf_create("", scratch_pool);
  const char *dir_abspath = svn_dirent_dirname(target_abspath, scratch_pool);

  SVN_ERR(svn_wc__internal_merge(&log_accum, merge_outcome,
                                 wc_ctx->db,
                                 left_abspath, left_version,
                                 right_abspath, right_version,
                                 target_abspath,
                                 NULL,
=======
  const char *dir_abspath = svn_dirent_dirname(target_abspath, scratch_pool);
  svn_skel_t *work_items;
  svn_skel_t *conflict_skel = NULL;
  apr_hash_t *pristine_props = NULL;
  apr_hash_t *actual_props = NULL;
  apr_hash_t *new_actual_props = NULL;

  SVN_ERR_ASSERT(svn_dirent_is_absolute(left_abspath));
  SVN_ERR_ASSERT(svn_dirent_is_absolute(right_abspath));
  SVN_ERR_ASSERT(svn_dirent_is_absolute(target_abspath));

  /* Before we do any work, make sure we hold a write lock.  */
  if (!dry_run)
    SVN_ERR(svn_wc__write_check(wc_ctx->db, dir_abspath, scratch_pool));

  /* Sanity check:  the merge target must be a file under revision control */
  {
    svn_wc__db_status_t status;
    svn_kind_t kind;
    svn_boolean_t had_props;
    svn_boolean_t props_mod;

    SVN_ERR(svn_wc__db_read_info(&status, &kind, NULL, NULL, NULL, NULL, NULL,
                                 NULL, NULL, NULL, NULL, NULL, NULL, NULL,
                                 NULL, NULL, NULL, NULL, NULL, NULL, NULL,
                                 NULL, &had_props, &props_mod, NULL, NULL,
                                 NULL,
                                 wc_ctx->db, target_abspath,
                                 scratch_pool, scratch_pool));

    if (kind != svn_kind_file || (status != svn_wc__db_status_normal
                                  && status != svn_wc__db_status_added))
      {
        *merge_content_outcome = svn_wc_merge_no_merge;
        if (merge_props_outcome)
          *merge_props_outcome = svn_wc_notify_state_unchanged;
        return SVN_NO_ERROR;
      }

    if (merge_props_outcome && had_props)
      {
        SVN_ERR(svn_wc__db_read_pristine_props(&pristine_props,
                                               wc_ctx->db, target_abspath,
                                               scratch_pool, scratch_pool));
      }
    else if (merge_props_outcome)
      pristine_props = apr_hash_make(scratch_pool);

    if (props_mod)
      {
        SVN_ERR(svn_wc__db_read_props(&actual_props,
                                      wc_ctx->db, target_abspath,
                                      scratch_pool, scratch_pool));
      }
    else if (pristine_props)
      actual_props = apr_hash_copy(scratch_pool, pristine_props);
    else
      actual_props = apr_hash_make(scratch_pool);
  }

  if (merge_props_outcome)
    {
      int i;
      apr_hash_t *new_pristine_props;
      /* The PROPCHANGES may not have non-"normal" properties in it. If entry
         or wc props were allowed, then the following code would install them
         into the BASE and/or WORKING properties(!).  */
      for (i = prop_diff->nelts; i--; )
        {
          const svn_prop_t *change = &APR_ARRAY_IDX(prop_diff, i, svn_prop_t);

          if (!svn_wc_is_normal_prop(change->name))
            return svn_error_createf(SVN_ERR_BAD_PROP_KIND, NULL,
                                     _("The property '%s' may not be merged "
                                       "into '%s'."),
                                     change->name,
                                     svn_dirent_local_style(target_abspath,
                                                            scratch_pool));
        }

      SVN_ERR(svn_wc__merge_props(&conflict_skel,
                                  merge_props_outcome,
                                  &new_pristine_props, &new_actual_props,
                                  wc_ctx->db, target_abspath, svn_kind_file,
                                  original_props, pristine_props, actual_props,
                                  prop_diff, FALSE /* base_merge */,
                                  dry_run,
                                  cancel_func, cancel_baton,
                                  scratch_pool, scratch_pool));
    }

  /* Queue all the work.  */
  SVN_ERR(svn_wc__internal_merge(&work_items,
                                 &conflict_skel,
                                 merge_content_outcome,
                                 wc_ctx->db,
                                 left_abspath,
                                 right_abspath,
                                 target_abspath,
                                 target_abspath,
>>>>>>> 4cf18c3e
                                 left_label, right_label, target_label,
                                 actual_props,
                                 dry_run,
                                 diff3_cmd,
                                 merge_options,
                                 prop_diff,
<<<<<<< HEAD
                                 conflict_func, conflict_baton,
                                 cancel_func, cancel_baton,
                                 scratch_pool));

  /* Write our accumulation of log entries into a log file */
  if (!dry_run)
    {
      SVN_ERR(svn_wc__wq_add_loggy(wc_ctx->db, dir_abspath,
                                   log_accum, scratch_pool));
      SVN_ERR(svn_wc__run_log2(wc_ctx->db, dir_abspath, scratch_pool));
    }

=======
                                 cancel_func, cancel_baton,
                                 scratch_pool, scratch_pool));

  /* If this isn't a dry run, then run the work!  */
  if (!dry_run)
    {
      if (conflict_skel)
        {
          svn_skel_t *work_item;

          SVN_ERR(svn_wc__conflict_skel_set_op_merge(conflict_skel,
                                                     left_version,
                                                     right_version,
                                                     scratch_pool,
                                                     scratch_pool));

          SVN_ERR(svn_wc__conflict_create_markers(&work_item,
                                                  wc_ctx->db, target_abspath,
                                                  conflict_skel,
                                                  scratch_pool, scratch_pool));

          work_items = svn_wc__wq_merge(work_items, work_item, scratch_pool);
        }

      if (new_actual_props)
        SVN_ERR(svn_wc__db_op_set_props(wc_ctx->db, target_abspath,
                                        new_actual_props,
                                        svn_wc__has_magic_property(prop_diff),
                                        NULL, work_items, scratch_pool));
      else
        SVN_ERR(svn_wc__db_wq_add(wc_ctx->db, target_abspath, work_items,
                                  scratch_pool));
      SVN_ERR(svn_wc__wq_run(wc_ctx->db, target_abspath,
                             cancel_func, cancel_baton,
                             scratch_pool));

      if (conflict_skel && conflict_func)
        SVN_ERR(svn_wc__conflict_invoke_resolver(wc_ctx->db, target_abspath,
                                                 conflict_skel, merge_options,
                                                 conflict_func, conflict_baton,
                                                 scratch_pool));
    }
  
>>>>>>> 4cf18c3e
  return SVN_NO_ERROR;
}


/* Constructor for the result-structure returned by conflict callbacks. */
svn_wc_conflict_result_t *
svn_wc_create_conflict_result(svn_wc_conflict_choice_t choice,
                              const char *merged_file,
                              apr_pool_t *pool)
{
  svn_wc_conflict_result_t *result = apr_pcalloc(pool, sizeof(*result));
  result->choice = choice;
  result->merged_file = merged_file;
  result->save_merged = FALSE;

  /* If we add more fields to svn_wc_conflict_result_t, add them here. */

  return result;
}<|MERGE_RESOLUTION|>--- conflicted
+++ resolved
@@ -31,15 +31,9 @@
 #include "adm_files.h"
 #include "conflicts.h"
 #include "translate.h"
-<<<<<<< HEAD
-#include "log.h"
-#include "lock.h"
 #include "workqueue.h"
-=======
-#include "workqueue.h"
 
 #include "private/svn_skel.h"
->>>>>>> 4cf18c3e
 
 #include "svn_private_config.h"
 
@@ -155,15 +149,8 @@
 */
 static svn_error_t *
 detranslate_wc_file(const char **detranslated_abspath,
-<<<<<<< HEAD
-                    svn_wc__db_t *db,
-                    const char *merge_abspath,
-                    svn_boolean_t force_copy,
-                    const apr_array_header_t *prop_diff,
-=======
                     const merge_target_t *mt,
                     svn_boolean_t force_copy,
->>>>>>> 4cf18c3e
                     const char *source_abspath,
                     svn_cancel_func_t cancel_func,
                     void *cancel_baton,
@@ -268,17 +255,11 @@
 
       /* ### svn_subst_copy_and_translate4() also creates a tempfile
          ### internally.  Anyway to piggyback on that? */
-<<<<<<< HEAD
-      SVN_ERR(svn_io_open_unique_file3(NULL, &detranslated, NULL,
-                                      svn_io_file_del_on_pool_cleanup,
-                                      result_pool, scratch_pool));
-=======
       SVN_ERR(svn_io_open_unique_file3(NULL, &detranslated, temp_dir_abspath,
                                        (force_copy
                                         ? svn_io_file_del_none
                                         : svn_io_file_del_on_pool_cleanup),
                                        result_pool, scratch_pool));
->>>>>>> 4cf18c3e
 
       /* Always 'repair' EOLs here, so that we can apply a diff that
          changes from inconsistent newlines and no 'svn:eol-style' to
@@ -448,22 +429,6 @@
  * to the diff3 command.  Do all allocations in POOL. */
 static svn_error_t*
 do_text_merge_external(svn_boolean_t *contains_conflicts,
-<<<<<<< HEAD
-                            apr_file_t *result_f,
-                            const char *detranslated_target,
-                            const char *left_abspath,
-                            const char *right_abspath,
-                            const char *target_label,
-                            const char *left_label,
-                            const char *right_label,
-                            const char *diff3_cmd,
-                            const apr_array_header_t *merge_options,
-                            apr_pool_t *pool)
-{
-  int exit_code;
-
-  SVN_ERR(svn_io_run_diff3_2(&exit_code, ".",
-=======
                        apr_file_t *result_f,
                        const merge_target_t *mt,
                        const char *detranslated_target,
@@ -477,7 +442,6 @@
   int exit_code;
 
   SVN_ERR(svn_io_run_diff3_3(&exit_code, ".",
->>>>>>> 4cf18c3e
                              detranslated_target, left_abspath, right_abspath,
                              target_label, left_label, right_label,
                              result_f, mt->diff3_cmd,
@@ -488,177 +452,6 @@
   return SVN_NO_ERROR;
 }
 
-<<<<<<< HEAD
-/* Loggy-copy the merge result obtained during interactive conflict
- * resolution to the file RESULT_TARGET. The merge result is expected
- * in the same directory as TARGET_ABSPATH the same basename as
- * TARGET_ABSPATH, but followed by ".edited".
- * Use LOG_ACCUM as log accumulator.  DB contains an access baton with
- * a write lock for the directory containing RESULT_TARGET.
- * Do all allocations in POOL.
- */
-static svn_error_t*
-save_merge_result(svn_stringbuf_t **log_accum,
-                  svn_wc__db_t *db,
-                  const char *target_abspath,
-                  const char *result_target,
-                  apr_pool_t *pool)
-{
-  const char *edited_copy;
-  const char *merge_dirpath, *merge_filename;
-
-  svn_dirent_split(target_abspath, &merge_dirpath, &merge_filename, pool);
-
-  /* ### Should use preserved-conflict-file-exts. */
-  SVN_ERR(svn_io_open_uniquely_named(NULL,
-                                     &edited_copy,
-                                     merge_dirpath,
-                                     merge_filename,
-                                     ".edited",
-                                     svn_io_file_del_none,
-                                     pool, pool));
-  SVN_ERR(svn_wc__loggy_copy(log_accum, merge_dirpath,
-                             result_target, edited_copy, pool, pool));
-  return SVN_NO_ERROR;
-}
-
-/* Deal with the RESULT of the conflict resolution callback.
- * LEFT, RIGHT, and MERGE_TARGET are the files involved in
- * the 3-way merge.  Store the result of the 3-way merge in
- * MERGE_OUTCOME.  If the callback did not provide the name to
- * a merged file, use RESULT_TARGET is a fallback.
- * DETRANSLATED_TARGET is the detranslated version of MERGE_TARGET
- * (see detranslate_wc_file() above).  OPTIONS are passed to the
- * diff3 implementation in case a 3-way  merge has to be carried out.
- * Do all allocations in POOL. */
-static svn_error_t*
-eval_conflict_func_result(enum svn_wc_merge_outcome_t *merge_outcome,
-                          svn_wc_conflict_result_t *result,
-                          svn_stringbuf_t **log_accum,
-                          svn_wc__db_t *db,
-                          const char *left,
-                          const char *right,
-                          const char *merge_target,
-                          const char *copyfrom_text,
-                          const char *adm_abspath,
-                          const char *result_target,
-                          const char *detranslated_target,
-                          svn_diff_file_options_t *options,
-                          apr_pool_t *pool)
-{
-  switch (result->choice)
-    {
-      /* If the callback wants to use one of the fulltexts
-         to resolve the conflict, so be it.*/
-      case svn_wc_conflict_choose_base:
-        {
-          SVN_ERR(svn_wc__loggy_copy(log_accum, adm_abspath,
-                                     left, merge_target, pool, pool));
-          *merge_outcome = svn_wc_merge_merged;
-          return SVN_NO_ERROR;
-        }
-      case svn_wc_conflict_choose_theirs_full:
-        {
-          SVN_ERR(svn_wc__loggy_copy(log_accum, adm_abspath,
-                                     right, merge_target, pool, pool));
-          *merge_outcome = svn_wc_merge_merged;
-          return SVN_NO_ERROR;
-        }
-      case svn_wc_conflict_choose_mine_full:
-        {
-          /* Do nothing to merge_target, let it live untouched! */
-          *merge_outcome = svn_wc_merge_merged;
-          return SVN_NO_ERROR;
-        }
-      case svn_wc_conflict_choose_theirs_conflict:
-      case svn_wc_conflict_choose_mine_conflict:
-        {
-          const char *chosen_path;
-          const char *temp_dir;
-          svn_stream_t *chosen_stream;
-          svn_diff_t *diff;
-          svn_diff_conflict_display_style_t style;
-
-          style = result->choice == svn_wc_conflict_choose_theirs_conflict
-                    ? svn_diff_conflict_display_latest
-                    : svn_diff_conflict_display_modified;
-
-          SVN_ERR(svn_wc__db_temp_wcroot_tempdir(&temp_dir, db, adm_abspath,
-                                                 pool, pool));
-          SVN_ERR(svn_stream_open_unique(&chosen_stream, &chosen_path,
-                                         temp_dir,
-                                         svn_io_file_del_none, pool, pool));
-
-          SVN_ERR(svn_diff_file_diff3_2(&diff,
-                                        left, detranslated_target, right,
-                                        options, pool));
-          SVN_ERR(svn_diff_file_output_merge2(chosen_stream, diff,
-                                              left,
-                                              detranslated_target,
-                                              right,
-                                              /* markers ignored */
-                                              NULL, NULL,
-                                              NULL, NULL,
-                                              style,
-                                              pool));
-          SVN_ERR(svn_stream_close(chosen_stream));
-          SVN_ERR(svn_wc__loggy_copy(log_accum, adm_abspath,
-                                     chosen_path, merge_target, pool, pool));
-          *merge_outcome = svn_wc_merge_merged;
-          return SVN_NO_ERROR;
-        }
-
-        /* For the case of 3-way file merging, we don't
-           really distinguish between these return values;
-           if the callback claims to have "generally
-           resolved" the situation, we still interpret
-           that as "OK, we'll assume the merged version is
-           good to use". */
-      case svn_wc_conflict_choose_merged:
-        {
-          SVN_ERR(svn_wc__loggy_copy(log_accum, adm_abspath,
-                                     /* Look for callback's own
-                                        merged-file first: */
-                                     result->merged_file
-                                       ? result->merged_file
-                                       : result_target,
-                                     merge_target,
-                                     pool, pool));
-          *merge_outcome = svn_wc_merge_merged;
-          return SVN_NO_ERROR;
-        }
-      case svn_wc_conflict_choose_postpone:
-      default:
-        {
-          /* Issue #3354: We need to install the copyfrom_text,
-           * which now carries conflicts, into ACTUAL, by copying
-           * it to the merge target. */
-          if (copyfrom_text)
-            {
-              SVN_ERR(svn_wc__loggy_copy(log_accum, adm_abspath,
-                                     copyfrom_text, merge_target,
-                                     pool, pool));
-            }
-
-          /* Assume conflict remains. */
-          return SVN_NO_ERROR;
-        }
-    }
-}
-
-/* Preserve the three pre-merge files, and modify the
-   entry (mark as conflicted, track the preserved files). */
-static svn_error_t*
-preserve_pre_merge_files(svn_stringbuf_t **log_accum,
-                         svn_wc__db_t *db,
-                         const char *left_abspath,
-                         const char *right_abspath,
-                         const char *target_abspath,
-                         const char *left_label,
-                         const char *right_label,
-                         const char *target_label,
-                         apr_pool_t *pool)
-=======
 /* Preserve the three pre-merge files.
 
    Create three empty files, with unique names that each include the
@@ -694,46 +487,16 @@
                          void *cancel_baton,
                          apr_pool_t *result_pool,
                          apr_pool_t *scratch_pool)
->>>>>>> 4cf18c3e
 {
   const char *tmp_left, *tmp_right, *detranslated_target_copy;
   const char *dir_abspath, *target_name;
-<<<<<<< HEAD
-  const char *temp_dir;
-  svn_wc_entry_t tmp_entry;
-
-  svn_dirent_split(target_abspath, &dir_abspath, &target_name, pool);
-  SVN_ERR(svn_wc__db_temp_wcroot_tempdir(&temp_dir, db, target_abspath,
-                                         pool, pool));
-
-  /* I miss Lisp. */
-
-  SVN_ERR(svn_io_open_uniquely_named(NULL,
-                                     &left_copy,
-                                     dir_abspath,
-                                     target_name,
-                                     left_label,
-                                     svn_io_file_del_none,
-                                     pool, pool));
-=======
   const char *wcroot_abspath, *temp_dir_abspath;
   svn_skel_t *work_item, *last_items = NULL;
->>>>>>> 4cf18c3e
 
   *work_items = NULL;
 
-<<<<<<< HEAD
-  SVN_ERR(svn_io_open_uniquely_named(NULL,
-                                     &right_copy,
-                                     dir_abspath,
-                                     target_name,
-                                     right_label,
-                                     svn_io_file_del_none,
-                                     pool, pool));
-=======
   svn_dirent_split(&dir_abspath, &target_name, mt->local_abspath,
                    scratch_pool);
->>>>>>> 4cf18c3e
 
   SVN_ERR(svn_wc__db_get_wcroot(&wcroot_abspath, mt->db, mt->wri_abspath,
                                 scratch_pool, scratch_pool));
@@ -741,15 +504,6 @@
                                          mt->wri_abspath,
                                          scratch_pool, scratch_pool));
 
-<<<<<<< HEAD
-  SVN_ERR(svn_io_open_uniquely_named(NULL,
-                                     &target_copy,
-                                     dir_abspath,
-                                     target_name,
-                                     target_label,
-                                     svn_io_file_del_none,
-                                     pool, pool));
-=======
   /* Create three empty files in DIR_ABSPATH, naming them with unique names
      that each include TARGET_NAME and one of {LEFT,RIGHT,TARGET}_LABEL,
      and set *{LEFT,RIGHT,TARGET}_COPY to those names. */
@@ -762,7 +516,6 @@
   SVN_ERR(svn_io_open_uniquely_named(
             NULL, target_copy, dir_abspath, target_name, target_label,
             svn_io_file_del_none, result_pool, scratch_pool));
->>>>>>> 4cf18c3e
 
   /* We preserve all the files with keywords expanded and line
      endings in local (working) form. */
@@ -771,14 +524,6 @@
      relative to the wcroot path they are executed in.
 
      Make our LEFT and RIGHT files 'local' if they aren't... */
-<<<<<<< HEAD
-  if (! svn_dirent_is_ancestor(dir_abspath, left_abspath))
-    {
-      SVN_ERR(svn_io_open_unique_file3(NULL, &tmp_left, temp_dir,
-                                       svn_io_file_del_on_pool_cleanup,
-                                       pool, pool));
-      SVN_ERR(svn_io_copy_file(left_abspath, tmp_left, TRUE, pool));
-=======
   if (! svn_dirent_is_ancestor(wcroot_abspath, left_abspath))
     {
       SVN_ERR(svn_io_open_unique_file3(NULL, &tmp_left, temp_dir_abspath,
@@ -791,19 +536,10 @@
                                            result_pool, scratch_pool));
 
       last_items = svn_wc__wq_merge(last_items, work_item, result_pool);
->>>>>>> 4cf18c3e
     }
   else
     tmp_left = left_abspath;
 
-<<<<<<< HEAD
-  if (! svn_dirent_is_ancestor(dir_abspath, right_abspath))
-    {
-      SVN_ERR(svn_io_open_unique_file3(NULL, &tmp_right, temp_dir,
-                                       svn_io_file_del_on_pool_cleanup,
-                                       pool, pool));
-      SVN_ERR(svn_io_copy_file(right_abspath, tmp_right, TRUE, pool));
-=======
   if (! svn_dirent_is_ancestor(wcroot_abspath, right_abspath))
     {
       SVN_ERR(svn_io_open_unique_file3(NULL, &tmp_right, temp_dir_abspath,
@@ -816,7 +552,6 @@
                                            result_pool, scratch_pool));
 
       last_items = svn_wc__wq_merge(last_items, work_item, result_pool);
->>>>>>> 4cf18c3e
     }
   else
     tmp_right = right_abspath;
@@ -836,38 +571,6 @@
   /* Create LEFT and RIGHT backup files, in expanded form.
      We use TARGET_ABSPATH's current properties to do the translation. */
   /* Derive the basenames of the 3 backup files. */
-<<<<<<< HEAD
-  SVN_WC__FLUSH_LOG_ACCUM(db, dir_abspath, *log_accum, pool);
-  SVN_ERR(svn_wc__loggy_translated_file(db, dir_abspath,
-                                        left_copy, tmp_left,
-                                        target_abspath, pool));
-  SVN_ERR(svn_wc__loggy_translated_file(db, dir_abspath,
-                                        right_copy, tmp_right,
-                                        target_abspath, pool));
-
-  /* Back up MERGE_TARGET through detranslation/retranslation:
-     the new translation properties may not match the current ones */
-  SVN_ERR(svn_wc__internal_translated_file(
-           &detranslated_target_copy, target_abspath, db, target_abspath,
-           SVN_WC_TRANSLATE_TO_NF | SVN_WC_TRANSLATE_NO_OUTPUT_CLEANUP,
-           pool, pool));
-  SVN_ERR(svn_wc__loggy_translated_file(db, dir_abspath,
-                                        target_copy, detranslated_target_copy,
-                                        target_abspath, pool));
-
-  tmp_entry.conflict_old = svn_dirent_is_child(dir_abspath, left_copy, pool);
-  tmp_entry.conflict_new = svn_dirent_is_child(dir_abspath, right_copy, pool);
-  tmp_entry.conflict_wrk = svn_dirent_basename(target_copy, pool);
-
-  /* Mark merge_target's entry as "Conflicted", and start tracking
-     the backup files in the entry as well. */
-  SVN_ERR(svn_wc__loggy_entry_modify(log_accum, dir_abspath,
-                                     target_abspath, &tmp_entry,
-                                     SVN_WC__ENTRY_MODIFY_CONFLICT_OLD
-                                       | SVN_WC__ENTRY_MODIFY_CONFLICT_NEW
-                                       | SVN_WC__ENTRY_MODIFY_CONFLICT_WRK,
-                                     pool, pool));
-=======
   SVN_ERR(svn_wc__wq_build_file_copy_translated(&work_item,
                                                 mt->db, mt->local_abspath,
                                                 tmp_left, *left_copy,
@@ -901,75 +604,10 @@
   *work_items = svn_wc__wq_merge(*work_items, work_item, result_pool);
 
   *work_items = svn_wc__wq_merge(*work_items, last_items, result_pool);
->>>>>>> 4cf18c3e
 
   return SVN_NO_ERROR;
 }
 
-<<<<<<< HEAD
-/* Helper for maybe_resolve_conflicts() below. */
-static const svn_wc_conflict_description_t *
-setup_text_conflict_desc(const char *left,
-                         const char *right,
-                         const char *merge_abspath,
-                         const svn_wc_conflict_version_t *left_version,
-                         const svn_wc_conflict_version_t *right_version,
-                         const char *result_target,
-                         const char *detranslated_target,
-                         const svn_prop_t *mimeprop,
-                         svn_boolean_t is_binary,
-                         apr_pool_t *pool)
-{
-  svn_wc_conflict_description2_t *cdesc;
-
-  cdesc = svn_wc_conflict_description_create_text2(merge_abspath, pool);
-  cdesc->is_binary = FALSE;
-  cdesc->mime_type = (mimeprop && mimeprop->value)
-                     ? mimeprop->value->data : NULL,
-  cdesc->base_file = left;
-  cdesc->their_file = right;
-  cdesc->my_file = detranslated_target;
-  cdesc->merged_file = result_target;
-
-  cdesc->src_left_version = left_version;
-  cdesc->src_right_version = right_version;
-
-  return svn_wc__cd2_to_cd(cdesc, pool);
-}
-
-/* XXX Insane amount of parameters... */
-static svn_error_t*
-maybe_resolve_conflicts(svn_stringbuf_t **log_accum,
-                        svn_wc__db_t *db,
-                        const char *left,
-                        const char *right,
-                        const char *merge_target,
-                        const char *copyfrom_text,
-                        const char *left_label,
-                        const char *right_label,
-                        const char *target_label,
-                        enum svn_wc_merge_outcome_t *merge_outcome,
-                        const svn_wc_conflict_version_t *left_version,
-                        const svn_wc_conflict_version_t *right_version,
-                        const char *result_target,
-                        const char *detranslated_target,
-                        const svn_prop_t *mimeprop,
-                        svn_diff_file_options_t *options,
-                        svn_wc_conflict_resolver_func_t conflict_func,
-                        void *conflict_baton,
-                        svn_cancel_func_t cancel_func,
-                        void *cancel_baton,
-                        apr_pool_t *pool)
-{
-  svn_wc_conflict_result_t *result = NULL;
-  const char *left_abspath, *right_abspath, *target_abspath, *dir_abspath;
-
-  SVN_ERR(svn_dirent_get_absolute(&left_abspath, left, pool));
-  SVN_ERR(svn_dirent_get_absolute(&right_abspath, right, pool));
-  SVN_ERR(svn_dirent_get_absolute(&target_abspath, merge_target, pool));
-
-  dir_abspath = svn_dirent_dirname(target_abspath, pool);
-=======
 /* Attempt a trivial merge of LEFT_ABSPATH and RIGHT_ABSPATH to TARGET_ABSPATH.
  * The merge is trivial if the file at LEFT_ABSPATH equals the detranslated
  * form of the target at DETRANSLATED_TARGET_ABSPATH, because in this case
@@ -1005,7 +643,6 @@
       *merge_outcome = svn_wc_merge_no_merge;
       return SVN_NO_ERROR;
     }
->>>>>>> 4cf18c3e
 
   /* If the LEFT side of the merge is equal to WORKING, then we can
    * copy RIGHT directly. */
@@ -1042,70 +679,6 @@
     }
   else
     {
-<<<<<<< HEAD
-      const svn_wc_conflict_description_t *cdesc;
-
-      cdesc = setup_text_conflict_desc(left_abspath,
-                                       right_abspath,
-                                       target_abspath,
-                                       left_version,
-                                       right_version,
-                                       result_target,
-                                       detranslated_target,
-                                       mimeprop,
-                                       FALSE,
-                                       pool);
-
-      SVN_ERR(conflict_func(&result, cdesc, conflict_baton, pool));
-      if (result == NULL)
-        return svn_error_create(SVN_ERR_WC_CONFLICT_RESOLVER_FAILURE,
-                                NULL, _("Conflict callback violated API:"
-                                        " returned no results"));
-      if (result->save_merged)
-        SVN_ERR(save_merge_result(log_accum,
-                                  db,
-                                  target_abspath,
-                                  /* Look for callback's own
-                                     merged-file first: */
-                                  result->merged_file
-                                    ? result->merged_file
-                                    : result_target,
-                                  pool));
-    }
-
-  SVN_ERR(eval_conflict_func_result(merge_outcome,
-                                    result,
-                                    log_accum,
-                                    db,
-                                    left,
-                                    right,
-                                    merge_target,
-                                    copyfrom_text,
-                                    dir_abspath,
-                                    result_target,
-                                    detranslated_target,
-                                    options,
-                                    pool));
-
-  if (result->choice != svn_wc_conflict_choose_postpone)
-    /* The conflicts have been dealt with, nothing else
-     * to do for us here. */
-    return SVN_NO_ERROR;
-
-  /* The conflicts have not been dealt with. */
-  SVN_ERR(preserve_pre_merge_files(log_accum,
-                                   db,
-                                   left_abspath,
-                                   right_abspath,
-                                   target_abspath,
-                                   left_label,
-                                   right_label,
-                                   target_label,
-                                   pool));
-
-  *merge_outcome = svn_wc_merge_conflict;
-
-=======
       /* Check whether the existing version equals the right side. If it 
        * does, the locally existing, changed file equals the incoming
        * file, so there is no conflict. For binary files, we historically
@@ -1123,80 +696,45 @@
     }
 
   *merge_outcome = svn_wc_merge_no_merge;
->>>>>>> 4cf18c3e
   return SVN_NO_ERROR;
 }
 
 
 /* XXX Insane amount of parameters... */
 static svn_error_t*
-<<<<<<< HEAD
-merge_text_file(svn_stringbuf_t **log_accum,
-                enum svn_wc_merge_outcome_t *merge_outcome,
-                svn_wc__db_t *db,
-                const char *left_abspath,
-                const char *right_abspath,
-                const char *target_abspath,
-=======
 merge_text_file(svn_skel_t **work_items,
                 svn_skel_t **conflict_skel,
                 enum svn_wc_merge_outcome_t *merge_outcome,
                 const merge_target_t *mt,
                 const char *left_abspath,
                 const char *right_abspath,
->>>>>>> 4cf18c3e
                 const char *left_label,
                 const char *right_label,
                 const char *target_label,
                 svn_boolean_t dry_run,
-<<<<<<< HEAD
-                const char *diff3_cmd,
-                const apr_array_header_t *merge_options,
-                const svn_wc_conflict_version_t *left_version,
-                const svn_wc_conflict_version_t *right_version,
-                const char *copyfrom_text,
-                const char *detranslated_target_abspath,
-                const svn_prop_t *mimeprop,
-                svn_wc_conflict_resolver_func_t conflict_func,
-                void *conflict_baton,
-                svn_cancel_func_t cancel_func,
-                void *cancel_baton,
-                apr_pool_t *pool)
-=======
                 const char *detranslated_target_abspath,
                 svn_cancel_func_t cancel_func,
                 void *cancel_baton,
                 apr_pool_t *result_pool,
                 apr_pool_t *scratch_pool)
->>>>>>> 4cf18c3e
 {
   apr_pool_t *pool = scratch_pool;  /* ### temporary rename  */
   svn_boolean_t contains_conflicts;
   apr_file_t *result_f;
   const char *result_target;
-<<<<<<< HEAD
-  const char *dir_abspath, *base_name;
-=======
   const char *base_name;
->>>>>>> 4cf18c3e
   const char *temp_dir;
   svn_skel_t *work_item;
 
   *work_items = NULL;
 
   base_name = svn_dirent_basename(mt->local_abspath, scratch_pool);
-
-  svn_dirent_split(target_abspath, &dir_abspath, &base_name, pool);
 
   /* Open a second temporary file for writing; this is where diff3
      will write the merged results.  We want to use a tempfile
      with a name that reflects the original, in case this
      ultimately winds up in a conflict resolution editor.  */
-<<<<<<< HEAD
-  SVN_ERR(svn_wc__db_temp_wcroot_tempdir(&temp_dir, db, target_abspath,
-=======
   SVN_ERR(svn_wc__db_temp_wcroot_tempdir(&temp_dir, mt->db, mt->wri_abspath,
->>>>>>> 4cf18c3e
                                          pool, pool));
   SVN_ERR(svn_io_open_uniquely_named(&result_f, &result_target,
                                      temp_dir, base_name, ".tmp",
@@ -1230,27 +768,6 @@
 
   if (contains_conflicts && ! dry_run)
     {
-<<<<<<< HEAD
-      SVN_ERR(maybe_resolve_conflicts(log_accum,
-                                      db,
-                                      left_abspath,
-                                      right_abspath,
-                                      target_abspath,
-                                      copyfrom_text,
-                                      left_label,
-                                      right_label,
-                                      target_label,
-                                      merge_outcome,
-                                      left_version,
-                                      right_version,
-                                      result_target,
-                                      detranslated_target_abspath,
-                                      mimeprop,
-                                      options,
-                                      conflict_func, conflict_baton,
-                                      cancel_func, cancel_baton,
-                                      pool));
-=======
       *merge_outcome = svn_wc_merge_conflict;
       if (*merge_outcome == svn_wc_merge_conflict)
         {
@@ -1283,7 +800,6 @@
                                                           scratch_pool));
         }
 
->>>>>>> 4cf18c3e
       if (*merge_outcome == svn_wc_merge_merged)
         goto done;
     }
@@ -1297,13 +813,6 @@
          target file.  This is so we don't try to follow symlinks,
          but the same treatment is probably also appropriate for
          whatever special file types we may invent in the future. */
-<<<<<<< HEAD
-      SVN_ERR(svn_wc__get_special(&special, db, target_abspath, pool));
-      SVN_ERR(svn_io_files_contents_same_p(&same, result_target,
-                                           (special ?
-                                              detranslated_target_abspath :
-                                              target_abspath),
-=======
       SVN_ERR(svn_wc__get_translate_info(NULL, NULL, NULL,
                                          &special, mt->db, mt->local_abspath,
                                          mt->actual_props, TRUE,
@@ -1312,18 +821,12 @@
                                            (special ?
                                               detranslated_target_abspath :
                                               mt->local_abspath),
->>>>>>> 4cf18c3e
                                            pool));
 
       *merge_outcome = same ? svn_wc_merge_unchanged : svn_wc_merge_merged;
     }
 
   if (*merge_outcome != svn_wc_merge_unchanged && ! dry_run)
-<<<<<<< HEAD
-    /* replace MERGE_TARGET with the new merged file, expanding. */
-    SVN_ERR(svn_wc__loggy_copy(log_accum, dir_abspath,
-                               result_target, target_abspath, pool, pool));
-=======
     {
       /* replace TARGET_ABSPATH with the new merged file, expanding. */
       SVN_ERR(svn_wc__wq_build_file_install(&work_item,
@@ -1343,32 +846,10 @@
 
   *work_items = svn_wc__wq_merge(*work_items, work_item, result_pool);
 
->>>>>>> 4cf18c3e
   return SVN_NO_ERROR;
 }
 
 /* XXX Insane amount of parameters... */
-<<<<<<< HEAD
-static svn_error_t*
-merge_binary_file(svn_stringbuf_t **log_accum,
-                  enum svn_wc_merge_outcome_t *merge_outcome,
-                  svn_wc__db_t *db,
-                  const char *left,
-                  const char *right,
-                  const char *merge_target,
-                  const char *left_label,
-                  const char *right_label,
-                  const char *target_label,
-                  const svn_wc_conflict_version_t *left_version,
-                  const svn_wc_conflict_version_t *right_version,
-                  const char *detranslated_target_abspath,
-                  const svn_prop_t *mimeprop,
-                  svn_wc_conflict_resolver_func_t conflict_func,
-                  void *conflict_baton,
-                  svn_cancel_func_t cancel_func,
-                  void *cancel_baton,
-                  apr_pool_t *pool)
-=======
 static svn_error_t *
 merge_binary_file(svn_skel_t **work_items,
                   svn_skel_t **conflict_skel,
@@ -1383,103 +864,16 @@
                   const char *detranslated_target_abspath,
                   apr_pool_t *result_pool,
                   apr_pool_t *scratch_pool)
->>>>>>> 4cf18c3e
 {
   apr_pool_t *pool = scratch_pool;  /* ### temporary rename  */
   /* ### when making the binary-file backups, should we be honoring
      keywords and eol stuff?   */
   const char *left_copy, *right_copy;
-<<<<<<< HEAD
-  const char *left_base, *right_base;
-  const char *merge_abspath;
-  const char *merge_dirpath, *merge_filename;
-  svn_wc_entry_t tmp_entry;
-=======
   const char *merge_dirpath, *merge_filename;
   const char *conflict_wrk;
->>>>>>> 4cf18c3e
 
   *work_items = NULL;
 
-<<<<<<< HEAD
-  svn_dirent_split(merge_abspath, &merge_dirpath, &merge_filename, pool);
-
-  /* Give the conflict resolution callback a chance to clean
-     up the conflict before we mark the file 'conflicted' */
-  if (conflict_func)
-    {
-      svn_wc_conflict_result_t *result = NULL;
-      const svn_wc_conflict_description_t *cdesc;
-
-      cdesc = setup_text_conflict_desc(left, right, merge_abspath,
-                                       left_version, right_version,
-                                       NULL /* result_target */,
-                                       detranslated_target_abspath,
-                                       mimeprop, TRUE, pool);
-
-      SVN_ERR(conflict_func(&result, cdesc, conflict_baton, pool));
-      if (result == NULL)
-        return svn_error_create(SVN_ERR_WC_CONFLICT_RESOLVER_FAILURE,
-                                NULL, _("Conflict callback violated API:"
-                                        " returned no results"));
-
-      switch (result->choice)
-        {
-          /* For a binary file, there's no merged file to look at,
-             unless the conflict-callback did the merging itself. */
-          case svn_wc_conflict_choose_base:
-            {
-              SVN_ERR(svn_wc__loggy_copy(log_accum,
-                                     merge_dirpath,
-                                     left, merge_target, pool, pool));
-              *merge_outcome = svn_wc_merge_merged;
-              return SVN_NO_ERROR;
-            }
-          case svn_wc_conflict_choose_theirs_full:
-            {
-              SVN_ERR(svn_wc__loggy_copy(log_accum,
-                                     merge_dirpath,
-                                     right, merge_target, pool, pool));
-              *merge_outcome = svn_wc_merge_merged;
-              return SVN_NO_ERROR;
-            }
-            /* For a binary file, if the response is to use the
-               user's file, we do nothing.  We also do nothing if
-               the response claims to have already resolved the
-               problem.*/
-          case svn_wc_conflict_choose_mine_full:
-            {
-              *merge_outcome = svn_wc_merge_merged;
-              return SVN_NO_ERROR;
-            }
-          case svn_wc_conflict_choose_merged:
-            {
-              if (! result->merged_file)
-                {
-                  /* Callback asked us to choose its own
-                     merged file, but didn't provide one! */
-                  return svn_error_create
-                      (SVN_ERR_WC_CONFLICT_RESOLVER_FAILURE,
-                       NULL, _("Conflict callback violated API:"
-                               " returned no merged file"));
-                }
-              else
-                {
-                  SVN_ERR(svn_wc__loggy_copy(log_accum,
-                                     merge_dirpath,
-                                     result->merged_file, merge_target,
-                                     pool, pool));
-                  *merge_outcome = svn_wc_merge_merged;
-                  return SVN_NO_ERROR;
-                }
-            }
-          case svn_wc_conflict_choose_postpone:
-          default:
-            {
-              /* Assume conflict remains, fall through to code below. */
-            }
-        }
-=======
   svn_dirent_split(&merge_dirpath, &merge_filename, mt->local_abspath, pool);
 
   /* If we get here the binary files differ. Because we don't know how
@@ -1489,7 +883,6 @@
     {
       *merge_outcome = svn_wc_merge_conflict;
       return SVN_NO_ERROR;
->>>>>>> 4cf18c3e
     }
 
   /* reserve names for backups of left and right fulltexts */
@@ -1524,22 +917,11 @@
                                          target_label,
                                          svn_io_file_del_none,
                                          pool, pool));
-<<<<<<< HEAD
-      SVN_ERR(svn_wc__loggy_move(log_accum,
-                                 merge_dirpath,
-                                 detranslated_target_abspath,
-                                 mine_copy,
-                                 pool, pool));
-      mine_copy = svn_dirent_is_child(merge_dirpath,
-                                      mine_copy, pool);
-      tmp_entry.conflict_wrk = mine_copy;
-=======
       SVN_ERR(svn_wc__wq_build_file_move(work_items, mt->db,
                                          mt->local_abspath,
                                          detranslated_target_abspath,
                                          conflict_wrk,
                                          pool, result_pool));
->>>>>>> 4cf18c3e
     }
   else
     {
@@ -1548,18 +930,6 @@
 
   /* Mark target_abspath's entry as "Conflicted", and start tracking
      the backup files in the entry as well. */
-<<<<<<< HEAD
-  tmp_entry.conflict_old = left_base;
-  tmp_entry.conflict_new = right_base;
-  SVN_ERR(svn_wc__loggy_entry_modify(
-            log_accum,
-            merge_dirpath, merge_target,
-            &tmp_entry,
-            SVN_WC__ENTRY_MODIFY_CONFLICT_OLD
-              | SVN_WC__ENTRY_MODIFY_CONFLICT_NEW
-              | SVN_WC__ENTRY_MODIFY_CONFLICT_WRK,
-            pool, pool));
-=======
   if (!*conflict_skel)
     *conflict_skel = svn_wc__conflict_skel_create(result_pool);
 
@@ -1569,7 +939,6 @@
                                                   left_copy,
                                                   right_copy,
                                                   result_pool, scratch_pool));
->>>>>>> 4cf18c3e
 
   *merge_outcome = svn_wc_merge_conflict; /* a conflict happened */
 
@@ -1578,17 +947,6 @@
 
 /* XXX Insane amount of parameters... */
 svn_error_t *
-<<<<<<< HEAD
-svn_wc__internal_merge(svn_stringbuf_t **log_accum,
-                       enum svn_wc_merge_outcome_t *merge_outcome,
-                       svn_wc__db_t *db,
-                       const char *left_abspath,
-                       const svn_wc_conflict_version_t *left_version,
-                       const char *right_abspath,
-                       const svn_wc_conflict_version_t *right_version,
-                       const char *target_abspath,
-                       const char *copyfrom_abspath,
-=======
 svn_wc__internal_merge(svn_skel_t **work_items,
                        svn_skel_t **conflict_skel,
                        enum svn_wc_merge_outcome_t *merge_outcome,
@@ -1597,7 +955,6 @@
                        const char *right_abspath,
                        const char *target_abspath,
                        const char *wri_abspath,
->>>>>>> 4cf18c3e
                        const char *left_label,
                        const char *right_label,
                        const char *target_label,
@@ -1606,19 +963,6 @@
                        const char *diff3_cmd,
                        const apr_array_header_t *merge_options,
                        const apr_array_header_t *prop_diff,
-<<<<<<< HEAD
-                       svn_wc_conflict_resolver_func_t conflict_func,
-                       void *conflict_baton,
-                       svn_cancel_func_t cancel_func,
-                       void *cancel_baton,
-                       apr_pool_t *pool)
-{
-  const char *working_abspath;
-  const char *detranslated_target_abspath;
-  const char *dir_abspath;
-  svn_boolean_t is_binary = FALSE;
-  const svn_prop_t *mimeprop;
-=======
                        svn_cancel_func_t cancel_func,
                        void *cancel_baton,
                        apr_pool_t *result_pool,
@@ -1629,40 +973,10 @@
   const svn_prop_t *mimeprop;
   svn_skel_t *work_item;
   merge_target_t mt;
->>>>>>> 4cf18c3e
 
   SVN_ERR_ASSERT(svn_dirent_is_absolute(left_abspath));
   SVN_ERR_ASSERT(svn_dirent_is_absolute(right_abspath));
   SVN_ERR_ASSERT(svn_dirent_is_absolute(target_abspath));
-<<<<<<< HEAD
-  SVN_ERR_ASSERT(copyfrom_abspath == NULL || svn_dirent_is_absolute(copyfrom_abspath));
-
-  dir_abspath = svn_dirent_dirname(target_abspath, pool);
-
-  /* Sanity check:  the merge target must be under revision control,
-   * unless the merge target is a copyfrom text, which lives in a
-   * temporary file and does not exist in ACTUAL yet. */
-  if (!copyfrom_abspath)
-    {
-      svn_wc__db_kind_t kind;
-      svn_boolean_t hidden;
-      SVN_ERR(svn_wc__db_read_kind(&kind, db, target_abspath, TRUE, pool));
-
-      if (kind == svn_wc__db_kind_unknown)
-        {
-          *merge_outcome = svn_wc_merge_no_merge;
-          return SVN_NO_ERROR;
-        }
-
-      SVN_ERR(svn_wc__db_node_hidden(&hidden, db, target_abspath, pool));
-
-      if (hidden)
-        {
-          *merge_outcome = svn_wc_merge_no_merge;
-          return SVN_NO_ERROR;
-        }
-    }
-=======
 
   *work_items = NULL;
 
@@ -1674,21 +988,11 @@
   mt.prop_diff = prop_diff;
   mt.diff3_cmd = diff3_cmd;
   mt.merge_options = merge_options;
->>>>>>> 4cf18c3e
 
   /* Decide if the merge target is a text or binary file. */
   if ((mimeprop = get_prop(&mt, SVN_PROP_MIME_TYPE))
       && mimeprop->value)
     is_binary = svn_mime_type_is_binary(mimeprop->value->data);
-<<<<<<< HEAD
-  else if (! copyfrom_abspath)
-    SVN_ERR(svn_wc__marked_as_binary(&is_binary, target_abspath, db, pool));
-
-  working_abspath = copyfrom_abspath ? copyfrom_abspath : target_abspath;
-  SVN_ERR(detranslate_wc_file(&detranslated_target_abspath, db, target_abspath,
-                              (! is_binary) && diff3_cmd != NULL,
-                              prop_diff, working_abspath, pool, pool));
-=======
   else
     {
       const char *value = svn_prop_get_value(mt.actual_props,
@@ -1702,7 +1006,6 @@
                               target_abspath,
                               cancel_func, cancel_baton,
                               scratch_pool, scratch_pool));
->>>>>>> 4cf18c3e
 
   /* We cannot depend on the left file to contain the same eols as the
      right file. If the merge target has mods, this will mark the entire
@@ -1733,50 +1036,6 @@
                                     result_pool, scratch_pool));
         }
       else
-<<<<<<< HEAD
-        SVN_ERR(merge_binary_file(log_accum,
-                                  merge_outcome,
-                                  db,
-                                  left_abspath,
-                                  right_abspath,
-                                  target_abspath,
-                                  left_label,
-                                  right_label,
-                                  target_label,
-                                  left_version,
-                                  right_version,
-                                  detranslated_target_abspath,
-                                  mimeprop,
-                                  conflict_func,
-                                  conflict_baton,
-                                  cancel_func,
-                                  cancel_baton,
-                                  pool));
-    }
-  else
-    SVN_ERR(merge_text_file(log_accum,
-                            merge_outcome,
-                            db,
-                            left_abspath,
-                            right_abspath,
-                            target_abspath,
-                            left_label,
-                            right_label,
-                            target_label,
-                            dry_run,
-                            diff3_cmd,
-                            merge_options,
-                            left_version,
-                            right_version,
-                            copyfrom_abspath,
-                            detranslated_target_abspath,
-                            mimeprop,
-                            conflict_func,
-                            conflict_baton,
-                            cancel_func,
-                            cancel_baton,
-                            pool));
-=======
         {
           SVN_ERR(merge_text_file(work_items,
                                   conflict_skel,
@@ -1793,26 +1052,16 @@
                                   result_pool, scratch_pool));
         }
     }
->>>>>>> 4cf18c3e
 
   /* Merging is complete.  Regardless of text or binariness, we might
      need to tweak the executable bit on the new working file, and
      possibly make it read-only. */
   if (! dry_run)
     {
-<<<<<<< HEAD
-      SVN_ERR(svn_wc__loggy_maybe_set_executable(log_accum, dir_abspath,
-                                                 target_abspath,
-                                                 pool, pool));
-      SVN_ERR(svn_wc__loggy_maybe_set_readonly(log_accum, dir_abspath,
-                                               target_abspath,
-                                               pool, pool));
-=======
       SVN_ERR(svn_wc__wq_build_sync_file_flags(&work_item, db,
                                                target_abspath,
                                                result_pool, scratch_pool));
       *work_items = svn_wc__wq_merge(*work_items, work_item, result_pool);
->>>>>>> 4cf18c3e
     }
 
   return SVN_NO_ERROR;
@@ -1820,12 +1069,8 @@
 
 
 svn_error_t *
-<<<<<<< HEAD
-svn_wc_merge4(enum svn_wc_merge_outcome_t *merge_outcome,
-=======
 svn_wc_merge5(enum svn_wc_merge_outcome_t *merge_content_outcome,
               enum svn_wc_notify_state_t *merge_props_outcome,
->>>>>>> 4cf18c3e
               svn_wc_context_t *wc_ctx,
               const char *left_abspath,
               const char *right_abspath,
@@ -1846,17 +1091,6 @@
               void *cancel_baton,
               apr_pool_t *scratch_pool)
 {
-<<<<<<< HEAD
-  svn_stringbuf_t *log_accum = svn_stringbuf_create("", scratch_pool);
-  const char *dir_abspath = svn_dirent_dirname(target_abspath, scratch_pool);
-
-  SVN_ERR(svn_wc__internal_merge(&log_accum, merge_outcome,
-                                 wc_ctx->db,
-                                 left_abspath, left_version,
-                                 right_abspath, right_version,
-                                 target_abspath,
-                                 NULL,
-=======
   const char *dir_abspath = svn_dirent_dirname(target_abspath, scratch_pool);
   svn_skel_t *work_items;
   svn_skel_t *conflict_skel = NULL;
@@ -1957,27 +1191,12 @@
                                  right_abspath,
                                  target_abspath,
                                  target_abspath,
->>>>>>> 4cf18c3e
                                  left_label, right_label, target_label,
                                  actual_props,
                                  dry_run,
                                  diff3_cmd,
                                  merge_options,
                                  prop_diff,
-<<<<<<< HEAD
-                                 conflict_func, conflict_baton,
-                                 cancel_func, cancel_baton,
-                                 scratch_pool));
-
-  /* Write our accumulation of log entries into a log file */
-  if (!dry_run)
-    {
-      SVN_ERR(svn_wc__wq_add_loggy(wc_ctx->db, dir_abspath,
-                                   log_accum, scratch_pool));
-      SVN_ERR(svn_wc__run_log2(wc_ctx->db, dir_abspath, scratch_pool));
-    }
-
-=======
                                  cancel_func, cancel_baton,
                                  scratch_pool, scratch_pool));
 
@@ -2021,7 +1240,6 @@
                                                  scratch_pool));
     }
   
->>>>>>> 4cf18c3e
   return SVN_NO_ERROR;
 }
 
