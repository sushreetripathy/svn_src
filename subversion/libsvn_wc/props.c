/*
 * props.c :  routines dealing with properties in the working copy
 *
 * ====================================================================
 * Copyright (c) 2000-2007 CollabNet.  All rights reserved.
 *
 * This software is licensed as described in the file COPYING, which
 * you should have received as part of this distribution.  The terms
 * are also available at http://subversion.tigris.org/license-1.html.
 * If newer versions of this license are posted there, you may use a
 * newer version instead, at your option.
 *
 * This software consists of voluntary contributions made by many
 * individuals.  For exact contribution history, see the revision
 * history and logs, available at http://subversion.tigris.org/.
 * ====================================================================
 */



#include <stdlib.h>
#include <string.h>
#include <apr_pools.h>
#include <apr_hash.h>
#include <apr_tables.h>
#include <apr_file_io.h>
#include <apr_strings.h>
#include <apr_general.h>
#include "svn_types.h"
#include "svn_string.h"
#include "svn_pools.h"
#include "svn_path.h"
#include "svn_xml.h"
#include "svn_error.h"
#include "svn_props.h"
#include "svn_io.h"
#include "svn_hash.h"
#include "svn_mergeinfo.h"
#include "svn_wc.h"
#include "svn_utf.h"
#include "svn_diff.h"

#include "private/svn_wc_private.h"
#include "private/svn_mergeinfo_private.h"

#include "wc.h"
#include "log.h"
#include "adm_files.h"
#include "entries.h"
#include "props.h"
#include "translate.h"
#include "questions.h"
#include "lock.h"

#include "svn_private_config.h"

/*---------------------------------------------------------------------*/

/*** Deducing local changes to properties ***/

/*---------------------------------------------------------------------*/

/*** Reading/writing property hashes from disk ***/

/* ### HKW/WC-NG: This is a summary of the my efforts to localize accesses to
   svn_wc__prop_path(), in preparation to moving to the wc_db API.  The
   general idea here is to combine all calls to svn_wc__prop_path() into a 
   single one, which will make conversion to the new db API easier.  The catch
   is our currently loggy implementation, which uses the properties file path
   all over the place.  Rather than attempt to refactor all of those right
   now, I'm going to punt and leave properties loggy-ness to the SQLite
   transaction mechanism.
   
   Also, several of these could be funnelled through the load_props()
   interface, but for the fact that it may complicate handling of propcaching.
   I'm happy to do that, but I'm wary of killing performance right before
   branching 1.6, so those will happen after we branch, and trunk is once
   again a free-for-all.

   The following functions currently call this API:
     load_props(): The current "gateway" function through we all access to 
       properties should be funneled.
     svn_wc__working_props_committed(): Moves WORKING props to BASE props,
       sync'ing to disk and clearing appropriate caches.
     empty_props_p(): Used to determine if a path has properties or not.
     svn_wc__props_last_modified(): Reads mtime of the props file.  Used
       externally to answer the question about when a node changed.  We can
       answer this question other ways in the SQLite schema, so this function
       may disappear.
     svn_wc_props_modified_p(): Used to shortcut property differences by
       checking property filesize differences.
     install_props_file(): Used with loggy.
     svn_wc__install_props(): Used with loggy.
     svn_wc__loggy_props_delete(): Used with loggy.
     svn_wc__loggy_revert_props_create(): Used with loggy.
     svn_wc__loggy_revert_props_restore(): Used with loggy.
 */

/* The real functionality here is part of libsvn_subr, in hashdump.c.
   But these are convenience routines for use in libsvn_wc. */

/* Get PATH's properies of PROPS_KIND, and put them into *HASH.
   PATH should be of kind NODE_KIND. */
static svn_error_t *
<<<<<<< HEAD
get_prop_path(const char **ppath,
          const char *path,
          svn_wc__props_kind_t props_kind,
          svn_wc_adm_access_t *adm_access,
          apr_pool_t *pool)
{
  const svn_wc_entry_t *entry;

  SVN_ERR(svn_wc__entry_versioned(&entry, path, adm_access, TRUE, pool));
  return svn_wc__prop_path(ppath, path, entry->kind,
                           props_kind, FALSE, pool);
}

/* If PROPFILE_PATH exists (and is a file), assume it's full of
   properties and load this file into HASH.  Otherwise, leave HASH
   untouched.  */
static svn_error_t *
load_prop_file(const char *propfile_path,
               apr_hash_t *hash,
               apr_pool_t *pool)
=======
load_props(apr_hash_t **hash,
           const char *path,
           svn_node_kind_t node_kind,
           svn_wc__props_kind_t props_kind,
           apr_pool_t *pool)
>>>>>>> e363d545
{
  svn_error_t *err;
  svn_stream_t *stream;
  apr_finfo_t finfo;
  const char *prop_path;

  SVN_ERR(svn_wc__prop_path(&prop_path, path, node_kind, props_kind, pool));

  *hash = apr_hash_make(pool);
  /* We shouldn't be calling load_prop_file() with an empty file, but
     we do.  This check makes sure that we don't call svn_hash_read2()
     on an empty stream.  Ugly, hacky and crude. */
  err = svn_io_stat(&finfo, prop_path, APR_FINFO_SIZE, pool);
  if (err)
    {
      if (APR_STATUS_IS_ENOENT(err->apr_err)
            || APR_STATUS_IS_ENOTDIR(err->apr_err))
        {
          svn_error_clear(err);
          return SVN_NO_ERROR;
        }
      else
        return err;
    }
  if (finfo.size == 0)
    return SVN_NO_ERROR;

  err = svn_stream_open_readonly(&stream, prop_path, pool, pool);

  if (err)
    {
      if ((APR_STATUS_IS_ENOENT(err->apr_err)
            || APR_STATUS_IS_ENOTDIR(err->apr_err)))
        {
           svn_error_clear(err);
           return SVN_NO_ERROR;
        }
      else
        return err;
    }

  SVN_ERR(svn_hash_read2(*hash, stream, SVN_HASH_TERMINATOR, pool));

  return svn_stream_close(stream);
}



/* Given a HASH full of property name/values, write them to a file
   located at PROPFILE_PATH.  If WRITE_EMPTY is TRUE then writing
   an emtpy property hash will result in an actual empty property
   file on disk, otherwise an empty hash will result in no file
   being written at all. */
static svn_error_t *
save_prop_tmp_file(const char **tmp_file_path,
                   apr_hash_t *hash,
                   const char *tmp_base_dir,
                   svn_boolean_t write_empty,
                   apr_pool_t *pool)
{
  svn_stream_t *stream;

  SVN_ERR(svn_stream_open_unique(&stream, tmp_file_path, tmp_base_dir,
                                 svn_io_file_del_none, pool, pool));

  if (apr_hash_count(hash) != 0 || write_empty)
    SVN_ERR(svn_hash_write2(hash, stream, SVN_HASH_TERMINATOR, pool));

  return svn_stream_close(stream);
}


/*---------------------------------------------------------------------*/

/*** Misc ***/

/* Opens reject temporary stream for FULL_PATH in the appropriate tmp space. */
static svn_error_t *
open_reject_tmp_stream(svn_stream_t **stream, const char **reject_tmp_path,
                       const char *full_path,
                       svn_boolean_t is_dir, apr_pool_t *pool)
{
  const char *tmp_base_path;

<<<<<<< HEAD
  /* Reserve a .prej file based on it.  */
  return svn_io_open_unique_file2(fp, reject_tmp_path, tmp_path,
                                  SVN_WC__PROP_REJ_EXT,
                                  svn_io_file_del_none, pool);
=======
  if (is_dir)
    tmp_base_path = svn_wc__adm_child(full_path, SVN_WC__ADM_TMP, pool);
  else
    tmp_base_path = svn_wc__adm_child(svn_path_dirname(full_path, pool),
                                      SVN_WC__ADM_TMP, pool);

  return svn_stream_open_unique(stream, reject_tmp_path, tmp_base_path,
                                svn_io_file_del_none, pool, pool);
>>>>>>> e363d545
}


/* Write CONFLICT_DESCRIPTION to STREAM, plus a trailing EOL sequence. */
static svn_error_t *
append_prop_conflict(svn_stream_t *stream,
                     const svn_string_t *conflict_description,
                     apr_pool_t *pool)
{
  /* TODO:  someday, perhaps prefix each conflict_description with a
     timestamp or something? */
  apr_size_t len;
  const char *native_text =
    svn_utf_cstring_from_utf8_fuzzy(conflict_description->data, pool);

<<<<<<< HEAD
  native_text = svn_utf_cstring_from_utf8_fuzzy(APR_EOL_STR, pool);
  return svn_io_file_write_full(fp, native_text, strlen(native_text),
                                &written, pool);
=======
  len = strlen(native_text);
  SVN_ERR(svn_stream_write(stream, native_text, &len));

  native_text = svn_utf_cstring_from_utf8_fuzzy(APR_EOL_STR, pool);
  len = strlen(native_text);
  return svn_stream_write(stream, native_text, &len);
>>>>>>> e363d545
}


/* Look up the entry for PATH within ADM_ACCESS and see if it has a `current'
   reject file describing a state of conflict.  Set *REJECT_FILE to the
   name of that file, or to NULL if no such file exists. */
static svn_error_t *
get_existing_prop_reject_file(const char **reject_file,
                              svn_wc_adm_access_t *adm_access,
                              const char *path,
                              apr_pool_t *pool)
{
  const svn_wc_entry_t *entry;

  SVN_ERR(svn_wc__entry_versioned(&entry, path, adm_access, FALSE, pool));

  *reject_file = entry->prejfile
    ? apr_pstrcat(pool, svn_wc_adm_access_path(adm_access),
                  entry->prejfile, NULL)
    : NULL;
  return SVN_NO_ERROR;
}

/*---------------------------------------------------------------------*/


/* Build a space separated list of properties that are contained in
   the hash PROPS and which we want to cache.
   The string is allocated in POOL. */
static const char *
build_present_props(apr_hash_t *props, apr_pool_t *pool)
{
  apr_array_header_t *cachable;
  svn_stringbuf_t *present_props = svn_stringbuf_create("", pool);
  int i;

  if (apr_hash_count(props) == 0)
    return present_props->data;

  cachable = svn_cstring_split(SVN_WC__CACHABLE_PROPS, " ", TRUE, pool);
  for (i = 0; i < cachable->nelts; i++)
    {
      const char *proptolookfor = APR_ARRAY_IDX(cachable, i,
                                                const char *);

      if (apr_hash_get(props, proptolookfor, APR_HASH_KEY_STRING) != NULL)
        {
          svn_stringbuf_appendcstr(present_props, proptolookfor);
          svn_stringbuf_appendcstr(present_props, " ");
        }
    }

  /* Avoid returning a string with a trailing space. */
  svn_stringbuf_chop(present_props, 1);
  return present_props->data;
}

/*** Loading regular properties. ***/
svn_error_t *
svn_wc__load_props(apr_hash_t **base_props_p,
                   apr_hash_t **props_p,
                   apr_hash_t **revert_props_p,
                   svn_wc_adm_access_t *adm_access,
                   const char *path,
                   apr_pool_t *pool)
{
  svn_node_kind_t kind;
  svn_boolean_t has_propcaching =
    svn_wc__adm_wc_format(adm_access) > SVN_WC__NO_PROPCACHING_VERSION;
  const svn_wc_entry_t *entry;
  apr_hash_t *base_props = NULL; /* Silence uninitialized warning. */

  SVN_ERR(svn_wc_entry(&entry, path, adm_access, FALSE, pool));
  /* If there is no entry, we just return empty hashes, since the
     property merging can use this function when there is no entry. */
  if (! entry)
    {
      if (base_props_p)
        *base_props_p = apr_hash_make(pool);
      if (props_p)
        *props_p = apr_hash_make(pool);
      if (revert_props_p)
        *revert_props_p = apr_hash_make(pool);
      return SVN_NO_ERROR;
    }

  kind = entry->kind;
  /* We will need the base props if the user requested them, OR,
     our WC has prop caching, the user requested working props and there are no
     prop mods. */
  if (base_props_p
      || (has_propcaching && ! entry->has_prop_mods && entry->has_props))
    {
      SVN_ERR(load_props(&base_props, path, kind, svn_wc__props_base, pool));

      if (base_props_p)
        *base_props_p = base_props;
    }

  if (props_p)
    {
      if (has_propcaching && ! entry->has_prop_mods && entry->has_props)
        *props_p = apr_hash_copy(pool, base_props);
      else if (! has_propcaching || entry->has_props)
        SVN_ERR(load_props(props_p, path, kind, svn_wc__props_working, pool));
      else
        *props_p = apr_hash_make(pool);
    }

  if (revert_props_p)
    {
<<<<<<< HEAD
      *revert_props_p = apr_hash_make(pool);

      if (entry->schedule == svn_wc_schedule_replace)
        {
          const char *revert_prop_path;
=======
      if (entry->schedule == svn_wc_schedule_replace)
        SVN_ERR(load_props(revert_props_p, path, kind, svn_wc__props_revert,
                           pool));
      else
        *revert_props_p = apr_hash_make(pool);
>>>>>>> e363d545

    }

  return SVN_NO_ERROR;
}


/*---------------------------------------------------------------------*/

/*** Installing new properties. ***/

/* Extend LOG_ACCUM with log commands to write the properties PROPS into
 * the admin file specified by WC_PROP_KIND. ADM_ACCESS and PATH specify
 * the WC item with which this file should be associated. */
static svn_error_t *
install_props_file(svn_stringbuf_t **log_accum,
                   svn_wc_adm_access_t *adm_access,
                   const char *path,
                   apr_hash_t *props,
                   svn_wc__props_kind_t wc_prop_kind,
                   apr_pool_t *pool)
{
  svn_node_kind_t node_kind;
  const char *propfile_path;
  const char *propfile_tmp_path;

  if (! svn_path_is_child(svn_wc_adm_access_path(adm_access), path, NULL))
    node_kind = svn_node_dir;
  else
    node_kind = svn_node_file;

  SVN_ERR(svn_wc__prop_path(&propfile_path, path,
                            node_kind, wc_prop_kind, pool));

  /* Write the property hash into a temporary file. */
  SVN_ERR(save_prop_tmp_file(&propfile_tmp_path, props, 
                             svn_path_dirname(propfile_path, pool),
                             FALSE, pool));

  /* Write a log entry to move tmp file to real file. */
  SVN_ERR(svn_wc__loggy_move(log_accum, adm_access,
                             propfile_tmp_path,
                             propfile_path,
                             pool));

  /* Make the props file read-only */
  return svn_wc__loggy_set_readonly(log_accum, adm_access,
                                    propfile_path, pool);
}

svn_error_t *
svn_wc__install_props(svn_stringbuf_t **log_accum,
                      svn_wc_adm_access_t *adm_access,
                      const char *path,
                      apr_hash_t *base_props,
                      apr_hash_t *working_props,
                      svn_boolean_t write_base_props,
                      apr_pool_t *pool)
{
  apr_array_header_t *prop_diffs;
  const svn_wc_entry_t *entry;
  svn_wc_entry_t tmp_entry;
  svn_node_kind_t kind;
  svn_boolean_t has_propcaching =
    svn_wc__adm_wc_format(adm_access) > SVN_WC__NO_PROPCACHING_VERSION;

  if (! svn_path_is_child(svn_wc_adm_access_path(adm_access), path, NULL))
    kind = svn_node_dir;
  else
    kind = svn_node_file;

  /* Check if the props are modified, and update the entry. */
  SVN_ERR(svn_prop_diffs(&prop_diffs, working_props, base_props, pool));
  tmp_entry.has_prop_mods = (prop_diffs->nelts > 0);
  tmp_entry.has_props = (apr_hash_count(working_props) > 0);
  tmp_entry.cachable_props = SVN_WC__CACHABLE_PROPS;
  tmp_entry.present_props = build_present_props(working_props, pool);

  SVN_ERR(svn_wc__loggy_entry_modify(log_accum, adm_access,
                                     path, &tmp_entry,
                                     SVN_WC__ENTRY_MODIFY_HAS_PROPS
                                     | SVN_WC__ENTRY_MODIFY_HAS_PROP_MODS
                                     | SVN_WC__ENTRY_MODIFY_CACHABLE_PROPS
                                     | SVN_WC__ENTRY_MODIFY_PRESENT_PROPS,
                                     pool));

  if (has_propcaching)
    SVN_ERR(svn_wc_entry(&entry, path, adm_access, FALSE, pool));
  else
    entry = NULL;

  /* Save the working properties file if it differs from base. */
  if (tmp_entry.has_prop_mods)
    {
      SVN_ERR(install_props_file(log_accum, adm_access, path, working_props,
                                 svn_wc__props_working, pool));
    }
  else
    {
      /* No property modifications, remove the file instead. */
      const char *working_propfile_path;

      SVN_ERR(svn_wc__prop_path(&working_propfile_path, path,
                                kind, svn_wc__props_working, pool));

      if (! has_propcaching || (entry && entry->has_prop_mods))
        SVN_ERR(svn_wc__loggy_remove(log_accum, adm_access,
                                     working_propfile_path, pool));
    }

  /* Repeat the above steps for the base properties if required. */
  if (write_base_props)
    {
      if (apr_hash_count(base_props) > 0)
        {
          SVN_ERR(install_props_file(log_accum, adm_access, path, base_props,
                                     svn_wc__props_base, pool));
        }
      else
        {
          const char *base_propfile_path;

          SVN_ERR(svn_wc__prop_path(&base_propfile_path, path,
                                    kind, svn_wc__props_base, pool));

          if (! has_propcaching || (entry && entry->has_props))
            SVN_ERR(svn_wc__loggy_remove(log_accum, adm_access,
                                         base_propfile_path, pool));
        }
    }

  return SVN_NO_ERROR;
}



svn_error_t *
svn_wc__working_props_committed(const char *path,
                                svn_wc_adm_access_t *adm_access,
                                svn_boolean_t sync_entries,
                                apr_pool_t *pool)
{
  const char *working;
  const char *base;
  const svn_wc_entry_t *entry;
  svn_wc_entry_t mod_entry;
  svn_wc_adm_access_t *mod_access;


  /* The path is ensured not an excluded path. */
  /* TODO(#2843) It seems that there is no need to 
     reveal hidden entry here? */
  SVN_ERR(svn_wc__entry_versioned(&entry, path, adm_access, FALSE, pool));

  SVN_ERR(svn_wc__prop_path(&working, path, entry->kind,
                            svn_wc__props_working, pool));
  SVN_ERR(svn_wc__prop_path(&base, path, entry->kind,
                            svn_wc__props_base, pool));

  /* svn_io_file_rename() retains a read-only bit, so there's no
     need to explicitly set it. */
  SVN_ERR(svn_io_file_rename(working, base, pool));

  SVN_ERR(svn_wc_adm_probe_retrieve(&mod_access, adm_access, path, pool));
  mod_entry.has_prop_mods = FALSE;
  return svn_wc__entry_modify(mod_access, entry->name, &mod_entry,
                              SVN_WC__ENTRY_MODIFY_HAS_PROP_MODS,
                              sync_entries, pool);
}


svn_error_t *
svn_wc__props_last_modified(apr_time_t *mod_time,
                            const char *path,
                            svn_wc__props_kind_t props_kind,
                            svn_wc_adm_access_t *adm_access,
                            apr_pool_t *pool)
{
  svn_error_t *err;
  const char *props_file;
  const svn_wc_entry_t *entry;

  SVN_ERR(svn_wc__entry_versioned(&entry, path, adm_access, TRUE, pool));
  SVN_ERR(svn_wc__prop_path(&props_file, path, entry->kind, props_kind, pool));

  err = svn_io_file_affected_time(mod_time, props_file, pool);
  if (err && APR_STATUS_IS_ENOENT(err->apr_err))
    {
      svn_error_clear(err);
      *mod_time = 0;
    }
  else
    SVN_ERR_W(err,
              apr_psprintf(pool,
                           _("Error getting 'affected time' on '%s'"),
                           svn_path_local_style(props_file, pool)));

  return SVN_NO_ERROR;
}

static svn_error_t *
remove_file_if_present(const char *file, apr_pool_t *pool)
{
  svn_error_t *err;

  /* Try to remove the file. */
  err = svn_io_remove_file(file, pool);

  /* Ignore file not found error. */
  if (err && APR_STATUS_IS_ENOENT(err->apr_err))
    {
      svn_error_clear(err);
      err = SVN_NO_ERROR;
    }

  return err;
}


/* If wcprops are stored in a single file in this working copy, read that file
   and store it in the cache of ADM_ACCESS.   Use POOL for temporary
   allocations. */
static svn_error_t *
read_wcprops(svn_wc_adm_access_t *adm_access, apr_pool_t *pool)
{
  apr_pool_t *cache_pool = svn_wc_adm_access_pool(adm_access);
  apr_hash_t *all_wcprops;
  apr_hash_t *proplist;
  svn_stream_t *stream;
  svn_error_t *err;

  /* If the WC format is too old, there is nothing to cache. */
  if (svn_wc__adm_wc_format(adm_access) <= SVN_WC__WCPROPS_MANY_FILES_VERSION)
    return SVN_NO_ERROR;

  all_wcprops = apr_hash_make(cache_pool);

  err = svn_wc__open_adm_stream(&stream, svn_wc_adm_access_path(adm_access),
                                SVN_WC__ADM_ALL_WCPROPS, pool, pool);

  /* A non-existent file means there are no props. */
  if (err && APR_STATUS_IS_ENOENT(err->apr_err))
    {
      svn_error_clear(err);
      svn_wc__adm_access_set_wcprops(adm_access, all_wcprops);
      return SVN_NO_ERROR;
    }
  SVN_ERR(err);

  /* Read the proplist for THIS_DIR. */
  proplist = apr_hash_make(cache_pool);
  SVN_ERR(svn_hash_read2(proplist, stream, SVN_HASH_TERMINATOR, cache_pool));
  apr_hash_set(all_wcprops, SVN_WC_ENTRY_THIS_DIR, APR_HASH_KEY_STRING,
               proplist);

  /* And now, the children. */
  while (1729)
    {
      svn_stringbuf_t *line;
      svn_boolean_t eof;

      SVN_ERR(svn_stream_readline(stream, &line, "\n", &eof, cache_pool));
      if (eof)
        {
          if (line->len > 0)
            return svn_error_createf
              (SVN_ERR_WC_CORRUPT, NULL,
               _("Missing end of line in wcprops file for '%s'"),
               svn_path_local_style(svn_wc_adm_access_path(adm_access), pool));
          break;
        }
      proplist = apr_hash_make(cache_pool);
      SVN_ERR(svn_hash_read2(proplist, stream, SVN_HASH_TERMINATOR,
                             cache_pool));
      apr_hash_set(all_wcprops, line->data, APR_HASH_KEY_STRING, proplist);
    }

  svn_wc__adm_access_set_wcprops(adm_access, all_wcprops);

<<<<<<< HEAD
  return svn_wc__close_adm_file(file, svn_wc_adm_access_path(adm_access),
                                SVN_WC__ADM_ALL_WCPROPS, FALSE, pool);
=======
  return svn_stream_close(stream);
>>>>>>> e363d545
}

static svn_error_t *
write_wcprops(svn_wc_adm_access_t *adm_access, apr_pool_t *pool)
{
  apr_hash_t *wcprops = svn_wc__adm_access_wcprops(adm_access);
  svn_stream_t *stream;
  apr_hash_t *proplist;
  apr_hash_index_t *hi;
  apr_pool_t *subpool = svn_pool_create(pool);
  svn_boolean_t any_props = FALSE;
  const char *temp_file_path;

  /* If there are no cached wcprops, there is nothing to do. */
  if (! wcprops)
    return SVN_NO_ERROR;

  /* Check if there are any properties at all. */
  for (hi = apr_hash_first(pool, wcprops); hi && ! any_props;
       hi = apr_hash_next(hi))
    {
      void *val;

      apr_hash_this(hi, NULL, NULL, &val);
      proplist = val;
      if (apr_hash_count(proplist) > 0)
        any_props = TRUE;
    }

  /* If there are no props, remove the file. */
  if (! any_props)
    {
      svn_error_t *err;

      err = svn_wc__remove_adm_file(adm_access, SVN_WC__ADM_ALL_WCPROPS,
                                    subpool);
      if (err && APR_STATUS_IS_ENOENT(err->apr_err))
        {
          svn_error_clear(err);
          return SVN_NO_ERROR;
        }
      else
        return err;
    }

  SVN_ERR(svn_wc__open_adm_writable(&stream, &temp_file_path,
                                    svn_wc_adm_access_path(adm_access),
                                    SVN_WC__ADM_ALL_WCPROPS, pool, subpool));

  /* First, the props for this_dir. */
  proplist = apr_hash_get(wcprops, SVN_WC_ENTRY_THIS_DIR, APR_HASH_KEY_STRING);
  if (! proplist)
    proplist = apr_hash_make(subpool);
  SVN_ERR(svn_hash_write2(proplist, stream, SVN_HASH_TERMINATOR, subpool));

  /* Write children. */
  for (hi = apr_hash_first(pool, wcprops); hi; hi = apr_hash_next(hi))
    {
      const void *key;
      void *val;
      const char *name;

      apr_hash_this(hi, &key, NULL, &val);
      name = key;
      proplist = val;

      /* We already wrote this_dir, and writing empty hashes makes me
         feel silly... */
      if (strcmp(SVN_WC_ENTRY_THIS_DIR, name) == 0
          || apr_hash_count(proplist) == 0)
        continue;

      svn_pool_clear(subpool);

      SVN_ERR(svn_stream_printf(stream, subpool, "%s\n", name));
      SVN_ERR(svn_hash_write2(proplist, stream, SVN_HASH_TERMINATOR, subpool));
    }

<<<<<<< HEAD
  return svn_wc__close_adm_file(file, svn_wc_adm_access_path(adm_access),
                                SVN_WC__ADM_ALL_WCPROPS, TRUE, pool);
=======
  return svn_wc__close_adm_stream(stream, temp_file_path,
                                  svn_wc_adm_access_path(adm_access),
                                  SVN_WC__ADM_ALL_WCPROPS, pool);
>>>>>>> e363d545
}


svn_error_t *
svn_wc__wcprops_flush(svn_wc_adm_access_t *adm_access,
                      apr_pool_t *scratch_pool)
{
<<<<<<< HEAD
  svn_wc_adm_access_t *prop_access;

  if (props_kind != svn_wc__props_wcprop)
    return SVN_NO_ERROR;

  SVN_ERR(svn_wc_adm_probe_retrieve(&prop_access, adm_access, path, pool));
  return write_wcprops(prop_access, pool);
=======
  return write_wcprops(adm_access, scratch_pool);
>>>>>>> e363d545
}


svn_error_t *
svn_wc__loggy_props_delete(svn_stringbuf_t **log_accum,
                           const char *path,
                           svn_wc__props_kind_t props_kind,
                           svn_wc_adm_access_t *adm_access,
                           apr_pool_t *pool)
{
  const char *props_file;

  if (props_kind == svn_wc__props_wcprop)
    {
      /* We use 1 file for all wcprops in a directory,
         use a helper to remove them from that file */
      apr_hash_t *props;
      apr_pool_t *iterpool = svn_pool_create(pool);
      apr_hash_index_t *hi;

      SVN_ERR(svn_wc__wcprop_list(&props, path, adm_access, pool));
      /* ### TODO: There's no log command to delete all wcprops
         from a file at once. Removing all props should do it though. */

      for (hi = apr_hash_first(pool, props); hi; hi = apr_hash_next(hi))
        {
          const void *key;
          const char *name;

          svn_pool_clear(iterpool);

          apr_hash_this(hi, &key, NULL, NULL);
          name = key;

          SVN_ERR(svn_wc__loggy_modify_wcprop(log_accum,
                                              adm_access, path,
                                              name, NULL, iterpool));
        }

      svn_pool_destroy(iterpool);
    }
  else
    {
      const svn_wc_entry_t *entry;

      SVN_ERR(svn_wc__entry_versioned(&entry, path, adm_access, TRUE, pool));
      SVN_ERR(svn_wc__prop_path(&props_file, path, entry->kind, props_kind,
                                pool));
      SVN_ERR(svn_wc__loggy_remove(log_accum, adm_access, props_file, pool));
    }

  return SVN_NO_ERROR;
}


svn_error_t *
svn_wc__props_delete(const char *path,
                     svn_wc__props_kind_t props_kind,
                     svn_wc_adm_access_t *adm_access,
                     apr_pool_t *pool)
{
  const char *props_file;

  if (props_kind == svn_wc__props_wcprop)
    {
      /* We use 1 file for all wcprops in a directory,
         use a helper to remove them from that file */

      svn_wc_adm_access_t *path_access;
      const char *filename;
      svn_boolean_t write_needed = FALSE;
      apr_hash_t *all_wcprops;

      SVN_ERR(svn_wc_adm_probe_retrieve(&path_access, adm_access,
                                        path, pool));

      all_wcprops = svn_wc__adm_access_wcprops(path_access);

      /* If PATH is a directory, then FILENAME will be NULL.
         If PATH is a file, then FILENAME will be the BASE_NAME of PATH. */
      filename = svn_path_is_child(svn_wc_adm_access_path(path_access),
                                   path, NULL);
      if (! filename)
        {
          /* There is no point in reading the props just to determine if we
             need to rewrite them:-), so assume a write is needed if the props
             aren't already cached. */
          if (! all_wcprops || apr_hash_count(all_wcprops) > 0)
            {
              apr_pool_t *adm_pool = svn_wc_adm_access_pool(path_access);

              svn_wc__adm_access_set_wcprops(path_access,
                                             apr_hash_make(adm_pool));
              write_needed = TRUE;
            }
        }
      else
        {
          apr_hash_t *wcprops;

          if (! all_wcprops)
            {
              SVN_ERR(read_wcprops(path_access, pool));
              all_wcprops = svn_wc__adm_access_wcprops(path_access);
            }
          if (all_wcprops)
            wcprops = apr_hash_get(all_wcprops, filename, APR_HASH_KEY_STRING);
          else
            wcprops = NULL;
          if (wcprops && apr_hash_count(wcprops) > 0)
            {
              apr_hash_set(all_wcprops, filename, APR_HASH_KEY_STRING, NULL);
              write_needed = TRUE;
            }
        }
      if (write_needed)
        SVN_ERR(write_wcprops(path_access, pool));
    }
  else
    {
      const svn_wc_entry_t *entry;

      SVN_ERR(svn_wc__entry_versioned(&entry, path, adm_access, TRUE, pool));
      SVN_ERR(svn_wc__prop_path(&props_file, path, entry->kind, props_kind,
                                pool));
      SVN_ERR(remove_file_if_present(props_file, pool));
    }

  return SVN_NO_ERROR;
}

svn_error_t *
svn_wc__loggy_revert_props_create(svn_stringbuf_t **log_accum,
                                  const char *path,
                                  svn_wc_adm_access_t *adm_access,
                                  svn_boolean_t destroy_baseprops,
                                  apr_pool_t *pool)
{
  const svn_wc_entry_t *entry;
  const char *dst_rprop;
  const char *dst_bprop;
  const char *tmp_rprop;
  svn_node_kind_t kind;

  /* TODO(#2843) The current caller ensures that PATH will not be an excluded
     item. But do we really need show_hidden = TRUE here? */
  SVN_ERR(svn_wc__entry_versioned(&entry, path, adm_access, FALSE, pool));

  SVN_ERR(svn_wc__prop_path(&dst_rprop, path, entry->kind, svn_wc__props_revert,
                            pool));
  if (entry->kind == svn_node_dir)
    SVN_ERR(svn_wc_create_tmp_file2(NULL, &tmp_rprop, path,
                                    svn_io_file_del_none, pool));
  else
    SVN_ERR(svn_wc_create_tmp_file2(NULL, &tmp_rprop,
                                    svn_path_dirname(path, pool),
                                    svn_io_file_del_none, pool));
  SVN_ERR(svn_wc__prop_path(&dst_bprop, path, entry->kind, svn_wc__props_base,
                            pool));

  /* If prop base exist, copy it to revert base. */
  SVN_ERR(svn_io_check_path(dst_bprop, &kind, pool));
  if (kind == svn_node_file)
    {
      if (destroy_baseprops)
        SVN_ERR(svn_wc__loggy_move(log_accum,
                                   adm_access, dst_bprop, dst_rprop,
                                   pool));
      else
        {
          SVN_ERR(svn_io_copy_file(dst_bprop, tmp_rprop, TRUE, pool));
          SVN_ERR(svn_wc__loggy_move(log_accum, adm_access,
                                     tmp_rprop, dst_rprop, pool));
        }
    }
  else if (kind == svn_node_none)
    {
      /* If there wasn't any prop base we still need an empty revert
         propfile, otherwise a revert won't know that a change to the
         props needs to be made (it'll just see no file, and do nothing).
         So manufacture an empty propfile and force it to be written out. */

      SVN_ERR(save_prop_tmp_file(&dst_bprop, apr_hash_make(pool),
                                 svn_path_dirname(dst_bprop, pool),
                                 TRUE, pool));

      SVN_ERR(svn_wc__loggy_move(log_accum,
                                 adm_access, dst_bprop, dst_rprop,
                                 pool));
    }

  return SVN_NO_ERROR;
}

svn_error_t *
svn_wc__loggy_revert_props_restore(svn_stringbuf_t **log_accum,
                                   const char *path,
                                   svn_wc_adm_access_t *adm_access,
                                   apr_pool_t *pool)
{
  const svn_wc_entry_t *entry;
  const char *revert_file, *base_file;

  /* TODO(#2843) The current caller ensures that PATH will not be an excluded
     item. But do we really need show_hidden = TRUE here? */
  SVN_ERR(svn_wc__entry_versioned(&entry, path, adm_access, FALSE, pool));

  SVN_ERR(svn_wc__prop_path(&base_file, path, entry->kind, svn_wc__props_base,
                            pool));
  SVN_ERR(svn_wc__prop_path(&revert_file, path, entry->kind,
                            svn_wc__props_revert, pool));

<<<<<<< HEAD
  return svn_wc__loggy_move(log_accum, NULL, adm_access,
                            revert_file, base_file, FALSE, pool);
=======
  return svn_wc__loggy_move(log_accum, adm_access,
                            revert_file, base_file, pool);
>>>>>>> e363d545
}


/*---------------------------------------------------------------------*/

/*** Merging propchanges into the working copy ***/


/* Parse FROM_PROP_VAL and TO_PROP_VAL into mergeinfo hashes, and
   calculate the deltas between them. */
static svn_error_t *
diff_mergeinfo_props(svn_mergeinfo_t *deleted, svn_mergeinfo_t *added,
                     const svn_string_t *from_prop_val,
                     const svn_string_t *to_prop_val, apr_pool_t *pool)
{
  if (svn_string_compare(from_prop_val, to_prop_val))
    {
      /* Don't bothering parsing identical mergeinfo. */
      *deleted = apr_hash_make(pool);
      *added = apr_hash_make(pool);
    }
  else
    {
      svn_mergeinfo_t from, to;
      SVN_ERR(svn_mergeinfo_parse(&from, from_prop_val->data, pool));
      SVN_ERR(svn_mergeinfo_parse(&to, to_prop_val->data, pool));
      SVN_ERR(svn_mergeinfo_diff(deleted, added, from, to,
                                 FALSE, pool));
    }
  return SVN_NO_ERROR;
}

/* Parse the mergeinfo from PROP_VAL1 and PROP_VAL2, combine it, then
   reconstitute it into *OUTPUT.  Call when the WC's mergeinfo has
   been modified to combine it with incoming mergeinfo from the
   repos. */
static svn_error_t *
combine_mergeinfo_props(const svn_string_t **output,
                        const svn_string_t *prop_val1,
                        const svn_string_t *prop_val2,
                        apr_pool_t *pool)
{
  svn_mergeinfo_t mergeinfo1, mergeinfo2;
  SVN_ERR(svn_mergeinfo_parse(&mergeinfo1, prop_val1->data, pool));
  SVN_ERR(svn_mergeinfo_parse(&mergeinfo2, prop_val2->data, pool));
  SVN_ERR(svn_mergeinfo_merge(mergeinfo1, mergeinfo2, pool));
  return svn_mergeinfo_to_string((svn_string_t **)output, mergeinfo1, pool);
}

/* Perform a 3-way merge operation on mergeinfo.  FROM_PROP_VAL is
   the "base" property value, WORKING_PROP_VAL is the current value,
   and TO_PROP_VAL is the new value. */
static svn_error_t *
combine_forked_mergeinfo_props(const svn_string_t **output,
                               const svn_string_t *from_prop_val,
                               const svn_string_t *working_prop_val,
                               const svn_string_t *to_prop_val,
                               apr_pool_t *pool)
{
  svn_mergeinfo_t from_mergeinfo, l_deleted, l_added, r_deleted, r_added;

  /* ### OPTIMIZE: Use from_mergeinfo when diff'ing. */
  SVN_ERR(diff_mergeinfo_props(&l_deleted, &l_added, from_prop_val,
                               working_prop_val, pool));
  SVN_ERR(diff_mergeinfo_props(&r_deleted, &r_added, from_prop_val,
                               to_prop_val, pool));
  SVN_ERR(svn_mergeinfo_merge(l_deleted, r_deleted, pool));
  SVN_ERR(svn_mergeinfo_merge(l_added, r_added, pool));

  /* Apply the combined deltas to the base. */
  SVN_ERR(svn_mergeinfo_parse(&from_mergeinfo, from_prop_val->data, pool));
  SVN_ERR(svn_mergeinfo_merge(from_mergeinfo, l_added, pool));

  SVN_ERR(svn_mergeinfo_remove(&from_mergeinfo, l_deleted,
                               from_mergeinfo, pool));

  return svn_mergeinfo_to_string((svn_string_t **)output, from_mergeinfo, pool);
}


svn_error_t *
svn_wc_merge_props(svn_wc_notify_state_t *state,
                   const char *path,
                   svn_wc_adm_access_t *adm_access,
                   apr_hash_t *baseprops,
                   const apr_array_header_t *propchanges,
                   svn_boolean_t base_merge,
                   svn_boolean_t dry_run,
                   apr_pool_t *pool)
{
  return svn_wc_merge_props2(state, path, adm_access, baseprops, propchanges,
                             base_merge, dry_run, NULL, NULL, pool);
}


svn_error_t *
svn_wc_merge_props2(svn_wc_notify_state_t *state,
                    const char *path,
                    svn_wc_adm_access_t *adm_access,
                    apr_hash_t *baseprops,
                    const apr_array_header_t *propchanges,
                    svn_boolean_t base_merge,
                    svn_boolean_t dry_run,
                    svn_wc_conflict_resolver_func_t conflict_func,
                    void *conflict_baton,
                    apr_pool_t *pool)
{
  const svn_wc_entry_t *entry;
  svn_stringbuf_t *log_accum;

  /* IMPORTANT: svn_wc_merge_prop_diffs relies on the fact that baseprops
     may be NULL. */

  SVN_ERR(svn_wc__entry_versioned(&entry, path, adm_access, FALSE, pool));

  /* Notice that we're not using svn_path_split_if_file(), because
     that looks at the actual working file.  Its existence shouldn't
     matter, so we're looking at entry->kind instead. */
  switch (entry->kind)
    {
    case svn_node_dir:
    case svn_node_file:
      break;
    default:
      return SVN_NO_ERROR; /* ### svn_node_none or svn_node_unknown */
    }

  if (! dry_run)
    log_accum = svn_stringbuf_create("", pool);

  /* Note that while this routine does the "real" work, it's only
     prepping tempfiles and writing log commands.  */
  SVN_ERR(svn_wc__merge_props(state, adm_access, path, baseprops, NULL, NULL,
                              propchanges, base_merge, dry_run,
                              conflict_func, conflict_baton, pool, &log_accum));

  if (! dry_run)
    {
      SVN_ERR(svn_wc__write_log(adm_access, 0, log_accum, pool));
      SVN_ERR(svn_wc__run_log(adm_access, NULL, pool));
    }

  return SVN_NO_ERROR;
}



/* Set the value of *STATE to NEW_VALUE if STATE is not NULL
 * and NEW_VALUE is a higer order value than *STATE's current value
 * using this ordering (lower order first):
 *
 * - unknown, unchanged, inapplicable
 * - changed
 * - merged
 * - missing
 * - obstructed
 * - conflicted
 *
 */
static void
set_prop_merge_state(svn_wc_notify_state_t *state,
                     svn_wc_notify_state_t new_value)
{
  static char ordering[] =
    { svn_wc_notify_state_unknown,
      svn_wc_notify_state_unchanged,
      svn_wc_notify_state_inapplicable,
      svn_wc_notify_state_changed,
      svn_wc_notify_state_merged,
      svn_wc_notify_state_obstructed,
      svn_wc_notify_state_conflicted };
  int state_pos = 0, i;

  if (! state)
    return;

  /* Find *STATE in our ordering */
  for (i = 0; i < sizeof(ordering); i++)
    {
      if (*state == ordering[i])
        {
          state_pos = i;
          break;
        }
    }

  /* Find NEW_VALUE in our ordering
   * We don't need to look further than where we found *STATE though:
   * If we find our value, it's order is too low.
   * If we don't find it, we'll want to set it, no matter its order.
   */

  for (i = 0; i <= state_pos; i++)
    {
      if (new_value == ordering[i])
        return;
    }

  *state = new_value;
}

<<<<<<< HEAD

/* Create a temporary file in the same directory as PATH. Fill it with
 * the data in VAL. Set *NEW_PATH to its path.
 * Allocate the file metadata in POOL in such a way that the file will be
 * deleted when the pool is cleared. */
static svn_error_t *
write_tmp_file(const char **new_path,
               const char *path, const svn_string_t *val,
               apr_pool_t *pool)
{
  apr_file_t *new_file;

  SVN_ERR(svn_io_open_unique_file2(&new_file, new_path,
                                   path, ".tmp",
                                   svn_io_file_del_on_pool_cleanup,
                                   pool));
  SVN_ERR(svn_io_file_write_full(new_file, val->data,
                                 val->len, NULL, pool));
  return svn_io_file_close(new_file, pool);
}


=======
>>>>>>> e363d545
/* Helper function for the three apply_* functions below, used when
 * merging properties together.
 *
 * Given property PROPNAME on PATH, and four possible property values,
 * generate four tmpfiles and pass them to CONFLICT_FUNC callback.
 * This gives the client an opportunity to interactively resolve the
 * property conflict.  (ADM_ACCESS provides the ability to examine
 * PATH's entries.)
 *
 * BASE_VAL/WORKING_VAL represent the current state of the working
 * copy, and OLD_VAL/NEW_VAL represents the incoming propchange.  Any
 * of these values might be NULL, indicating either non-existence or
 * intent-to-delete.
 *
 * If the callback isn't available, or if it responds with
 * 'choose_postpone', then set *CONFLICT_REMAINS to true and return.
 *
 * If the callback responds with a choice of 'base', 'theirs', 'mine',
 * or 'merged', then install the proper value into WORKING_PROPS and
 * set *CONFLICT_REMAINS to false.
 *
 */
static svn_error_t *
maybe_generate_propconflict(svn_boolean_t *conflict_remains,
                            const char *path,
                            svn_wc_adm_access_t *adm_access,
                            svn_boolean_t is_dir,
                            const char *propname,
                            apr_hash_t *working_props,
                            const svn_string_t *old_val,
                            const svn_string_t *new_val,
                            const svn_string_t *base_val,
                            const svn_string_t *working_val,
                            svn_wc_conflict_resolver_func_t conflict_func,
                            void *conflict_baton,
                            apr_pool_t *pool)
{
  svn_wc_conflict_result_t *result = NULL;
  svn_string_t *mime_propval = NULL;
  apr_pool_t *filepool = svn_pool_create(pool);
  svn_wc_conflict_description_t *cdesc;
  const char *dirpath = svn_path_dirname(path, filepool);

  if (! conflict_func)
    {
      /* Just postpone the conflict. */
      *conflict_remains = TRUE;
      return SVN_NO_ERROR;
    }

  cdesc = svn_wc_conflict_description_create_prop(
    path, adm_access, is_dir ? svn_node_dir : svn_node_file, propname, pool);

  /* Create a tmpfile for each of the string_t's we've got.  */
  if (working_val)
    SVN_ERR(svn_io_write_unique(&cdesc->my_file, dirpath, working_val->data,
                                working_val->len,
                                svn_io_file_del_on_pool_cleanup, filepool));

  if (new_val)
    SVN_ERR(svn_io_write_unique(&cdesc->their_file, dirpath, new_val->data,
                                new_val->len, svn_io_file_del_on_pool_cleanup,
                                filepool));

  if (!base_val && !old_val)
    {
      /* If base and old are both NULL, then that's fine, we just let
         base_file stay NULL as-is.  Both agents are attempting to add a
         new property.  */
    }

  else if ((base_val && !old_val)
           || (!base_val && old_val))
    {
      /* If only one of base and old are defined, then we've got a
         situation where one agent is attempting to add the property
         for the first time, and the other agent is changing a
         property it thinks already exists.  In this case, we return
         whichever older-value happens to be defined, so that the
         conflict-callback can still attempt a 3-way merge. */

      const svn_string_t *the_val = base_val ? base_val : old_val;

      SVN_ERR(svn_io_write_unique(&cdesc->base_file, dirpath, the_val->data,
                                  the_val->len, svn_io_file_del_on_pool_cleanup,
                                  filepool));
    }

  else  /* base and old are both non-NULL */
    {
      const svn_string_t *the_val;

      if (! svn_string_compare(base_val, old_val))
        {
          /* What happens if 'base' and 'old' don't match up?  In an
             ideal situation, they would.  But if they don't, this is
             a classic example of a patch 'hunk' failing to apply due
             to a lack of context.  For example: imagine that the user
             is busy changing the property from a value of "cat" to
             "dog", but the incoming propchange wants to change the
             same property value from "red" to "green".  Total context
             mismatch.

             HOWEVER: we can still pass one of the two base values as
             'base_file' to the callback anyway.  It's still useful to
             present the working and new values to the user to
             compare. */

          if (working_val && svn_string_compare(base_val, working_val))
            the_val = old_val;
          else
            the_val = base_val;
        }
      else
        {
          the_val = base_val;
        }

      SVN_ERR(svn_io_write_unique(&cdesc->base_file, dirpath, the_val->data,
                                  the_val->len, svn_io_file_del_on_pool_cleanup,
                                  filepool));

      if (working_val && new_val)
        {
          svn_stream_t *mergestream;
          svn_diff_t *diff;
          svn_diff_file_options_t *options =
            svn_diff_file_options_create(filepool);

          SVN_ERR(svn_stream_open_unique(&mergestream, &cdesc->merged_file,
                                         NULL, svn_io_file_del_on_pool_cleanup,
                                         filepool, pool));
          SVN_ERR(svn_diff_mem_string_diff3(&diff, the_val, working_val,
                                            new_val, options, filepool));
          SVN_ERR(svn_diff_mem_string_output_merge2
                  (mergestream, diff, the_val, working_val, new_val,
                   NULL, NULL, NULL, NULL,
                   svn_diff_conflict_display_modified_latest, filepool));
          svn_stream_close(mergestream);
        }
    }

  /* Build the rest of the description object: */
  if (!is_dir && working_props)
    mime_propval = apr_hash_get(working_props, SVN_PROP_MIME_TYPE,
                                APR_HASH_KEY_STRING);
  cdesc->mime_type = mime_propval ? mime_propval->data : NULL;
  cdesc->is_binary = mime_propval ?
      svn_mime_type_is_binary(mime_propval->data) : FALSE;

  if (!old_val && new_val)
    cdesc->action = svn_wc_conflict_action_add;
  else if (old_val && !new_val)
    cdesc->action = svn_wc_conflict_action_delete;
  else
    cdesc->action = svn_wc_conflict_action_edit;

  if (base_val && !working_val)
    cdesc->reason = svn_wc_conflict_reason_deleted;
  else if (!base_val && working_val)
    cdesc->reason = svn_wc_conflict_reason_obstructed;
  else
    cdesc->reason = svn_wc_conflict_reason_edited;

  /* Invoke the interactive conflict callback. */
  SVN_ERR(conflict_func(&result, cdesc, conflict_baton, pool));
  if (result == NULL)
    {
      *conflict_remains = TRUE;
      return svn_error_create(SVN_ERR_WC_CONFLICT_RESOLVER_FAILURE,
                              NULL, _("Conflict callback violated API:"
                                      " returned no results."));
    }

  switch (result->choice)
    {
      default:
      case svn_wc_conflict_choose_postpone:
        {
          *conflict_remains = TRUE;
          break;
        }
      case svn_wc_conflict_choose_mine_full:
        {
          /* No need to change working_props; it already contains working_val */
          *conflict_remains = FALSE;
          break;
        }
      /* I think _mine_full and _theirs_full are appropriate for prop
         behavior as well as the text behavior.  There should even be
         analogous behaviors for _mine and _theirs when those are
         ready, namely: fold in all non-conflicting prop changes, and
         then choose _mine side or _theirs side for conflicting ones. */
      case svn_wc_conflict_choose_theirs_full:
        {
          apr_hash_set(working_props, propname, APR_HASH_KEY_STRING, new_val);
          *conflict_remains = FALSE;
          break;
        }
      case svn_wc_conflict_choose_base:
        {
          apr_hash_set(working_props, propname, APR_HASH_KEY_STRING, base_val);
          *conflict_remains = FALSE;
          break;
        }
      case svn_wc_conflict_choose_merged:
        {
          if (!cdesc->merged_file && !result->merged_file)
            return svn_error_create
                (SVN_ERR_WC_CONFLICT_RESOLVER_FAILURE,
                 NULL, _("Conflict callback violated API:"
                         " returned no merged file."));
          else
            {
              svn_stringbuf_t *merged_stringbuf;
              svn_string_t *merged_string;

              SVN_ERR(svn_stringbuf_from_file2(&merged_stringbuf,
                                               result->merged_file ?
                                                    result->merged_file :
                                                    cdesc->merged_file,
                                               pool));
              merged_string = svn_string_create_from_buf(merged_stringbuf, pool);
              apr_hash_set(working_props, propname,
                           APR_HASH_KEY_STRING, merged_string);
              *conflict_remains = FALSE;
            }
          break;
        }
    }

  /* Delete any tmpfiles we made. */
  svn_pool_destroy(filepool);

  return SVN_NO_ERROR;
}


/* Add the property with name PROPNAME to the set of WORKING_PROPS on
 * PATH, setting *STATE or *CONFLICT according to merge outcomes.
 *
 * *STATE is an input and output parameter, its value is to be
 * set using set_merge_prop_state().
 *
 * BASE_VAL contains the working copy base property value
 *
 * NEW_VAL contains the value to be set.
 *
 * CONFLICT_FUNC/BATON is a callback to be called before declaring a
 * property conflict;  it gives the client a chance to resolve the
 * conflict interactively.  It uses ADM_ACCESS to possibly examine
 * PATH's entries.
 */
static svn_error_t *
apply_single_prop_add(svn_wc_notify_state_t *state,
                      const char *path,
                      svn_boolean_t is_dir,
                      apr_hash_t *working_props,
                      svn_string_t **conflict,
                      const char *propname,
                      const svn_string_t *base_val,
                      const svn_string_t *new_val,
                      svn_wc_conflict_resolver_func_t conflict_func,
                      void *conflict_baton,
                      svn_wc_adm_access_t *adm_access,
                      apr_pool_t *pool)

{
  svn_boolean_t got_conflict = FALSE;
  svn_string_t *working_val
    = apr_hash_get(working_props, propname, APR_HASH_KEY_STRING);

  if (working_val)
    {
      /* the property already exists in working_props... */

      if (svn_string_compare(working_val, new_val))
        /* The value we want is already there, so it's a merge. */
        set_prop_merge_state(state, svn_wc_notify_state_merged);

      else
        {
          /* The WC difference doesn't match the new value.
           We only merge mergeinfo;  other props conflict */
          if (strcmp(propname, SVN_PROP_MERGEINFO) == 0)
            {
              SVN_ERR(combine_mergeinfo_props(&new_val, working_val,
                                              new_val, pool));
              apr_hash_set(working_props, propname,
                           APR_HASH_KEY_STRING, new_val);
              set_prop_merge_state(state, svn_wc_notify_state_merged);
            }
          else
            {
              SVN_ERR(maybe_generate_propconflict(&got_conflict, path,
                                                  adm_access, is_dir,
                                                  propname, working_props,
                                                  NULL, new_val,
                                                  base_val, working_val,
                                                  conflict_func, conflict_baton,
                                                  pool));
              if (got_conflict)
                *conflict = svn_string_createf
                    (pool,
                     _("Trying to add new property '%s' with value "
                       "'%s',\nbut property already exists with value '%s'."),
                     propname, new_val->data, working_val->data);
            }
        }
    }
  else if (base_val)
    {
      SVN_ERR(maybe_generate_propconflict(&got_conflict, path, adm_access,
                                          is_dir, propname,
                                          working_props, NULL, new_val,
                                          base_val, NULL,
                                          conflict_func, conflict_baton, pool));
      if (got_conflict)
        *conflict = svn_string_createf
            (pool, _("Trying to create property '%s' with value '%s',\n"
                     "but it has been locally deleted."),
             propname, new_val->data);
    }
  else  /* property doesn't yet exist in working_props...  */
    /* so just set it */
    apr_hash_set(working_props, propname, APR_HASH_KEY_STRING, new_val);

  return SVN_NO_ERROR;
}


/* Delete the property with name PROPNAME from the set of
 * WORKING_PROPS on PATH, setting *STATE or *CONFLICT according to
 * merge outcomes.
 *
 * *STATE is an input and output parameter, its value is to be
 * set using set_merge_prop_state().
 *
 * BASE_VAL contains the working copy base property value
 *
 * OLD_VAL contains the value the of the property the server
 * thinks it's deleting.
 *
 * CONFLICT_FUNC/BATON is a callback to be called before declaring a
 * property conflict;  it gives the client a chance to resolve the
 * conflict interactively.  It uses ADM_ACCESS to possibly examine
 * PATH's entries.
 */
static svn_error_t *
apply_single_prop_delete(svn_wc_notify_state_t *state,
                         const char *path,
                         svn_boolean_t is_dir,
                         apr_hash_t *working_props,
                         svn_string_t **conflict,
                         const char *propname,
                         const svn_string_t *base_val,
                         const svn_string_t *old_val,
                         svn_wc_conflict_resolver_func_t conflict_func,
                         void *conflict_baton,
                         svn_wc_adm_access_t *adm_access,
                         apr_pool_t *pool)
{
  svn_boolean_t got_conflict = FALSE;
  svn_string_t *working_val
    = apr_hash_get(working_props, propname, APR_HASH_KEY_STRING);

  if (! base_val)
    {
      apr_hash_set(working_props, propname, APR_HASH_KEY_STRING, NULL);
      if (old_val)
        /* This is a merge, merging a delete into non-existent */
        set_prop_merge_state(state, svn_wc_notify_state_merged);
    }

  else if (svn_string_compare(base_val, old_val))
    {
       if (working_val)
         {
           if (svn_string_compare(working_val, old_val))
             /* they have the same values, so it's an update */
             apr_hash_set(working_props, propname, APR_HASH_KEY_STRING, NULL);
           else
             {
               SVN_ERR(maybe_generate_propconflict(&got_conflict, path,
                                                   adm_access, is_dir,
                                                   propname, working_props,
                                                   old_val, NULL,
                                                   base_val, working_val,
                                                   conflict_func, conflict_baton,
                                                   pool));
               if (got_conflict)
                 *conflict = svn_string_createf
                     (pool,
                      _("Trying to delete property '%s' with value '%s'\n"
                        "but it has been modified from '%s' to '%s'."),
                      propname, old_val->data,
                      base_val->data, working_val->data);
             }
         }
       else
         /* The property is locally deleted, so it's a merge */
         set_prop_merge_state(state, svn_wc_notify_state_merged);
    }

  else
    {
      SVN_ERR(maybe_generate_propconflict(&got_conflict, path, adm_access,
                                          is_dir, propname,
                                          working_props, old_val, NULL,
                                          base_val, working_val,
                                          conflict_func, conflict_baton, pool));
      if (got_conflict)
        *conflict = svn_string_createf
            (pool,
             _("Trying to delete property '%s' with value '%s'\n"
               "but the local value is '%s'."),
             propname, base_val->data, working_val->data);
    }

  return SVN_NO_ERROR;
}


/* Merge a change to the mergeinfo property. The same as
   apply_single_prop_change(), except that the PROPNAME is always
   SVN_PROP_MERGEINFO. */
/* ### This function is extracted straight from the previous all-in-one
   version of apply_single_prop_change() by removing the code paths that
   were not followed for this property, but with no attempt to rationalize
   the remainder. */
static svn_error_t *
apply_single_mergeinfo_prop_change(svn_wc_notify_state_t *state,
                                   const char *path,
                                   svn_boolean_t is_dir,
                                   apr_hash_t *working_props,
                                   svn_string_t **conflict,
                                   const char *propname,
                                   const svn_string_t *base_val,
                                   const svn_string_t *old_val,
                                   const svn_string_t *new_val,
                                   svn_wc_conflict_resolver_func_t conflict_func,
                                   void *conflict_baton,
                                   svn_wc_adm_access_t *adm_access,
                                   apr_pool_t *pool)
{
  svn_boolean_t got_conflict = FALSE;
  svn_string_t *working_val
    = apr_hash_get(working_props, propname, APR_HASH_KEY_STRING);

  if ((working_val && ! base_val)
      || (! working_val && base_val)
      || (working_val && base_val
          && !svn_string_compare(working_val, base_val)))
    {
      /* Locally changed property */
      if (working_val)
        {
          if (svn_string_compare(working_val, new_val))
            /* The new value equals the changed value: a no-op merge */
            set_prop_merge_state(state, svn_wc_notify_state_merged);
          else
            {
                  /* We have base, WC, and new values.  Discover
                     deltas between base <-> WC, and base <->
                     incoming.  Combine those deltas, and apply
                     them to base to get the new value. */
                  SVN_ERR(combine_forked_mergeinfo_props(&new_val, old_val,
                                                         working_val,
                                                         new_val, pool));
                  apr_hash_set(working_props, propname,
                               APR_HASH_KEY_STRING, new_val);
                  set_prop_merge_state(state, svn_wc_notify_state_merged);
            }
        }

      else
        {
          /* There is a base_val but no working_val */
          SVN_ERR(maybe_generate_propconflict(&got_conflict, path, adm_access,
                                              is_dir, propname, working_props,
                                              old_val, new_val,
                                              base_val, working_val,
                                              conflict_func, conflict_baton,
                                              pool));
          if (got_conflict)
            *conflict = svn_string_createf
                (pool,
                 _("Trying to change property '%s' from '%s' to '%s',\n"
                   "but it has been locally deleted."),
                 propname, old_val->data, new_val->data);
        }
    }

  else if (! working_val) /* means !working_val && !base_val due
                             to conditions above: no prop at all */
    {
          /* Discover any mergeinfo additions in the
             incoming value relative to the base, and
             "combine" those with the empty WC value. */
          svn_mergeinfo_t deleted_mergeinfo, added_mergeinfo;
          SVN_ERR(diff_mergeinfo_props(&deleted_mergeinfo,
                                       &added_mergeinfo,
                                       old_val, new_val, pool));
          SVN_ERR(svn_mergeinfo_to_string((svn_string_t **)&new_val,
                                          added_mergeinfo, pool));
          apr_hash_set(working_props, propname, APR_HASH_KEY_STRING, new_val);
    }

  else /* means working && base && svn_string_compare(working, base) */
    {
      if (svn_string_compare(old_val, base_val))
        apr_hash_set(working_props, propname, APR_HASH_KEY_STRING, new_val);

      else
        {
              /* We have base, WC, and new values.  Discover
                 deltas between base <-> WC, and base <->
                 incoming.  Combine those deltas, and apply
                 them to base to get the new value. */
              SVN_ERR(combine_forked_mergeinfo_props(&new_val, old_val,
                                                     working_val,
                                                     new_val, pool));
              apr_hash_set(working_props, propname,
                           APR_HASH_KEY_STRING, new_val);
              set_prop_merge_state(state, svn_wc_notify_state_merged);
        }
    }

  return SVN_NO_ERROR;
}

/* Merge a change to a property, using the rule that if the working value
   is the same as OLD_VAL then apply the change as a simple update
   (replacement), otherwise invoke maybe_generate_propconflict().
   The definition of the arguments and behaviour is the same as
   apply_single_prop_change(). */
static svn_error_t *
apply_single_generic_prop_change(svn_wc_notify_state_t *state,
                                 const char *path,
                                 svn_boolean_t is_dir,
                                 apr_hash_t *working_props,
                                 svn_string_t **conflict,
                                 const char *propname,
                                 const svn_string_t *base_val,
                                 const svn_string_t *old_val,
                                 const svn_string_t *new_val,
                                 svn_wc_conflict_resolver_func_t conflict_func,
                                 void *conflict_baton,
                                 svn_wc_adm_access_t *adm_access,
                                 apr_pool_t *pool)
{
  svn_boolean_t got_conflict = FALSE;
  svn_string_t *working_val
    = apr_hash_get(working_props, propname, APR_HASH_KEY_STRING);

  /* If working_val is the same as old_val... */
  if ((!working_val && !old_val)
      || (working_val && old_val
          && svn_string_compare(working_val, old_val)))
    {
      /* A trivial update: change it to new_val. */
      apr_hash_set(working_props, propname, APR_HASH_KEY_STRING, new_val);
    }
  else
    {
      /* Merge the change. */
      SVN_ERR(maybe_generate_propconflict(&got_conflict, path, adm_access,
                                          is_dir, propname, working_props,
                                          old_val, new_val,
                                          base_val, working_val,
                                          conflict_func, conflict_baton,
                                          pool));
      if (got_conflict)
        {
          /* Describe the conflict, referring to base_val as well as
             working_val for the user's convenience. */
          if (working_val && base_val
              && svn_string_compare(working_val, base_val))
            *conflict = svn_string_createf
              (pool,
               _("Trying to change property '%s' from '%s' to '%s',\n"
                 "but property already exists with value '%s'."),
               propname, old_val->data, new_val->data, working_val->data);
          else if (working_val && base_val)
            *conflict = svn_string_createf
              (pool,
               _("Trying to change property '%s' from '%s' to '%s',\n"
                 "but the property has been locally changed from '%s' to "
                 "'%s'."),
               propname, old_val->data, new_val->data,
               base_val->data, working_val->data);
          else if (working_val)
            *conflict = svn_string_createf
              (pool,
               _("Trying to change property '%s' from '%s' to '%s',\n"
                 "but property has been locally added with value "
                 "'%s'."),
               propname, old_val->data, new_val->data, working_val->data);
          else if (base_val)
            *conflict = svn_string_createf
              (pool,
               _("Trying to change property '%s' from '%s' to '%s',\n"
                 "but it has been locally deleted."),
               propname, old_val->data, new_val->data);
          else
            *conflict = svn_string_createf
              (pool,
               _("Trying to change property '%s' from '%s' to '%s',\n"
                 "but the property does not exist."),
               propname, old_val->data, new_val->data);
        }
    }

  return SVN_NO_ERROR;
}

/* Change the property with name PROPNAME in the set of WORKING_PROPS
 * on PATH, setting *STATE or *CONFLICT according to the merge outcome.
 *
 * *STATE is an input and output parameter, its value is to be
 * set using set_prop_merge_state(). (May be null.).
 *
 * BASE_VAL contains the working copy base property value. (May be null.)
 *
 * OLD_VAL contains the value of the property the server
 * thinks it's overwriting. (Not null.)
 *
 * NEW_VAL contains the value to be set. (Not null.)
 *
 * CONFLICT_FUNC/BATON is a callback to be called before declaring a
 * property conflict;  it gives the client a chance to resolve the
 * conflict interactively.  It uses ADM_ACCESS to possibly examine the
 * path's entries.
 */
static svn_error_t *
apply_single_prop_change(svn_wc_notify_state_t *state,
                         const char *path,
                         svn_boolean_t is_dir,
                         apr_hash_t *working_props,
                         svn_string_t **conflict,
                         const char *propname,
                         const svn_string_t *base_val,
                         const svn_string_t *old_val,
                         const svn_string_t *new_val,
                         svn_wc_conflict_resolver_func_t conflict_func,
                         void *conflict_baton,
                         svn_wc_adm_access_t *adm_access,
                         apr_pool_t *pool)
{
  /* Note: The purpose is to apply the change (old_val -> new_val) onto
     (working_val). There is no need for base_val to be involved in the
     process except as a bit of context to help the user understand and
     resolve any conflict. */

  /* Decide how to merge, based on whether we know anything special about
     the property. */
  if (strcmp(propname, SVN_PROP_MERGEINFO) == 0)
    {
      /* We know how to merge any mergeinfo property change. */

      SVN_ERR(apply_single_mergeinfo_prop_change(state, path, is_dir,
                                                 working_props, conflict,
                                                 propname, base_val, old_val,
                                                 new_val, conflict_func,
                                                 conflict_baton, adm_access,
                                                 pool));
    }
  else
    {
      /* The standard method: perform a simple update automatically, but
         pass any other kind of merge to maybe_generate_propconflict(). */

      SVN_ERR(apply_single_generic_prop_change(state, path, is_dir,
                                               working_props, conflict,
                                               propname, base_val, old_val,
                                               new_val, conflict_func,
                                               conflict_baton, adm_access,
                                               pool));
    }

  return SVN_NO_ERROR;
}


svn_error_t *
svn_wc__merge_props(svn_wc_notify_state_t *state,
                    svn_wc_adm_access_t *adm_access,
                    const char *path,
                    apr_hash_t *server_baseprops,
                    apr_hash_t *base_props,
                    apr_hash_t *working_props,
                    const apr_array_header_t *propchanges,
                    svn_boolean_t base_merge,
                    svn_boolean_t dry_run,
                    svn_wc_conflict_resolver_func_t conflict_func,
                    void *conflict_baton,
                    apr_pool_t *pool,
                    svn_stringbuf_t **entry_accum)
{
  int i;
  svn_boolean_t is_dir;

  const char *reject_path = NULL;
  svn_stream_t *reject_tmp_stream = NULL;  /* the temporary conflicts stream */
  const char *reject_tmp_path = NULL;

  if (! svn_path_is_child(svn_wc_adm_access_path(adm_access), path, NULL))
    is_dir = TRUE;
  else
    is_dir = FALSE;

  /* If not provided, load the base & working property files into hashes */
  if (! base_props || ! working_props)
    SVN_ERR(svn_wc__load_props(base_props ? NULL : &base_props,
                               working_props ? NULL : &working_props,
                               NULL, adm_access, path, pool));
  if (!server_baseprops)
    server_baseprops = base_props;

  if (state)
    {
      /* Start out assuming no changes or conflicts.  Don't bother to
         examine propchanges->nelts yet; even if we knew there were
         propchanges, we wouldn't yet know if they are "normal" props,
         as opposed wc or entry props.  */
      *state = svn_wc_notify_state_unchanged;
    }

  /* Looping over the array of incoming propchanges we want to apply: */
  for (i = 0; i < propchanges->nelts; i++)
    {
      const char *propname;
      svn_string_t *conflict = NULL;
      const svn_prop_t *incoming_change;
      const svn_string_t *from_val, *to_val, *working_val, *base_val;
      svn_boolean_t is_normal;

      /* For the incoming propchange, figure out the TO and FROM values. */
      incoming_change = &APR_ARRAY_IDX(propchanges, i, svn_prop_t);
      propname = incoming_change->name;
      is_normal = svn_wc_is_normal_prop(propname);
      to_val = incoming_change->value
        ? svn_string_dup(incoming_change->value, pool) : NULL;
      from_val = apr_hash_get(server_baseprops, propname, APR_HASH_KEY_STRING);

      working_val = apr_hash_get(working_props, propname, APR_HASH_KEY_STRING);
      base_val = apr_hash_get(base_props, propname, APR_HASH_KEY_STRING);

      if (base_merge)
        apr_hash_set(base_props, propname, APR_HASH_KEY_STRING, to_val);

      /* We already know that state is at least `changed', so mark
         that, but remember that we may later upgrade to `merged' or
         even `conflicted'. */
      if (is_normal)
        set_prop_merge_state(state, svn_wc_notify_state_changed);

      if (! from_val)  /* adding a new property */
        SVN_ERR(apply_single_prop_add(is_normal ? state : NULL, path, is_dir,
                                      working_props, &conflict,
                                      propname, base_val, to_val,
                                      conflict_func, conflict_baton,
                                      adm_access, pool));

      else if (! to_val) /* delete an existing property */
        SVN_ERR(apply_single_prop_delete(is_normal ? state : NULL, path, is_dir,
                                         working_props, &conflict,
                                         propname, base_val, from_val,
                                         conflict_func, conflict_baton,
                                         adm_access, pool));

      else  /* changing an existing property */
        SVN_ERR(apply_single_prop_change(is_normal ? state : NULL, path, is_dir,
                                         working_props, &conflict,
                                         propname, base_val, from_val, to_val,
                                         conflict_func, conflict_baton,
                                         adm_access, pool));


      /* merging logic complete, now we need to possibly log conflict
         data to tmpfiles.  */

      if (conflict)
        {
          if (is_normal)
            set_prop_merge_state(state, svn_wc_notify_state_conflicted);

          if (dry_run)
            continue;   /* skip to next incoming change */

          if (! reject_tmp_stream)
            /* This is the very first prop conflict found on this item. */
            SVN_ERR(open_reject_tmp_stream(&reject_tmp_stream, &reject_tmp_path,
                                           path, is_dir, pool));

          /* Append the conflict to the open tmp/PROPS/---.prej file */
          SVN_ERR(append_prop_conflict(reject_tmp_stream, conflict, pool));
        }

    }  /* foreach propchange ... */

  /* Finished applying all incoming propchanges to our hashes! */

  if (dry_run)
    return SVN_NO_ERROR;

  SVN_ERR(svn_wc__install_props(entry_accum, adm_access, path,
                                base_props, working_props, base_merge,
                                pool));

  if (reject_tmp_stream)
    {
      /* There's a temporary reject file sitting in .svn/tmp/ somewhere.  Deal
         with the conflicts.  */

      /* First, _close_ this temporary conflicts file.  We've been
         appending to it all along. */
      SVN_ERR(svn_stream_close(reject_tmp_stream));

      /* Now try to get the name of a pre-existing .prej file from the
         entries file */
      SVN_ERR(get_existing_prop_reject_file(&reject_path,
                                            adm_access, path, pool));

      if (! reject_path)
        {
          /* Reserve a new .prej file *above* the .svn/ directory by
             opening and closing it. */
          const char *reject_dirpath;
          const char *reject_filename;

          if (is_dir)
            {
              reject_dirpath = path;
              reject_filename = SVN_WC__THIS_DIR_PREJ;
            }
          else
            svn_path_split(path, &reject_dirpath, &reject_filename, pool);

          SVN_ERR(svn_io_open_uniquely_named(NULL, &reject_path,
                                             reject_dirpath,
                                             reject_filename,
                                             SVN_WC__PROP_REJ_EXT,
                                             svn_io_file_del_none,
                                             pool, pool));

          /* This file will be overwritten when the log is run; that's
             ok, because at least now we have a reservation on
             disk. */
        }

      /* We've now guaranteed that some kind of .prej file exists
         above the .svn/ dir.  We write log entries to append our
         conflicts to it. */
      SVN_ERR(svn_wc__loggy_append(entry_accum, adm_access,
                                   reject_tmp_path, reject_path, pool));

      /* And of course, delete the temporary reject file. */
      SVN_ERR(svn_wc__loggy_remove(entry_accum, adm_access,
                                   reject_tmp_path, pool));

      /* Mark entry as "conflicted" with a particular .prej file. */
      {
        svn_wc_entry_t entry;

        entry.prejfile = svn_path_is_child(svn_wc_adm_access_path(adm_access),
                                           reject_path, NULL);
        SVN_ERR(svn_wc__loggy_entry_modify(entry_accum,
                                           adm_access,
                                           path,
                                           &entry,
                                           SVN_WC__ENTRY_MODIFY_PREJFILE,
                                           pool));
      }

    } /* if (reject_tmp_fp) */

  return SVN_NO_ERROR;
}


/* This is DEPRECATED, use svn_wc_merge_props2() instead. */
svn_error_t *
svn_wc_merge_prop_diffs(svn_wc_notify_state_t *state,
                        const char *path,
                        svn_wc_adm_access_t *adm_access,
                        const apr_array_header_t *propchanges,
                        svn_boolean_t base_merge,
                        svn_boolean_t dry_run,
                        apr_pool_t *pool)
{
  /* NOTE: Here, we use implementation knowledge.  The public
     svn_wc_merge_props2 doesn't allow NULL as baseprops argument, but we know
     that it works. */
  return svn_wc_merge_props2(state, path, adm_access, NULL, propchanges,
                             base_merge, dry_run, NULL, NULL, pool);
}



/*------------------------------------------------------------------*/

/*** Private 'wc prop' functions ***/


svn_error_t *
svn_wc__wcprop_list(apr_hash_t **wcprops,
                    const char *entryname,
                    svn_wc_adm_access_t *adm_access,
                    apr_pool_t *pool)
{
  const svn_wc_entry_t *entry;
  apr_hash_t *all_wcprops;
  apr_pool_t *cache_pool = svn_wc_adm_access_pool(adm_access);
  const char *path = svn_path_join(svn_wc_adm_access_path(adm_access),
                                   entryname, pool);

  SVN_ERR(svn_wc_entry(&entry, path, adm_access, FALSE, pool));
  if (! entry)
    {
      /* No entry exists, therefore no wcprop-file can exist */
      *wcprops = apr_hash_make(pool);
      return SVN_NO_ERROR;
    }

  /* Try the cache first. */
  all_wcprops = svn_wc__adm_access_wcprops(adm_access);
  if (! all_wcprops)
    {
      SVN_ERR(read_wcprops(adm_access, pool));
      all_wcprops = svn_wc__adm_access_wcprops(adm_access);
    }
  if (all_wcprops)
    {
      *wcprops = apr_hash_get(all_wcprops, entryname, APR_HASH_KEY_STRING);
      /* The cache contains no hash tables for empty proplist, so we just
         create one here if that's the case. */
      if (! *wcprops)
        {
          *wcprops = apr_hash_make(cache_pool);
          entryname = apr_pstrdup(cache_pool, entryname);
          apr_hash_set(all_wcprops, entryname, APR_HASH_KEY_STRING, *wcprops);
        }
      return SVN_NO_ERROR;
    }

  /* Fall back on individual files for backwards compatibility. */
<<<<<<< HEAD

  /* Construct a path to the relevant property file */
  SVN_ERR(svn_wc__prop_path(&prop_path, path, entry->kind,
                            svn_wc__props_wcprop, FALSE, pool));
  *wcprops = apr_hash_make(pool);
  return load_prop_file(prop_path, *wcprops, pool);
=======
  return load_props(wcprops, path, entry->kind, svn_wc__props_wcprop, pool);
>>>>>>> e363d545
}


/* Get a single 'wcprop' NAME for versioned object PATH, return in
   *VALUE.  ADM_ACCESS is an access baton set that contains PATH. */
static svn_error_t *
wcprop_get(const svn_string_t **value,
                   const char *name,
                   const char *path,
                   svn_wc_adm_access_t *adm_access,
                   apr_pool_t *pool)
{
  apr_hash_t *prophash;
  const svn_wc_entry_t *entry;

  SVN_ERR(svn_wc_entry(&entry, path, adm_access, FALSE, pool));
  if (! entry)
    {
      *value = NULL;
      return SVN_NO_ERROR;
    }
  if (entry->kind == svn_node_dir)
    SVN_ERR(svn_wc_adm_retrieve(&adm_access, adm_access, path, pool));
  else
    SVN_ERR(svn_wc_adm_retrieve(&adm_access, adm_access,
                                svn_path_dirname(path, pool), pool));

  SVN_ERR_W(svn_wc__wcprop_list(&prophash, entry->name, adm_access, pool),
            _("Failed to load properties from disk"));

  *value = apr_hash_get(prophash, name, APR_HASH_KEY_STRING);
  return SVN_NO_ERROR;
}


svn_error_t *
svn_wc__wcprop_set(const char *name,
                   const svn_string_t *value,
                   const char *path,
                   svn_wc_adm_access_t *adm_access,
                   svn_boolean_t force_write,
                   apr_pool_t *pool)
{
  apr_hash_t *prophash;
  apr_pool_t *cache_pool = svn_wc_adm_access_pool(adm_access);
  const svn_wc_entry_t *entry;

  SVN_ERR(svn_wc__entry_versioned(&entry, path, adm_access, FALSE, pool));

  if (entry->kind == svn_node_dir)
    SVN_ERR(svn_wc_adm_retrieve(&adm_access, adm_access, path, pool));
  else
    SVN_ERR(svn_wc_adm_retrieve(&adm_access, adm_access,
                                svn_path_dirname(path, pool), pool));
  SVN_ERR_W(svn_wc__wcprop_list(&prophash, entry->name, adm_access, pool),
            _("Failed to load properties from disk"));

  /* Now we have all the properties in our hash.  Simply merge the new
     property into it. */
  name = apr_pstrdup(cache_pool, name);
  if (value)
    value = svn_string_dup(value, cache_pool);
  apr_hash_set(prophash, name, APR_HASH_KEY_STRING, value);

  if (svn_wc__adm_wc_format(adm_access) > SVN_WC__WCPROPS_MANY_FILES_VERSION)
    {
      if (force_write)
        SVN_ERR(write_wcprops(adm_access, pool));
    }
  else
    {
      SVN_ERR(svn_wc__write_old_wcprops(path, prophash, entry->kind, pool));
    }

  return SVN_NO_ERROR;
}

/*------------------------------------------------------------------*/


/*** Public Functions ***/


svn_error_t *
svn_wc_prop_list(apr_hash_t **props,
                 const char *path,
                 svn_wc_adm_access_t *adm_access,
                 apr_pool_t *pool)
{
  const svn_wc_entry_t *entry;

  SVN_ERR(svn_wc_entry(&entry, path, adm_access, FALSE, pool));

  /* if there is no entry, 'path' is not under version control and
     therefore has no props. */
  if (! entry)
    {
      *props = apr_hash_make(pool);
      return SVN_NO_ERROR;
    }

  if (entry->kind == svn_node_dir)
    SVN_ERR(svn_wc_adm_retrieve(&adm_access, adm_access, path, pool));
  else
    SVN_ERR(svn_wc_adm_retrieve(&adm_access, adm_access,
                                svn_path_dirname(path, pool), pool));

  return svn_wc__load_props(NULL, props, NULL, adm_access, path, pool);
}

/* Determine if PROPNAME is contained in the list of space separated
   values STRING.  */

static svn_boolean_t
string_contains_prop(const char *string, const char *propname)
{
  const char *place = strstr(string, propname);
  int proplen = strlen(propname);

  if (!place)
    return FALSE;

  while (place)
    {
      if (place[proplen] == ' ' || place[proplen] == 0)
        return TRUE;
      place = strstr(place + 1, propname);
    }
  return FALSE;
}

svn_error_t *
svn_wc_prop_get(const svn_string_t **value,
                const char *name,
                const char *path,
                svn_wc_adm_access_t *adm_access,
                apr_pool_t *pool)
{
  apr_hash_t *prophash;
  enum svn_prop_kind kind = svn_property_kind(NULL, name);
  const svn_wc_entry_t *entry;

  SVN_ERR(svn_wc_entry(&entry, path, adm_access, FALSE, pool));

  if (entry == NULL)
    {
      *value = NULL;
      return SVN_NO_ERROR;
    }

  if (entry->cachable_props
      && string_contains_prop(entry->cachable_props, name))
    {
      /* We separate these two cases so that we can return the correct
         value for booleans if they exist in the string.  */
      if (!entry->present_props
          || !string_contains_prop(entry->present_props, name))
        {
          *value = NULL;
          return SVN_NO_ERROR;
        }
      if (svn_prop_is_boolean(name))
        {
          *value = svn_string_create(SVN_PROP_BOOLEAN_TRUE, pool);
          SVN_ERR_ASSERT(*value != NULL);
          return SVN_NO_ERROR;
        }
    }

  if (kind == svn_prop_wc_kind)
    {
      return wcprop_get(value, name, path, adm_access, pool);
    }
  if (kind == svn_prop_entry_kind)
    {
      return svn_error_createf   /* we don't do entry properties here */
        (SVN_ERR_BAD_PROP_KIND, NULL,
         _("Property '%s' is an entry property"), name);
    }
  else  /* regular prop */
    {
      SVN_ERR_W(svn_wc_prop_list(&prophash, path, adm_access, pool),
                _("Failed to load properties from disk"));

      *value = apr_hash_get(prophash, name, APR_HASH_KEY_STRING);

      return SVN_NO_ERROR;
    }
}


/* The special Subversion properties are not valid for all node kinds.
   Return an error if NAME is an invalid Subversion property for PATH which
   is of kind NODE_KIND. */
static svn_error_t *
validate_prop_against_node_kind(const char *name,
                                const char *path,
                                svn_node_kind_t node_kind,
                                apr_pool_t *pool)
{

  const char *file_prohibit[] = { SVN_PROP_IGNORE,
                                  SVN_PROP_EXTERNALS,
                                  NULL };
  const char *dir_prohibit[] = { SVN_PROP_EXECUTABLE,
                                 SVN_PROP_KEYWORDS,
                                 SVN_PROP_EOL_STYLE,
                                 SVN_PROP_MIME_TYPE,
                                 SVN_PROP_NEEDS_LOCK,
                                 NULL };
  const char **node_kind_prohibit;
  const char *path_display
    = svn_path_is_url(path) ? path : svn_path_local_style(path, pool);

  switch (node_kind)
    {
    case svn_node_dir:
      node_kind_prohibit = dir_prohibit;
      while (*node_kind_prohibit)
        if (strcmp(name, *node_kind_prohibit++) == 0)
          return svn_error_createf(SVN_ERR_ILLEGAL_TARGET, NULL,
                                   _("Cannot set '%s' on a directory ('%s')"),
                                   name, path_display);
      break;
    case svn_node_file:
      node_kind_prohibit = file_prohibit;
      while (*node_kind_prohibit)
        if (strcmp(name, *node_kind_prohibit++) == 0)
          return svn_error_createf(SVN_ERR_ILLEGAL_TARGET, NULL,
                                   _("Cannot set '%s' on a file ('%s')"),
                                   name,
                                   path_display);
      break;
    default:
      return svn_error_createf(SVN_ERR_NODE_UNEXPECTED_KIND, NULL,
                               _("'%s' is not a file or directory"),
                               path_display);
    }

  return SVN_NO_ERROR;
}


struct getter_baton {
  const char *path;
  svn_wc_adm_access_t *adm_access;
};


static svn_error_t *
get_file_for_validation(const svn_string_t **mime_type,
                        svn_stream_t *stream,
                        void *baton,
                        apr_pool_t *pool)
{
  struct getter_baton *gb = baton;

  if (mime_type)
    SVN_ERR(svn_wc_prop_get(mime_type, SVN_PROP_MIME_TYPE,
                            gb->path, gb->adm_access, pool));

  if (stream)
    {
      svn_stream_t *read_stream;

      /* Open PATH. */
      SVN_ERR(svn_stream_open_readonly(&read_stream, gb->path,
                                       pool, pool));

      /* Copy from the file into the translating stream. */
      SVN_ERR(svn_stream_copy3(read_stream, svn_stream_disown(stream, pool),
                               NULL, NULL, pool));
    }

  return SVN_NO_ERROR;
}


static svn_error_t *
validate_eol_prop_against_file(const char *path,
                               svn_wc_canonicalize_svn_prop_get_file_t getter,
                               void *getter_baton,
                               apr_pool_t *pool)
{
  svn_stream_t *translating_stream;
  svn_error_t *err;
  const svn_string_t *mime_type;
  const char *path_display
    = svn_path_is_url(path) ? path : svn_path_local_style(path, pool);

  /* First just ask the "getter" for the MIME type. */
  SVN_ERR(getter(&mime_type, NULL, getter_baton, pool));

  /* See if this file has been determined to be binary. */
  if (mime_type && svn_mime_type_is_binary(mime_type->data))
    return svn_error_createf
      (SVN_ERR_ILLEGAL_TARGET, NULL,
       _("File '%s' has binary mime type property"),
       path_display);

  /* Now ask the getter for the contents of the file; this will do a
     newline translation.  All we really care about here is whether or
     not the function fails on inconsistent line endings.  The
     function is "translating" to an empty stream.  This is
     sneeeeeeeeeeeaky. */
  translating_stream = svn_subst_stream_translated(svn_stream_empty(pool),
                                                   "", FALSE, NULL, FALSE,
                                                   pool);

  err = getter(NULL, translating_stream, getter_baton, pool);

  if (!err)
    err = svn_stream_close(translating_stream);

  if (err && err->apr_err == SVN_ERR_IO_INCONSISTENT_EOL)
    return svn_error_createf(SVN_ERR_ILLEGAL_TARGET, err,
                             _("File '%s' has inconsistent newlines"),
                             path_display);
  else if (err)
    return err;

  return SVN_NO_ERROR;
}


svn_error_t *
svn_wc_prop_set3(const char *name,
                 const svn_string_t *value,
                 const char *path,
                 svn_wc_adm_access_t *adm_access,
                 svn_boolean_t skip_checks,
                 svn_wc_notify_func2_t notify_func,
                 void *notify_baton,
                 apr_pool_t *pool)
{
  apr_hash_t *prophash, *base_prophash;
  enum svn_prop_kind prop_kind = svn_property_kind(NULL, name);
  svn_stringbuf_t *log_accum = svn_stringbuf_create("", pool);
  const svn_wc_entry_t *entry;
  svn_wc_notify_action_t notify_action;

  if (prop_kind == svn_prop_wc_kind)
    return svn_wc__wcprop_set(name, value, path, adm_access, TRUE, pool);
  else if (prop_kind == svn_prop_entry_kind)
    return svn_error_createf   /* we don't do entry properties here */
      (SVN_ERR_BAD_PROP_KIND, NULL,
       _("Property '%s' is an entry property"), name);

  /* Else, handle a regular property: */

  /* Get the entry and name for this path. */
  SVN_ERR(svn_wc__entry_versioned(&entry, path, adm_access, FALSE, pool));

  /* Get the access baton for the entry's directory. */
  if (entry->kind == svn_node_dir)
    SVN_ERR(svn_wc_adm_retrieve(&adm_access, adm_access, path, pool));
  else
    SVN_ERR(svn_wc_adm_retrieve(&adm_access, adm_access,
                                svn_path_dirname(path, pool), pool));

  /* Setting an inappropriate property is not allowed (unless
     overridden by 'skip_checks', in some circumstances).  Deleting an
     inappropriate property is allowed, however, since older clients
     allowed (and other clients possibly still allow) setting it in
     the first place. */
  if (value && svn_prop_is_svn_prop(name))
    {
      const svn_string_t *new_value;
      struct getter_baton *gb = apr_pcalloc(pool, sizeof(*gb));

      gb->path = path;
      gb->adm_access = adm_access;

      SVN_ERR(svn_wc_canonicalize_svn_prop(&new_value, name, value, path,
                                           entry->kind, skip_checks,
                                           get_file_for_validation, gb, pool));
      value = new_value;
    }

  if (entry->kind == svn_node_file && strcmp(name, SVN_PROP_EXECUTABLE) == 0)
    {
      /* If the svn:executable property was set, then chmod +x.
         If the svn:executable property was deleted (NULL value passed
         in), then chmod -x. */
      if (value == NULL)
        SVN_ERR(svn_io_set_file_executable(path, FALSE, TRUE, pool));
      else
        SVN_ERR(svn_io_set_file_executable(path, TRUE, TRUE, pool));
    }

  if (entry->kind == svn_node_file && strcmp(name, SVN_PROP_NEEDS_LOCK) == 0)
    {
      /* If the svn:needs-lock property was set to NULL, set the file
         to read-write */
      if (value == NULL)
        SVN_ERR(svn_io_set_file_read_write(path, FALSE, pool));

      /* If not, we'll set the file to read-only at commit time. */
    }

  SVN_ERR_W(svn_wc__load_props(&base_prophash, &prophash, NULL,
                               adm_access, path, pool),
            _("Failed to load properties from disk"));

  /* If we're changing this file's list of expanded keywords, then
   * we'll need to invalidate its text timestamp, since keyword
   * expansion affects the comparison of working file to text base.
   *
   * Here we retrieve the old list of expanded keywords; after the
   * property is set, we'll grab the new list and see if it differs
   * from the old one.
   */
  if (entry->kind == svn_node_file && strcmp(name, SVN_PROP_KEYWORDS) == 0)
    {
      svn_string_t *old_value = apr_hash_get(prophash, SVN_PROP_KEYWORDS,
                                             APR_HASH_KEY_STRING);
      apr_hash_t *old_keywords, *new_keywords;

      SVN_ERR(svn_wc__get_keywords(&old_keywords, path, adm_access,
                                   old_value ? old_value->data : "", pool));
      SVN_ERR(svn_wc__get_keywords(&new_keywords, path, adm_access,
                                   value ? value->data : "", pool));

      if (svn_subst_keywords_differ2(old_keywords, new_keywords, FALSE, pool))
        {
          svn_wc_entry_t tmp_entry;

          /* If we changed the keywords or newlines, void the entry
             timestamp for this file, so svn_wc_text_modified_p() does
             a real (albeit slow) check later on. */
          tmp_entry.kind = svn_node_file;
          tmp_entry.text_time = 0;
          SVN_ERR(svn_wc__loggy_entry_modify(&log_accum, adm_access,
                                             path, &tmp_entry,
                                             SVN_WC__ENTRY_MODIFY_TEXT_TIME,
                                             pool));
        }
    }

  /* Find out what type of property change we are doing: add, modify, or
     delete. */
  if (apr_hash_get(prophash, name, APR_HASH_KEY_STRING) == NULL)
    {
      if (value == NULL)
        /* Deleting a non-existent property. */
        notify_action = svn_wc_notify_property_deleted_nonexistent;
      else
        /* Adding a property. */
        notify_action = svn_wc_notify_property_added;
    }
  else
    {
      if (value == NULL)
        /* Deleting the property. */
        notify_action = svn_wc_notify_property_deleted;
      else
        /* Modifying property. */
        notify_action = svn_wc_notify_property_modified;
    }

  /* Now we have all the properties in our hash.  Simply merge the new
     property into it. */
  apr_hash_set(prophash, name, APR_HASH_KEY_STRING, value);

  SVN_ERR(svn_wc__install_props(&log_accum, adm_access, path,
                                base_prophash, prophash, FALSE, pool));
  SVN_ERR(svn_wc__write_log(adm_access, 0, log_accum, pool));
<<<<<<< HEAD
  return svn_wc__run_log(adm_access, NULL, pool);
}
=======
  SVN_ERR(svn_wc__run_log(adm_access, NULL, pool));

  if (notify_func)
    {
      svn_wc_notify_t *notify = svn_wc_create_notify(path, notify_action, pool);
      notify->prop_name = name;
>>>>>>> e363d545

      (*notify_func)(notify_baton, notify, pool);
    }

  return SVN_NO_ERROR;
}


svn_error_t *
svn_wc_canonicalize_svn_prop(const svn_string_t **propval_p,
                             const char *propname,
                             const svn_string_t *propval,
                             const char *path,
                             svn_node_kind_t kind,
                             svn_boolean_t skip_some_checks,
                             svn_wc_canonicalize_svn_prop_get_file_t getter,
                             void *getter_baton,
                             apr_pool_t *pool)
{
  svn_stringbuf_t *new_value = NULL;

  /* Keep this static, it may get stored (for read-only purposes) in a
     hash that outlives this function. */
  static const svn_string_t boolean_value =
    {
      SVN_PROP_BOOLEAN_TRUE,
      sizeof(SVN_PROP_BOOLEAN_TRUE) - 1
    };

  SVN_ERR(validate_prop_against_node_kind(propname, path, kind, pool));

  if (!skip_some_checks && (strcmp(propname, SVN_PROP_EOL_STYLE) == 0))
    {
      svn_subst_eol_style_t eol_style;
      const char *ignored_eol;
      new_value = svn_stringbuf_create_from_string(propval, pool);
      svn_stringbuf_strip_whitespace(new_value);
      svn_subst_eol_style_from_value(&eol_style, &ignored_eol, new_value->data);
      if (eol_style == svn_subst_eol_style_unknown)
        return svn_error_createf(SVN_ERR_IO_UNKNOWN_EOL, NULL,
                                 _("Unrecognized line ending style for '%s'"),
                                 svn_path_local_style(path, pool));
      SVN_ERR(validate_eol_prop_against_file(path, getter, getter_baton,
                                             pool));
    }
  else if (!skip_some_checks && (strcmp(propname, SVN_PROP_MIME_TYPE) == 0))
    {
      new_value = svn_stringbuf_create_from_string(propval, pool);
      svn_stringbuf_strip_whitespace(new_value);
      SVN_ERR(svn_mime_type_validate(new_value->data, pool));
    }
  else if (strcmp(propname, SVN_PROP_IGNORE) == 0
           || strcmp(propname, SVN_PROP_EXTERNALS) == 0)
    {
      /* Make sure that the last line ends in a newline */
      if (propval->data[propval->len - 1] != '\n')
        {
          new_value = svn_stringbuf_create_from_string(propval, pool);
          svn_stringbuf_appendbytes(new_value, "\n", 1);
        }

      /* Make sure this is a valid externals property.  Do not
         allow 'skip_some_checks' to override, as there is no circumstance in
         which this is proper (because there is no circumstance in
         which Subversion can handle it). */
      if (strcmp(propname, SVN_PROP_EXTERNALS) == 0)
        {
          /* We don't allow "." nor ".." as target directories in
             an svn:externals line.  As it happens, our parse code
             checks for this, so all we have to is invoke it --
             we're not interested in the parsed result, only in
             whether or the parsing errored. */
          SVN_ERR(svn_wc_parse_externals_description3
                  (NULL, path, propval->data, FALSE, pool));
        }
    }
  else if (strcmp(propname, SVN_PROP_KEYWORDS) == 0)
    {
      new_value = svn_stringbuf_create_from_string(propval, pool);
      svn_stringbuf_strip_whitespace(new_value);
    }
  else if (strcmp(propname, SVN_PROP_EXECUTABLE) == 0
        || strcmp(propname, SVN_PROP_NEEDS_LOCK) == 0)
    {
      new_value = svn_stringbuf_create_from_string(&boolean_value, pool);
    }
  else if (strcmp(propname, SVN_PROP_MERGEINFO) == 0)
    {
      apr_hash_t *mergeinfo;
      svn_string_t *new_value_str;

      SVN_ERR(svn_mergeinfo_parse(&mergeinfo, propval->data, pool));
      SVN_ERR(svn_mergeinfo_to_string(&new_value_str, mergeinfo, pool));
      new_value = svn_stringbuf_create_from_string(new_value_str, pool);
    }

  if (new_value)
    *propval_p = svn_string_create_from_buf(new_value, pool);
  else
    *propval_p = propval;

  return SVN_NO_ERROR;
}


svn_boolean_t
svn_wc_is_normal_prop(const char *name)
{
  enum svn_prop_kind kind = svn_property_kind(NULL, name);
  return (kind == svn_prop_regular_kind);
}


svn_boolean_t
svn_wc_is_wc_prop(const char *name)
{
  enum svn_prop_kind kind = svn_property_kind(NULL, name);
  return (kind == svn_prop_wc_kind);
}


svn_boolean_t
svn_wc_is_entry_prop(const char *name)
{
  enum svn_prop_kind kind = svn_property_kind(NULL, name);
  return (kind == svn_prop_entry_kind);
}


/* Helper to optimize svn_wc_props_modified_p().

   If PATH_TO_PROP_FILE is nonexistent, is empty, or is of size 4 bytes
   ("END\n"), then set EMPTY_P to true.   Otherwise set EMPTY_P to false,
   which means that the file must contain real properties.  */
static svn_error_t *
empty_props_p(svn_boolean_t *empty_p,
              const char *path,
              svn_node_kind_t node_kind,
              svn_wc__props_kind_t props_kind,
              apr_pool_t *pool)
{
  svn_error_t *err;
  apr_finfo_t finfo;
  const char *prop_path;

  SVN_ERR(svn_wc__prop_path(&prop_path, path, node_kind, props_kind, pool));

  err = svn_io_stat(&finfo, prop_path, APR_FINFO_MIN | APR_FINFO_TYPE, pool);
  if (err)
    {
      if (! APR_STATUS_IS_ENOENT(err->apr_err)
          && ! APR_STATUS_IS_ENOTDIR(err->apr_err))
        return err;

      /* nonexistent */
      svn_error_clear(err);
      *empty_p = TRUE;
      return SVN_NO_ERROR;
    }

  /* If we remove props from a propfile, eventually the file will
     be empty, or, for working copies written by pre-1.3 libraries, will
     contain nothing but "END\n" */
  if (finfo.filetype == APR_REG && (finfo.size == 4 || finfo.size == 0))
    *empty_p = TRUE;
  else
    *empty_p = FALSE;

  /* If the size is between 1 and 4, then something is corrupt.
     If the size is between 4 and 16, then something is corrupt,
     because 16 is the -smallest- the file can possibly be if it
     contained only one property.  So long as we say it is "not
     empty", we will discover such corruption later when we try
     to read the properties from the file. */

  return SVN_NO_ERROR;
}


/* Simple wrapper around empty_props_p, and inversed. */
svn_error_t *
svn_wc__has_props(svn_boolean_t *has_props,
                  const char *path,
                  svn_wc_adm_access_t *adm_access,
                  apr_pool_t *pool)
{
  svn_boolean_t is_empty;
  const svn_wc_entry_t *entry;
  svn_boolean_t has_propcaching =
    svn_wc__adm_wc_format(adm_access) > SVN_WC__NO_PROPCACHING_VERSION;

  SVN_ERR(svn_wc_entry(&entry, path, adm_access, FALSE, pool));

  /*### Maybe assert (entry); calling svn_wc__has_props
    for an unversioned path is bogus */
  if (! entry)
    {
      *has_props = FALSE;
      return SVN_NO_ERROR;
    }

  /* Use the flag in the entry if the WC is recent enough. */
  if (has_propcaching)
    {
      *has_props = entry->has_props;
      return SVN_NO_ERROR;
    }

  /* The rest is for compatibility with WCs that don't have propcaching. */

  SVN_ERR(empty_props_p(&is_empty, path, entry->kind, svn_wc__props_working,
                        pool));

  *has_props = !is_empty;

  return SVN_NO_ERROR;
}


svn_error_t *
svn_wc_props_modified_p(svn_boolean_t *modified_p,
                        const char *path,
                        svn_wc_adm_access_t *adm_access,
                        apr_pool_t *pool)
{
  const svn_wc_entry_t *entry;
  apr_pool_t *subpool = svn_pool_create(pool);
  int wc_format = svn_wc__adm_wc_format(adm_access);

  SVN_ERR(svn_wc_entry(&entry, path, adm_access, FALSE, subpool));

  /* If we have no entry, we can't have any prop mods. */
  if (! entry)
    {
      *modified_p = FALSE;
      goto cleanup;
    }

  /* For newer WCs, if there is an entry for the path, we have a fast
   * and nice way to retrieve the information from the entry. */
  if (wc_format > SVN_WC__NO_PROPCACHING_VERSION)
    {
      *modified_p = entry->has_prop_mods;
      goto cleanup;
    }

  /* So, we have a WC in an older format, we have some work to do... */

  /* Check for numerous easy outs on older WC formats before we
     resort to svn_prop_diffs(). */
  if (wc_format <= SVN_WC__NO_PROPCACHING_VERSION)
    {
      svn_boolean_t bempty, wempty;
      svn_boolean_t different_filesizes;
      svn_boolean_t equal_timestamps;
      const char *prop_path;
      const char *prop_base_path;

      /* Decide if either path is "empty" of properties. */
      SVN_ERR(empty_props_p(&wempty, path, entry->kind, svn_wc__props_working,
                            subpool));
      SVN_ERR(empty_props_p(&bempty, path, entry->kind, svn_wc__props_base,
                            subpool));

      /* If something is scheduled for replacement, we do *not* want to
         pay attention to any base-props;  they might be residual from the
         old deleted file.  Or, if the base file is empty, we know the answer
         immediately. */
      if (entry->schedule == svn_wc_schedule_replace || bempty)
        {
          *modified_p = !wempty;
          goto cleanup;
        }

      /* OK, so the base file is non-empty.  One more easy out: */
      if (wempty)
        {
          /* base exists, working is empty */
          *modified_p = TRUE;
          goto cleanup;
        }

      /* At this point, we know both files exists.  Therefore we have no
         choice but to start checking their contents. */

      /* There are at least three tests we can try in succession. */

      /* Easy-answer attempt #1:  (### this stat's the files again) */

      /* Get the paths of the working and 'base' prop files. */
      SVN_ERR(svn_wc__prop_path(&prop_path, path, entry->kind,
                                svn_wc__props_working, subpool));
      SVN_ERR(svn_wc__prop_path(&prop_base_path, path, entry->kind,
                                svn_wc__props_base, subpool));

      /* Check if the local and prop-base file have *definitely*
         different filesizes. */
      SVN_ERR(svn_io_filesizes_different_p(&different_filesizes,
                                           prop_path,
                                           prop_base_path,
                                           subpool));
      if (different_filesizes)
        {
          *modified_p = TRUE;
          goto cleanup;
        }

      /* Easy-answer attempt #2: (### this stat's the files again) */

      /* See if the local file's prop timestamp is the same as the
         one recorded in the administrative directory.  */
      SVN_ERR(svn_wc__timestamps_equal_p(&equal_timestamps, path, adm_access,
                                         svn_wc__prop_time, subpool));
      if (equal_timestamps)
        {
          *modified_p = FALSE;
          goto cleanup;
        }
    } /* wc_format <= SVN_WC__NO_PROPCACHING_VERSION */

  /* If we get here, then we either known we have prop changes and want
     the specific changed props or we have a pre-propcaching WC version
     and still haven't figured out if we even have changes.  Regardless,
     our approach is the same in both cases.

     In the pre-propcaching case:

       We know that the filesizes are the same,
       but the timestamps are different.  That's still not enough
       evidence to make a correct decision;  we need to look at the
       files' contents directly.

       However, doing a byte-for-byte comparison won't work.  The two
       properties files may have the *exact* same name/value pairs, but
       arranged in a different order.  (Our hashdump format makes no
       guarantees about ordering.)

       Therefore, rather than use contents_identical_p(), we use
       svn_prop_diffs(). */
  {
    apr_array_header_t *local_propchanges;
    apr_hash_t *localprops, *baseprops;

    /* ### Amazingly, this stats the files again! */
    SVN_ERR(load_props(&localprops, path, entry->kind, svn_wc__props_working,
                       subpool));
    SVN_ERR(load_props(&baseprops, path, entry->kind, svn_wc__props_base,
                       subpool));

    /* Don't use the subpool if we are hanging on to the changed props. */
    SVN_ERR(svn_prop_diffs(&local_propchanges, localprops, baseprops, subpool));

    *modified_p = (local_propchanges->nelts > 0);
  }

 cleanup:
  svn_pool_destroy(subpool);

  return SVN_NO_ERROR;
}


svn_error_t *
svn_wc_get_prop_diffs(apr_array_header_t **propchanges,
                      apr_hash_t **original_props,
                      const char *path,
                      svn_wc_adm_access_t *adm_access,
                      apr_pool_t *pool)
{
  const svn_wc_entry_t *entry;
  apr_hash_t *baseprops, *props;
  const char *entryname;

  /*### Maybe assert (entry); calling svn_wc_get_prop_diffs
    for an unversioned path is bogus */
  SVN_ERR(svn_wc_entry(&entry, path, adm_access, FALSE, pool));

  if (! entry)
    {
      if (original_props)
        *original_props = apr_hash_make(pool);

      if (propchanges)
        *propchanges = apr_array_make(pool, 0, sizeof(svn_prop_t));

      return SVN_NO_ERROR;
    }

  if (entry->kind == svn_node_dir)
    {
      SVN_ERR(svn_wc_adm_retrieve(&adm_access, adm_access, path, pool));
      entryname = SVN_WC_ENTRY_THIS_DIR;
    }
  else
    {
      const char *dirname;
      svn_path_split(path, &dirname, &entryname, pool);
      SVN_ERR(svn_wc_adm_retrieve(&adm_access, adm_access, dirname, pool));
    }

  SVN_ERR(svn_wc__load_props(&baseprops, propchanges ? &props : NULL, NULL,
                             adm_access, path, pool));

  if (original_props != NULL)
    *original_props = baseprops;

  if (propchanges != NULL)
    SVN_ERR(svn_prop_diffs(propchanges, props, baseprops, pool));

  return SVN_NO_ERROR;
}



/** Externals **/

/*
 * Look for either
 *
 *   -r N
 *   -rN
 *
 * in the LINE_PARTS array and update the revision field in ITEM with
 * the revision if the revision is found.  Set REV_IDX to the index in
 * LINE_PARTS where the revision specification starts.  Remove from
 * LINE_PARTS the element(s) that specify the revision.
 * PARENT_DIRECTORY_DISPLAY and LINE are given to return a nice error
 * string.
 *
 * If this function returns successfully, then LINE_PARTS will have
 * only two elements in it.
 */
static svn_error_t *
find_and_remove_externals_revision(int *rev_idx,
                                   const char **line_parts,
                                   int num_line_parts,
                                   svn_wc_external_item2_t *item,
                                   const char *parent_directory_display,
                                   const char *line,
                                   apr_pool_t *pool)
{
  int i;

  for (i = 0; i < 2; ++i)
    {
      const char *token = line_parts[i];

      if (token[0] == '-' && token[1] == 'r')
        {
          svn_opt_revision_t end_revision = { svn_opt_revision_unspecified };
          const char *digits_ptr;
          int shift_count;
          int j;

          *rev_idx = i;

          if (token[2] == '\0')
            {
              /* There must be a total of four elements in the line if
                 -r N is used. */
              if (num_line_parts != 4)
                goto parse_error;

              shift_count = 2;
              digits_ptr = line_parts[i+1];
            }
          else
            {
              /* There must be a total of three elements in the line
                 if -rN is used. */
              if (num_line_parts != 3)
                goto parse_error;

              shift_count = 1;
              digits_ptr = token+2;
            }

          if (svn_opt_parse_revision(&item->revision,
                                     &end_revision,
                                     digits_ptr, pool) != 0)
            goto parse_error;
          /* We want a single revision, not a range. */
          if (end_revision.kind != svn_opt_revision_unspecified)
            goto parse_error;
          /* Allow only numbers and dates, not keywords. */
          if (item->revision.kind != svn_opt_revision_number
              && item->revision.kind != svn_opt_revision_date)
            goto parse_error;

          /* Shift any line elements past the revision specification
             down over the revision specification. */
          for (j = i; j < num_line_parts-shift_count; ++j)
            line_parts[j] = line_parts[j+shift_count];
          line_parts[num_line_parts-shift_count] = NULL;

          /* Found the revision, so leave the function immediately, do
           * not continue looking for additional revisions. */
          return SVN_NO_ERROR;
        }
    }

  /* No revision was found, so there must be exactly two items in the
     line array. */
  if (num_line_parts == 2)
    return SVN_NO_ERROR;

 parse_error:
  return svn_error_createf
    (SVN_ERR_CLIENT_INVALID_EXTERNALS_DESCRIPTION, NULL,
     _("Error parsing %s property on '%s': '%s'"),
     SVN_PROP_EXTERNALS,
     parent_directory_display,
     line);
}

svn_error_t *
svn_wc_parse_externals_description3(apr_array_header_t **externals_p,
                                    const char *parent_directory,
                                    const char *desc,
                                    svn_boolean_t canonicalize_url,
                                    apr_pool_t *pool)
{
  apr_array_header_t *lines = svn_cstring_split(desc, "\n\r", TRUE, pool);
  int i;
  const char *parent_directory_display = svn_path_is_url(parent_directory) ?
    parent_directory : svn_path_local_style(parent_directory, pool);

  if (externals_p)
    *externals_p = apr_array_make(pool, 1, sizeof(svn_wc_external_item2_t *));

  for (i = 0; i < lines->nelts; i++)
    {
      const char *line = APR_ARRAY_IDX(lines, i, const char *);
      apr_status_t status;
      char **line_parts;
      int num_line_parts;
      svn_wc_external_item2_t *item;
      const char *token0;
      const char *token1;
      svn_boolean_t token0_is_url;
      svn_boolean_t token1_is_url;

      /* Index into line_parts where the revision specification
         started. */
      int rev_idx = -1;

      if ((! line) || (line[0] == '#'))
        continue;

      /* else proceed */

      status = apr_tokenize_to_argv(line, &line_parts, pool);
      if (status)
        return svn_error_wrap_apr(status,
                                  _("Can't split line into components: '%s'"),
                                  line);
      /* Count the number of tokens. */
      for (num_line_parts = 0; line_parts[num_line_parts]; num_line_parts++)
        ;

      SVN_ERR(svn_wc_external_item_create
              ((const svn_wc_external_item2_t **) &item, pool));
      item->revision.kind = svn_opt_revision_unspecified;
      item->peg_revision.kind = svn_opt_revision_unspecified;

      /*
       * There are six different formats of externals:
       *
       * 1) DIR URL
       * 2) DIR -r N URL
       * 3) DIR -rN  URL
       * 4) URL DIR
       * 5) -r N URL DIR
       * 6) -rN URL DIR
       *
       * The last three allow peg revisions in the URL.
       *
       * With relative URLs and no '-rN' or '-r N', there is no way to
       * distinguish between 'DIR URL' and 'URL DIR' when URL is a
       * relative URL like /svn/repos/trunk, so this case is taken as
       * case 4).
       */
      if (num_line_parts < 2 || num_line_parts > 4)
        return svn_error_createf
          (SVN_ERR_CLIENT_INVALID_EXTERNALS_DESCRIPTION, NULL,
           _("Error parsing %s property on '%s': '%s'"),
           SVN_PROP_EXTERNALS,
           parent_directory_display,
           line);

      /* To make it easy to check for the forms, find and remove -r N
         or -rN from the line item array.  If it is found, rev_idx
         contains the index into line_parts where '-r' was found and
         set item->revision to the parsed revision. */
      /* ### ugh. stupid cast. */
      SVN_ERR(find_and_remove_externals_revision(&rev_idx,
                                                 (const char **)line_parts,
                                                 num_line_parts, item,
                                                 parent_directory_display,
                                                 line, pool));

      token0 = line_parts[0];
      token1 = line_parts[1];

      token0_is_url = svn_path_is_url(token0);
      token1_is_url = svn_path_is_url(token1);

      if (token0_is_url && token1_is_url)
        return svn_error_createf
          (SVN_ERR_CLIENT_INVALID_EXTERNALS_DESCRIPTION, NULL,
           _("Invalid %s property on '%s': "
             "cannot use two absolute URLs ('%s' and '%s') in an external; "
             "one must be a path where an absolute or relative URL is "
             "checked out to"),
           SVN_PROP_EXTERNALS, parent_directory_display, token0, token1);

      if (0 == rev_idx && token1_is_url)
        return svn_error_createf
          (SVN_ERR_CLIENT_INVALID_EXTERNALS_DESCRIPTION, NULL,
           _("Invalid %s property on '%s': "
             "cannot use a URL '%s' as the target directory for an external "
             "definition"),
           SVN_PROP_EXTERNALS, parent_directory_display, token1);

      if (1 == rev_idx && token0_is_url)
        return svn_error_createf
          (SVN_ERR_CLIENT_INVALID_EXTERNALS_DESCRIPTION, NULL,
           _("Invalid %s property on '%s': "
             "cannot use a URL '%s' as the target directory for an external "
             "definition"),
           SVN_PROP_EXTERNALS, parent_directory_display, token0);

      /* The appearence of -r N or -rN forces the type of external.
         If -r is at the beginning of the line or the first token is
         an absolute URL or if the second token is not an absolute
         URL, then the URL supports peg revisions. */
      if (0 == rev_idx ||
          (-1 == rev_idx && (token0_is_url || ! token1_is_url)))
        {
          /* The URL is passed to svn_opt_parse_path in
             uncanonicalized form so that the scheme relative URL
             //hostname/foo is not collapsed to a server root relative
             URL /hostname/foo. */
          SVN_ERR(svn_opt_parse_path(&item->peg_revision, &item->url,
                                     token0, pool));
          item->target_dir = token1;
        }
      else
        {
          item->target_dir = token0;
          item->url = token1;
          item->peg_revision = item->revision;
        }

      SVN_ERR(svn_opt_resolve_revisions(&item->peg_revision,
                                        &item->revision, TRUE, FALSE,
                                        pool));

      item->target_dir = svn_path_canonicalize
        (svn_path_internal_style(item->target_dir, pool), pool);

      if (item->target_dir[0] == '\0' || item->target_dir[0] == '/'
          || svn_path_is_backpath_present(item->target_dir))
        return svn_error_createf
          (SVN_ERR_CLIENT_INVALID_EXTERNALS_DESCRIPTION, NULL,
           _("Invalid %s property on '%s': "
             "target '%s' is an absolute path or involves '..'"),
           SVN_PROP_EXTERNALS,
           parent_directory_display,
           item->target_dir);

      if (canonicalize_url)
          item->url = svn_path_canonicalize(item->url, pool);

      if (externals_p)
        APR_ARRAY_PUSH(*externals_p, svn_wc_external_item2_t *) = item;
    }

  return SVN_NO_ERROR;
}

svn_boolean_t
svn_wc__has_special_property(apr_hash_t *props)
{
  return apr_hash_get(props, SVN_PROP_SPECIAL, APR_HASH_KEY_STRING) != NULL;
}

svn_boolean_t
svn_wc__has_magic_property(const apr_array_header_t *properties)
{
  int i;

  for (i = 0; i < properties->nelts; i++)
    {
      const svn_prop_t *property = &APR_ARRAY_IDX(properties, i, svn_prop_t);

      if (strcmp(property->name, SVN_PROP_EXECUTABLE) == 0
          || strcmp(property->name, SVN_PROP_KEYWORDS) == 0
          || strcmp(property->name, SVN_PROP_EOL_STYLE) == 0
          || strcmp(property->name, SVN_PROP_SPECIAL) == 0
          || strcmp(property->name, SVN_PROP_NEEDS_LOCK) == 0)
        return TRUE;
    }
  return FALSE;
}<|MERGE_RESOLUTION|>--- conflicted
+++ resolved
@@ -105,34 +105,11 @@
 /* Get PATH's properies of PROPS_KIND, and put them into *HASH.
    PATH should be of kind NODE_KIND. */
 static svn_error_t *
-<<<<<<< HEAD
-get_prop_path(const char **ppath,
-          const char *path,
-          svn_wc__props_kind_t props_kind,
-          svn_wc_adm_access_t *adm_access,
-          apr_pool_t *pool)
-{
-  const svn_wc_entry_t *entry;
-
-  SVN_ERR(svn_wc__entry_versioned(&entry, path, adm_access, TRUE, pool));
-  return svn_wc__prop_path(ppath, path, entry->kind,
-                           props_kind, FALSE, pool);
-}
-
-/* If PROPFILE_PATH exists (and is a file), assume it's full of
-   properties and load this file into HASH.  Otherwise, leave HASH
-   untouched.  */
-static svn_error_t *
-load_prop_file(const char *propfile_path,
-               apr_hash_t *hash,
-               apr_pool_t *pool)
-=======
 load_props(apr_hash_t **hash,
            const char *path,
            svn_node_kind_t node_kind,
            svn_wc__props_kind_t props_kind,
            apr_pool_t *pool)
->>>>>>> e363d545
 {
   svn_error_t *err;
   svn_stream_t *stream;
@@ -218,12 +195,6 @@
 {
   const char *tmp_base_path;
 
-<<<<<<< HEAD
-  /* Reserve a .prej file based on it.  */
-  return svn_io_open_unique_file2(fp, reject_tmp_path, tmp_path,
-                                  SVN_WC__PROP_REJ_EXT,
-                                  svn_io_file_del_none, pool);
-=======
   if (is_dir)
     tmp_base_path = svn_wc__adm_child(full_path, SVN_WC__ADM_TMP, pool);
   else
@@ -232,7 +203,6 @@
 
   return svn_stream_open_unique(stream, reject_tmp_path, tmp_base_path,
                                 svn_io_file_del_none, pool, pool);
->>>>>>> e363d545
 }
 
 
@@ -248,18 +218,12 @@
   const char *native_text =
     svn_utf_cstring_from_utf8_fuzzy(conflict_description->data, pool);
 
-<<<<<<< HEAD
-  native_text = svn_utf_cstring_from_utf8_fuzzy(APR_EOL_STR, pool);
-  return svn_io_file_write_full(fp, native_text, strlen(native_text),
-                                &written, pool);
-=======
   len = strlen(native_text);
   SVN_ERR(svn_stream_write(stream, native_text, &len));
 
   native_text = svn_utf_cstring_from_utf8_fuzzy(APR_EOL_STR, pool);
   len = strlen(native_text);
   return svn_stream_write(stream, native_text, &len);
->>>>>>> e363d545
 }
 
 
@@ -372,19 +336,11 @@
 
   if (revert_props_p)
     {
-<<<<<<< HEAD
-      *revert_props_p = apr_hash_make(pool);
-
-      if (entry->schedule == svn_wc_schedule_replace)
-        {
-          const char *revert_prop_path;
-=======
       if (entry->schedule == svn_wc_schedule_replace)
         SVN_ERR(load_props(revert_props_p, path, kind, svn_wc__props_revert,
                            pool));
       else
         *revert_props_p = apr_hash_make(pool);
->>>>>>> e363d545
 
     }
 
@@ -665,12 +621,7 @@
 
   svn_wc__adm_access_set_wcprops(adm_access, all_wcprops);
 
-<<<<<<< HEAD
-  return svn_wc__close_adm_file(file, svn_wc_adm_access_path(adm_access),
-                                SVN_WC__ADM_ALL_WCPROPS, FALSE, pool);
-=======
   return svn_stream_close(stream);
->>>>>>> e363d545
 }
 
 static svn_error_t *
@@ -749,14 +700,9 @@
       SVN_ERR(svn_hash_write2(proplist, stream, SVN_HASH_TERMINATOR, subpool));
     }
 
-<<<<<<< HEAD
-  return svn_wc__close_adm_file(file, svn_wc_adm_access_path(adm_access),
-                                SVN_WC__ADM_ALL_WCPROPS, TRUE, pool);
-=======
   return svn_wc__close_adm_stream(stream, temp_file_path,
                                   svn_wc_adm_access_path(adm_access),
                                   SVN_WC__ADM_ALL_WCPROPS, pool);
->>>>>>> e363d545
 }
 
 
@@ -764,17 +710,7 @@
 svn_wc__wcprops_flush(svn_wc_adm_access_t *adm_access,
                       apr_pool_t *scratch_pool)
 {
-<<<<<<< HEAD
-  svn_wc_adm_access_t *prop_access;
-
-  if (props_kind != svn_wc__props_wcprop)
-    return SVN_NO_ERROR;
-
-  SVN_ERR(svn_wc_adm_probe_retrieve(&prop_access, adm_access, path, pool));
-  return write_wcprops(prop_access, pool);
-=======
   return write_wcprops(adm_access, scratch_pool);
->>>>>>> e363d545
 }
 
 
@@ -987,13 +923,8 @@
   SVN_ERR(svn_wc__prop_path(&revert_file, path, entry->kind,
                             svn_wc__props_revert, pool));
 
-<<<<<<< HEAD
-  return svn_wc__loggy_move(log_accum, NULL, adm_access,
-                            revert_file, base_file, FALSE, pool);
-=======
   return svn_wc__loggy_move(log_accum, adm_access,
                             revert_file, base_file, pool);
->>>>>>> e363d545
 }
 
 
@@ -1196,31 +1127,6 @@
   *state = new_value;
 }
 
-<<<<<<< HEAD
-
-/* Create a temporary file in the same directory as PATH. Fill it with
- * the data in VAL. Set *NEW_PATH to its path.
- * Allocate the file metadata in POOL in such a way that the file will be
- * deleted when the pool is cleared. */
-static svn_error_t *
-write_tmp_file(const char **new_path,
-               const char *path, const svn_string_t *val,
-               apr_pool_t *pool)
-{
-  apr_file_t *new_file;
-
-  SVN_ERR(svn_io_open_unique_file2(&new_file, new_path,
-                                   path, ".tmp",
-                                   svn_io_file_del_on_pool_cleanup,
-                                   pool));
-  SVN_ERR(svn_io_file_write_full(new_file, val->data,
-                                 val->len, NULL, pool));
-  return svn_io_file_close(new_file, pool);
-}
-
-
-=======
->>>>>>> e363d545
 /* Helper function for the three apply_* functions below, used when
  * merging properties together.
  *
@@ -2169,16 +2075,7 @@
     }
 
   /* Fall back on individual files for backwards compatibility. */
-<<<<<<< HEAD
-
-  /* Construct a path to the relevant property file */
-  SVN_ERR(svn_wc__prop_path(&prop_path, path, entry->kind,
-                            svn_wc__props_wcprop, FALSE, pool));
-  *wcprops = apr_hash_make(pool);
-  return load_prop_file(prop_path, *wcprops, pool);
-=======
   return load_props(wcprops, path, entry->kind, svn_wc__props_wcprop, pool);
->>>>>>> e363d545
 }
 
 
@@ -2647,17 +2544,12 @@
   SVN_ERR(svn_wc__install_props(&log_accum, adm_access, path,
                                 base_prophash, prophash, FALSE, pool));
   SVN_ERR(svn_wc__write_log(adm_access, 0, log_accum, pool));
-<<<<<<< HEAD
-  return svn_wc__run_log(adm_access, NULL, pool);
-}
-=======
   SVN_ERR(svn_wc__run_log(adm_access, NULL, pool));
 
   if (notify_func)
     {
       svn_wc_notify_t *notify = svn_wc_create_notify(path, notify_action, pool);
       notify->prop_name = name;
->>>>>>> e363d545
 
       (*notify_func)(notify_baton, notify, pool);
     }
