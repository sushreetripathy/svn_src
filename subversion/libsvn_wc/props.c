--- conflicted
+++ resolved
@@ -53,10 +53,6 @@
 #include "private/svn_skel.h"
 
 #include "wc.h"
-<<<<<<< HEAD
-#include "adm_files.h"
-=======
->>>>>>> f9486e4e
 #include "props.h"
 #include "translate.h"
 #include "workqueue.h"
@@ -73,37 +69,6 @@
                   apr_pool_t *result_pool,
                   apr_pool_t *scratch_pool);
 
-<<<<<<< HEAD
-static svn_error_t *
-load_pristine_props(apr_hash_t **props,
-                    svn_wc__db_t *db,
-                    const char *local_abspath,
-                    apr_pool_t *result_pool,
-                    apr_pool_t *scratch_pool)
-{
-  SVN_ERR(svn_wc__db_read_pristine_props(props, db, local_abspath,
-                                         result_pool, scratch_pool));
-
-  return SVN_NO_ERROR;
-}
-
-
-static svn_error_t *
-load_actual_props(apr_hash_t **props,
-                  svn_wc__db_t *db,
-                  const char *local_abspath,
-                  apr_pool_t *result_pool,
-                  apr_pool_t *scratch_pool)
-{
-  SVN_ERR(svn_wc__db_read_props(props, db, local_abspath,
-                                result_pool, scratch_pool));
-
-  return SVN_NO_ERROR;
-}
-
-
-=======
->>>>>>> f9486e4e
 /* Given a *SINGLE* property conflict in PROP_SKEL, generate a message
    for it, and write it to STREAM, along with a trailing EOL sequence.
 
@@ -171,80 +136,6 @@
   return SVN_NO_ERROR;
 }
 
-<<<<<<< HEAD
-
-/* See props.h  */
-#ifdef SVN__SUPPORT_BASE_MERGE
-
-/* Add a working queue item to install PROPS and, if INSTALL_PRISTINE_PROPS is
-   TRUE, BASE_PROPS for the LOCAL_ABSPATH in DB, updating the node to reflect
-   the changes.  PRISTINE_PROPS must be supplied even if INSTALL_PRISTINE_PROPS
-   is FALSE.
-
-   Use SCRATCH_POOL for temporary allocations. */
-static svn_error_t *
-queue_install_props(svn_wc__db_t *db,
-                    const char *local_abspath,
-                    svn_wc__db_kind_t kind,
-                    apr_hash_t *pristine_props,
-                    apr_hash_t *props,
-                    svn_boolean_t install_pristine_props,
-                    apr_pool_t *scratch_pool)
-{
-  apr_array_header_t *prop_diffs;
-  const char *prop_abspath;
-  svn_skel_t *work_item;
-
-  SVN_ERR_ASSERT(pristine_props != NULL);
-
-  /* Check if the props are modified. */
-  SVN_ERR(svn_prop_diffs(&prop_diffs, props, pristine_props, scratch_pool));
-
-  /* Save the actual properties file if it differs from base. */
-  if (prop_diffs->nelts == 0)
-    props = NULL; /* Remove actual properties*/
-
-  if (install_pristine_props)
-    {
-      /* Write out a new set of pristine properties.  */
-      SVN_ERR(svn_wc__prop_path(&prop_abspath, local_abspath, kind,
-                                svn_wc__props_base, scratch_pool));
-      SVN_ERR(svn_wc__wq_build_write_old_props(&work_item,
-                                               prop_abspath,
-                                               pristine_props,
-                                               scratch_pool));
-      SVN_ERR(svn_wc__db_wq_add(db, local_abspath, work_item, scratch_pool));
-    }
-
-  /* For the old school: write the properties into the "working" (aka ACTUAL)
-     location. Note that PROPS may be NULL, indicating a removal of the
-     props file.  */
-  SVN_ERR(svn_wc__prop_path(&prop_abspath, local_abspath, kind,
-                            svn_wc__props_working, scratch_pool));
-  SVN_ERR(svn_wc__wq_build_write_old_props(&work_item,
-                                           prop_abspath,
-                                           props,
-                                           scratch_pool));
-  SVN_ERR(svn_wc__db_wq_add(db, local_abspath, work_item, scratch_pool));
-
-  /* ### this is disappearing. for now, it is a delayed call to put
-     ### properties into wc_db.  */
-  if (!install_pristine_props)
-    pristine_props = NULL; /* Don't change the pristine properties */
-  SVN_ERR(svn_wc__wq_add_install_properties(db,
-                                            local_abspath,
-                                            pristine_props,
-                                            props,
-                                            scratch_pool));
-
-  return SVN_NO_ERROR;
-}
-
-#endif /* SVN__SUPPORT_BASE_MERGE  */
-
-
-=======
->>>>>>> f9486e4e
 /* */
 static svn_error_t *
 immediate_install_props(svn_wc__db_t *db,
@@ -283,18 +174,6 @@
 }
 
 
-<<<<<<< HEAD
-svn_error_t *
-svn_wc__working_props_committed(svn_wc__db_t *db,
-                                const char *local_abspath,
-                                apr_pool_t *scratch_pool)
-{
-  return SVN_NO_ERROR;
-}
-
-
-=======
->>>>>>> f9486e4e
 /*---------------------------------------------------------------------*/
  
