/*
 * props.c :  routines dealing with properties in the working copy
 *
 * ====================================================================
 *    Licensed to the Apache Software Foundation (ASF) under one
 *    or more contributor license agreements.  See the NOTICE file
 *    distributed with this work for additional information
 *    regarding copyright ownership.  The ASF licenses this file
 *    to you under the Apache License, Version 2.0 (the
 *    "License"); you may not use this file except in compliance
 *    with the License.  You may obtain a copy of the License at
 *
 *      http://www.apache.org/licenses/LICENSE-2.0
 *
 *    Unless required by applicable law or agreed to in writing,
 *    software distributed under the License is distributed on an
 *    "AS IS" BASIS, WITHOUT WARRANTIES OR CONDITIONS OF ANY
 *    KIND, either express or implied.  See the License for the
 *    specific language governing permissions and limitations
 *    under the License.
 * ====================================================================
 */



#include <stdlib.h>
#include <string.h>
<<<<<<< HEAD

=======
>>>>>>> 0213fdc3
#include <apr_pools.h>
#include <apr_hash.h>
#include <apr_tables.h>
#include <apr_file_io.h>
#include <apr_strings.h>
#include <apr_general.h>

#include "svn_types.h"
#include "svn_string.h"
#include "svn_pools.h"
#include "svn_dirent_uri.h"
#include "svn_path.h"
#include "svn_error.h"
#include "svn_props.h"
#include "svn_io.h"
#include "svn_hash.h"
#include "svn_mergeinfo.h"
#include "svn_wc.h"
#include "svn_utf.h"
#include "svn_diff.h"

#include "private/svn_wc_private.h"
#include "private/svn_mergeinfo_private.h"
#include "private/svn_skel.h"

#include "wc.h"
#include "props.h"
#include "translate.h"
#include "workqueue.h"
#include "conflicts.h"

#include "svn_private_config.h"

<<<<<<< HEAD
/* #define TEST_DB_PROPS */
=======
/*---------------------------------------------------------------------*/

/*** Deducing local changes to properties ***/

/*---------------------------------------------------------------------*/

/*** Reading/writing property hashes from disk ***/

/* The real functionality here is part of libsvn_subr, in hashdump.c.
   But these are convenience routines for use in libsvn_wc. */

static svn_error_t *
get_prop_path(const char **ppath,
          const char *path,
          svn_wc__props_kind_t props_kind,
          svn_wc_adm_access_t *adm_access,
          apr_pool_t *pool)
{
  const svn_wc_entry_t *entry;

  SVN_ERR(svn_wc__entry_versioned(&entry, path, adm_access, TRUE, pool));
  SVN_ERR(svn_wc__prop_path(ppath, path, entry->kind,
                            props_kind, FALSE, pool));

  return SVN_NO_ERROR;
}

/* If PROPFILE_PATH exists (and is a file), assume it's full of
   properties and load this file into HASH.  Otherwise, leave HASH
   untouched.  */
static svn_error_t *
load_prop_file(const char *propfile_path,
               apr_hash_t *hash,
               apr_pool_t *pool)
{
  svn_error_t *err;
  svn_stream_t *stream;
  apr_finfo_t finfo;

  apr_file_t *propfile = NULL;

  /* We shouldn't be calling load_prop_file() with an empty file, but
     we do.  This check makes sure that we don't call svn_hash_read2()
     on an empty stream.  Ugly, hacky and crude. */
  err = svn_io_stat(&finfo, propfile_path, APR_FINFO_SIZE, pool);
  if (err && (APR_STATUS_IS_ENOENT(err->apr_err)
              || APR_STATUS_IS_ENOTDIR(err->apr_err)))
    {
      svn_error_clear(err);
      return SVN_NO_ERROR;
    }
  SVN_ERR(err);
  if (finfo.size == 0)
    return SVN_NO_ERROR;

  err = svn_io_file_open(&propfile, propfile_path,
                         APR_READ | APR_BUFFERED, APR_OS_DEFAULT,
                         pool);

  if (err && (APR_STATUS_IS_ENOENT(err->apr_err)
              || APR_STATUS_IS_ENOTDIR(err->apr_err)))
    {
      svn_error_clear(err);
      return SVN_NO_ERROR;
    }

  SVN_ERR(err);

  stream = svn_stream_from_aprfile2(propfile, FALSE, pool);
  SVN_ERR_W(svn_hash_read2(hash, stream, SVN_HASH_TERMINATOR, pool),
            apr_psprintf(pool, _("Can't parse '%s'"),
                         svn_path_local_style(propfile_path, pool)));

  return svn_stream_close(stream);
}



/* Given a HASH full of property name/values, write them to a file
   located at PROPFILE_PATH.  If WRITE_EMPTY is TRUE then writing
   an emtpy property hash will result in an actual empty property
   file on disk, otherwise an empty hash will result in no file
   being written at all. */
static svn_error_t *
save_prop_file(const char *propfile_path,
               apr_hash_t *hash,
               svn_boolean_t write_empty,
               apr_pool_t *pool)
{
  apr_file_t *prop_tmp;
  svn_stream_t *stream;

  SVN_ERR(svn_io_file_open(&prop_tmp, propfile_path,
                           (APR_WRITE | APR_CREATE | APR_TRUNCATE
                            | APR_BUFFERED),
                           APR_OS_DEFAULT, pool));
  stream = svn_stream_from_aprfile2(prop_tmp, FALSE, pool);

  if (apr_hash_count(hash) != 0 || write_empty)
    SVN_ERR_W(svn_hash_write2(hash, stream, SVN_HASH_TERMINATOR, pool),
              apr_psprintf(pool,
                           _("Can't write property hash to '%s'"),
                           svn_path_local_style(propfile_path, pool)));

  return svn_stream_close(stream);
}


/*---------------------------------------------------------------------*/

/*** Misc ***/

/* Opens reject temporary file for FULL_PATH. */
static svn_error_t *
open_reject_tmp_file(apr_file_t **fp, const char **reject_tmp_path,
                     const char *full_path,
                     svn_wc_adm_access_t *adm_access,
                     svn_boolean_t is_dir, apr_pool_t *pool)
{
  const char *tmp_path;

  /* Get path to /temporary/ local prop file */
  SVN_ERR(svn_wc__prop_path(&tmp_path, full_path,
                            is_dir ? svn_node_dir : svn_node_file,
                            svn_wc__props_working, TRUE, pool));
>>>>>>> 0213fdc3


/* Forward declaration.  */
static const svn_string_t *
message_from_skel(const svn_skel_t *skel,
                  apr_pool_t *result_pool,
                  apr_pool_t *scratch_pool);

/* Given a *SINGLE* property conflict in PROP_SKEL, generate a message
   for it, and write it to STREAM, along with a trailing EOL sequence.

   See message_from_skel() for details on PROP_SKEL.  */
static svn_error_t *
append_prop_conflict(svn_stream_t *stream,
                     const svn_skel_t *prop_skel,
                     apr_pool_t *pool)
{
  /* TODO:  someday, perhaps prefix each conflict_description with a
     timestamp or something? */
  const svn_string_t *message = message_from_skel(prop_skel, pool, pool);
  apr_size_t len;
  const char *native_text =
    svn_utf_cstring_from_utf8_fuzzy(message->data, pool);

  len = strlen(native_text);
  SVN_ERR(svn_stream_write(stream, native_text, &len));

  native_text = svn_utf_cstring_from_utf8_fuzzy(APR_EOL_STR, pool);
  len = strlen(native_text);
  return svn_stream_write(stream, native_text, &len);
}


<<<<<<< HEAD
/* Get the reject file for LOCAL_ABSPATH in DB.  Set *REJECT_FILE to the
   name of that file, or to NULL if no such file exists. */
=======
/* Look up the entry for PATH within ADM_ACCESS and see if it has a `current'
   reject file describing a state of conflict.  Set *REJECT_FILE to the
   name of that file, or to NULL if no such file exists. */
static svn_error_t *
get_existing_prop_reject_file(const char **reject_file,
                              svn_wc_adm_access_t *adm_access,
                              const char *path,
                              apr_pool_t *pool)
{
  const svn_wc_entry_t *entry;

  SVN_ERR(svn_wc__entry_versioned(&entry, path, adm_access, FALSE, pool));

  *reject_file = entry->prejfile
    ? apr_pstrcat(pool, svn_wc_adm_access_path(adm_access), 
                  entry->prejfile, NULL)
    : NULL;
  return SVN_NO_ERROR;
}

/*---------------------------------------------------------------------*/


/* Build a space separated list of properties that are contained in
   the hash PROPS and which we want to cache.
   The string is allocated in POOL. */
static const char *
build_present_props(apr_hash_t *props, apr_pool_t *pool)
{
  apr_array_header_t *cachable;
  svn_stringbuf_t *present_props = svn_stringbuf_create("", pool);
  int i;

  if (apr_hash_count(props) == 0)
    return present_props->data;

  cachable = svn_cstring_split(SVN_WC__CACHABLE_PROPS, " ", TRUE, pool);
  for (i = 0; i < cachable->nelts; i++)
    {
      const char *proptolookfor = APR_ARRAY_IDX(cachable, i,
                                                const char *);

      if (apr_hash_get(props, proptolookfor, APR_HASH_KEY_STRING) != NULL)
        {
          svn_stringbuf_appendcstr(present_props, proptolookfor);
          svn_stringbuf_appendcstr(present_props, " ");
        }
    }

  /* Avoid returning a string with a trailing space. */
  svn_stringbuf_chop(present_props, 1);
  return present_props->data;
}

/*** Loading regular properties. ***/
svn_error_t *
svn_wc__load_props(apr_hash_t **base_props_p,
                   apr_hash_t **props_p,
                   apr_hash_t **revert_props_p,
                   svn_wc_adm_access_t *adm_access,
                   const char *path,
                   apr_pool_t *pool)
{
  svn_node_kind_t kind;
  svn_boolean_t has_propcaching =
    svn_wc__adm_wc_format(adm_access) > SVN_WC__NO_PROPCACHING_VERSION;
  const svn_wc_entry_t *entry;
  apr_hash_t *base_props = NULL; /* Silence uninitialized warning. */

  SVN_ERR(svn_wc_entry(&entry, path, adm_access, FALSE, pool));
  /* If there is no entry, we just return empty hashes, since the
     property merging can use this function when there is no entry. */
  if (! entry)
    {
      if (base_props_p)
        *base_props_p = apr_hash_make(pool);
      if (props_p)
        *props_p = apr_hash_make(pool);
      if (revert_props_p)
        *revert_props_p = apr_hash_make(pool);
      return SVN_NO_ERROR;
    }

  kind = entry->kind;
  /* We will need the base props if the user requested them, OR,
     our WC has prop caching, the user requested working props and there are no
     prop mods. */
  if (base_props_p
      || (has_propcaching && ! entry->has_prop_mods && entry->has_props))
    {
      const char *prop_base_path;

      SVN_ERR(svn_wc__prop_path(&prop_base_path,
                                path, kind, svn_wc__props_base, FALSE, pool));
      base_props = apr_hash_make(pool);
      SVN_ERR(load_prop_file(prop_base_path, base_props, pool));

      if (base_props_p)
        *base_props_p = base_props;
    }

  if (props_p)
    {
      if (has_propcaching && ! entry->has_prop_mods && entry->has_props)
        *props_p = apr_hash_copy(pool, base_props);
      else if (! has_propcaching || entry->has_props)
        {
          const char *prop_path;

          SVN_ERR(svn_wc__prop_path(&prop_path, path, kind,
                                    svn_wc__props_working, FALSE, pool));
          *props_p = apr_hash_make(pool);
          SVN_ERR(load_prop_file(prop_path, *props_p, pool));
        }
      else
        *props_p = apr_hash_make(pool);
    }

  if (revert_props_p)
    {
      *revert_props_p = apr_hash_make(pool);

      if (entry->schedule == svn_wc_schedule_replace
          && entry->copied)
        {
          const char *revert_prop_path;

          SVN_ERR(svn_wc__prop_path(&revert_prop_path, path, kind,
                                    svn_wc__props_revert, FALSE, pool));
          SVN_ERR(load_prop_file(revert_prop_path, *revert_props_p, pool));
        }
    }

  return SVN_NO_ERROR;
}


/*---------------------------------------------------------------------*/

/*** Installing new properties. ***/

/* Extend LOG_ACCUM with log commands to write the properties PROPS into
 * the admin file specified by WC_PROP_KIND. ADM_ACCESS and PATH specify
 * the WC item with which this file should be associated. */
static svn_error_t *
install_props_file(svn_stringbuf_t **log_accum,
                   svn_wc_adm_access_t *adm_access,
                   const char *path,
                   apr_hash_t *props,
                   svn_wc__props_kind_t wc_prop_kind,
                   apr_pool_t *pool)
{
  svn_node_kind_t node_kind;
  const char *propfile_path;
  const char *propfile_tmp_path;

  if (! svn_path_is_child(svn_wc_adm_access_path(adm_access), path, NULL))
    node_kind = svn_node_dir;
  else
    node_kind = svn_node_file;

  SVN_ERR(svn_wc__prop_path(&propfile_path, path,
                            node_kind, wc_prop_kind, FALSE, pool));

  /* Write the property hash into a temporary file. */
  SVN_ERR(svn_wc__prop_path(&propfile_tmp_path, path,
                            node_kind, wc_prop_kind, TRUE, pool));
  SVN_ERR(save_prop_file(propfile_tmp_path, props,
                         FALSE, pool));

  /* Write a log entry to move tmp file to real file. */
  SVN_ERR(svn_wc__loggy_move(log_accum, NULL, adm_access,
                             propfile_tmp_path,
                             propfile_path,
                             FALSE, pool));

  /* Make the props file read-only */
  SVN_ERR(svn_wc__loggy_set_readonly(log_accum, adm_access,
                                     propfile_path, pool));

  return SVN_NO_ERROR;
}

svn_error_t *
svn_wc__install_props(svn_stringbuf_t **log_accum,
                      svn_wc_adm_access_t *adm_access,
                      const char *path,
                      apr_hash_t *base_props,
                      apr_hash_t *working_props,
                      svn_boolean_t write_base_props,
                      apr_pool_t *pool)
{
  apr_array_header_t *prop_diffs;
  const svn_wc_entry_t *entry;
  svn_wc_entry_t tmp_entry;
  svn_node_kind_t kind;
  svn_boolean_t has_propcaching =
    svn_wc__adm_wc_format(adm_access) > SVN_WC__NO_PROPCACHING_VERSION;

  if (! svn_path_is_child(svn_wc_adm_access_path(adm_access), path, NULL))
    kind = svn_node_dir;
  else
    kind = svn_node_file;

  /* Check if the props are modified, and update the entry. */
  SVN_ERR(svn_prop_diffs(&prop_diffs, working_props, base_props, pool));
  tmp_entry.has_prop_mods = (prop_diffs->nelts > 0);
  tmp_entry.has_props = (apr_hash_count(working_props) > 0);
  tmp_entry.cachable_props = SVN_WC__CACHABLE_PROPS;
  tmp_entry.present_props = build_present_props(working_props, pool);

  SVN_ERR(svn_wc__loggy_entry_modify(log_accum, adm_access,
                                     path, &tmp_entry,
                                     SVN_WC__ENTRY_MODIFY_HAS_PROPS
                                     | SVN_WC__ENTRY_MODIFY_HAS_PROP_MODS
                                     | SVN_WC__ENTRY_MODIFY_CACHABLE_PROPS
                                     | SVN_WC__ENTRY_MODIFY_PRESENT_PROPS,
                                     pool));

  if (has_propcaching)
    SVN_ERR(svn_wc_entry(&entry, path, adm_access, FALSE, pool));
  else
    entry = NULL;

  /* Save the working properties file if it differs from base. */
  if (tmp_entry.has_prop_mods)
    {
      SVN_ERR(install_props_file(log_accum, adm_access, path, working_props,
                                 svn_wc__props_working, pool));
    }
  else
    {
      /* No property modifications, remove the file instead. */
      const char *working_propfile_path;

      SVN_ERR(svn_wc__prop_path(&working_propfile_path, path,
                                kind, svn_wc__props_working, FALSE, pool));

      if (! has_propcaching || (entry && entry->has_prop_mods))
        SVN_ERR(svn_wc__loggy_remove(log_accum, adm_access,
                                     working_propfile_path, pool));
    }

  /* Repeat the above steps for the base properties if required. */
  if (write_base_props)
    {
      if (apr_hash_count(base_props) > 0)
        {
          SVN_ERR(install_props_file(log_accum, adm_access, path, base_props,
                                     svn_wc__props_base, pool));
        }
      else
        {
          const char *base_propfile_path;

          SVN_ERR(svn_wc__prop_path(&base_propfile_path, path,
                                    kind, svn_wc__props_base, FALSE, pool));

          if (! has_propcaching || (entry && entry->has_props))
            SVN_ERR(svn_wc__loggy_remove(log_accum, adm_access,
                                         base_propfile_path, pool));
        }
    }

  return SVN_NO_ERROR;
}



svn_error_t *
svn_wc__working_props_committed(const char *path,
                                svn_wc_adm_access_t *adm_access,
                                svn_boolean_t sync_entries,
                                apr_pool_t *pool)
{
  const char *working;
  const char *base;
  const svn_wc_entry_t *entry;
  svn_wc_entry_t mod_entry;
  svn_wc_adm_access_t *mod_access;


  SVN_ERR(svn_wc__entry_versioned(&entry, path, adm_access, TRUE, pool));

  SVN_ERR(svn_wc__prop_path(&working, path, entry->kind,
                            svn_wc__props_working, FALSE, pool));
  SVN_ERR(svn_wc__prop_path(&base, path, entry->kind,
                            svn_wc__props_base, FALSE, pool));

  /* svn_io_file_rename() retains a read-only bit, so there's no
     need to explicitly set it. */
  SVN_ERR(svn_io_file_rename(working, base, pool));

  SVN_ERR(svn_wc_adm_probe_retrieve(&mod_access, adm_access, path, pool));
  mod_entry.has_prop_mods = FALSE;
  SVN_ERR(svn_wc__entry_modify(mod_access, entry->name, &mod_entry,
                               SVN_WC__ENTRY_MODIFY_HAS_PROP_MODS,
                               sync_entries, pool));

  return SVN_NO_ERROR;
}


>>>>>>> 0213fdc3
svn_error_t *
svn_wc__get_prejfile_abspath(const char **prejfile_abspath,
                             svn_wc__db_t *db,
                             const char *local_abspath,
                             apr_pool_t *result_pool,
                             apr_pool_t *scratch_pool)
{
  const apr_array_header_t *conflicts;
  int i;

  SVN_ERR(svn_wc__db_read_conflicts(&conflicts, db, local_abspath,
                                    scratch_pool, scratch_pool));

  for (i = 0; i < conflicts->nelts; i++)
    {
      const svn_wc_conflict_description2_t *cd;
      cd = APR_ARRAY_IDX(conflicts, i, const svn_wc_conflict_description2_t *);

      if (cd->kind == svn_wc_conflict_kind_property)
        {
          if (strcmp(cd->their_file,
                     SVN_WC__THIS_DIR_PREJ SVN_WC__PROP_REJ_EXT) == 0)
            *prejfile_abspath = svn_dirent_join(
                                  local_abspath,
                                  SVN_WC__THIS_DIR_PREJ SVN_WC__PROP_REJ_EXT,
                                  result_pool);
          else
            *prejfile_abspath = svn_dirent_join(
                                  svn_dirent_dirname(local_abspath,
                                                     scratch_pool),
                                  cd->their_file,
                                  result_pool);
          return SVN_NO_ERROR;
        }
    }

  *prejfile_abspath = NULL;
  return SVN_NO_ERROR;
}

/* */
static svn_error_t *
immediate_install_props(svn_wc__db_t *db,
                        const char *local_abspath,
                        svn_wc__db_kind_t kind,
                        apr_hash_t *working_props,
                        apr_pool_t *scratch_pool)
{
  apr_hash_t *base_props;

  /* ### no pristines should be okay.  */
  SVN_ERR_W(svn_wc__db_read_pristine_props(&base_props, db, local_abspath,
                                           scratch_pool, scratch_pool),
            _("Failed to load pristine properties"));

  /* Check if the props are modified. If no changes, then wipe out
     the ACTUAL props. No pristines defined means that any ACTUAL
     props are okay, so go ahead and set them.  */
  if (base_props != NULL)
    {
      apr_array_header_t *prop_diffs;

      SVN_ERR(svn_prop_diffs(&prop_diffs, working_props, base_props,
                             scratch_pool));
      if (prop_diffs->nelts == 0)
        working_props = NULL;
    }

  SVN_ERR(svn_wc__db_op_set_props(db, local_abspath,
                                  working_props,
                                  NULL /* conflict */,
                                  NULL, /* work_items */
                                  scratch_pool));

  return SVN_NO_ERROR;
}


/*---------------------------------------------------------------------*/

/*** Merging propchanges into the working copy ***/


/* Parse FROM_PROP_VAL and TO_PROP_VAL into mergeinfo hashes, and
   calculate the deltas between them. */
static svn_error_t *
diff_mergeinfo_props(svn_mergeinfo_t *deleted, svn_mergeinfo_t *added,
                     const svn_string_t *from_prop_val,
                     const svn_string_t *to_prop_val, apr_pool_t *pool)
{
  if (svn_string_compare(from_prop_val, to_prop_val))
    {
      /* Don't bothering parsing identical mergeinfo. */
      *deleted = apr_hash_make(pool);
      *added = apr_hash_make(pool);
    }
  else
    {
      svn_mergeinfo_t from, to;
      SVN_ERR(svn_mergeinfo_parse(&from, from_prop_val->data, pool));
      SVN_ERR(svn_mergeinfo_parse(&to, to_prop_val->data, pool));
      SVN_ERR(svn_mergeinfo_diff(deleted, added, from, to,
                                 TRUE, pool));
    }
  return SVN_NO_ERROR;
}

/* Parse the mergeinfo from PROP_VAL1 and PROP_VAL2, combine it, then
   reconstitute it into *OUTPUT.  Call when the WC's mergeinfo has
   been modified to combine it with incoming mergeinfo from the
   repos. */
static svn_error_t *
combine_mergeinfo_props(const svn_string_t **output,
                        const svn_string_t *prop_val1,
                        const svn_string_t *prop_val2,
                        apr_pool_t *result_pool,
                        apr_pool_t *scratch_pool)
{
  svn_mergeinfo_t mergeinfo1, mergeinfo2;
  svn_string_t *mergeinfo_string;

  SVN_ERR(svn_mergeinfo_parse(&mergeinfo1, prop_val1->data, scratch_pool));
  SVN_ERR(svn_mergeinfo_parse(&mergeinfo2, prop_val2->data, scratch_pool));
  SVN_ERR(svn_mergeinfo_merge(mergeinfo1, mergeinfo2, scratch_pool));
  SVN_ERR(svn_mergeinfo_to_string(&mergeinfo_string, mergeinfo1, result_pool));
  *output = mergeinfo_string;
  return SVN_NO_ERROR;
}

/* Perform a 3-way merge operation on mergeinfo.  FROM_PROP_VAL is
   the "base" property value, WORKING_PROP_VAL is the current value,
   and TO_PROP_VAL is the new value. */
static svn_error_t *
combine_forked_mergeinfo_props(const svn_string_t **output,
                               const svn_string_t *from_prop_val,
                               const svn_string_t *working_prop_val,
                               const svn_string_t *to_prop_val,
                               apr_pool_t *pool)
{
  svn_mergeinfo_t from_mergeinfo, l_deleted, l_added, r_deleted, r_added;
  svn_string_t *mergeinfo_string;

  /* ### OPTIMIZE: Use from_mergeinfo when diff'ing. */
  SVN_ERR(diff_mergeinfo_props(&l_deleted, &l_added, from_prop_val,
                               working_prop_val, pool));
  SVN_ERR(diff_mergeinfo_props(&r_deleted, &r_added, from_prop_val,
                               to_prop_val, pool));
  SVN_ERR(svn_mergeinfo_merge(l_deleted, r_deleted, pool));
  SVN_ERR(svn_mergeinfo_merge(l_added, r_added, pool));

  /* Apply the combined deltas to the base. */
  SVN_ERR(svn_mergeinfo_parse(&from_mergeinfo, from_prop_val->data, pool));
  SVN_ERR(svn_mergeinfo_merge(from_mergeinfo, l_added, pool));

  SVN_ERR(svn_mergeinfo_remove2(&from_mergeinfo, l_deleted,
                                from_mergeinfo, TRUE, pool, pool));

  SVN_ERR(svn_mergeinfo_to_string(&mergeinfo_string, from_mergeinfo, pool));
  *output = mergeinfo_string;
  return SVN_NO_ERROR;
}


svn_error_t *
svn_wc__perform_props_merge(svn_wc_notify_state_t *state,
                            svn_wc__db_t *db,
                            const char *local_abspath,
                            const svn_wc_conflict_version_t *left_version,
                            const svn_wc_conflict_version_t *right_version,
                            apr_hash_t *baseprops,
                            const apr_array_header_t *propchanges,
                            svn_boolean_t base_merge,
                            svn_boolean_t dry_run,
                            svn_wc_conflict_resolver_func_t conflict_func,
                            void *conflict_baton,
                            svn_cancel_func_t cancel_func,
                            void *cancel_baton,
                            apr_pool_t *pool /* scratch_pool */)
{
  svn_boolean_t hidden;
  int i;
  svn_wc__db_kind_t kind;
  apr_hash_t *new_base_props;
  apr_hash_t *new_actual_props;
  apr_hash_t *base_props;
  apr_hash_t *actual_props;

  /* IMPORTANT: svn_wc_merge_prop_diffs relies on the fact that baseprops
     may be NULL. */

  /* Checks whether the node exists and returns the hidden flag */
  SVN_ERR(svn_wc__db_node_hidden(&hidden, db, local_abspath, pool));
  if (hidden)
    return svn_error_createf(SVN_ERR_WC_PATH_NOT_FOUND, NULL,
                             _("The node '%s' was not found."),
                             svn_dirent_local_style(local_abspath, pool));

  /* The PROPCHANGES may not have non-"normal" properties in it. If entry
     or wc props were allowed, then the following code would install them
     into the BASE and/or WORKING properties(!).  */
  for (i = propchanges->nelts; i--; )
    {
      const svn_prop_t *change = &APR_ARRAY_IDX(propchanges, i, svn_prop_t);

      if (!svn_wc_is_normal_prop(change->name))
        return svn_error_createf(SVN_ERR_BAD_PROP_KIND, NULL,
                                 _("The property '%s' may not be merged "
                                   "into '%s'."),
                                 change->name,
                                 svn_dirent_local_style(local_abspath, pool));
    }

  SVN_ERR(svn_wc__db_read_kind(&kind, db, local_abspath, FALSE, pool));

  SVN_ERR(svn_wc__get_pristine_props(&base_props, db, local_abspath,
                                     pool, pool));
  if (base_props == NULL)
    base_props = apr_hash_make(pool);  /* some nodes have no pristines  */
  SVN_ERR(svn_wc__get_actual_props(&actual_props, db, local_abspath,
                                   pool, pool));

  /* Note that while this routine does the "real" work, it's only
     prepping tempfiles and writing log commands.  */
  SVN_ERR(svn_wc__merge_props(state,
                              &new_base_props, &new_actual_props,
                              db, local_abspath, kind,
                              left_version, right_version,
                              baseprops /* server_baseprops */,
                              base_props,
                              actual_props,
                              propchanges, base_merge, dry_run,
                              conflict_func, conflict_baton,
                              cancel_func, cancel_baton,
                              pool, pool));

  if (!dry_run)
    {
      const char *dir_abspath;

      if (kind == svn_wc__db_kind_dir)
        dir_abspath = local_abspath;
      else
        dir_abspath = svn_dirent_dirname(local_abspath, pool);

      /* Verify that we're holding this directory's write lock.  */
      SVN_ERR(svn_wc__write_check(db, dir_abspath, pool));

      /* After a (not-dry-run) merge, we ALWAYS have props to save.  */
      SVN_ERR_ASSERT(new_base_props != NULL && new_actual_props != NULL);

/* See props.h  */
#ifdef SVN__SUPPORT_BASE_MERGE
      {
        svn_wc__db_status_t status;
        svn_boolean_t have_base;
        apr_array_header_t *prop_diffs;

        SVN_ERR(svn_wc__db_read_info(&status, NULL, NULL, NULL, NULL, NULL,
                                     NULL, NULL, NULL, NULL, NULL, NULL, NULL,
                                     NULL, NULL, NULL, NULL, NULL, NULL, NULL,
                                     &have_base, NULL, NULL, NULL,
                                     db, local_abspath, pool, pool));

        if (status == svn_wc__db_status_added)
          SVN_ERR(svn_wc__db_temp_working_set_props(db, local_abspath,
                                                    new_base_props, pool));
        else
          SVN_ERR(svn_wc__db_temp_base_set_props(db, local_abspath,
                                                 new_base_props, pool));

        /* Check if the props are modified. */
        SVN_ERR(svn_prop_diffs(&prop_diffs, actual_props, new_base_props, pool));

        /* Save the actual properties file if it differs from base. */
        if (prop_diffs->nelts == 0)
          SVN_ERR(svn_wc__db_op_set_props(db, local_abspath, NULL, NULL, NULL,
                                          pool));
        else
          SVN_ERR(svn_wc__db_op_set_props(db, local_abspath, actual_props,
                                          NULL, NULL, pool));
      }
#else
      if (base_merge)
        return svn_error_create(SVN_ERR_UNSUPPORTED_FEATURE, NULL,
                                U_("base_merge=TRUE is no longer supported"));

      {
        apr_array_header_t *prop_diffs;

        SVN_ERR(svn_prop_diffs(&prop_diffs, new_actual_props, new_base_props,
                               pool));

        /* Save the actual properties file if it differs from base. */
        if (prop_diffs->nelts == 0)
          new_actual_props = NULL; /* Remove actual properties*/

        /* For the old school: write the properties into the "working"
           (aka ACTUAL) location. Note that PROPS may be NULL, indicating
           a removal of the props file.  */

        SVN_ERR(svn_wc__db_op_set_props(db, local_abspath, new_actual_props,
                                        NULL /* conflict */,
                                        NULL /* work_item */,
                                        pool));
      }
#endif

      SVN_ERR(svn_wc__wq_run(db, local_abspath,
                             cancel_func, cancel_baton,
                             pool));
    }

  return SVN_NO_ERROR;
}


svn_error_t *
svn_wc_merge_props3(svn_wc_notify_state_t *state,
                    svn_wc_context_t *wc_ctx,
                    const char *local_abspath,
                    const svn_wc_conflict_version_t *left_version,
                    const svn_wc_conflict_version_t *right_version,
                    apr_hash_t *baseprops,
                    const apr_array_header_t *propchanges,
                    svn_boolean_t dry_run,
                    svn_wc_conflict_resolver_func_t conflict_func,
                    void *conflict_baton,
                    svn_cancel_func_t cancel_func,
                    void *cancel_baton,
                    apr_pool_t *scratch_pool)
{
  return svn_error_return(svn_wc__perform_props_merge(
                            state,
                            wc_ctx->db,
                            local_abspath,
                            left_version, right_version,
                            baseprops,
                            propchanges,
                            FALSE /* base_merge */,
                            dry_run,
                            conflict_func, conflict_baton,
                            cancel_func, cancel_baton,
                            scratch_pool));
}


/* Generate a message to describe the property conflict among these four
   values.

   Note that this function (currently) interprets the property values as
   strings, but they could actually be binary values. We'll keep the
   types as svn_string_t in case we fix this in the future.  */
static const svn_string_t *
generate_conflict_message(const char *propname,
                          const svn_string_t *original,
                          const svn_string_t *mine,
                          const svn_string_t *incoming,
                          const svn_string_t *incoming_base,
                          apr_pool_t *result_pool)
{
  if (incoming_base == NULL)
    {
      /* Attempting to add the value INCOMING.  */
      SVN_ERR_ASSERT_NO_RETURN(incoming != NULL);

      if (mine)
        {
          /* To have a conflict, these must be different.  */
          SVN_ERR_ASSERT_NO_RETURN(!svn_string_compare(mine, incoming));

          /* Note that we don't care whether MINE is locally-added or
             edited, or just something different that is a copy of the
             pristine ORIGINAL.  */
          return svn_string_createf(result_pool,
                                    _("Trying to add new property '%s' with "
                                      "value '%s',\nbut property already "
                                      "exists with value '%s'."),
                                    propname, incoming->data, mine->data);
        }

      /* To have a conflict, we must have an ORIGINAL which has been
         locally-deleted.  */
      SVN_ERR_ASSERT_NO_RETURN(original != NULL);
      return svn_string_createf(result_pool,
                                _("Trying to create property '%s' with "
                                  "value '%s',\nbut it has been locally "
                                  "deleted."),
                                propname, incoming->data);
    }

  if (incoming == NULL)
    {
      /* Attempting to delete the value INCOMING_BASE.  */
      SVN_ERR_ASSERT_NO_RETURN(incoming_base != NULL);

      /* Are we trying to delete a local addition? */
      if (original == NULL && mine != NULL)
        return svn_string_createf(result_pool,
                                  _("Trying to delete property '%s' with "
                                    "value '%s',\nbut property has been "
                                    "locally added with value '%s'."),
                                  propname, incoming_base->data,
                                  mine->data);

      /* A conflict can only occur if we originally had the property;
         otherwise, we would have merged the property-delete into the
         non-existent property.  */
      SVN_ERR_ASSERT_NO_RETURN(original != NULL);

      if (svn_string_compare(original, incoming_base))
        {
          if (mine)
            /* We were trying to delete the correct property, but an edit
               caused the conflict.  */
            return svn_string_createf(result_pool,
                                      _("Trying to delete property '%s' with "
                                        "value '%s',\nbut it has been modified "
                                        "from '%s' to '%s'."),
                                      propname, incoming_base->data,
                                      original->data, mine->data);
        }
      else if (mine == NULL)
        {
          /* We were trying to delete the property, but we have locally
             deleted the same property, but with a different value. */
          return svn_string_createf(result_pool,
                                    _("Trying to delete property '%s' with "
                                      "value '%s',\nbut property with value "
                                      "'%s' is locally deleted."),
                                    propname, incoming_base->data,
                                    original->data);          
        }

      /* We were trying to delete INCOMING_BASE but our ORIGINAL is
         something else entirely.  */
      SVN_ERR_ASSERT_NO_RETURN(!svn_string_compare(original, incoming_base));

      return svn_string_createf(result_pool,
                                _("Trying to delete property '%s' with "
                                  "value '%s',\nbut the local value is "
                                  "'%s'."),
                                propname, incoming_base->data, mine->data);
    }

  /* Attempting to change the property from INCOMING_BASE to INCOMING.  */

  /* If we have a (current) property value, then it should be different
     from the INCOMING_BASE; otherwise, the incoming change would have
     been applied to it.  */
  SVN_ERR_ASSERT_NO_RETURN(!mine || !svn_string_compare(mine, incoming_base));

  if (original && mine && svn_string_compare(original, mine))
    {
      /* We have an unchanged property, so the original values must
         have been different.  */
      SVN_ERR_ASSERT_NO_RETURN(!svn_string_compare(original, incoming_base));
      return svn_string_createf(result_pool,
                                _("Trying to change property '%s' from '%s' "
                                  "to '%s',\nbut property already exists "
                                  "with value '%s'."),
                                propname, incoming_base->data, incoming->data,
                                mine->data);
    }

  if (original && mine)
    return svn_string_createf(result_pool,
                              _("Trying to change property '%s' from '%s' "
                                "to '%s',\nbut the property has been locally "
                                "changed from '%s' to '%s'."),
                              propname, incoming_base->data, incoming->data,
                              original->data, mine->data);

  if (original)
    return svn_string_createf(result_pool,
                              _("Trying to change property '%s' from '%s' "
                                "to '%s',\nbut it has been locally deleted."),
                              propname, incoming_base->data, incoming->data);

  if (mine)
    return svn_string_createf(result_pool,
                              _("Trying to change property '%s' from '%s' "
                                "to '%s',\nbut property has been locally "
                                "added with value '%s'."),
                              propname, incoming_base->data, incoming->data,
                              mine->data);
  
  return svn_string_createf(result_pool,
                            _("Trying to change property '%s' from '%s' to "
                              "'%s',\nbut the property does not exist."),
                            propname, incoming_base->data, incoming->data);
}


/* SKEL will be one of:

   ()
   (VALUE)

   Return NULL for the former (the particular property value was not
   present), and VALUE for the second.  */
static const svn_string_t *
maybe_prop_value(const svn_skel_t *skel,
                 apr_pool_t *result_pool)
{
  if (skel->children == NULL)
    return NULL;

  return svn_string_ncreate(skel->children->data,
                            skel->children->len,
                            result_pool);
}


/* Generate a property conflict message (see generate_conflict_message)
   from the data contained in SKEL. The message will be allocated in
   RESULT_POOL.

   Note: SKEL is a single property conflict of the form:

   ("prop" ([ORIGINAL]) ([MINE]) ([INCOMING]) ([INCOMING_BASE]))

   See notes/wc-ng/conflict-storage for more information.  */
static const svn_string_t *
message_from_skel(const svn_skel_t *skel,
                  apr_pool_t *result_pool,
                  apr_pool_t *scratch_pool)
{
  const svn_string_t *original;
  const svn_string_t *mine;
  const svn_string_t *incoming;
  const svn_string_t *incoming_base;
  const char *propname;

  /* Navigate to the property name.  */
  skel = skel->children->next;

  /* We need to copy these into SCRATCH_POOL in order to nul-terminate
     the values.  */
  propname = apr_pstrmemdup(scratch_pool, skel->data, skel->len);
  original = maybe_prop_value(skel->next, scratch_pool);
  mine = maybe_prop_value(skel->next->next, scratch_pool);
  incoming = maybe_prop_value(skel->next->next->next, scratch_pool);
  incoming_base = maybe_prop_value(skel->next->next->next->next, scratch_pool);

  return generate_conflict_message(propname, original, mine, incoming,
                                   incoming_base, result_pool);
}


/* Create a property conflict file at PREJFILE based on the property
   conflicts in CONFLICT_SKEL.  */
svn_error_t *
svn_wc__create_prejfile(const char **tmp_prejfile_abspath,
                        svn_wc__db_t *db,
                        const char *local_abspath,
                        const svn_skel_t *conflict_skel,
                        apr_pool_t *result_pool,
                        apr_pool_t *scratch_pool)
{
  const char *tempdir_abspath;
  svn_stream_t *stream;
  const char *temp_abspath;
  apr_pool_t *iterpool = svn_pool_create(scratch_pool);
  const svn_skel_t *scan;

  SVN_ERR(svn_wc__db_temp_wcroot_tempdir(&tempdir_abspath,
                                         db, local_abspath,
                                         iterpool, iterpool));

  SVN_ERR(svn_stream_open_unique(&stream, &temp_abspath,
                                 tempdir_abspath, svn_io_file_del_none,
                                 scratch_pool, iterpool));

  for (scan = conflict_skel->children->next; scan != NULL; scan = scan->next)
    {
      svn_pool_clear(iterpool);

      SVN_ERR(append_prop_conflict(stream, scan, iterpool));
    }

  SVN_ERR(svn_stream_close(stream));

  svn_pool_destroy(iterpool);

  *tmp_prejfile_abspath = apr_pstrdup(result_pool, temp_abspath);
  return SVN_NO_ERROR;
}


/* Set the value of *STATE to NEW_VALUE if STATE is not NULL
 * and NEW_VALUE is a higer order value than *STATE's current value
 * using this ordering (lower order first):
 *
 * - unknown, unchanged, inapplicable
 * - changed
 * - merged
 * - missing
 * - obstructed
 * - conflicted
 *
 */
static void
set_prop_merge_state(svn_wc_notify_state_t *state,
                     svn_wc_notify_state_t new_value)
{
  static char ordering[] =
    { svn_wc_notify_state_unknown,
      svn_wc_notify_state_unchanged,
      svn_wc_notify_state_inapplicable,
      svn_wc_notify_state_changed,
      svn_wc_notify_state_merged,
      svn_wc_notify_state_obstructed,
      svn_wc_notify_state_conflicted };
  int state_pos = 0, i;

  if (! state)
    return;

  /* Find *STATE in our ordering */
  for (i = 0; i < sizeof(ordering); i++)
    {
      if (*state == ordering[i])
        {
          state_pos = i;
          break;
        }
    }

  /* Find NEW_VALUE in our ordering
   * We don't need to look further than where we found *STATE though:
   * If we find our value, it's order is too low.
   * If we don't find it, we'll want to set it, no matter its order.
   */

  for (i = 0; i <= state_pos; i++)
    {
      if (new_value == ordering[i])
        return;
    }

  *state = new_value;
}

<<<<<<< HEAD
=======

/* Create a temporary file in the same directory as PATH. Fill it with
 * the data in VAL. Set *NEW_PATH to its path.
 * Allocate the file metadata in POOL in such a way that the file will be
 * deleted when the pool is cleared. */
static svn_error_t *
write_tmp_file(const char **new_path,
               const char *path, const svn_string_t *val,
               apr_pool_t *pool)
{
  apr_file_t *new_file;

  SVN_ERR(svn_io_open_unique_file2(&new_file, new_path,
                                   path, ".tmp",
                                   svn_io_file_del_on_pool_cleanup,
                                   pool));
  SVN_ERR(svn_io_file_write_full(new_file, val->data,
                                 val->len, NULL, pool));
  SVN_ERR(svn_io_file_close(new_file, pool));
  return SVN_NO_ERROR;
}


>>>>>>> 0213fdc3
/* Helper function for the three apply_* functions below, used when
 * merging properties together.
 *
 * Given property PROPNAME on LOCAL_ABSPATH, and four possible property
 * values, generate four tmpfiles and pass them to CONFLICT_FUNC callback.
 * This gives the client an opportunity to interactively resolve the
 * property conflict.
 *
 * BASE_VAL/WORKING_VAL represent the current state of the working
 * copy, and OLD_VAL/NEW_VAL represents the incoming propchange.  Any
 * of these values might be NULL, indicating either non-existence or
 * intent-to-delete.
 *
 * If the callback isn't available, or if it responds with
 * 'choose_postpone', then set *CONFLICT_REMAINS to TRUE and return.
 *
 * If the callback responds with a choice of 'base', 'theirs', 'mine',
 * or 'merged', then install the proper value into WORKING_PROPS and
 * set *CONFLICT_REMAINS to FALSE.
 */
static svn_error_t *
maybe_generate_propconflict(svn_boolean_t *conflict_remains,
                            svn_wc__db_t *db,
                            const char *local_abspath,
                            const svn_wc_conflict_version_t *left_version,
                            const svn_wc_conflict_version_t *right_version,
                            svn_boolean_t is_dir,
                            const char *propname,
                            apr_hash_t *working_props,
                            const svn_string_t *old_val,
                            const svn_string_t *new_val,
                            const svn_string_t *base_val,
                            const svn_string_t *working_val,
                            svn_wc_conflict_resolver_func_t conflict_func,
                            void *conflict_baton,
                            svn_boolean_t dry_run,
                            apr_pool_t *scratch_pool)
{
  svn_wc_conflict_result_t *result = NULL;
  svn_string_t *mime_propval = NULL;
<<<<<<< HEAD
  apr_pool_t *filepool = svn_pool_create(scratch_pool);
  svn_wc_conflict_description2_t *cdesc;
  const char *dirpath = svn_dirent_dirname(local_abspath, filepool);
=======
  apr_pool_t *filepool = svn_pool_create(pool);
  svn_wc_conflict_description_t *cdesc;
>>>>>>> 0213fdc3

  if (! conflict_func || dry_run)
    {
      /* Just postpone the conflict. */
      *conflict_remains = TRUE;
      return SVN_NO_ERROR;
    }

<<<<<<< HEAD
  cdesc = svn_wc_conflict_description_create_prop2(
    local_abspath,
    is_dir ? svn_node_dir : svn_node_file, propname, scratch_pool);

  cdesc->src_left_version = left_version;
  cdesc->src_right_version = right_version;

  /* Create a tmpfile for each of the string_t's we've got.  */
  if (working_val)
    SVN_ERR(svn_io_write_unique(&cdesc->my_file, dirpath, working_val->data,
                                working_val->len,
                                svn_io_file_del_on_pool_cleanup, filepool));

  if (new_val)
    SVN_ERR(svn_io_write_unique(&cdesc->their_file, dirpath, new_val->data,
                                new_val->len, svn_io_file_del_on_pool_cleanup,
                                filepool));
=======
  cdesc = svn_wc_conflict_description_create_prop(
    path, adm_access, is_dir ? svn_node_dir : svn_node_file, propname, pool);

  /* Create a tmpfile for each of the string_t's we've got.  */
  if (working_val)
    SVN_ERR(write_tmp_file(&cdesc->my_file, path, working_val, filepool));

  if (new_val)
    SVN_ERR(write_tmp_file(&cdesc->their_file, path, new_val, filepool));
>>>>>>> 0213fdc3

  if (!base_val && !old_val)
    {
      /* If base and old are both NULL, then that's fine, we just let
         base_file stay NULL as-is.  Both agents are attempting to add a
         new property.  */
    }

  else if ((base_val && !old_val)
           || (!base_val && old_val))
    {
      /* If only one of base and old are defined, then we've got a
         situation where one agent is attempting to add the property
         for the first time, and the other agent is changing a
         property it thinks already exists.  In this case, we return
         whichever older-value happens to be defined, so that the
         conflict-callback can still attempt a 3-way merge. */

      const svn_string_t *the_val = base_val ? base_val : old_val;

<<<<<<< HEAD
      SVN_ERR(svn_io_write_unique(&cdesc->base_file, dirpath, the_val->data,
                                  the_val->len, svn_io_file_del_on_pool_cleanup,
                                  filepool));
=======
      SVN_ERR(write_tmp_file(&cdesc->base_file, path, the_val, filepool));
>>>>>>> 0213fdc3
    }

  else  /* base and old are both non-NULL */
    {
      const svn_string_t *the_val;

      if (! svn_string_compare(base_val, old_val))
        {
          /* What happens if 'base' and 'old' don't match up?  In an
             ideal situation, they would.  But if they don't, this is
             a classic example of a patch 'hunk' failing to apply due
             to a lack of context.  For example: imagine that the user
             is busy changing the property from a value of "cat" to
             "dog", but the incoming propchange wants to change the
             same property value from "red" to "green".  Total context
             mismatch.

             HOWEVER: we can still pass one of the two base values as
             'base_file' to the callback anyway.  It's still useful to
             present the working and new values to the user to
             compare. */

          if (working_val && svn_string_compare(base_val, working_val))
            the_val = old_val;
          else
            the_val = base_val;
        }
      else
        {
          the_val = base_val;
        }

<<<<<<< HEAD
      SVN_ERR(svn_io_write_unique(&cdesc->base_file, dirpath, the_val->data,
                                  the_val->len, svn_io_file_del_on_pool_cleanup,
                                  filepool));
=======
      SVN_ERR(write_tmp_file(&cdesc->base_file, path, the_val, filepool));
>>>>>>> 0213fdc3

      if (working_val && new_val)
        {
          apr_file_t *merged_file;
          svn_stream_t *mergestream;
          svn_diff_t *diff;
          svn_diff_file_options_t *options =
            svn_diff_file_options_create(filepool);

<<<<<<< HEAD
          SVN_ERR(svn_stream_open_unique(&mergestream, &cdesc->merged_file,
                                         NULL, svn_io_file_del_on_pool_cleanup,
                                         filepool, scratch_pool));
=======
          SVN_ERR(svn_io_open_unique_file2(&merged_file, &cdesc->merged_file,
                                           path, ".tmp",
                                           svn_io_file_del_on_pool_cleanup,
                                           filepool));
          mergestream = svn_stream_from_aprfile2(merged_file, FALSE,
                                                 filepool);
>>>>>>> 0213fdc3
          SVN_ERR(svn_diff_mem_string_diff3(&diff, the_val, working_val,
                                            new_val, options, filepool));
          SVN_ERR(svn_diff_mem_string_output_merge2
                  (mergestream, diff, the_val, working_val, new_val,
                   NULL, NULL, NULL, NULL,
                   svn_diff_conflict_display_modified_latest, filepool));
          svn_stream_close(mergestream);
        }
    }

  /* Build the rest of the description object: */
  if (!is_dir && working_props)
    mime_propval = apr_hash_get(working_props, SVN_PROP_MIME_TYPE,
                                APR_HASH_KEY_STRING);
  cdesc->mime_type = mime_propval ? mime_propval->data : NULL;
  cdesc->is_binary = mime_propval ?
      svn_mime_type_is_binary(mime_propval->data) : FALSE;

  if (!old_val && new_val)
    cdesc->action = svn_wc_conflict_action_add;
  else if (old_val && !new_val)
    cdesc->action = svn_wc_conflict_action_delete;
  else
    cdesc->action = svn_wc_conflict_action_edit;

  if (base_val && !working_val)
    cdesc->reason = svn_wc_conflict_reason_deleted;
  else if (!base_val && working_val)
    cdesc->reason = svn_wc_conflict_reason_obstructed;
  else
    cdesc->reason = svn_wc_conflict_reason_edited;

  /* Invoke the interactive conflict callback. */
  {
    svn_wc_conflict_description_t *cd = svn_wc__cd2_to_cd(cdesc, scratch_pool);
    SVN_ERR(conflict_func(&result, cd, conflict_baton, scratch_pool));
  }
  if (result == NULL)
    {
      *conflict_remains = TRUE;
      return svn_error_create(SVN_ERR_WC_CONFLICT_RESOLVER_FAILURE,
                              NULL, _("Conflict callback violated API:"
                                      " returned no results."));
    }

  switch (result->choice)
    {
      default:
      case svn_wc_conflict_choose_postpone:
        {
          *conflict_remains = TRUE;
          break;
        }
      case svn_wc_conflict_choose_mine_full:
        {
          /* No need to change working_props; it already contains working_val */
          *conflict_remains = FALSE;
          break;
        }
      /* I think _mine_full and _theirs_full are appropriate for prop
         behavior as well as the text behavior.  There should even be
         analogous behaviors for _mine and _theirs when those are
         ready, namely: fold in all non-conflicting prop changes, and
         then choose _mine side or _theirs side for conflicting ones. */
      case svn_wc_conflict_choose_theirs_full:
        {
          apr_hash_set(working_props, propname, APR_HASH_KEY_STRING, new_val);
          *conflict_remains = FALSE;
          break;
        }
      case svn_wc_conflict_choose_base:
        {
          apr_hash_set(working_props, propname, APR_HASH_KEY_STRING, base_val);
          *conflict_remains = FALSE;
          break;
        }
      case svn_wc_conflict_choose_merged:
        {
          if (!cdesc->merged_file && !result->merged_file)
            return svn_error_create
                (SVN_ERR_WC_CONFLICT_RESOLVER_FAILURE,
                 NULL, _("Conflict callback violated API:"
                         " returned no merged file."));
          else
            {
              svn_stringbuf_t *merged_stringbuf;
              svn_string_t *merged_string;

              SVN_ERR(svn_stringbuf_from_file2(&merged_stringbuf,
                                               result->merged_file ?
                                                    result->merged_file :
                                                    cdesc->merged_file,
                                               scratch_pool));
              merged_string = svn_string_create_from_buf(merged_stringbuf,
                                                         scratch_pool);
              apr_hash_set(working_props, propname,
                           APR_HASH_KEY_STRING, merged_string);
              *conflict_remains = FALSE;
            }
          break;
        }
    }

  /* Delete any tmpfiles we made. */
  svn_pool_destroy(filepool);

  return SVN_NO_ERROR;
}


/* Add the property with name PROPNAME to the set of WORKING_PROPS on
 * PATH, setting *STATE or *CONFLICT_REMAINS according to merge outcomes.
 *
 * *STATE is an input and output parameter, its value is to be
 * set using set_merge_prop_state().
 *
 * BASE_VAL contains the working copy base property value
 *
 * NEW_VAL contains the value to be set.
 *
 * CONFLICT_FUNC/BATON is a callback to be called before declaring a
 * property conflict;  it gives the client a chance to resolve the
 * conflict interactively.
 */
static svn_error_t *
apply_single_prop_add(svn_wc_notify_state_t *state,
                      svn_boolean_t *conflict_remains,
                      svn_wc__db_t *db,
                      const char *local_abspath,
                      const svn_wc_conflict_version_t *left_version,
                      const svn_wc_conflict_version_t *right_version,
                      svn_boolean_t is_dir,
                      apr_hash_t *working_props,
                      const char *propname,
                      const svn_string_t *base_val,
                      const svn_string_t *new_val,
                      svn_wc_conflict_resolver_func_t conflict_func,
                      void *conflict_baton,
                      svn_boolean_t dry_run,
                      apr_pool_t *result_pool,
                      apr_pool_t *scratch_pool)

{
  svn_string_t *working_val
    = apr_hash_get(working_props, propname, APR_HASH_KEY_STRING);

  *conflict_remains = FALSE;

  if (working_val)
    {
      /* the property already exists in working_props... */

      if (svn_string_compare(working_val, new_val))
        /* The value we want is already there, so it's a merge. */
        set_prop_merge_state(state, svn_wc_notify_state_merged);

      else
        {
          /* The WC difference doesn't match the new value.
           We only merge mergeinfo;  other props conflict */
          if (strcmp(propname, SVN_PROP_MERGEINFO) == 0)
            {
              const svn_string_t *merged_val;

              SVN_ERR(combine_mergeinfo_props(&merged_val, working_val,
                                              new_val, result_pool,
                                              scratch_pool));
              apr_hash_set(working_props, propname,
                           APR_HASH_KEY_STRING, merged_val);
              set_prop_merge_state(state, svn_wc_notify_state_merged);
            }
          else
            {
              SVN_ERR(maybe_generate_propconflict(conflict_remains,
                                                  db, local_abspath,
                                                  left_version, right_version,
                                                  is_dir,
                                                  propname, working_props,
                                                  NULL, new_val,
                                                  base_val, working_val,
                                                  conflict_func,
                                                  conflict_baton,
                                                  dry_run, scratch_pool));
            }
        }
    }
  else if (base_val)
    {
      SVN_ERR(maybe_generate_propconflict(conflict_remains,
                                          db, local_abspath,
                                          left_version, right_version,
                                          is_dir, propname,
                                          working_props, NULL, new_val,
                                          base_val, NULL,
                                          conflict_func, conflict_baton,
                                          dry_run, scratch_pool));
    }
  else  /* property doesn't yet exist in working_props...  */
    /* so just set it */
    apr_hash_set(working_props, propname, APR_HASH_KEY_STRING, new_val);

  return SVN_NO_ERROR;
}


/* Delete the property with name PROPNAME from the set of
 * WORKING_PROPS on PATH, setting *STATE or *CONFLICT_REMAINS according to
 * merge outcomes.
 *
 * *STATE is an input and output parameter, its value is to be
 * set using set_merge_prop_state().
 *
 * BASE_VAL contains the working copy base property value
 *
 * OLD_VAL contains the value the of the property the server
 * thinks it's deleting.
 *
 * CONFLICT_FUNC/BATON is a callback to be called before declaring a
 * property conflict;  it gives the client a chance to resolve the
 * conflict interactively.
 */
static svn_error_t *
apply_single_prop_delete(svn_wc_notify_state_t *state,
                         svn_boolean_t *conflict_remains,
                         svn_wc__db_t *db,
                         const char *local_abspath,
                         const svn_wc_conflict_version_t *left_version,
                         const svn_wc_conflict_version_t *right_version,
                         svn_boolean_t is_dir,
                         apr_hash_t *working_props,
                         const char *propname,
                         const svn_string_t *base_val,
                         const svn_string_t *old_val,
                         svn_wc_conflict_resolver_func_t conflict_func,
                         void *conflict_baton,
                         svn_boolean_t dry_run,
                         apr_pool_t *result_pool,
                         apr_pool_t *scratch_pool)
{
  svn_string_t *working_val
    = apr_hash_get(working_props, propname, APR_HASH_KEY_STRING);

  *conflict_remains = FALSE;

  if (! base_val)
    {
      if (working_val
          && !svn_string_compare(working_val, old_val))
        {
          /* We are trying to delete a locally-added prop. */
          SVN_ERR(maybe_generate_propconflict(conflict_remains,
                                              db, local_abspath,
                                              left_version, right_version,
                                              is_dir, propname,
                                              working_props, old_val, NULL,
                                              base_val, working_val,
                                              conflict_func, conflict_baton,
                                              dry_run, scratch_pool));
        }
      else
        {
          apr_hash_set(working_props, propname, APR_HASH_KEY_STRING, NULL);
          if (old_val)
            /* This is a merge, merging a delete into non-existent
               property or a local addition of same prop value. */
            set_prop_merge_state(state, svn_wc_notify_state_merged);
        }
    }

  else if (svn_string_compare(base_val, old_val))
    {
       if (working_val)
         {
           if (svn_string_compare(working_val, old_val))
             /* they have the same values, so it's an update */
             apr_hash_set(working_props, propname, APR_HASH_KEY_STRING, NULL);
           else
             {
               SVN_ERR(maybe_generate_propconflict(conflict_remains,
                                                   db, local_abspath,
                                                   left_version, right_version,
                                                   is_dir,
                                                   propname, working_props,
                                                   old_val, NULL,
                                                   base_val, working_val,
                                                   conflict_func,
                                                   conflict_baton,
                                                   dry_run, scratch_pool));
             }
         }
       else
         /* The property is locally deleted from the same value, so it's
            a merge */
         set_prop_merge_state(state, svn_wc_notify_state_merged);
    }

  else
    {
      SVN_ERR(maybe_generate_propconflict(conflict_remains,
                                          db, local_abspath,
                                          left_version, right_version,
                                          is_dir, propname,
                                          working_props, old_val, NULL,
                                          base_val, working_val,
                                          conflict_func, conflict_baton,
                                          dry_run, scratch_pool));
    }

  return SVN_NO_ERROR;
}


/* Merge a change to the mergeinfo property. The same as
   apply_single_prop_change(), except that the PROPNAME is always
   SVN_PROP_MERGEINFO. */
/* ### This function is extracted straight from the previous all-in-one
   version of apply_single_prop_change() by removing the code paths that
   were not followed for this property, but with no attempt to rationalize
   the remainder. */
static svn_error_t *
apply_single_mergeinfo_prop_change(svn_wc_notify_state_t *state,
                                   svn_boolean_t *conflict_remains,
                                   svn_wc__db_t *db,
                                   const char *local_abspath,
                                   const svn_wc_conflict_version_t *left_version,
                                   const svn_wc_conflict_version_t *right_version,
                                   svn_boolean_t is_dir,
                                   apr_hash_t *working_props,
                                   const char *propname,
                                   const svn_string_t *base_val,
                                   const svn_string_t *old_val,
                                   const svn_string_t *new_val,
                                   svn_wc_conflict_resolver_func_t conflict_func,
                                   void *conflict_baton,
                                   svn_boolean_t dry_run,
                                   apr_pool_t *result_pool,
                                   apr_pool_t *scratch_pool)
{
  svn_string_t *working_val
    = apr_hash_get(working_props, propname, APR_HASH_KEY_STRING);

  if ((working_val && ! base_val)
      || (! working_val && base_val)
      || (working_val && base_val
          && !svn_string_compare(working_val, base_val)))
    {
      /* Locally changed property */
      if (working_val)
        {
          if (svn_string_compare(working_val, new_val))
            /* The new value equals the changed value: a no-op merge */
            set_prop_merge_state(state, svn_wc_notify_state_merged);
          else
            {
                  /* We have base, WC, and new values.  Discover
                     deltas between base <-> WC, and base <->
                     incoming.  Combine those deltas, and apply
                     them to base to get the new value. */
                  SVN_ERR(combine_forked_mergeinfo_props(&new_val, old_val,
                                                         working_val,
                                                         new_val,
                                                         result_pool));
                  apr_hash_set(working_props, propname,
                               APR_HASH_KEY_STRING, new_val);
                  set_prop_merge_state(state, svn_wc_notify_state_merged);
<<<<<<< HEAD
=======
                }
              else
                {
                  SVN_ERR(maybe_generate_propconflict(&got_conflict,
                                                      path, adm_access, is_dir,
                                                      propname, working_props,
                                                      old_val, new_val,
                                                      base_val, working_val,
                                                      conflict_func,
                                                      conflict_baton,
                                                      pool));
                  if (got_conflict)
                    {
                      if (base_val)
                        *conflict = svn_string_createf
                        (pool,
                         _("Trying to change property '%s' from '%s' to '%s',\n"
                           "but property has been locally changed "
                           "from '%s' to '%s'."),
                         propname, old_val->data, new_val->data,
                          base_val->data, working_val->data);
                      else
                        *conflict = svn_string_createf
                        (pool,
                         _("Trying to change property '%s' from '%s' to '%s',\n"
                           "but property has been locally added with "
                           "value '%s'."),
                         propname, old_val->data, new_val->data,
                         working_val->data);
                      }
                }
>>>>>>> 0213fdc3
            }
        }

      else
        {
          /* There is a base_val but no working_val */
          SVN_ERR(maybe_generate_propconflict(conflict_remains,
                                              db, local_abspath,
                                              left_version, right_version,
                                              is_dir, propname, working_props,
                                              old_val, new_val,
                                              base_val, working_val,
                                              conflict_func, conflict_baton,
                                              dry_run, scratch_pool));
        }
    }

  else if (! working_val) /* means !working_val && !base_val due
                             to conditions above: no prop at all */
    {
          /* Discover any mergeinfo additions in the
             incoming value relative to the base, and
             "combine" those with the empty WC value. */
          svn_mergeinfo_t deleted_mergeinfo, added_mergeinfo;
          svn_string_t *mergeinfo_string;

          SVN_ERR(diff_mergeinfo_props(&deleted_mergeinfo,
                                       &added_mergeinfo,
                                       old_val, new_val, scratch_pool));
          SVN_ERR(svn_mergeinfo_to_string(&mergeinfo_string,
                                          added_mergeinfo, result_pool));
          apr_hash_set(working_props, propname, APR_HASH_KEY_STRING,
                       mergeinfo_string);
    }

  else /* means working && base && svn_string_compare(working, base) */
    {
      if (svn_string_compare(old_val, base_val))
        apr_hash_set(working_props, propname, APR_HASH_KEY_STRING, new_val);

      else
        {
              /* We have base, WC, and new values.  Discover
                 deltas between base <-> WC, and base <->
                 incoming.  Combine those deltas, and apply
                 them to base to get the new value. */
              SVN_ERR(combine_forked_mergeinfo_props(&new_val, old_val,
                                                     working_val,
                                                     new_val, result_pool));
              apr_hash_set(working_props, propname,
                           APR_HASH_KEY_STRING, new_val);
              set_prop_merge_state(state, svn_wc_notify_state_merged);
        }
    }

  return SVN_NO_ERROR;
}

/* Merge a change to a property, using the rule that if the working value
   is the same as OLD_VAL then apply the change as a simple update
   (replacement), otherwise invoke maybe_generate_propconflict().
   The definition of the arguments and behaviour is the same as
   apply_single_prop_change(). */
static svn_error_t *
apply_single_generic_prop_change(svn_wc_notify_state_t *state,
                                 svn_boolean_t *conflict_remains,
                                 svn_wc__db_t *db,
                                 const char *local_abspath,
                                 const svn_wc_conflict_version_t *left_version,
                                 const svn_wc_conflict_version_t *right_version,
                                 svn_boolean_t is_dir,
                                 apr_hash_t *working_props,
                                 const char *propname,
                                 const svn_string_t *base_val,
                                 const svn_string_t *old_val,
                                 const svn_string_t *new_val,
                                 svn_wc_conflict_resolver_func_t conflict_func,
                                 void *conflict_baton,
                                 svn_boolean_t dry_run,
                                 apr_pool_t *result_pool,
                                 apr_pool_t *scratch_pool)
{
  svn_string_t *working_val
    = apr_hash_get(working_props, propname, APR_HASH_KEY_STRING);

  SVN_ERR_ASSERT(old_val != NULL);

  /* If working_val is the same as old_val... */
  if (working_val && old_val
      && svn_string_compare(working_val, old_val))
    {
      /* A trivial update: change it to new_val. */
      apr_hash_set(working_props, propname, APR_HASH_KEY_STRING, new_val);
    }
  else
    {
      /* Merge the change. */
      SVN_ERR(maybe_generate_propconflict(conflict_remains,
                                          db, local_abspath,
                                          left_version, right_version,
                                          is_dir, propname, working_props,
                                          old_val, new_val,
                                          base_val, working_val,
                                          conflict_func, conflict_baton,
                                          dry_run, scratch_pool));
    }

  return SVN_NO_ERROR;
}

/* Change the property with name PROPNAME in the set of WORKING_PROPS
 * on PATH, setting *STATE or *CONFLICT_REMAINS according to the merge outcome.
 *
 * *STATE is an input and output parameter, its value is to be
 * set using set_prop_merge_state(). (May be null.).
 *
 * BASE_VAL contains the working copy base property value. (May be null.)
 *
 * OLD_VAL contains the value of the property the server
 * thinks it's overwriting. (Not null.)
 *
 * NEW_VAL contains the value to be set. (Not null.)
 *
 * CONFLICT_FUNC/BATON is a callback to be called before declaring a
 * property conflict;  it gives the client a chance to resolve the
 * conflict interactively.
 */
static svn_error_t *
apply_single_prop_change(svn_wc_notify_state_t *state,
                         svn_boolean_t *conflict_remains,
                         svn_wc__db_t *db,
                         const char *local_abspath,
                         const svn_wc_conflict_version_t *left_version,
                         const svn_wc_conflict_version_t *right_version,
                         svn_boolean_t is_dir,
                         apr_hash_t *working_props,
                         const char *propname,
                         const svn_string_t *base_val,
                         const svn_string_t *old_val,
                         const svn_string_t *new_val,
                         svn_wc_conflict_resolver_func_t conflict_func,
                         void *conflict_baton,
                         svn_boolean_t dry_run,
                         apr_pool_t *result_pool,
                         apr_pool_t *scratch_pool)
{
  *conflict_remains = FALSE;

  /* Note: The purpose is to apply the change (old_val -> new_val) onto
     (working_val). There is no need for base_val to be involved in the
     process except as a bit of context to help the user understand and
     resolve any conflict. */

  /* Decide how to merge, based on whether we know anything special about
     the property. */
  if (strcmp(propname, SVN_PROP_MERGEINFO) == 0)
    {
      /* We know how to merge any mergeinfo property change. */

      SVN_ERR(apply_single_mergeinfo_prop_change(state, conflict_remains,
                                                 db, local_abspath,
                                                 left_version, right_version,
                                                 is_dir,
                                                 working_props,
                                                 propname, base_val, old_val,
                                                 new_val,
                                                 conflict_func, conflict_baton,
                                                 dry_run,
                                                 result_pool, scratch_pool));
    }
  else
    {
      /* The standard method: perform a simple update automatically, but
         pass any other kind of merge to maybe_generate_propconflict(). */

      SVN_ERR(apply_single_generic_prop_change(state, conflict_remains,
                                               db, local_abspath,
                                               left_version, right_version,
                                               is_dir,
                                               working_props,
                                               propname, base_val, old_val,
                                               new_val,
                                               conflict_func, conflict_baton,
                                               dry_run,
                                               result_pool, scratch_pool));
    }

  return SVN_NO_ERROR;
}


svn_error_t *
svn_wc__merge_props(svn_wc_notify_state_t *state,
                    apr_hash_t **new_base_props,
                    apr_hash_t **new_actual_props,
                    svn_wc__db_t *db,
                    const char *local_abspath,
                    svn_wc__db_kind_t kind,
                    const svn_wc_conflict_version_t *left_version,
                    const svn_wc_conflict_version_t *right_version,
                    apr_hash_t *server_baseprops,
                    apr_hash_t *base_props,
                    apr_hash_t *working_props,
                    const apr_array_header_t *propchanges,
                    svn_boolean_t base_merge,
                    svn_boolean_t dry_run,
                    svn_wc_conflict_resolver_func_t conflict_func,
                    void *conflict_baton,
                    svn_cancel_func_t cancel_func,
                    void *cancel_baton,
                    apr_pool_t *result_pool,
                    apr_pool_t *scratch_pool)
{
  apr_pool_t *iterpool;
  int i;
  svn_boolean_t is_dir;
  svn_skel_t *conflict_skel = NULL;

  SVN_ERR_ASSERT(base_props != NULL);
  SVN_ERR_ASSERT(working_props != NULL);

  *new_base_props = NULL;
  *new_actual_props = NULL;

  is_dir = (kind == svn_wc__db_kind_dir);

  if (!server_baseprops)
    server_baseprops = base_props;

  if (state)
    {
      /* Start out assuming no changes or conflicts.  Don't bother to
         examine propchanges->nelts yet; even if we knew there were
         propchanges, we wouldn't yet know if they are "normal" props,
         as opposed wc or entry props.  */
      *state = svn_wc_notify_state_unchanged;
    }

  /* Looping over the array of incoming propchanges we want to apply: */
  iterpool = svn_pool_create(scratch_pool);
  for (i = 0; i < propchanges->nelts; i++)
    {
      const char *propname;
      svn_boolean_t conflict_remains;
      const svn_prop_t *incoming_change;
      const svn_string_t *from_val, *to_val, *base_val;
      const svn_string_t *mine_val;

      svn_pool_clear(iterpool);

      /* Should we stop the prop merging process?  */
      if (cancel_func)
        SVN_ERR(cancel_func(cancel_baton));

      /* For the incoming propchange, figure out the TO and FROM values. */
      incoming_change = &APR_ARRAY_IDX(propchanges, i, svn_prop_t);
      propname = incoming_change->name;
      to_val = incoming_change->value
        ? svn_string_dup(incoming_change->value, result_pool) : NULL;
      from_val = apr_hash_get(server_baseprops, propname, APR_HASH_KEY_STRING);

      base_val = apr_hash_get(base_props, propname, APR_HASH_KEY_STRING);

      if (base_merge)
        apr_hash_set(base_props, propname, APR_HASH_KEY_STRING, to_val);

      /* Save MINE for later message generation.  */
      mine_val = apr_hash_get(working_props, propname, APR_HASH_KEY_STRING);

      /* We already know that state is at least `changed', so mark
         that, but remember that we may later upgrade to `merged' or
         even `conflicted'. */
      set_prop_merge_state(state, svn_wc_notify_state_changed);

      if (! from_val)  /* adding a new property */
        SVN_ERR(apply_single_prop_add(state, &conflict_remains,
                                      db, local_abspath,
                                      left_version, right_version,
                                      is_dir, working_props,
                                      propname, base_val, to_val,
                                      conflict_func, conflict_baton,
                                      dry_run, result_pool, iterpool));

      else if (! to_val) /* delete an existing property */
        SVN_ERR(apply_single_prop_delete(state, &conflict_remains,
                                         db, local_abspath,
                                         left_version, right_version,
                                         is_dir,
                                         working_props,
                                         propname, base_val, from_val,
                                         conflict_func, conflict_baton,
                                         dry_run, result_pool, iterpool));

      else  /* changing an existing property */
        SVN_ERR(apply_single_prop_change(state, &conflict_remains,
                                         db, local_abspath,
                                         left_version, right_version,
                                         is_dir,
                                         working_props,
                                         propname, base_val, from_val, to_val,
                                         conflict_func, conflict_baton,
                                         dry_run, result_pool, iterpool));


      /* merging logic complete, now we need to possibly log conflict
         data to tmpfiles.  */

      if (conflict_remains)
        {
          set_prop_merge_state(state, svn_wc_notify_state_conflicted);

          if (dry_run)
            continue;   /* skip to next incoming change */

          if (conflict_skel == NULL)
            conflict_skel = svn_wc__conflict_skel_new(scratch_pool);

          SVN_ERR(svn_wc__conflict_skel_add_prop_conflict(conflict_skel,
                                                          propname,
                                                          base_val,
                                                          mine_val,
                                                          to_val,
                                                          from_val,
                                                          scratch_pool,
                                                          iterpool));
        }

    }  /* foreach propchange ... */
  svn_pool_destroy(iterpool);

  /* Finished applying all incoming propchanges to our hashes! */

  if (dry_run)
    return SVN_NO_ERROR;

  *new_base_props = base_props;
  *new_actual_props = working_props;

  if (conflict_skel != NULL)
    {
      const char *reject_path;

      /* Now try to get the name of a pre-existing .prej file from the
         entries file */
      SVN_ERR(svn_wc__get_prejfile_abspath(&reject_path, db, local_abspath,
                                           scratch_pool, scratch_pool));

      if (! reject_path)
        {
          /* Reserve a new .prej file *above* the .svn/ directory by
             opening and closing it. */
          const char *reject_dirpath;
          const char *reject_filename;

          if (is_dir)
            {
              reject_dirpath = local_abspath;
              reject_filename = SVN_WC__THIS_DIR_PREJ;
            }
          else
            svn_dirent_split(&reject_dirpath, &reject_filename, local_abspath,
                             scratch_pool);

          SVN_ERR(svn_io_open_uniquely_named(NULL, &reject_path,
                                             reject_dirpath,
                                             reject_filename,
                                             SVN_WC__PROP_REJ_EXT,
                                             svn_io_file_del_none,
                                             scratch_pool, scratch_pool));

          /* This file will be overwritten when the log is run; that's
             ok, because at least now we have a reservation on
             disk. */
        }

      /* Mark entry as "conflicted" with a particular .prej file. */
      {
        svn_skel_t *work_item;

        SVN_ERR(svn_wc__wq_tmp_build_set_property_conflict_marker(
                                          &work_item,
                                          db, local_abspath,
                                          svn_dirent_basename(reject_path, NULL),
                                          scratch_pool, scratch_pool));

        SVN_ERR(svn_wc__db_wq_add(db, local_abspath, work_item, scratch_pool));
      }

      /* Once the prejfile is recorded, then install the file.  */
      {
        svn_skel_t *work_item;

        /* ### careful. CONFLICT_SKEL is NOT dup'd into the provided
           ### result_pool at the moment. we'll get that fixed soon-ish.
           ### this is okay for now since we immediately serialize it and
           ### shove it into the database.  */
        SVN_ERR(svn_wc__wq_build_prej_install(&work_item,
                                              db, local_abspath,
                                              conflict_skel,
                                              scratch_pool, scratch_pool));
        SVN_ERR(svn_wc__db_wq_add(db, local_abspath, work_item, scratch_pool));
      }
    }

  return SVN_NO_ERROR;
}


/* Set a single 'wcprop' NAME to VALUE for versioned object LOCAL_ABSPATH.
   If VALUE is null, remove property NAME.  */
static svn_error_t *
wcprop_set(svn_wc__db_t *db,
           const char *local_abspath,
           const char *name,
           const svn_string_t *value,
           apr_pool_t *scratch_pool)
{
  apr_hash_t *prophash;

  SVN_ERR_ASSERT(svn_dirent_is_absolute(local_abspath));

  /* Note: this is not well-transacted. But... meh. This is merely a cache,
     and if two processes are trying to modify this one entry at the same
     time, then fine: we can let one be a winner, and one a loser. Of course,
     if there are *other* state changes afoot, then the lack of a txn could
     be a real issue, but we cannot solve that here.  */

  SVN_ERR(svn_wc__db_base_get_dav_cache(&prophash, db, local_abspath,
                                        scratch_pool, scratch_pool));

  if (prophash == NULL)
    prophash = apr_hash_make(scratch_pool);

  apr_hash_set(prophash, name, APR_HASH_KEY_STRING, value);
  return svn_error_return(svn_wc__db_base_set_dav_cache(db, local_abspath,
                                                        prophash,
                                                        scratch_pool));
}


svn_error_t *
svn_wc__get_actual_props(apr_hash_t **props,
                         svn_wc__db_t *db,
                         const char *local_abspath,
                         apr_pool_t *result_pool,
                         apr_pool_t *scratch_pool)
{
  SVN_ERR_ASSERT(props != NULL);
  SVN_ERR_ASSERT(svn_dirent_is_absolute(local_abspath));

  /* ### perform some state checking. for example, locally-deleted nodes
     ### should not have any ACTUAL props.  */

  return svn_error_return(svn_wc__db_read_props(props, db, local_abspath,
                                                result_pool, scratch_pool));
}


svn_error_t *
svn_wc_prop_list2(apr_hash_t **props,
                  svn_wc_context_t *wc_ctx,
                  const char *local_abspath,
                  apr_pool_t *result_pool,
                  apr_pool_t *scratch_pool)
{
  return svn_error_return(svn_wc__get_actual_props(props,
                                                   wc_ctx->db,
                                                   local_abspath,
                                                   result_pool,
                                                   scratch_pool));
}


svn_error_t *
svn_wc__get_pristine_props(apr_hash_t **props,
                           svn_wc__db_t *db,
                           const char *local_abspath,
                           apr_pool_t *result_pool,
                           apr_pool_t *scratch_pool)
{
  svn_wc__db_status_t status;

  SVN_ERR_ASSERT(props != NULL);
  SVN_ERR_ASSERT(svn_dirent_is_absolute(local_abspath));

  /* Certain node stats do not have properties defined on them. Check the
     state, and return NULL for these situations.  */

  SVN_ERR(svn_wc__db_read_info(&status, NULL, NULL, NULL, NULL, NULL, NULL,
                               NULL, NULL, NULL, NULL, NULL, NULL, NULL,
                               NULL, NULL, NULL, NULL, NULL, NULL, NULL,
                               NULL, NULL, NULL,
                               db, local_abspath,
                               scratch_pool, scratch_pool));
  if (status == svn_wc__db_status_added)
    {
      /* Resolve the status. copied and moved_here arrive with properties,
         while a simple add does not.  */
      SVN_ERR(svn_wc__db_scan_addition(&status, NULL,
                                       NULL, NULL, NULL,
                                       NULL, NULL, NULL, NULL,
                                       db, local_abspath,
                                       scratch_pool, scratch_pool));
    }
  if (status == svn_wc__db_status_added
#if 0
      /* ### the update editor needs to fetch properties while the directory
         ### is still marked incomplete  */
      || status == svn_wc__db_status_incomplete
#endif
      || status == svn_wc__db_status_excluded
      || status == svn_wc__db_status_absent
      || status == svn_wc__db_status_not_present)
    {
<<<<<<< HEAD
      *props = NULL;
      return SVN_NO_ERROR;
=======
      /* For backwards compatibility.  We don't use the cache in this case,
         so write to disk regardless of force_write. */
      svn_stream_t *stream;

      /* Open the propfile for writing. */
      SVN_ERR(svn_wc__open_props(&fp,
                                 path, /* open in PATH */ entry->kind,
                                 (APR_WRITE | APR_CREATE | APR_BUFFERED),
                                 0, /* not base props */
                                 1, /* we DO want wcprops */
                                 pool));
      /* Write. */
      stream = svn_stream_from_aprfile2(fp, TRUE, pool);
      SVN_ERR_W(svn_hash_write2(prophash, stream, SVN_HASH_TERMINATOR,
                                pool),
                apr_psprintf(pool,
                             _("Cannot write property hash for '%s'"),
                             svn_path_local_style(path, pool)));
      svn_stream_close(stream);

      /* Close file, doing an atomic "move". */
      SVN_ERR(svn_wc__close_props(fp, path, entry->kind, 0, 1,
                                  1, /* sync! */
                                  pool));
>>>>>>> 0213fdc3
    }

  /* The node is obstructed:

     - subdir is missing, obstructed by a file, or missing admin area
     - a file is obstructed by a versioned subdir   (### not reported)

     Thus, properties are not available for this node. Returning NULL
     would indicate "not defined" for its state. For obstructions, we
     cannot *determine* whether properties should be here or not.

     ### it would be nice to report an obstruction, rather than simply
     ### PROPERTY_NOT_FOUND. but this is transitional until single-db.  */
  if (status == svn_wc__db_status_obstructed_delete
      || status == svn_wc__db_status_obstructed
      || status == svn_wc__db_status_obstructed_add)
    return svn_error_createf(SVN_ERR_PROPERTY_NOT_FOUND, NULL,
                             U_("Directory '%s' is missing on disk, so the "
                                "properties are not available."),
                             svn_dirent_local_style(local_abspath,
                                                    scratch_pool));

  /* status: normal, moved_here, copied, deleted  */

  /* After the above checks, these pristines should always be present.  */
  return svn_error_return(
               svn_wc__db_read_pristine_props(props, db, local_abspath,
                                              result_pool, scratch_pool));
}


svn_error_t *
svn_wc_get_pristine_props(apr_hash_t **props,
                          svn_wc_context_t *wc_ctx,
                          const char *local_abspath,
                          apr_pool_t *result_pool,
                          apr_pool_t *scratch_pool)
{
  return svn_error_return(svn_wc__get_pristine_props(props,
                                                     wc_ctx->db,
                                                     local_abspath,
                                                     result_pool,
                                                     scratch_pool));
}


svn_error_t *
svn_wc_prop_get2(const svn_string_t **value,
                 svn_wc_context_t *wc_ctx,
                 const char *local_abspath,
                 const char *name,
                 apr_pool_t *result_pool,
                 apr_pool_t *scratch_pool)
{
  enum svn_prop_kind kind = svn_property_kind(NULL, name);

  SVN_ERR_ASSERT(svn_dirent_is_absolute(local_abspath));

  if (kind == svn_prop_entry_kind)
    {
      /* we don't do entry properties here */
      return svn_error_createf(SVN_ERR_BAD_PROP_KIND, NULL,
                               _("Property '%s' is an entry property"), name);
    }

  SVN_ERR(svn_wc__internal_propget(value, wc_ctx->db, local_abspath, name,
                                   result_pool, scratch_pool));

  return SVN_NO_ERROR;
}

svn_error_t *
svn_wc__internal_propget(const svn_string_t **value,
                         svn_wc__db_t *db,
                         const char *local_abspath,
                         const char *name,
                         apr_pool_t *result_pool,
                         apr_pool_t *scratch_pool)
{
  apr_hash_t *prophash = NULL;
  enum svn_prop_kind kind = svn_property_kind(NULL, name);
  svn_boolean_t hidden;

  SVN_ERR_ASSERT(svn_dirent_is_absolute(local_abspath));
  SVN_ERR_ASSERT(kind != svn_prop_entry_kind);

  /* This returns SVN_ERR_WC_PATH_NOT_FOUND for unversioned paths for us */
  SVN_ERR(svn_wc__db_node_hidden(&hidden, db, local_abspath, scratch_pool));
  if (hidden)
    {
      /* The node is not present, or not really "here". Therefore, the
         property is not present.  */
      *value = NULL;
      return SVN_NO_ERROR;
    }

  if (kind == svn_prop_wc_kind)
    {
      svn_error_t *err;
      /* If no dav cache can be found, just set VALUE to NULL (for
         compatibility with pre-WC-NG code). */
      err = svn_wc__db_base_get_dav_cache(&prophash, db, local_abspath,
                                          result_pool, scratch_pool);
      if (err && (err->apr_err == SVN_ERR_WC_PATH_NOT_FOUND))
        {
          *value = NULL;
          svn_error_clear(err);
          return SVN_NO_ERROR;
        }
<<<<<<< HEAD
      SVN_ERR_W(err, _("Failed to load properties"));
=======
      if (svn_prop_is_boolean(name))
        {
          *value = svn_string_create(SVN_PROP_BOOLEAN_TRUE, pool);
          SVN_ERR_ASSERT(*value != NULL);
          return SVN_NO_ERROR;
        }
    }

  if (kind == svn_prop_wc_kind)
    {
      return wcprop_get(value, name, path, adm_access, pool);
>>>>>>> 0213fdc3
    }
  else
    {
      /* regular prop */
      SVN_ERR_W(svn_wc__get_actual_props(&prophash, db, local_abspath,
                                         result_pool, scratch_pool),
                _("Failed to load properties"));
    }

  if (prophash)
    *value = apr_hash_get(prophash, name, APR_HASH_KEY_STRING);
  else
    *value = NULL;

  return SVN_NO_ERROR;
}


/* The special Subversion properties are not valid for all node kinds.
   Return an error if NAME is an invalid Subversion property for PATH which
   is of kind NODE_KIND. */
static svn_error_t *
validate_prop_against_node_kind(const char *name,
                                const char *path,
                                svn_node_kind_t node_kind,
                                apr_pool_t *pool)
{

  const char *file_prohibit[] = { SVN_PROP_IGNORE,
                                  SVN_PROP_EXTERNALS,
                                  NULL };
  const char *dir_prohibit[] = { SVN_PROP_EXECUTABLE,
                                 SVN_PROP_KEYWORDS,
                                 SVN_PROP_EOL_STYLE,
                                 SVN_PROP_MIME_TYPE,
                                 SVN_PROP_NEEDS_LOCK,
                                 NULL };
  const char **node_kind_prohibit;
  const char *path_display
    = svn_path_is_url(path) ? path : svn_dirent_local_style(path, pool);

  switch (node_kind)
    {
    case svn_node_dir:
      node_kind_prohibit = dir_prohibit;
      while (*node_kind_prohibit)
        if (strcmp(name, *node_kind_prohibit++) == 0)
          return svn_error_createf(SVN_ERR_ILLEGAL_TARGET, NULL,
                                   _("Cannot set '%s' on a directory ('%s')"),
                                   name, path_display);
      break;
    case svn_node_file:
      node_kind_prohibit = file_prohibit;
      while (*node_kind_prohibit)
        if (strcmp(name, *node_kind_prohibit++) == 0)
          return svn_error_createf(SVN_ERR_ILLEGAL_TARGET, NULL,
                                   _("Cannot set '%s' on a file ('%s')"),
                                   name,
                                   path_display);
      break;
    default:
      return svn_error_createf(SVN_ERR_NODE_UNEXPECTED_KIND, NULL,
                               _("'%s' is not a file or directory"),
                               path_display);
    }

  return SVN_NO_ERROR;
}


struct getter_baton {
  const char *local_abspath;
  svn_wc__db_t *db;
};


/* */
static svn_error_t *
get_file_for_validation(const svn_string_t **mime_type,
                        svn_stream_t *stream,
                        void *baton,
                        apr_pool_t *pool)
{
  struct getter_baton *gb = baton;

  if (mime_type)
    SVN_ERR(svn_wc__internal_propget(mime_type, gb->db, gb->local_abspath,
                                     SVN_PROP_MIME_TYPE, pool, pool));

<<<<<<< HEAD
  if (stream)
    {
      svn_stream_t *read_stream;

      /* Open PATH. */
      SVN_ERR(svn_stream_open_readonly(&read_stream, gb->local_abspath,
                                       pool, pool));
=======
    /* Open PATH. */
    SVN_ERR(svn_io_file_open(&fp, gb->path,
                             (APR_READ | APR_BINARY | APR_BUFFERED),
                             0, pool));

    /* Get a READ_STREAM from the file we just opened. */
    read_stream = svn_stream_from_aprfile2(fp, TRUE, pool);

    /* Copy from the file into the translating stream. */
    SVN_ERR(svn_stream_copy2(read_stream, stream, NULL, NULL, pool));
>>>>>>> 0213fdc3

      /* Copy from the file into the translating stream. */
      SVN_ERR(svn_stream_copy3(read_stream, svn_stream_disown(stream, pool),
                               NULL, NULL, pool));
    }

  return SVN_NO_ERROR;
}


/* */
static svn_error_t *
validate_eol_prop_against_file(const char *path,
                               svn_wc_canonicalize_svn_prop_get_file_t getter,
                               void *getter_baton,
                               apr_pool_t *pool)
{
  svn_stream_t *translating_stream;
  svn_error_t *err;
  const svn_string_t *mime_type;
  const char *path_display
    = svn_path_is_url(path) ? path : svn_dirent_local_style(path, pool);

  /* First just ask the "getter" for the MIME type. */
  SVN_ERR(getter(&mime_type, NULL, getter_baton, pool));

  /* See if this file has been determined to be binary. */
  if (mime_type && svn_mime_type_is_binary(mime_type->data))
    return svn_error_createf
      (SVN_ERR_ILLEGAL_TARGET, NULL,
       _("File '%s' has binary mime type property"),
       path_display);

  /* Now ask the getter for the contents of the file; this will do a
     newline translation.  All we really care about here is whether or
     not the function fails on inconsistent line endings.  The
     function is "translating" to an empty stream.  This is
     sneeeeeeeeeeeaky. */
  translating_stream = svn_subst_stream_translated(svn_stream_empty(pool),
                                                   "", FALSE, NULL, FALSE,
                                                   pool);

  err = getter(NULL, translating_stream, getter_baton, pool);

  if (!err)
    err = svn_stream_close(translating_stream);

  if (err && err->apr_err == SVN_ERR_IO_INCONSISTENT_EOL)
    return svn_error_createf(SVN_ERR_ILLEGAL_TARGET, err,
                             _("File '%s' has inconsistent newlines"),
                             path_display);
  else if (err)
    return err;

  return SVN_NO_ERROR;
}

svn_error_t *
svn_wc__internal_propset(svn_wc__db_t *db,
                         const char *local_abspath,
                         const char *name,
                         const svn_string_t *value,
                         svn_boolean_t skip_checks,
                         svn_wc_notify_func2_t notify_func,
                         void *notify_baton,
                         apr_pool_t *scratch_pool)
{
  apr_hash_t *prophash;
  enum svn_prop_kind prop_kind = svn_property_kind(NULL, name);
  svn_wc_notify_action_t notify_action;
  svn_wc__db_kind_t kind;
  svn_wc__db_status_t status;
  const char *dir_abspath;

  SVN_ERR_ASSERT(svn_dirent_is_absolute(local_abspath));

  /* Get the node kind for this path. */
  SVN_ERR(svn_wc__db_read_info(&status, &kind, NULL, NULL, NULL, NULL, NULL,
                               NULL, NULL, NULL, NULL, NULL, NULL, NULL,
                               NULL, NULL, NULL, NULL, NULL, NULL, NULL,
                               NULL, NULL, NULL,
                               db, local_abspath,
                               scratch_pool, scratch_pool));

  if (kind == svn_wc__db_kind_dir)
    dir_abspath = local_abspath;
  else
    dir_abspath = svn_dirent_dirname(local_abspath, scratch_pool);

  SVN_ERR(svn_wc__write_check(db, dir_abspath, scratch_pool));

  if (prop_kind == svn_prop_wc_kind)
    return svn_error_return(wcprop_set(db, local_abspath, name, value,
                                       scratch_pool));

  if (status != svn_wc__db_status_normal
      && status != svn_wc__db_status_added
      && status != svn_wc__db_status_incomplete)
    return svn_error_createf(SVN_ERR_WC_INVALID_SCHEDULE, NULL,
                             _("Can't set properties on '%s':"
                               " invalid status for updating properties."),
                             svn_dirent_local_style(local_abspath,
                                                    scratch_pool));

  /* we don't do entry properties here */
  if (prop_kind == svn_prop_entry_kind)
    return svn_error_createf(SVN_ERR_BAD_PROP_KIND, NULL,
                             _("Property '%s' is an entry property"), name);

  /* Else, handle a regular property: */


  /* Setting an inappropriate property is not allowed (unless
     overridden by 'skip_checks', in some circumstances).  Deleting an
     inappropriate property is allowed, however, since older clients
     allowed (and other clients possibly still allow) setting it in
     the first place. */
  if (value && svn_prop_is_svn_prop(name))
    {
      const svn_string_t *new_value;
      struct getter_baton gb;

      gb.local_abspath = local_abspath;
      gb.db = db;

      SVN_ERR(svn_wc_canonicalize_svn_prop(&new_value, name, value,
                                           local_abspath,
                                           kind == svn_wc__db_kind_dir ?
                                                    svn_node_dir :
                                                    svn_node_file,
                                           skip_checks,
                                           get_file_for_validation, &gb,
                                           scratch_pool));
      value = new_value;
    }

  if (kind == svn_wc__db_kind_file && strcmp(name, SVN_PROP_EXECUTABLE) == 0)
    {
      /* If the svn:executable property was set, then chmod +x.
         If the svn:executable property was deleted (NULL value passed
         in), then chmod -x. */
      if (value == NULL)
        SVN_ERR(svn_io_set_file_executable(local_abspath, FALSE, TRUE,
                                           scratch_pool));
      else
        SVN_ERR(svn_io_set_file_executable(local_abspath, TRUE, TRUE,
                                           scratch_pool));
    }

  if (kind == svn_wc__db_kind_file && strcmp(name, SVN_PROP_NEEDS_LOCK) == 0)
    {
      /* If the svn:needs-lock property was set to NULL, set the file
         to read-write */
      if (value == NULL)
        SVN_ERR(svn_io_set_file_read_write(local_abspath, FALSE,
                                           scratch_pool));

      /* If not, we'll set the file to read-only at commit time. */
    }

  SVN_ERR_W(svn_wc__db_read_props(&prophash, db, local_abspath,
                                  scratch_pool, scratch_pool),
            _("Failed to load current properties"));

  /* If we're changing this file's list of expanded keywords, then
   * we'll need to invalidate its text timestamp, since keyword
   * expansion affects the comparison of working file to text base.
   *
   * Here we retrieve the old list of expanded keywords; after the
   * property is set, we'll grab the new list and see if it differs
   * from the old one.
   */
  if (kind == svn_wc__db_kind_file && strcmp(name, SVN_PROP_KEYWORDS) == 0)
    {
      svn_string_t *old_value = apr_hash_get(prophash, SVN_PROP_KEYWORDS,
                                             APR_HASH_KEY_STRING);
      apr_hash_t *old_keywords, *new_keywords;

      if (old_value)
        SVN_ERR(svn_wc__expand_keywords(&old_keywords,
                                        db, local_abspath, old_value->data,
                                        scratch_pool, scratch_pool));
      else
        old_keywords = apr_hash_make(scratch_pool);

      if (value)
        SVN_ERR(svn_wc__expand_keywords(&new_keywords,
                                        db, local_abspath, value->data,
                                        scratch_pool, scratch_pool));
      else
        new_keywords = apr_hash_make(scratch_pool);

      if (svn_subst_keywords_differ2(old_keywords, new_keywords, FALSE,
                                     scratch_pool))
        {
          /* If the keywords have changed, then the translation of the file
             may be different. We should invalidate the cached TRANSLATED_SIZE
             and LAST_MOD_TIME on this node.

             Note that we don't immediately re-translate the file. But a
             "has it changed?" check in the future will do a translation
             from the pristine, and it will want to compare the (new)
             resulting TRANSLATED_SIZE against the working copy file.

             Also, when this file is (de)translated with the new keywords,
             then it could be different, relative to the pristine. We want
             to ensure the LAST_MOD_TIME is different, to indicate that
             a full detranslate/compare is performed.  */
          /* ### we should be performing similar logic for changes to the
             ### svn:eol-style property.  */
          SVN_ERR(svn_wc__db_global_record_fileinfo(db, local_abspath,
                                                    SVN_INVALID_FILESIZE, 0,
                                                    scratch_pool));
        }
    }

  /* Find out what type of property change we are doing: add, modify, or
     delete. */
  if (apr_hash_get(prophash, name, APR_HASH_KEY_STRING) == NULL)
    {
      if (value == NULL)
        /* Deleting a non-existent property. */
        notify_action = svn_wc_notify_property_deleted_nonexistent;
      else
        /* Adding a property. */
        notify_action = svn_wc_notify_property_added;
    }
  else
    {
      if (value == NULL)
        /* Deleting the property. */
        notify_action = svn_wc_notify_property_deleted;
      else
        /* Modifying property. */
        notify_action = svn_wc_notify_property_modified;
    }

  /* Now we have all the properties in our hash.  Simply merge the new
     property into it. */
  apr_hash_set(prophash, name, APR_HASH_KEY_STRING, value);

  /* Drop it right onto the disk. We don't need loggy since we aren't
     coordinating this change with anything else.  */
  SVN_ERR(immediate_install_props(db, local_abspath, kind, prophash,
                                  scratch_pool));

  if (notify_func)
    {
      svn_wc_notify_t *notify = svn_wc_create_notify(local_abspath,
                                                     notify_action,
                                                     scratch_pool);
      notify->prop_name = name;

      (*notify_func)(notify_baton, notify, scratch_pool);
    }

  return SVN_NO_ERROR;
}

svn_error_t *
svn_wc_prop_set4(svn_wc_context_t *wc_ctx,
                 const char *local_abspath,
                 const char *name,
                 const svn_string_t *value,
                 svn_boolean_t skip_checks,
                 svn_wc_notify_func2_t notify_func,
                 void *notify_baton,
                 apr_pool_t *scratch_pool)
{
  return svn_error_return(svn_wc__internal_propset(wc_ctx->db, local_abspath,
                                   name, value, skip_checks, notify_func,
                                   notify_baton, scratch_pool));
}


svn_error_t *
svn_wc_canonicalize_svn_prop(const svn_string_t **propval_p,
                             const char *propname,
                             const svn_string_t *propval,
                             const char *path,
                             svn_node_kind_t kind,
                             svn_boolean_t skip_some_checks,
                             svn_wc_canonicalize_svn_prop_get_file_t getter,
                             void *getter_baton,
                             apr_pool_t *pool)
{
  svn_stringbuf_t *new_value = NULL;

  /* Keep this static, it may get stored (for read-only purposes) in a
     hash that outlives this function. */
  static const svn_string_t boolean_value =
    {
      SVN_PROP_BOOLEAN_TRUE,
      sizeof(SVN_PROP_BOOLEAN_TRUE) - 1
    };

  SVN_ERR(validate_prop_against_node_kind(propname, path, kind, pool));

  if (!skip_some_checks && (strcmp(propname, SVN_PROP_EOL_STYLE) == 0))
    {
      svn_subst_eol_style_t eol_style;
      const char *ignored_eol;
      new_value = svn_stringbuf_create_from_string(propval, pool);
      svn_stringbuf_strip_whitespace(new_value);
      svn_subst_eol_style_from_value(&eol_style, &ignored_eol, new_value->data);
      if (eol_style == svn_subst_eol_style_unknown)
        return svn_error_createf(SVN_ERR_IO_UNKNOWN_EOL, NULL,
                                 _("Unrecognized line ending style '%s' for '%s'"),
                                 new_value->data,
                                 svn_dirent_local_style(path, pool));
      SVN_ERR(validate_eol_prop_against_file(path, getter, getter_baton,
                                             pool));
    }
  else if (!skip_some_checks && (strcmp(propname, SVN_PROP_MIME_TYPE) == 0))
    {
      new_value = svn_stringbuf_create_from_string(propval, pool);
      svn_stringbuf_strip_whitespace(new_value);
      SVN_ERR(svn_mime_type_validate(new_value->data, pool));
    }
  else if (strcmp(propname, SVN_PROP_IGNORE) == 0
           || strcmp(propname, SVN_PROP_EXTERNALS) == 0)
    {
      /* Make sure that the last line ends in a newline */
      if (propval->data[propval->len - 1] != '\n')
        {
          new_value = svn_stringbuf_create_from_string(propval, pool);
          svn_stringbuf_appendbytes(new_value, "\n", 1);
        }

      /* Make sure this is a valid externals property.  Do not
         allow 'skip_some_checks' to override, as there is no circumstance in
         which this is proper (because there is no circumstance in
         which Subversion can handle it). */
      if (strcmp(propname, SVN_PROP_EXTERNALS) == 0)
        {
          /* We don't allow "." nor ".." as target directories in
             an svn:externals line.  As it happens, our parse code
             checks for this, so all we have to is invoke it --
             we're not interested in the parsed result, only in
             whether or the parsing errored. */
          SVN_ERR(svn_wc_parse_externals_description3
                  (NULL, path, propval->data, FALSE, pool));
        }
    }
  else if (strcmp(propname, SVN_PROP_KEYWORDS) == 0)
    {
      new_value = svn_stringbuf_create_from_string(propval, pool);
      svn_stringbuf_strip_whitespace(new_value);
    }
  else if (svn_prop_is_boolean(propname))
    {
      /* SVN_PROP_EXECUTABLE, SVN_PROP_NEEDS_LOCK, SVN_PROP_SPECIAL */
      new_value = svn_stringbuf_create_from_string(&boolean_value, pool);
    }
  else if (strcmp(propname, SVN_PROP_MERGEINFO) == 0)
    {
      apr_hash_t *mergeinfo;
      svn_string_t *new_value_str;

      SVN_ERR(svn_mergeinfo_parse(&mergeinfo, propval->data, pool));

      /* Non-inheritable mergeinfo is only valid on directories. */
      if (kind != svn_node_dir
          && svn_mergeinfo__is_noninheritable(mergeinfo, pool))
        return svn_error_createf(
          SVN_ERR_MERGEINFO_PARSE_ERROR, NULL,
          _("Cannot set non-inheritable mergeinfo on a non-directory ('%s')"),
          svn_dirent_local_style(path, pool));

      SVN_ERR(svn_mergeinfo_to_string(&new_value_str, mergeinfo, pool));
      new_value = svn_stringbuf_create_from_string(new_value_str, pool);
    }

  if (new_value)
    *propval_p = svn_string_create_from_buf(new_value, pool);
  else
    *propval_p = propval;

  return SVN_NO_ERROR;
}


svn_boolean_t
svn_wc_is_normal_prop(const char *name)
{
  enum svn_prop_kind kind = svn_property_kind(NULL, name);
  return (kind == svn_prop_regular_kind);
}


svn_boolean_t
svn_wc_is_wc_prop(const char *name)
{
  enum svn_prop_kind kind = svn_property_kind(NULL, name);
  return (kind == svn_prop_wc_kind);
}


svn_boolean_t
svn_wc_is_entry_prop(const char *name)
{
  enum svn_prop_kind kind = svn_property_kind(NULL, name);
  return (kind == svn_prop_entry_kind);
}


svn_error_t *
<<<<<<< HEAD
svn_wc__props_modified(svn_boolean_t *modified_p,
                       svn_wc__db_t *db,
                       const char *local_abspath,
                       apr_pool_t *scratch_pool)
=======
svn_wc__has_props(svn_boolean_t *has_props,
                  const char *path,
                  svn_wc_adm_access_t *adm_access,
                  apr_pool_t *pool)
{
  svn_boolean_t is_empty;
  const char *prop_path;
  const svn_wc_entry_t *entry;
  svn_boolean_t has_propcaching =
    svn_wc__adm_wc_format(adm_access) > SVN_WC__NO_PROPCACHING_VERSION;

  SVN_ERR(svn_wc_entry(&entry, path, adm_access, FALSE, pool));

  /*### Maybe assert (entry); calling svn_wc__has_props
    for an unversioned path is bogus */
  if (! entry)
    {
      *has_props = FALSE;
      return SVN_NO_ERROR;
    }

  /* Use the flag in the entry if the WC is recent enough. */
  if (has_propcaching)
    {
      *has_props = entry->has_props;
      return SVN_NO_ERROR;
    }

  /* The rest is for compatibility with WCs that don't have propcaching. */

  SVN_ERR(svn_wc__prop_path(&prop_path, path, entry->kind,
                            svn_wc__props_working, FALSE, pool));
  SVN_ERR(empty_props_p(&is_empty, prop_path, pool));

  if (is_empty)
    *has_props = FALSE;
  else
    *has_props = TRUE;

  return SVN_NO_ERROR;
}


/* Common implementation for svn_wc_props_modified_p()
   and svn_wc__has_prop_mods().

   Set *MODIFIED_P to true if PATH's properties are modified
   with regard to the base revision, else set MODIFIED_P to false.

   If WHICH_PROPS is non-null and there are prop mods then set
   *WHICH_PROPS to a (const char *propname) ->
   (const svn_string_t *propvalue) key:value mapping of only
   the modified properties. */
static svn_error_t *
modified_props(svn_boolean_t *modified_p,
               const char *path,
               apr_hash_t **which_props,
               svn_wc_adm_access_t *adm_access,
               apr_pool_t *pool)
>>>>>>> 0213fdc3
{
  SVN_ERR(svn_wc__db_read_info(NULL, NULL, NULL, NULL, NULL, NULL, NULL,
                               NULL, NULL, NULL, NULL, NULL, NULL, NULL,
                               NULL, NULL, NULL, NULL, NULL, modified_p,
                               NULL, NULL, NULL, NULL,
                               db, local_abspath,
                               scratch_pool, scratch_pool));

  return SVN_NO_ERROR;
}

svn_error_t *
<<<<<<< HEAD
svn_wc_props_modified_p2(svn_boolean_t *modified_p,
                         svn_wc_context_t* wc_ctx,
                         const char *local_abspath,
                         apr_pool_t *scratch_pool)
{
  return svn_error_return(
             svn_wc__props_modified(modified_p,
                                    wc_ctx->db,
                                    local_abspath,
                                    scratch_pool));
}

svn_error_t *
svn_wc__internal_propdiff(apr_array_header_t **propchanges,
                          apr_hash_t **original_props,
                          svn_wc__db_t *db,
                          const char *local_abspath,
                          apr_pool_t *result_pool,
                          apr_pool_t *scratch_pool)
=======
svn_wc_props_modified_p(svn_boolean_t *modified_p,
                        const char *path,
                        svn_wc_adm_access_t *adm_access,
                        apr_pool_t *pool)
>>>>>>> 0213fdc3
{
  apr_hash_t *baseprops;

  SVN_ERR_ASSERT(svn_dirent_is_absolute(local_abspath));

<<<<<<< HEAD
  /* ### if pristines are not defined, then should this raise an error,
     ### or use an empty set?  */
  SVN_ERR(svn_wc__db_read_pristine_props(&baseprops, db, local_abspath,
                                         result_pool, scratch_pool));

  if (original_props != NULL)
    *original_props = baseprops;

  if (propchanges != NULL)
    {
      apr_hash_t *actual_props;

      /* Some nodes do not have pristine props, so let's just use an empty
         set here. Thus, any ACTUAL props are additions.  */
      if (baseprops == NULL)
        baseprops = apr_hash_make(scratch_pool);

      SVN_ERR(svn_wc__db_read_props(&actual_props, db, local_abspath,
                                    result_pool, scratch_pool));
      /* ### be wary. certain nodes don't have ACTUAL props either. we
         ### may want to raise an error. or maybe that is a deletion of
         ### any potential pristine props?  */

      SVN_ERR(svn_prop_diffs(propchanges, actual_props, baseprops,
                             result_pool));
    }

  return SVN_NO_ERROR;
=======
svn_error_t *
svn_wc__has_prop_mods(svn_boolean_t *prop_mods,
                      const char *path,
                      svn_wc_adm_access_t *adm_access,
                      apr_pool_t *pool)
{
  return modified_props(prop_mods, path, NULL, adm_access, pool);
>>>>>>> 0213fdc3
}

svn_error_t *
svn_wc_get_prop_diffs2(apr_array_header_t **propchanges,
                       apr_hash_t **original_props,
                       svn_wc_context_t *wc_ctx,
                       const char *local_abspath,
                       apr_pool_t *result_pool,
                       apr_pool_t *scratch_pool)
{
  return svn_error_return(svn_wc__internal_propdiff(propchanges,
                                    original_props, wc_ctx->db, local_abspath,
                                    result_pool, scratch_pool));
}



/** Externals **/

/*
 * Look for either
 *
 *   -r N
 *   -rN
 *
 * in the LINE_PARTS array and update the revision field in ITEM with
 * the revision if the revision is found.  Set REV_IDX to the index in
 * LINE_PARTS where the revision specification starts.  Remove from
 * LINE_PARTS the element(s) that specify the revision.
 * PARENT_DIRECTORY_DISPLAY and LINE are given to return a nice error
 * string.
 *
 * If this function returns successfully, then LINE_PARTS will have
 * only two elements in it.
 */
static svn_error_t *
find_and_remove_externals_revision(int *rev_idx,
                                   const char **line_parts,
                                   int num_line_parts,
                                   svn_wc_external_item2_t *item,
                                   const char *parent_directory_display,
                                   const char *line,
                                   apr_pool_t *pool)
{
  int i;

  for (i = 0; i < 2; ++i)
    {
      const char *token = line_parts[i];

      if (token[0] == '-' && token[1] == 'r')
        {
          svn_opt_revision_t end_revision = { svn_opt_revision_unspecified };
          const char *digits_ptr;
          int shift_count;
          int j;

          *rev_idx = i;

          if (token[2] == '\0')
            {
              /* There must be a total of four elements in the line if
                 -r N is used. */
              if (num_line_parts != 4)
                goto parse_error;

              shift_count = 2;
              digits_ptr = line_parts[i+1];
            }
          else
            {
              /* There must be a total of three elements in the line
                 if -rN is used. */
              if (num_line_parts != 3)
                goto parse_error;

              shift_count = 1;
              digits_ptr = token+2;
            }

          if (svn_opt_parse_revision(&item->revision,
                                     &end_revision,
                                     digits_ptr, pool) != 0)
            goto parse_error;
          /* We want a single revision, not a range. */
          if (end_revision.kind != svn_opt_revision_unspecified)
            goto parse_error;
          /* Allow only numbers and dates, not keywords. */
          if (item->revision.kind != svn_opt_revision_number
              && item->revision.kind != svn_opt_revision_date)
            goto parse_error;

          /* Shift any line elements past the revision specification
             down over the revision specification. */
          for (j = i; j < num_line_parts-shift_count; ++j)
            line_parts[j] = line_parts[j+shift_count];
          line_parts[num_line_parts-shift_count] = NULL;

          /* Found the revision, so leave the function immediately, do
           * not continue looking for additional revisions. */
          return SVN_NO_ERROR;
        }
    }

  /* No revision was found, so there must be exactly two items in the
     line array. */
  if (num_line_parts == 2)
    return SVN_NO_ERROR;

 parse_error:
  return svn_error_createf
    (SVN_ERR_CLIENT_INVALID_EXTERNALS_DESCRIPTION, NULL,
     _("Error parsing %s property on '%s': '%s'"),
     SVN_PROP_EXTERNALS,
     parent_directory_display,
     line);
}

svn_error_t *
svn_wc_parse_externals_description3(apr_array_header_t **externals_p,
                                    const char *parent_directory,
                                    const char *desc,
                                    svn_boolean_t canonicalize_url,
                                    apr_pool_t *pool)
{
  apr_array_header_t *lines = svn_cstring_split(desc, "\n\r", TRUE, pool);
  int i;
  const char *parent_directory_display = svn_path_is_url(parent_directory) ?
    parent_directory : svn_dirent_local_style(parent_directory, pool);

  if (externals_p)
    *externals_p = apr_array_make(pool, 1, sizeof(svn_wc_external_item2_t *));

  for (i = 0; i < lines->nelts; i++)
    {
      const char *line = APR_ARRAY_IDX(lines, i, const char *);
      apr_status_t status;
      char **line_parts;
      int num_line_parts;
      svn_wc_external_item2_t *item;
      const char *token0;
      const char *token1;
      svn_boolean_t token0_is_url;
      svn_boolean_t token1_is_url;

      /* Index into line_parts where the revision specification
         started. */
      int rev_idx = -1;

      if ((! line) || (line[0] == '#'))
        continue;

      /* else proceed */

      status = apr_tokenize_to_argv(line, &line_parts, pool);
      if (status)
        return svn_error_wrap_apr(status,
                                  _("Can't split line into components: '%s'"),
                                  line);
      /* Count the number of tokens. */
      for (num_line_parts = 0; line_parts[num_line_parts]; num_line_parts++)
        ;

      SVN_ERR(svn_wc_external_item_create
              ((const svn_wc_external_item2_t **) &item, pool));
      item->revision.kind = svn_opt_revision_unspecified;
      item->peg_revision.kind = svn_opt_revision_unspecified;

      /*
       * There are six different formats of externals:
       *
       * 1) DIR URL
       * 2) DIR -r N URL
       * 3) DIR -rN  URL
       * 4) URL DIR
       * 5) -r N URL DIR
       * 6) -rN URL DIR
       *
       * The last three allow peg revisions in the URL.
       *
       * With relative URLs and no '-rN' or '-r N', there is no way to
       * distinguish between 'DIR URL' and 'URL DIR' when URL is a
       * relative URL like /svn/repos/trunk, so this case is taken as
       * case 4).
       */
      if (num_line_parts < 2 || num_line_parts > 4)
        return svn_error_createf
          (SVN_ERR_CLIENT_INVALID_EXTERNALS_DESCRIPTION, NULL,
           _("Error parsing %s property on '%s': '%s'"),
           SVN_PROP_EXTERNALS,
           parent_directory_display,
           line);

      /* To make it easy to check for the forms, find and remove -r N
         or -rN from the line item array.  If it is found, rev_idx
         contains the index into line_parts where '-r' was found and
         set item->revision to the parsed revision. */
      /* ### ugh. stupid cast. */
      SVN_ERR(find_and_remove_externals_revision(&rev_idx,
                                                 (const char **)line_parts,
                                                 num_line_parts, item,
                                                 parent_directory_display,
                                                 line, pool));

      token0 = line_parts[0];
      token1 = line_parts[1];

      token0_is_url = svn_path_is_url(token0);
      token1_is_url = svn_path_is_url(token1);

      if (token0_is_url && token1_is_url)
        return svn_error_createf
          (SVN_ERR_CLIENT_INVALID_EXTERNALS_DESCRIPTION, NULL,
           _("Invalid %s property on '%s': "
             "cannot use two absolute URLs ('%s' and '%s') in an external; "
             "one must be a path where an absolute or relative URL is "
             "checked out to"),
           SVN_PROP_EXTERNALS, parent_directory_display, token0, token1);

      if (0 == rev_idx && token1_is_url)
        return svn_error_createf
          (SVN_ERR_CLIENT_INVALID_EXTERNALS_DESCRIPTION, NULL,
           _("Invalid %s property on '%s': "
             "cannot use a URL '%s' as the target directory for an external "
             "definition"),
           SVN_PROP_EXTERNALS, parent_directory_display, token1);

      if (1 == rev_idx && token0_is_url)
        return svn_error_createf
          (SVN_ERR_CLIENT_INVALID_EXTERNALS_DESCRIPTION, NULL,
           _("Invalid %s property on '%s': "
             "cannot use a URL '%s' as the target directory for an external "
             "definition"),
           SVN_PROP_EXTERNALS, parent_directory_display, token0);

      /* The appearence of -r N or -rN forces the type of external.
         If -r is at the beginning of the line or the first token is
         an absolute URL or if the second token is not an absolute
         URL, then the URL supports peg revisions. */
      if (0 == rev_idx ||
          (-1 == rev_idx && (token0_is_url || ! token1_is_url)))
        {
          /* The URL is passed to svn_opt_parse_path in
             uncanonicalized form so that the scheme relative URL
             //hostname/foo is not collapsed to a server root relative
             URL /hostname/foo. */
          SVN_ERR(svn_opt_parse_path(&item->peg_revision, &item->url,
                                     token0, pool));
          item->target_dir = token1;
        }
      else
        {
          item->target_dir = token0;
          item->url = token1;
          item->peg_revision = item->revision;
        }

      SVN_ERR(svn_opt_resolve_revisions(&item->peg_revision,
                                        &item->revision, TRUE, FALSE,
                                        pool));

      item->target_dir = svn_dirent_internal_style(item->target_dir, pool);

      if (item->target_dir[0] == '\0' || item->target_dir[0] == '/'
          || svn_path_is_backpath_present(item->target_dir))
        return svn_error_createf
          (SVN_ERR_CLIENT_INVALID_EXTERNALS_DESCRIPTION, NULL,
           _("Invalid %s property on '%s': "
             "target '%s' is an absolute path or involves '..'"),
           SVN_PROP_EXTERNALS,
           parent_directory_display,
           item->target_dir);

      if (canonicalize_url)
          item->url = svn_uri_canonicalize(item->url, pool);

      if (externals_p)
        APR_ARRAY_PUSH(*externals_p, svn_wc_external_item2_t *) = item;
    }

  return SVN_NO_ERROR;
}


svn_boolean_t
svn_wc__has_magic_property(const apr_array_header_t *properties)
{
  int i;

  for (i = 0; i < properties->nelts; i++)
    {
      const svn_prop_t *property = &APR_ARRAY_IDX(properties, i, svn_prop_t);

      if (strcmp(property->name, SVN_PROP_EXECUTABLE) == 0
          || strcmp(property->name, SVN_PROP_KEYWORDS) == 0
          || strcmp(property->name, SVN_PROP_EOL_STYLE) == 0
          || strcmp(property->name, SVN_PROP_SPECIAL) == 0
          || strcmp(property->name, SVN_PROP_NEEDS_LOCK) == 0)
        return TRUE;
    }
  return FALSE;
}<|MERGE_RESOLUTION|>--- conflicted
+++ resolved
@@ -26,10 +26,7 @@
 
 #include <stdlib.h>
 #include <string.h>
-<<<<<<< HEAD
-
-=======
->>>>>>> 0213fdc3
+
 #include <apr_pools.h>
 #include <apr_hash.h>
 #include <apr_tables.h>
@@ -63,138 +60,7 @@
 
 #include "svn_private_config.h"
 
-<<<<<<< HEAD
 /* #define TEST_DB_PROPS */
-=======
-/*---------------------------------------------------------------------*/
--
-/*** Deducing local changes to properties ***/
-
-/*---------------------------------------------------------------------*/
--
-/*** Reading/writing property hashes from disk ***/
-
-/* The real functionality here is part of libsvn_subr, in hashdump.c.
-   But these are convenience routines for use in libsvn_wc. */
-
-static svn_error_t *
-get_prop_path(const char **ppath,
-          const char *path,
-          svn_wc__props_kind_t props_kind,
-          svn_wc_adm_access_t *adm_access,
-          apr_pool_t *pool)
-{
-  const svn_wc_entry_t *entry;
-
-  SVN_ERR(svn_wc__entry_versioned(&entry, path, adm_access, TRUE, pool));
-  SVN_ERR(svn_wc__prop_path(ppath, path, entry->kind,
-                            props_kind, FALSE, pool));
-
-  return SVN_NO_ERROR;
-}
-
-/* If PROPFILE_PATH exists (and is a file), assume it's full of
-   properties and load this file into HASH.  Otherwise, leave HASH
-   untouched.  */
-static svn_error_t *
-load_prop_file(const char *propfile_path,
-               apr_hash_t *hash,
-               apr_pool_t *pool)
-{
-  svn_error_t *err;
-  svn_stream_t *stream;
-  apr_finfo_t finfo;
-
-  apr_file_t *propfile = NULL;
-
-  /* We shouldn't be calling load_prop_file() with an empty file, but
-     we do.  This check makes sure that we don't call svn_hash_read2()
-     on an empty stream.  Ugly, hacky and crude. */
-  err = svn_io_stat(&finfo, propfile_path, APR_FINFO_SIZE, pool);
-  if (err && (APR_STATUS_IS_ENOENT(err->apr_err)
-              || APR_STATUS_IS_ENOTDIR(err->apr_err)))
-    {
-      svn_error_clear(err);
-      return SVN_NO_ERROR;
-    }
-  SVN_ERR(err);
-  if (finfo.size == 0)
-    return SVN_NO_ERROR;
-
-  err = svn_io_file_open(&propfile, propfile_path,
-                         APR_READ | APR_BUFFERED, APR_OS_DEFAULT,
-                         pool);
-
-  if (err && (APR_STATUS_IS_ENOENT(err->apr_err)
-              || APR_STATUS_IS_ENOTDIR(err->apr_err)))
-    {
-      svn_error_clear(err);
-      return SVN_NO_ERROR;
-    }
-
-  SVN_ERR(err);
-
-  stream = svn_stream_from_aprfile2(propfile, FALSE, pool);
-  SVN_ERR_W(svn_hash_read2(hash, stream, SVN_HASH_TERMINATOR, pool),
-            apr_psprintf(pool, _("Can't parse '%s'"),
-                         svn_path_local_style(propfile_path, pool)));
-
-  return svn_stream_close(stream);
-}
-
-
-
-/* Given a HASH full of property name/values, write them to a file
-   located at PROPFILE_PATH.  If WRITE_EMPTY is TRUE then writing
-   an emtpy property hash will result in an actual empty property
-   file on disk, otherwise an empty hash will result in no file
-   being written at all. */
-static svn_error_t *
-save_prop_file(const char *propfile_path,
-               apr_hash_t *hash,
-               svn_boolean_t write_empty,
-               apr_pool_t *pool)
-{
-  apr_file_t *prop_tmp;
-  svn_stream_t *stream;
-
-  SVN_ERR(svn_io_file_open(&prop_tmp, propfile_path,
-                           (APR_WRITE | APR_CREATE | APR_TRUNCATE
-                            | APR_BUFFERED),
-                           APR_OS_DEFAULT, pool));
-  stream = svn_stream_from_aprfile2(prop_tmp, FALSE, pool);
-
-  if (apr_hash_count(hash) != 0 || write_empty)
-    SVN_ERR_W(svn_hash_write2(hash, stream, SVN_HASH_TERMINATOR, pool),
-              apr_psprintf(pool,
-                           _("Can't write property hash to '%s'"),
-                           svn_path_local_style(propfile_path, pool)));
-
-  return svn_stream_close(stream);
-}
-
-
-/*---------------------------------------------------------------------*/
--
-/*** Misc ***/
-
-/* Opens reject temporary file for FULL_PATH. */
-static svn_error_t *
-open_reject_tmp_file(apr_file_t **fp, const char **reject_tmp_path,
-                     const char *full_path,
-                     svn_wc_adm_access_t *adm_access,
-                     svn_boolean_t is_dir, apr_pool_t *pool)
-{
-  const char *tmp_path;
-
-  /* Get path to /temporary/ local prop file */
-  SVN_ERR(svn_wc__prop_path(&tmp_path, full_path,
-                            is_dir ? svn_node_dir : svn_node_file,
-                            svn_wc__props_working, TRUE, pool));
->>>>>>> 0213fdc3
 
 
 /* Forward declaration.  */
@@ -228,316 +94,8 @@
 }
 
 
-<<<<<<< HEAD
 /* Get the reject file for LOCAL_ABSPATH in DB.  Set *REJECT_FILE to the
    name of that file, or to NULL if no such file exists. */
-=======
-/* Look up the entry for PATH within ADM_ACCESS and see if it has a `current'
-   reject file describing a state of conflict.  Set *REJECT_FILE to the
-   name of that file, or to NULL if no such file exists. */
-static svn_error_t *
-get_existing_prop_reject_file(const char **reject_file,
-                              svn_wc_adm_access_t *adm_access,
-                              const char *path,
-                              apr_pool_t *pool)
-{
-  const svn_wc_entry_t *entry;
-
-  SVN_ERR(svn_wc__entry_versioned(&entry, path, adm_access, FALSE, pool));
-
-  *reject_file = entry->prejfile
-    ? apr_pstrcat(pool, svn_wc_adm_access_path(adm_access), 
-                  entry->prejfile, NULL)
-    : NULL;
-  return SVN_NO_ERROR;
-}
-
-/*---------------------------------------------------------------------*/
--
-
-/* Build a space separated list of properties that are contained in
-   the hash PROPS and which we want to cache.
-   The string is allocated in POOL. */
-static const char *
-build_present_props(apr_hash_t *props, apr_pool_t *pool)
-{
-  apr_array_header_t *cachable;
-  svn_stringbuf_t *present_props = svn_stringbuf_create("", pool);
-  int i;
-
-  if (apr_hash_count(props) == 0)
-    return present_props->data;
-
-  cachable = svn_cstring_split(SVN_WC__CACHABLE_PROPS, " ", TRUE, pool);
-  for (i = 0; i < cachable->nelts; i++)
-    {
-      const char *proptolookfor = APR_ARRAY_IDX(cachable, i,
-                                                const char *);
-
-      if (apr_hash_get(props, proptolookfor, APR_HASH_KEY_STRING) != NULL)
-        {
-          svn_stringbuf_appendcstr(present_props, proptolookfor);
-          svn_stringbuf_appendcstr(present_props, " ");
-        }
-    }
-
-  /* Avoid returning a string with a trailing space. */
-  svn_stringbuf_chop(present_props, 1);
-  return present_props->data;
-}
-
-/*** Loading regular properties. ***/
-svn_error_t *
-svn_wc__load_props(apr_hash_t **base_props_p,
-                   apr_hash_t **props_p,
-                   apr_hash_t **revert_props_p,
-                   svn_wc_adm_access_t *adm_access,
-                   const char *path,
-                   apr_pool_t *pool)
-{
-  svn_node_kind_t kind;
-  svn_boolean_t has_propcaching =
-    svn_wc__adm_wc_format(adm_access) > SVN_WC__NO_PROPCACHING_VERSION;
-  const svn_wc_entry_t *entry;
-  apr_hash_t *base_props = NULL; /* Silence uninitialized warning. */
-
-  SVN_ERR(svn_wc_entry(&entry, path, adm_access, FALSE, pool));
-  /* If there is no entry, we just return empty hashes, since the
-     property merging can use this function when there is no entry. */
-  if (! entry)
-    {
-      if (base_props_p)
-        *base_props_p = apr_hash_make(pool);
-      if (props_p)
-        *props_p = apr_hash_make(pool);
-      if (revert_props_p)
-        *revert_props_p = apr_hash_make(pool);
-      return SVN_NO_ERROR;
-    }
-
-  kind = entry->kind;
-  /* We will need the base props if the user requested them, OR,
-     our WC has prop caching, the user requested working props and there are no
-     prop mods. */
-  if (base_props_p
-      || (has_propcaching && ! entry->has_prop_mods && entry->has_props))
-    {
-      const char *prop_base_path;
-
-      SVN_ERR(svn_wc__prop_path(&prop_base_path,
-                                path, kind, svn_wc__props_base, FALSE, pool));
-      base_props = apr_hash_make(pool);
-      SVN_ERR(load_prop_file(prop_base_path, base_props, pool));
-
-      if (base_props_p)
-        *base_props_p = base_props;
-    }
-
-  if (props_p)
-    {
-      if (has_propcaching && ! entry->has_prop_mods && entry->has_props)
-        *props_p = apr_hash_copy(pool, base_props);
-      else if (! has_propcaching || entry->has_props)
-        {
-          const char *prop_path;
-
-          SVN_ERR(svn_wc__prop_path(&prop_path, path, kind,
-                                    svn_wc__props_working, FALSE, pool));
-          *props_p = apr_hash_make(pool);
-          SVN_ERR(load_prop_file(prop_path, *props_p, pool));
-        }
-      else
-        *props_p = apr_hash_make(pool);
-    }
-
-  if (revert_props_p)
-    {
-      *revert_props_p = apr_hash_make(pool);
-
-      if (entry->schedule == svn_wc_schedule_replace
-          && entry->copied)
-        {
-          const char *revert_prop_path;
-
-          SVN_ERR(svn_wc__prop_path(&revert_prop_path, path, kind,
-                                    svn_wc__props_revert, FALSE, pool));
-          SVN_ERR(load_prop_file(revert_prop_path, *revert_props_p, pool));
-        }
-    }
-
-  return SVN_NO_ERROR;
-}
-
-
-/*---------------------------------------------------------------------*/
--
-/*** Installing new properties. ***/
-
-/* Extend LOG_ACCUM with log commands to write the properties PROPS into
- * the admin file specified by WC_PROP_KIND. ADM_ACCESS and PATH specify
- * the WC item with which this file should be associated. */
-static svn_error_t *
-install_props_file(svn_stringbuf_t **log_accum,
-                   svn_wc_adm_access_t *adm_access,
-                   const char *path,
-                   apr_hash_t *props,
-                   svn_wc__props_kind_t wc_prop_kind,
-                   apr_pool_t *pool)
-{
-  svn_node_kind_t node_kind;
-  const char *propfile_path;
-  const char *propfile_tmp_path;
-
-  if (! svn_path_is_child(svn_wc_adm_access_path(adm_access), path, NULL))
-    node_kind = svn_node_dir;
-  else
-    node_kind = svn_node_file;
-
-  SVN_ERR(svn_wc__prop_path(&propfile_path, path,
-                            node_kind, wc_prop_kind, FALSE, pool));
-
-  /* Write the property hash into a temporary file. */
-  SVN_ERR(svn_wc__prop_path(&propfile_tmp_path, path,
-                            node_kind, wc_prop_kind, TRUE, pool));
-  SVN_ERR(save_prop_file(propfile_tmp_path, props,
-                         FALSE, pool));
-
-  /* Write a log entry to move tmp file to real file. */
-  SVN_ERR(svn_wc__loggy_move(log_accum, NULL, adm_access,
-                             propfile_tmp_path,
-                             propfile_path,
-                             FALSE, pool));
-
-  /* Make the props file read-only */
-  SVN_ERR(svn_wc__loggy_set_readonly(log_accum, adm_access,
-                                     propfile_path, pool));
-
-  return SVN_NO_ERROR;
-}
-
-svn_error_t *
-svn_wc__install_props(svn_stringbuf_t **log_accum,
-                      svn_wc_adm_access_t *adm_access,
-                      const char *path,
-                      apr_hash_t *base_props,
-                      apr_hash_t *working_props,
-                      svn_boolean_t write_base_props,
-                      apr_pool_t *pool)
-{
-  apr_array_header_t *prop_diffs;
-  const svn_wc_entry_t *entry;
-  svn_wc_entry_t tmp_entry;
-  svn_node_kind_t kind;
-  svn_boolean_t has_propcaching =
-    svn_wc__adm_wc_format(adm_access) > SVN_WC__NO_PROPCACHING_VERSION;
-
-  if (! svn_path_is_child(svn_wc_adm_access_path(adm_access), path, NULL))
-    kind = svn_node_dir;
-  else
-    kind = svn_node_file;
-
-  /* Check if the props are modified, and update the entry. */
-  SVN_ERR(svn_prop_diffs(&prop_diffs, working_props, base_props, pool));
-  tmp_entry.has_prop_mods = (prop_diffs->nelts > 0);
-  tmp_entry.has_props = (apr_hash_count(working_props) > 0);
-  tmp_entry.cachable_props = SVN_WC__CACHABLE_PROPS;
-  tmp_entry.present_props = build_present_props(working_props, pool);
-
-  SVN_ERR(svn_wc__loggy_entry_modify(log_accum, adm_access,
-                                     path, &tmp_entry,
-                                     SVN_WC__ENTRY_MODIFY_HAS_PROPS
-                                     | SVN_WC__ENTRY_MODIFY_HAS_PROP_MODS
-                                     | SVN_WC__ENTRY_MODIFY_CACHABLE_PROPS
-                                     | SVN_WC__ENTRY_MODIFY_PRESENT_PROPS,
-                                     pool));
-
-  if (has_propcaching)
-    SVN_ERR(svn_wc_entry(&entry, path, adm_access, FALSE, pool));
-  else
-    entry = NULL;
-
-  /* Save the working properties file if it differs from base. */
-  if (tmp_entry.has_prop_mods)
-    {
-      SVN_ERR(install_props_file(log_accum, adm_access, path, working_props,
-                                 svn_wc__props_working, pool));
-    }
-  else
-    {
-      /* No property modifications, remove the file instead. */
-      const char *working_propfile_path;
-
-      SVN_ERR(svn_wc__prop_path(&working_propfile_path, path,
-                                kind, svn_wc__props_working, FALSE, pool));
-
-      if (! has_propcaching || (entry && entry->has_prop_mods))
-        SVN_ERR(svn_wc__loggy_remove(log_accum, adm_access,
-                                     working_propfile_path, pool));
-    }
-
-  /* Repeat the above steps for the base properties if required. */
-  if (write_base_props)
-    {
-      if (apr_hash_count(base_props) > 0)
-        {
-          SVN_ERR(install_props_file(log_accum, adm_access, path, base_props,
-                                     svn_wc__props_base, pool));
-        }
-      else
-        {
-          const char *base_propfile_path;
-
-          SVN_ERR(svn_wc__prop_path(&base_propfile_path, path,
-                                    kind, svn_wc__props_base, FALSE, pool));
-
-          if (! has_propcaching || (entry && entry->has_props))
-            SVN_ERR(svn_wc__loggy_remove(log_accum, adm_access,
-                                         base_propfile_path, pool));
-        }
-    }
-
-  return SVN_NO_ERROR;
-}
-
-
-
-svn_error_t *
-svn_wc__working_props_committed(const char *path,
-                                svn_wc_adm_access_t *adm_access,
-                                svn_boolean_t sync_entries,
-                                apr_pool_t *pool)
-{
-  const char *working;
-  const char *base;
-  const svn_wc_entry_t *entry;
-  svn_wc_entry_t mod_entry;
-  svn_wc_adm_access_t *mod_access;
-
-
-  SVN_ERR(svn_wc__entry_versioned(&entry, path, adm_access, TRUE, pool));
-
-  SVN_ERR(svn_wc__prop_path(&working, path, entry->kind,
-                            svn_wc__props_working, FALSE, pool));
-  SVN_ERR(svn_wc__prop_path(&base, path, entry->kind,
-                            svn_wc__props_base, FALSE, pool));
-
-  /* svn_io_file_rename() retains a read-only bit, so there's no
-     need to explicitly set it. */
-  SVN_ERR(svn_io_file_rename(working, base, pool));
-
-  SVN_ERR(svn_wc_adm_probe_retrieve(&mod_access, adm_access, path, pool));
-  mod_entry.has_prop_mods = FALSE;
-  SVN_ERR(svn_wc__entry_modify(mod_access, entry->name, &mod_entry,
-                               SVN_WC__ENTRY_MODIFY_HAS_PROP_MODS,
-                               sync_entries, pool));
-
-  return SVN_NO_ERROR;
-}
-
-
->>>>>>> 0213fdc3
 svn_error_t *
 svn_wc__get_prejfile_abspath(const char **prejfile_abspath,
                              svn_wc__db_t *db,
@@ -1182,32 +740,6 @@
   *state = new_value;
 }
 
-<<<<<<< HEAD
-=======
-
-/* Create a temporary file in the same directory as PATH. Fill it with
- * the data in VAL. Set *NEW_PATH to its path.
- * Allocate the file metadata in POOL in such a way that the file will be
- * deleted when the pool is cleared. */
-static svn_error_t *
-write_tmp_file(const char **new_path,
-               const char *path, const svn_string_t *val,
-               apr_pool_t *pool)
-{
-  apr_file_t *new_file;
-
-  SVN_ERR(svn_io_open_unique_file2(&new_file, new_path,
-                                   path, ".tmp",
-                                   svn_io_file_del_on_pool_cleanup,
-                                   pool));
-  SVN_ERR(svn_io_file_write_full(new_file, val->data,
-                                 val->len, NULL, pool));
-  SVN_ERR(svn_io_file_close(new_file, pool));
-  return SVN_NO_ERROR;
-}
-
-
->>>>>>> 0213fdc3
 /* Helper function for the three apply_* functions below, used when
  * merging properties together.
  *
@@ -1248,14 +780,9 @@
 {
   svn_wc_conflict_result_t *result = NULL;
   svn_string_t *mime_propval = NULL;
-<<<<<<< HEAD
   apr_pool_t *filepool = svn_pool_create(scratch_pool);
   svn_wc_conflict_description2_t *cdesc;
   const char *dirpath = svn_dirent_dirname(local_abspath, filepool);
-=======
-  apr_pool_t *filepool = svn_pool_create(pool);
-  svn_wc_conflict_description_t *cdesc;
->>>>>>> 0213fdc3
 
   if (! conflict_func || dry_run)
     {
@@ -1264,7 +791,6 @@
       return SVN_NO_ERROR;
     }
 
-<<<<<<< HEAD
   cdesc = svn_wc_conflict_description_create_prop2(
     local_abspath,
     is_dir ? svn_node_dir : svn_node_file, propname, scratch_pool);
@@ -1282,17 +808,6 @@
     SVN_ERR(svn_io_write_unique(&cdesc->their_file, dirpath, new_val->data,
                                 new_val->len, svn_io_file_del_on_pool_cleanup,
                                 filepool));
-=======
-  cdesc = svn_wc_conflict_description_create_prop(
-    path, adm_access, is_dir ? svn_node_dir : svn_node_file, propname, pool);
-
-  /* Create a tmpfile for each of the string_t's we've got.  */
-  if (working_val)
-    SVN_ERR(write_tmp_file(&cdesc->my_file, path, working_val, filepool));
-
-  if (new_val)
-    SVN_ERR(write_tmp_file(&cdesc->their_file, path, new_val, filepool));
->>>>>>> 0213fdc3
 
   if (!base_val && !old_val)
     {
@@ -1313,13 +828,9 @@
 
       const svn_string_t *the_val = base_val ? base_val : old_val;
 
-<<<<<<< HEAD
       SVN_ERR(svn_io_write_unique(&cdesc->base_file, dirpath, the_val->data,
                                   the_val->len, svn_io_file_del_on_pool_cleanup,
                                   filepool));
-=======
-      SVN_ERR(write_tmp_file(&cdesc->base_file, path, the_val, filepool));
->>>>>>> 0213fdc3
     }
 
   else  /* base and old are both non-NULL */
@@ -1352,34 +863,20 @@
           the_val = base_val;
         }
 
-<<<<<<< HEAD
       SVN_ERR(svn_io_write_unique(&cdesc->base_file, dirpath, the_val->data,
                                   the_val->len, svn_io_file_del_on_pool_cleanup,
                                   filepool));
-=======
-      SVN_ERR(write_tmp_file(&cdesc->base_file, path, the_val, filepool));
->>>>>>> 0213fdc3
 
       if (working_val && new_val)
         {
-          apr_file_t *merged_file;
           svn_stream_t *mergestream;
           svn_diff_t *diff;
           svn_diff_file_options_t *options =
             svn_diff_file_options_create(filepool);
 
-<<<<<<< HEAD
           SVN_ERR(svn_stream_open_unique(&mergestream, &cdesc->merged_file,
                                          NULL, svn_io_file_del_on_pool_cleanup,
                                          filepool, scratch_pool));
-=======
-          SVN_ERR(svn_io_open_unique_file2(&merged_file, &cdesc->merged_file,
-                                           path, ".tmp",
-                                           svn_io_file_del_on_pool_cleanup,
-                                           filepool));
-          mergestream = svn_stream_from_aprfile2(merged_file, FALSE,
-                                                 filepool);
->>>>>>> 0213fdc3
           SVN_ERR(svn_diff_mem_string_diff3(&diff, the_val, working_val,
                                             new_val, options, filepool));
           SVN_ERR(svn_diff_mem_string_output_merge2
@@ -1745,40 +1242,6 @@
                   apr_hash_set(working_props, propname,
                                APR_HASH_KEY_STRING, new_val);
                   set_prop_merge_state(state, svn_wc_notify_state_merged);
-<<<<<<< HEAD
-=======
-                }
-              else
-                {
-                  SVN_ERR(maybe_generate_propconflict(&got_conflict,
-                                                      path, adm_access, is_dir,
-                                                      propname, working_props,
-                                                      old_val, new_val,
-                                                      base_val, working_val,
-                                                      conflict_func,
-                                                      conflict_baton,
-                                                      pool));
-                  if (got_conflict)
-                    {
-                      if (base_val)
-                        *conflict = svn_string_createf
-                        (pool,
-                         _("Trying to change property '%s' from '%s' to '%s',\n"
-                           "but property has been locally changed "
-                           "from '%s' to '%s'."),
-                         propname, old_val->data, new_val->data,
-                          base_val->data, working_val->data);
-                      else
-                        *conflict = svn_string_createf
-                        (pool,
-                         _("Trying to change property '%s' from '%s' to '%s',\n"
-                           "but property has been locally added with "
-                           "value '%s'."),
-                         propname, old_val->data, new_val->data,
-                         working_val->data);
-                      }
-                }
->>>>>>> 0213fdc3
             }
         }
 
@@ -2293,37 +1756,11 @@
       || status == svn_wc__db_status_absent
       || status == svn_wc__db_status_not_present)
     {
-<<<<<<< HEAD
       *props = NULL;
       return SVN_NO_ERROR;
-=======
-      /* For backwards compatibility.  We don't use the cache in this case,
-         so write to disk regardless of force_write. */
-      svn_stream_t *stream;
-
-      /* Open the propfile for writing. */
-      SVN_ERR(svn_wc__open_props(&fp,
-                                 path, /* open in PATH */ entry->kind,
-                                 (APR_WRITE | APR_CREATE | APR_BUFFERED),
-                                 0, /* not base props */
-                                 1, /* we DO want wcprops */
-                                 pool));
-      /* Write. */
-      stream = svn_stream_from_aprfile2(fp, TRUE, pool);
-      SVN_ERR_W(svn_hash_write2(prophash, stream, SVN_HASH_TERMINATOR,
-                                pool),
-                apr_psprintf(pool,
-                             _("Cannot write property hash for '%s'"),
-                             svn_path_local_style(path, pool)));
-      svn_stream_close(stream);
-
-      /* Close file, doing an atomic "move". */
-      SVN_ERR(svn_wc__close_props(fp, path, entry->kind, 0, 1,
-                                  1, /* sync! */
-                                  pool));
->>>>>>> 0213fdc3
-    }
-
+    }
+
+#ifndef SVN_WC__SINGLE_DB
   /* The node is obstructed:
 
      - subdir is missing, obstructed by a file, or missing admin area
@@ -2343,6 +1780,7 @@
                                 "properties are not available."),
                              svn_dirent_local_style(local_abspath,
                                                     scratch_pool));
+#endif
 
   /* status: normal, moved_here, copied, deleted  */
 
@@ -2431,21 +1869,7 @@
           svn_error_clear(err);
           return SVN_NO_ERROR;
         }
-<<<<<<< HEAD
       SVN_ERR_W(err, _("Failed to load properties"));
-=======
-      if (svn_prop_is_boolean(name))
-        {
-          *value = svn_string_create(SVN_PROP_BOOLEAN_TRUE, pool);
-          SVN_ERR_ASSERT(*value != NULL);
-          return SVN_NO_ERROR;
-        }
-    }
-
-  if (kind == svn_prop_wc_kind)
-    {
-      return wcprop_get(value, name, path, adm_access, pool);
->>>>>>> 0213fdc3
     }
   else
     {
@@ -2535,7 +1959,6 @@
     SVN_ERR(svn_wc__internal_propget(mime_type, gb->db, gb->local_abspath,
                                      SVN_PROP_MIME_TYPE, pool, pool));
 
-<<<<<<< HEAD
   if (stream)
     {
       svn_stream_t *read_stream;
@@ -2543,18 +1966,6 @@
       /* Open PATH. */
       SVN_ERR(svn_stream_open_readonly(&read_stream, gb->local_abspath,
                                        pool, pool));
-=======
-    /* Open PATH. */
-    SVN_ERR(svn_io_file_open(&fp, gb->path,
-                             (APR_READ | APR_BINARY | APR_BUFFERED),
-                             0, pool));
-
-    /* Get a READ_STREAM from the file we just opened. */
-    read_stream = svn_stream_from_aprfile2(fp, TRUE, pool);
-
-    /* Copy from the file into the translating stream. */
-    SVN_ERR(svn_stream_copy2(read_stream, stream, NULL, NULL, pool));
->>>>>>> 0213fdc3
 
       /* Copy from the file into the translating stream. */
       SVN_ERR(svn_stream_copy3(read_stream, svn_stream_disown(stream, pool),
@@ -2962,72 +2373,10 @@
 
 
 svn_error_t *
-<<<<<<< HEAD
 svn_wc__props_modified(svn_boolean_t *modified_p,
                        svn_wc__db_t *db,
                        const char *local_abspath,
                        apr_pool_t *scratch_pool)
-=======
-svn_wc__has_props(svn_boolean_t *has_props,
-                  const char *path,
-                  svn_wc_adm_access_t *adm_access,
-                  apr_pool_t *pool)
-{
-  svn_boolean_t is_empty;
-  const char *prop_path;
-  const svn_wc_entry_t *entry;
-  svn_boolean_t has_propcaching =
-    svn_wc__adm_wc_format(adm_access) > SVN_WC__NO_PROPCACHING_VERSION;
-
-  SVN_ERR(svn_wc_entry(&entry, path, adm_access, FALSE, pool));
-
-  /*### Maybe assert (entry); calling svn_wc__has_props
-    for an unversioned path is bogus */
-  if (! entry)
-    {
-      *has_props = FALSE;
-      return SVN_NO_ERROR;
-    }
-
-  /* Use the flag in the entry if the WC is recent enough. */
-  if (has_propcaching)
-    {
-      *has_props = entry->has_props;
-      return SVN_NO_ERROR;
-    }
-
-  /* The rest is for compatibility with WCs that don't have propcaching. */
-
-  SVN_ERR(svn_wc__prop_path(&prop_path, path, entry->kind,
-                            svn_wc__props_working, FALSE, pool));
-  SVN_ERR(empty_props_p(&is_empty, prop_path, pool));
-
-  if (is_empty)
-    *has_props = FALSE;
-  else
-    *has_props = TRUE;
-
-  return SVN_NO_ERROR;
-}
-
-
-/* Common implementation for svn_wc_props_modified_p()
-   and svn_wc__has_prop_mods().
-
-   Set *MODIFIED_P to true if PATH's properties are modified
-   with regard to the base revision, else set MODIFIED_P to false.
-
-   If WHICH_PROPS is non-null and there are prop mods then set
-   *WHICH_PROPS to a (const char *propname) ->
-   (const svn_string_t *propvalue) key:value mapping of only
-   the modified properties. */
-static svn_error_t *
-modified_props(svn_boolean_t *modified_p,
-               const char *path,
-               apr_hash_t **which_props,
-               svn_wc_adm_access_t *adm_access,
-               apr_pool_t *pool)
->>>>>>> 0213fdc3
 {
   SVN_ERR(svn_wc__db_read_info(NULL, NULL, NULL, NULL, NULL, NULL, NULL,
                                NULL, NULL, NULL, NULL, NULL, NULL, NULL,
@@ -3040,7 +2389,6 @@
 }
 
 svn_error_t *
-<<<<<<< HEAD
 svn_wc_props_modified_p2(svn_boolean_t *modified_p,
                          svn_wc_context_t* wc_ctx,
                          const char *local_abspath,
@@ -3060,18 +2408,11 @@
                           const char *local_abspath,
                           apr_pool_t *result_pool,
                           apr_pool_t *scratch_pool)
-=======
-svn_wc_props_modified_p(svn_boolean_t *modified_p,
-                        const char *path,
-                        svn_wc_adm_access_t *adm_access,
-                        apr_pool_t *pool)
->>>>>>> 0213fdc3
 {
   apr_hash_t *baseprops;
 
   SVN_ERR_ASSERT(svn_dirent_is_absolute(local_abspath));
 
-<<<<<<< HEAD
   /* ### if pristines are not defined, then should this raise an error,
      ### or use an empty set?  */
   SVN_ERR(svn_wc__db_read_pristine_props(&baseprops, db, local_abspath,
@@ -3100,15 +2441,6 @@
     }
 
   return SVN_NO_ERROR;
-=======
-svn_error_t *
-svn_wc__has_prop_mods(svn_boolean_t *prop_mods,
-                      const char *path,
-                      svn_wc_adm_access_t *adm_access,
-                      apr_pool_t *pool)
-{
-  return modified_props(prop_mods, path, NULL, adm_access, pool);
->>>>>>> 0213fdc3
 }
 
 svn_error_t *
