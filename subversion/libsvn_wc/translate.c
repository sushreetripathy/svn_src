--- conflicted
+++ resolved
@@ -54,23 +54,13 @@
 static svn_error_t *
 read_handler_unsupported(void *baton, char *buffer, apr_size_t *len)
 {
-<<<<<<< HEAD
-  abort();
-  return SVN_NO_ERROR;
-=======
   SVN_ERR_MALFUNCTION();
->>>>>>> 6215c21a
 }
 
 static svn_error_t *
 write_handler_unsupported(void *baton, const char *buffer, apr_size_t *len)
 {
-<<<<<<< HEAD
-  abort();
-  return SVN_NO_ERROR;
-=======
   SVN_ERR_MALFUNCTION();
->>>>>>> 6215c21a
 }
 
 svn_error_t *
