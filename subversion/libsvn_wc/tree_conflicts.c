--- conflicted
+++ resolved
@@ -35,41 +35,6 @@
 
 #include "svn_private_config.h"
 
-<<<<<<< HEAD
-
-/* OVERVIEW
- *
- * This file handles the storage and retrieval of tree conflict descriptions
- * (svn_wc_conflict_description_t) in the WC.
- *
- * Data Format
- *
- * All tree conflicts descriptions for the current tree conflict victims in
- * one parent directory are stored in a single "tree_conflict_data" text
- * field in that parent's THIS_DIR entry.
- *
- *   tree_conflict_data: zero or more conflicts (one per victim path),
- *     separated by the SVN_WC__TREE_CONFLICT_DESC_SEPARATOR character.
- *
- *   a description entry: a fixed sequence of text fields, some of which
- *     may be empty, corresponding to the pertinent fields of
- *     svn_wc_conflict_description_t, separated by
- *     SVN_WC__TREE_CONFLICT_DESC_FIELD_SEPARATOR.
- *
- *   a field: a string within which any separator or escape characters are
- *     escaped with the escape character SVN_WC__TREE_CONFLICT_ESCAPE_CHAR.
- *
- * Error Handling
- *
- * On reading from the WC entry, errors of malformed data are handled by
- * raising an svn_error_t, as these can occur from WC corruption. On
- * writing, errors in the internal data consistency before it is written are
- * handled more severely because any such errors must be due to a bug.
- */
-
-
-=======
->>>>>>> 4cf18c3e
 /* ### this should move to a more general location...  */
 /* A map for svn_node_kind_t values. */
 static const svn_token_map_t node_kind_map[] =
@@ -111,12 +76,9 @@
   { "added",       svn_wc_conflict_reason_added },
   { "replaced",    svn_wc_conflict_reason_replaced },
   { "unversioned", svn_wc_conflict_reason_unversioned },
-<<<<<<< HEAD
-=======
   { "moved-away", svn_wc_conflict_reason_moved_away },
   { "moved-away-and-edited", svn_wc_conflict_reason_moved_away_and_edited },
   { "moved-here", svn_wc_conflict_reason_moved_here },
->>>>>>> 4cf18c3e
   { NULL }
 };
 
@@ -171,14 +133,9 @@
     return svn_error_create(SVN_ERR_WC_CORRUPT, NULL,
                             _("Unknown enumeration value in tree conflict "
                               "description"));
-<<<<<<< HEAD
 
   *result = value;
-=======
-
-  *result = value;
-
->>>>>>> 4cf18c3e
+
   return SVN_NO_ERROR;
 }
 
@@ -201,26 +158,17 @@
                             _("Invalid version info in tree conflict "
                               "description"));
 
-<<<<<<< HEAD
-  repos_root = apr_pstrmemdup(result_pool,
-                                           skel->children->next->data,
-                                           skel->children->next->len);
-=======
   repos_root = apr_pstrmemdup(scratch_pool,
                               skel->children->next->data,
                               skel->children->next->len);
->>>>>>> 4cf18c3e
   if (*repos_root == '\0')
     {
       *version_info = NULL;
       return SVN_NO_ERROR;
     }
-<<<<<<< HEAD
-=======
 
   /* Apply the Subversion 1.7+ url canonicalization rules to a pre 1.7 url */
   repos_root = svn_uri_canonicalize(repos_root, result_pool);
->>>>>>> 4cf18c3e
 
   peg_rev = SVN_STR_TO_REV(apr_pstrmemdup(scratch_pool,
                                           skel->children->next->next->data,
@@ -243,17 +191,7 @@
   return SVN_NO_ERROR;
 }
 
-<<<<<<< HEAD
-/* Parse a newly allocated svn_wc_conflict_description2_t object from the
- * character string pointed to by *START. Return the result in *CONFLICT.
- * Don't read further than END. Set *START to point to the next character
- * after the description that was read.
- * DIR_PATH is the path to the WC directory whose conflicts are being read.
- * Do all allocations in pool.
- */
-=======
-
->>>>>>> 4cf18c3e
+
 svn_error_t *
 svn_wc__deserialize_conflict(const svn_wc_conflict_description2_t **conflict,
                              const svn_skel_t *skel,
@@ -330,54 +268,8 @@
     result_pool);
   new_conflict->action = action;
   new_conflict->reason = reason;
-<<<<<<< HEAD
 
   *conflict = new_conflict;
-  return SVN_NO_ERROR;
-}
-
-
-/* ### this is BAD. the CONFLICTS structure should not be dependent upon
-   ### DIR_PATH. each conflict should be labeled with an entry name, not
-   ### a whole path. (and a path which happens to vary based upon invocation
-   ### of the user client and these APIs)  */
-svn_error_t *
-svn_wc__read_tree_conflicts(apr_hash_t **conflicts,
-                            const char *conflict_data,
-                            const char *dir_path,
-                            apr_pool_t *pool)
-{
-  const svn_skel_t *skel;
-  apr_pool_t *iterpool;
-
-  *conflicts = apr_hash_make(pool);
-
-  if (conflict_data == NULL)
-    return SVN_NO_ERROR;
-
-  skel = svn_skel__parse(conflict_data, strlen(conflict_data), pool);
-  if (skel == NULL)
-    return svn_error_create(SVN_ERR_WC_CORRUPT, NULL,
-                            _("Error parsing tree conflict skel"));
-
-  iterpool = svn_pool_create(pool);
-  for (skel = skel->children; skel != NULL; skel = skel->next)
-    {
-      const svn_wc_conflict_description2_t *conflict;
-
-      svn_pool_clear(iterpool);
-      SVN_ERR(svn_wc__deserialize_conflict(&conflict, skel, dir_path,
-                                           pool, iterpool));
-      if (conflict != NULL)
-        apr_hash_set(*conflicts, svn_dirent_basename(conflict->local_abspath,
-                                                     pool),
-                     APR_HASH_KEY_STRING, conflict);
-    }
-  svn_pool_destroy(iterpool);
-=======
-
-  *conflict = new_conflict;
->>>>>>> 4cf18c3e
 
   return SVN_NO_ERROR;
 }
@@ -393,10 +285,6 @@
 {
   svn_skel__prepend(svn_skel__str_atom(svn_token__to_word(map, n),
                                        result_pool), skel);
-<<<<<<< HEAD
-  return SVN_NO_ERROR;
-=======
->>>>>>> 4cf18c3e
 }
 
 
@@ -436,7 +324,6 @@
 }
 
 
-<<<<<<< HEAD
 svn_error_t *
 svn_wc__serialize_conflict(svn_skel_t **skel,
                            const svn_wc_conflict_description2_t *conflict,
@@ -455,85 +342,6 @@
                                       result_pool));
   else
     SVN_ERR(prepend_version_info_skel(c_skel, &null_version, result_pool));
-
-  /* src_left_version */
-  if (conflict->src_left_version)
-    SVN_ERR(prepend_version_info_skel(c_skel, conflict->src_left_version,
-                                      result_pool));
-  else
-    SVN_ERR(prepend_version_info_skel(c_skel, &null_version, result_pool));
-
-  /* reason */
-  SVN_ERR(skel_prepend_enum(c_skel, svn_wc__conflict_reason_map,
-                            conflict->reason, result_pool));
-
-  /* action */
-  SVN_ERR(skel_prepend_enum(c_skel, svn_wc__conflict_action_map,
-                            conflict->action, result_pool));
-
-  /* operation */
-  SVN_ERR(skel_prepend_enum(c_skel, svn_wc__operation_map,
-                            conflict->operation, result_pool));
-
-  /* node_kind */
-  SVN_ERR_ASSERT(conflict->node_kind == svn_node_dir
-                 || conflict->node_kind == svn_node_file);
-  SVN_ERR(skel_prepend_enum(c_skel, node_kind_map, conflict->node_kind,
-                            result_pool));
-
-  /* Victim path (escaping separator chars). */
-  victim_basename = svn_dirent_basename(conflict->local_abspath, result_pool);
-  SVN_ERR_ASSERT(strlen(victim_basename) > 0);
-  svn_skel__prepend(svn_skel__str_atom(victim_basename, result_pool), c_skel);
-
-  svn_skel__prepend(svn_skel__str_atom("conflict", result_pool), c_skel);
-
-  SVN_ERR_ASSERT(is_valid_conflict_skel(c_skel));
-
-  *skel = c_skel;
-  return SVN_NO_ERROR;
-}
-
-
-/*
- * This function could be static, but we need to link to it
- * in a unit test in tests/libsvn_wc/, so it isn't.
- * (and we use it to serialize tree conflicts in log.c :( )
- */
-=======
->>>>>>> 4cf18c3e
-svn_error_t *
-svn_wc__serialize_conflict(svn_skel_t **skel,
-                           const svn_wc_conflict_description2_t *conflict,
-                           apr_pool_t *result_pool,
-                           apr_pool_t *scratch_pool)
-{
-<<<<<<< HEAD
-  svn_skel_t *skel = svn_skel__make_empty_list(pool);
-  apr_hash_index_t *hi;
-
-  for (hi = apr_hash_first(pool, conflicts); hi; hi = apr_hash_next(hi))
-    {
-      svn_skel_t *c_skel;
-
-      SVN_ERR(svn_wc__serialize_conflict(&c_skel, svn_apr_hash_index_val(hi),
-                                         pool, pool));
-      svn_skel__prepend(c_skel, skel);
-    }
-=======
-  /* A conflict version struct with all fields null/invalid. */
-  static const svn_wc_conflict_version_t null_version = {
-    NULL, SVN_INVALID_REVNUM, NULL, svn_node_unknown };
-  svn_skel_t *c_skel = svn_skel__make_empty_list(result_pool);
-  const char *victim_basename;
-
-  /* src_right_version */
-  if (conflict->src_right_version)
-    SVN_ERR(prepend_version_info_skel(c_skel, conflict->src_right_version,
-                                      result_pool));
-  else
-    SVN_ERR(prepend_version_info_skel(c_skel, &null_version, result_pool));
->>>>>>> 4cf18c3e
 
   /* src_left_version */
   if (conflict->src_left_version)
@@ -605,11 +413,7 @@
                              svn_dirent_local_style(conflict->local_abspath,
                                                     scratch_pool));
 
-<<<<<<< HEAD
-  return svn_error_return(
-=======
   return svn_error_trace(
->>>>>>> 4cf18c3e
     svn_wc__db_op_set_tree_conflict(wc_ctx->db, conflict->local_abspath,
                                           conflict, scratch_pool));
 }
@@ -624,11 +428,6 @@
 {
   SVN_ERR_ASSERT(svn_dirent_is_absolute(victim_abspath));
 
-<<<<<<< HEAD
-  return svn_error_return(
-    svn_wc__db_op_read_tree_conflict(tree_conflict, wc_ctx->db, victim_abspath,
-                                     scratch_pool, scratch_pool));
-=======
   return svn_error_trace(
     svn_wc__db_op_read_tree_conflict(tree_conflict, wc_ctx->db, victim_abspath,
                                      result_pool, scratch_pool));
@@ -663,5 +462,4 @@
     }
 
   return SVN_NO_ERROR;
->>>>>>> 4cf18c3e
 }