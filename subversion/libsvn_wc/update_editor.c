/*
 * update_editor.c :  main editor for checkouts and updates
 *
 * ====================================================================
 * Copyright (c) 2000-2004 CollabNet.  All rights reserved.
 *
 * This software is licensed as described in the file COPYING, which
 * you should have received as part of this distribution.  The terms
 * are also available at http://subversion.tigris.org/license-1.html.
 * If newer versions of this license are posted there, you may use a
 * newer version instead, at your option.
 *
 * This software consists of voluntary contributions made by many
 * individuals.  For exact contribution history, see the revision
 * history and logs, available at http://subversion.tigris.org/.
 * ====================================================================
 */



#include <stdlib.h>
#include <string.h>
#include <assert.h>

#include <apr_pools.h>
#include <apr_hash.h>
#include <apr_md5.h>
#include <apr_tables.h>
#include <apr_file_io.h>
#include <apr_strings.h>

#include "svn_types.h"
#include "svn_pools.h"
#include "svn_delta.h"
#include "svn_string.h"
#include "svn_path.h"
#include "svn_xml.h"
#include "svn_error.h"
#include "svn_io.h"
#include "svn_md5.h"
#include "svn_base64.h"
#include "svn_wc.h"
#include "svn_private_config.h"
#include "svn_time.h"

#include "wc.h"
#include "log.h"
#include "adm_files.h"
#include "adm_ops.h"
#include "entries.h"
#include "lock.h"
#include "props.h"


/*** batons ***/

struct edit_baton
{
  /* For updates, the "destination" of the edit is the ANCHOR (the
     directory at which the edit is rooted) plus the TARGET (the
     actual thing we wish to update).  For checkouts, ANCHOR holds the
     whole path, and TARGET is unused. */
  const char *anchor;
  const char *target;

  /* ADM_ACCESS is an access baton that includes the ANCHOR directory */
  svn_wc_adm_access_t *adm_access;

  /* The revision we're targeting...or something like that.  This
     starts off as a pointer to the revision to which we are updating,
     or SVN_INVALID_REVNUM, but by the end of the edit, should be
     pointing to the final revision. */
  svn_revnum_t *target_revision;

  /* Whether this edit will descend into subdirs */
  svn_boolean_t recurse;

  /* Need to know if the user wants us to overwrite the 'now' times on
     edited/added files with the last-commit-time. */
  svn_boolean_t use_commit_times;

  /* Was the root actually opened (was this a non-empty edit)? */
  svn_boolean_t root_opened;

  /* Was the update-target deleted?  This is a special situation. */
  svn_boolean_t target_deleted;
 
  /* Non-null if this is a 'switch' operation. */
  const char *switch_url;

  /* The URL to the root of the repository, or NULL. */
  const char *repos;

  /* External diff3 to use for merges (can be null, in which case
     internal merge code is used). */
  const char *diff3_cmd;

  /* Object for gathering info to be accessed after the edit is
     complete. */
  svn_wc_traversal_info_t *traversal_info;

  /* This editor sends back notifications as it edits. */
  svn_wc_notify_func2_t notify_func;
  void *notify_baton;

  /* This editor is normally wrapped in a cancellation editor anyway,
     so it doesn't bother to check for cancellation itself.  However,
     it needs a cancel_func and cancel_baton available to pass to
     long-running functions. */
  svn_cancel_func_t cancel_func;
  void *cancel_baton;

  apr_pool_t *pool;
};


struct dir_baton
{
  /* The path to this directory. */
  const char *path;

  /* Basename of this directory. */
  const char *name;

  /* The repository URL this directory will correspond to. */
  const char *new_URL;

  /* The global edit baton. */
  struct edit_baton *edit_baton;

  /* Baton for this directory's parent, or NULL if this is the root
     directory. */
  struct dir_baton *parent_baton;

  /* Gets set iff this is a new directory that is not yet versioned and not
     yet in the parent's list of entries */
  svn_boolean_t added;

  /* An array of svn_prop_t structures, representing all the property
     changes to be applied to this directory. */
  apr_array_header_t *propchanges;

  /* The bump information for this directory. */
  struct bump_dir_info *bump_info;

  /* The current log file number. */
  int log_number;

  /* The pool in which this baton itself is allocated. */
  apr_pool_t *pool;
};


/* The bump information is tracked separately from the directory batons.
   This is a small structure kept in the edit pool, while the heavier
   directory baton is managed by the editor driver.

   In a postfix delta case, the directory batons are going to disappear.
   The files will refer to these structures, rather than the full
   directory baton.  */
struct bump_dir_info
{
  /* ptr to the bump information for the parent directory */
  struct bump_dir_info *parent;

  /* how many entries are referring to this bump information? */
  int ref_count;

  /* the path of the directory to bump */
  const char *path;
};


struct handler_baton
{
  apr_file_t *source;
  apr_file_t *dest;
  svn_txdelta_window_handler_t apply_handler;
  void *apply_baton;
  apr_pool_t *pool;
  struct file_baton *fb;
};


/* Return the url for NAME in DIR, allocated in POOL, or null if
 * unable to obtain a url.  If NAME is null, get the url for DIR.
 * 
 * Use ASSOCIATED_ACCESS to retrieve an access baton for PATH, and do
 * all temporary allocation in POOL. 
 */
static const char *
get_entry_url (svn_wc_adm_access_t *associated_access,
               const char *dir,
               const char *name,
               apr_pool_t *pool)
{
  svn_error_t *err;
  const svn_wc_entry_t *entry;
  svn_wc_adm_access_t *adm_access;

  err = svn_wc_adm_retrieve (&adm_access, associated_access, dir, pool);

  if (! err)
    {
      /* Note that `name' itself may be NULL. */
      err = svn_wc_entry (&entry, svn_path_join_many (pool, dir, name, NULL),
                          adm_access, FALSE, pool);
    }
  if (err || (! entry) || (! entry->url))
    {
      if (err)
        svn_error_clear (err);
      return NULL;
    }

  return entry->url;
}

/* An APR pool cleanup handler.  This runs the log file for a
   directory baton. */
static apr_status_t
cleanup_dir_baton (void *dir_baton)
{
  struct dir_baton *db = dir_baton;
  svn_error_t *err;
  apr_status_t apr_err;
  svn_wc_adm_access_t *adm_access;

  /* If there are no log files to write, return immediately. */
  if (db->log_number == 0)
    return APR_SUCCESS;

  err = svn_wc_adm_retrieve (&adm_access, db->edit_baton->adm_access,
                             db->path, apr_pool_parent_get (db->pool));

  if (! err)
    {
      err = svn_wc__run_log (adm_access, NULL, apr_pool_parent_get (db->pool));
      
      if (! err)
        return APR_SUCCESS;
    }
  
  apr_err = err->apr_err;
  svn_error_clear (err);
  return apr_err;
}

/* An APR pool cleanup handler.  This is a child handler, it removes
   the mail pool handler. */
static apr_status_t
cleanup_dir_baton_child (void *dir_baton)
{
  struct dir_baton *db = dir_baton;
  apr_pool_cleanup_kill (db->pool, db, cleanup_dir_baton);
  return APR_SUCCESS;
}    


/* Return a new dir_baton to represent NAME (a subdirectory of
   PARENT_BATON).  If PATH is NULL, this is the root directory of the
   edit. */
static struct dir_baton *
make_dir_baton (const char *path,
                struct edit_baton *eb,
                struct dir_baton *pb,
                svn_boolean_t added,
                apr_pool_t *pool)
{
  struct dir_baton *d = apr_pcalloc (pool, sizeof (*d));
  struct bump_dir_info *bdi;
  
  /* Don't do this.  Just do NOT do this to me. */
  if (pb && (! path))
    abort();

  /* Construct the PATH and baseNAME of this directory. */
  d->path = apr_pstrdup (pool, eb->anchor);
  if (path)
    {
      d->path = svn_path_join (d->path, path, pool);
      d->name = svn_path_basename (path, pool);
    }
  else
    {
      d->name = NULL;
    }

  /* Figure out the new_URL for this directory. */
  if (eb->switch_url)
    {
      /* Switches are, shall we say, complex.  If this directory is
         the root directory (it has no parent), then it either gets
         the SWITCH_URL for its own (if it is both anchor and target)
         or the parent of the SWITCH_URL (if it is anchor, but there's
         another target). */
      if (! pb)
        {
          if (! *eb->target) /* anchor is also target */
            d->new_URL = apr_pstrdup (pool, eb->switch_url);
          else
            d->new_URL = svn_path_dirname (eb->switch_url, pool);
        }
      /* Else this directory is *not* the root (has a parent).  If it
         is the target (there is a target, and this directory has no
         grandparent), then it gets the SWITCH_URL for its own.
         Otherwise, it gets a child of its parent's URL. */
      else
        {
          if (*eb->target && (! pb->parent_baton))
            d->new_URL = apr_pstrdup (pool, eb->switch_url);
          else
            d->new_URL = svn_path_url_add_component (pb->new_URL, 
                                                     d->name, pool);
        }
    }
  else  /* must be an update */
    {
      /* updates are the odds ones.  if we're updating a path already
         present on disk, we use its original URL.  otherwise, we'll
         telescope based on its parent's URL. */
      d->new_URL = get_entry_url (eb->adm_access, d->path, NULL, pool);
      if ((! d->new_URL) && pb)
        d->new_URL = svn_path_url_add_component (pb->new_URL, d->name, pool);
    }

  /* the bump information lives in the edit pool */
  bdi = apr_palloc (eb->pool, sizeof (*bdi));
  bdi->parent = pb ? pb->bump_info : NULL;
  bdi->ref_count = 1;
  bdi->path = apr_pstrdup (eb->pool, d->path);

  /* the parent's bump info has one more referer */
  if (pb)
    ++bdi->parent->ref_count;

  d->edit_baton   = eb;
  d->parent_baton = pb;
  d->pool         = svn_pool_create (pool);
  d->propchanges  = apr_array_make (pool, 1, sizeof (svn_prop_t));
  d->added        = added;
  d->bump_info    = bdi;
  d->log_number   = 0;

  apr_pool_cleanup_register (d->pool, d, cleanup_dir_baton,
                             cleanup_dir_baton_child);
  
  return d;
}



/* Helper for maybe_bump_dir_info():

   In a single atomic action, (1) remove any 'deleted' entries from a
   directory, (2) remove any 'absent' entries whose revision numbers
   are different from the parent's new target revision, (3) remove any
   'missing' dir entries, and (4) remove the directory's 'incomplete'
   flag. */
static svn_error_t *
complete_directory (struct edit_baton *eb,
                    const char *path,
                    svn_boolean_t is_root_dir,
                    apr_pool_t *pool)
{
  svn_wc_adm_access_t *adm_access;
  apr_hash_t *entries;
  svn_wc_entry_t *entry;
  apr_hash_index_t *hi;
  apr_pool_t *subpool;
  svn_wc_entry_t *current_entry;
  const char *name;

  /* If this is the root directory and there is a target, we can't
     mark this directory complete. */
  if (is_root_dir && *eb->target)
    return SVN_NO_ERROR;

  /* All operations are on the in-memory entries hash. */
  SVN_ERR (svn_wc_adm_retrieve (&adm_access, eb->adm_access, path, pool));
  SVN_ERR (svn_wc_entries_read (&entries, adm_access, TRUE, pool));

  /* Mark THIS_DIR complete. */
  entry = apr_hash_get (entries, SVN_WC_ENTRY_THIS_DIR, APR_HASH_KEY_STRING);
  if (! entry)
    return svn_error_createf (SVN_ERR_ENTRY_NOT_FOUND, NULL,
                              _("No '.' entry in: '%s'"),
                              svn_path_local_style (path, pool));
  entry->incomplete = FALSE;

  /* Remove any deleted or missing entries. */
  subpool = svn_pool_create (pool);
  for (hi = apr_hash_first (pool, entries); hi; hi = apr_hash_next (hi))
    {
      const void *key;
      void *val;

      svn_pool_clear (subpool);
      apr_hash_this (hi, &key, NULL, &val);
      name = key;
      current_entry = val;
      
      /* Any entry still marked as deleted (and not schedule add) can now
         be removed -- if it wasn't undeleted by the update, then it
         shouldn't stay in the updated working set.  Schedule add items
         should remain.
      */
      if (current_entry->deleted)
        {
          if (current_entry->schedule != svn_wc_schedule_add)
            svn_wc__entry_remove (entries, name);
          else
            {
              svn_wc_entry_t tmpentry;
              tmpentry.deleted = FALSE;
              SVN_ERR (svn_wc__entry_modify (adm_access, current_entry->name,
                                             &tmpentry,
                                             SVN_WC__ENTRY_MODIFY_DELETED,
                                             FALSE, subpool));
            }
        }
      /* An absent entry might have been reconfirmed as absent, and the way
         we can tell is by looking at its revision number: a revision
         number different from the target revision of the update means the
         update never mentioned the item, so the entry should be
         removed. */
      else if (current_entry->absent
               && (current_entry->revision != *(eb->target_revision)))
        {
          svn_wc__entry_remove (entries, name);
        }
      else if (current_entry->kind == svn_node_dir)
        {
          const char *child_path = svn_path_join (path, name, subpool);
          
          if ((svn_wc__adm_missing (adm_access, child_path))
              && (! current_entry->absent)
              && (current_entry->schedule != svn_wc_schedule_add))
            {
              svn_wc__entry_remove (entries, name);
              if (eb->notify_func)
                {
                  svn_wc_notify_t *notify
                    = svn_wc_create_notify (child_path,
                                            svn_wc_notify_update_delete,
                                            subpool);
                  notify->kind = current_entry->kind;
                  (* eb->notify_func) (eb->notify_baton, notify, subpool);
                }
            }
        }
    }

  svn_pool_destroy (subpool);

  /* An atomic write of the whole entries file. */
  SVN_ERR (svn_wc__entries_write (entries, adm_access, pool));

  return SVN_NO_ERROR;
}



/* Decrement the bump_dir_info's reference count. If it hits zero,
   then this directory is "done". This means it is safe to remove the
   'incomplete' flag attached to the THIS_DIR entry.

   In addition, when the directory is "done", we loop onto the parent's
   bump information to possibly mark it as done, too.
*/
static svn_error_t *
maybe_bump_dir_info (struct edit_baton *eb,
                     struct bump_dir_info *bdi,
                     apr_pool_t *pool)
{
  /* Keep moving up the tree of directories until we run out of parents,
     or a directory is not yet "done".  */
  for ( ; bdi != NULL; bdi = bdi->parent)
    {
      if (--bdi->ref_count > 0)
        return SVN_NO_ERROR;    /* directory isn't done yet */

      /* The refcount is zero, so we remove any 'dead' entries from
         the directory and mark it 'complete'.  */
      SVN_ERR (complete_directory (eb, bdi->path, 
                                   bdi->parent ? FALSE : TRUE, pool));
    }
  /* we exited the for loop because there are no more parents */

  return SVN_NO_ERROR;
}



struct file_baton
{
  /* The global edit baton. */
  struct edit_baton *edit_baton;

  /* The parent directory of this file. */
  struct dir_baton *dir_baton;

  /* Pool specific to this file_baton. */
  apr_pool_t *pool;

  /* Name of this file (its entry in the directory). */
  const char *name;

  /* Path to this file, either abs or relative to the change-root. */
  const char *path;

  /* The repository URL this file will correspond to. */
  const char *new_URL;

  /* Set if this file is new. */
  svn_boolean_t added;

  /* This gets set if the file underwent a text change, which guides
     the code that syncs up the adm dir and working copy. */
  svn_boolean_t text_changed;

  /* This gets set if the file underwent a prop change, which guides
     the code that syncs up the adm dir and working copy. */
  svn_boolean_t prop_changed;

  /* An array of svn_prop_t structures, representing all the property
     changes to be applied to this file. */
  apr_array_header_t *propchanges;

  /* The last-changed-date of the file.  This is actually a property
     that comes through as an 'entry prop', and will be used to set
     the working file's timestamp if it's added.  */
  const char *last_changed_date;

  /* Bump information for the directory this file lives in */
  struct bump_dir_info *bump_info;

  /* This is initialized to all zeroes when the baton is created, then
     populated with the MD5 digest of the resultant fulltext after the
     last window is handled by the handler returned from
     apply_textdelta(). */ 
  unsigned char digest[APR_MD5_DIGESTSIZE];
};


/* Make a new file baton in the provided POOL, with PB as the parent baton.
   PATH is relative to the root of the edit. */
static struct file_baton *
make_file_baton (struct dir_baton *pb,
                 const char *path,
                 svn_boolean_t adding,
                 apr_pool_t *pool)
{
  struct file_baton *f = apr_pcalloc (pool, sizeof (*f));

  /* I rather need this information, yes. */
  if (! path)
    abort();

  /* Make the file's on-disk name. */
  f->path = svn_path_join (pb->edit_baton->anchor, path, pool);
  f->name = svn_path_basename (path, pool);

  /* Figure out the new_URL for this file. */
  if (pb->edit_baton->switch_url)
    {
      f->new_URL = svn_path_url_add_component (pb->new_URL, f->name, pool);
    }
  else 
    {
      f->new_URL = get_entry_url (pb->edit_baton->adm_access,
                                  pb->path, f->name, pool);
    }

  f->pool         = pool;
  f->edit_baton   = pb->edit_baton;
  f->propchanges  = apr_array_make (pool, 1, sizeof (svn_prop_t));
  f->bump_info    = pb->bump_info;
  f->added        = adding;
  f->dir_baton    = pb;

  /* No need to initialize f->digest, since we used pcalloc(). */

  /* the directory's bump info has one more referer now */
  ++f->bump_info->ref_count;

  return f;
}



/*** Helpers for the editor callbacks. ***/

static svn_error_t *
window_handler (svn_txdelta_window_t *window, void *baton)
{
  struct handler_baton *hb = baton;
  struct file_baton *fb = hb->fb;
  svn_error_t *err = SVN_NO_ERROR, *err2 = SVN_NO_ERROR;

  /* Apply this window.  We may be done at that point.  */
  err = hb->apply_handler (window, hb->apply_baton);
  if (window != NULL && err == SVN_NO_ERROR)
    return err;

  /* Either we're done (window is NULL) or we had an error.  In either
     case, clean up the handler.  */
  if (hb->source)
    {
      err2 = svn_wc__close_text_base (hb->source, fb->path, 0, fb->pool);
      if (err2 != SVN_NO_ERROR && err == SVN_NO_ERROR)
        err = err2;
    }
  err2 = svn_wc__close_text_base (hb->dest, fb->path, 0, fb->pool);
  if (err2 != SVN_NO_ERROR)
    {
      if (err == SVN_NO_ERROR)
        err = err2;
      else
        svn_error_clear (err2);
    }
  svn_pool_destroy (hb->pool);

  if (err != SVN_NO_ERROR)
    {
      /* We failed to apply the patch; clean up the temporary file.  */
      const char *tmppath = svn_wc__text_base_path (fb->path, TRUE, fb->pool);
      apr_file_remove (tmppath, fb->pool);
    }
  else
    {
      /* Leave a note in the baton indicating that there's new text to
         sync up.  */
      fb->text_changed = 1;
    }

  return err;
}


/* Prepare directory for dir_baton DB for updating or checking out.
 *
 * If the path already exists, but is not a working copy for
 * ANCESTOR_URL and ANCESTOR_REVISION, then an error will be returned. 
 */
static svn_error_t *
prep_directory (struct dir_baton *db,
                const char *ancestor_url,
                svn_revnum_t ancestor_revision,
                apr_pool_t *pool)
{
  /* Make sure the directory exists. */
  SVN_ERR (svn_wc__ensure_directory (db->path, pool));

  /* Make sure it's the right working copy, either by creating it so,
     or by checking that it is so already. */
  SVN_ERR (svn_wc_ensure_adm2 (db->path, NULL,
                               ancestor_url, db->edit_baton->repos,
                               ancestor_revision, pool));

  if (! db->edit_baton->adm_access
      || strcmp (svn_wc_adm_access_path (db->edit_baton->adm_access),
                 db->path))
    {
      svn_wc_adm_access_t *adm_access;
      apr_pool_t *adm_access_pool
        = db->edit_baton->adm_access
        ? svn_wc_adm_access_pool (db->edit_baton->adm_access)
        : db->edit_baton->pool;

      SVN_ERR (svn_wc_adm_open3 (&adm_access, db->edit_baton->adm_access,
                                 db->path, TRUE, 0, NULL, NULL,
                                 adm_access_pool));
      if (!db->edit_baton->adm_access)
        db->edit_baton->adm_access = adm_access;
    }
  
  return SVN_NO_ERROR;
}


/* Accumulate tags in LOG_ACCUM to set ENTRY_PROPS for BASE_NAME.
   ENTRY_PROPS is an array of svn_prop_t* entry props.
   If ENTRY_PROPS contains the removal of a lock token, all entryprops
   related to a lock will be removed and LOCK_STATE, if non-NULL, will be
   set to svn_wc_notify_lock_state_unlocked.  Else, LOCK_STATE, if non-NULL
   will be set to svn_wc_lock_state_unchanged. */
static void
accumulate_entry_props (svn_stringbuf_t *log_accum,
                        svn_wc_notify_lock_state_t *lock_state,
                        const char *base_name,
                        apr_array_header_t *entry_props,
                        apr_pool_t *pool)
{
  int i;

  if (lock_state)
    *lock_state = svn_wc_notify_lock_state_unchanged;
  
  for (i = 0; i < entry_props->nelts; ++i)
    {
      const svn_prop_t *prop = &APR_ARRAY_IDX (entry_props, i, svn_prop_t);
      const char *entry_field = NULL;

      /* The removal of the lock-token entryprop means that the lock was
         defunct. */
      if (! strcmp (prop->name, SVN_PROP_ENTRY_LOCK_TOKEN))
        {
          svn_xml_make_open_tag (&log_accum, pool, svn_xml_self_closing,
                                 SVN_WC__LOG_DELETE_LOCK,
                                 SVN_WC__LOG_ATTR_NAME, base_name, NULL);
          if (lock_state)
            *lock_state = svn_wc_notify_lock_state_unlocked;
          continue;
        }
      /* A prop value of NULL means the information was not
         available.  We don't remove this field from the entries
         file; we have convention just leave it empty.  So let's
         just skip those entry props that have no values. */
      if (! prop->value)
        continue;

      if (! strcmp (prop->name, SVN_PROP_ENTRY_LAST_AUTHOR))
        entry_field = SVN_WC__ENTRY_ATTR_CMT_AUTHOR;
      else if (! strcmp (prop->name, SVN_PROP_ENTRY_COMMITTED_REV))
        entry_field = SVN_WC__ENTRY_ATTR_CMT_REV;
      else if (! strcmp (prop->name, SVN_PROP_ENTRY_COMMITTED_DATE))
        entry_field = SVN_WC__ENTRY_ATTR_CMT_DATE;
      else if (! strcmp (prop->name, SVN_PROP_ENTRY_UUID))
        entry_field = SVN_WC__ENTRY_ATTR_UUID;
      else
        continue;

      svn_xml_make_open_tag (&log_accum, pool, svn_xml_self_closing,
                             SVN_WC__LOG_MODIFY_ENTRY,
                             SVN_WC__LOG_ATTR_NAME, base_name,
                             entry_field, prop->value->data,
                             NULL);         
    }
}


/* Accumulate tags in LOG_ACCUM to set WCPROPS for BASE_NAME.  WCPROPS is
   an array of svn_prop_t* wc props. */
static void
accumulate_wcprops (svn_stringbuf_t *log_accum,
                    const char *base_name,
                    apr_array_header_t *wcprops,
                    apr_pool_t *pool)
{
  int i;

  /* ### The log file will rewrite the props file for each property :( It
     ### would be better if all the changes could be combined into one
     ### write. */
  for (i = 0; i < wcprops->nelts; ++i)
    {
      const svn_prop_t *prop = &APR_ARRAY_IDX (wcprops, i, svn_prop_t);

      svn_xml_make_open_tag (&log_accum, pool, svn_xml_self_closing,
                             SVN_WC__LOG_MODIFY_WCPROP,
                             SVN_WC__LOG_ATTR_NAME, base_name,
                             SVN_WC__LOG_ATTR_PROPNAME, prop->name,
                             prop->value ? SVN_WC__LOG_ATTR_PROPVAL : NULL,
                             prop->value ? prop->value->data : NULL,
                             NULL);
    }
}
      

/*** The callbacks we'll plug into an svn_delta_editor_t structure. ***/

static svn_error_t *
set_target_revision (void *edit_baton, 
                     svn_revnum_t target_revision,
                     apr_pool_t *pool)
{
  struct edit_baton *eb = edit_baton;

  /* Stashing a target_revision in the baton */
  *(eb->target_revision) = target_revision;
  return SVN_NO_ERROR;
}


static svn_error_t *
open_root (void *edit_baton,
           svn_revnum_t base_revision, /* This is ignored in co */
           apr_pool_t *pool,
           void **dir_baton)
{
  struct edit_baton *eb = edit_baton;
  struct dir_baton *d;

  /* Note that something interesting is actually happening in this
     edit run. */
  eb->root_opened = TRUE;

  *dir_baton = d = make_dir_baton (NULL, eb, NULL, FALSE, pool);
  if (! *eb->target)
    {
      /* For an update with a NULL target, this is equivalent to open_dir(): */
      svn_wc_adm_access_t *adm_access;
      svn_wc_entry_t tmp_entry;

      /* Mark directory as being at target_revision, but incomplete. */  
      tmp_entry.revision = *(eb->target_revision);
      tmp_entry.url = d->new_URL;
      tmp_entry.repos = eb->repos;
      tmp_entry.incomplete = TRUE;
      SVN_ERR (svn_wc_adm_retrieve (&adm_access, eb->adm_access,
                                    d->path, pool));
      SVN_ERR (svn_wc__entry_modify (adm_access, NULL /* THIS_DIR */,
                                     &tmp_entry,
                                     SVN_WC__ENTRY_MODIFY_REVISION |
                                     SVN_WC__ENTRY_MODIFY_URL |
                                     SVN_WC__ENTRY_MODIFY_REPOS |
                                     SVN_WC__ENTRY_MODIFY_INCOMPLETE,
                                     TRUE /* immediate write */,
                                     pool));
    }

  return SVN_NO_ERROR;
}


/* Helper for delete_entry().

   Search an error chain (ERR) for evidence that a local mod was left.
   If so, cleanup LOGFILE and return an appropriate error.  Otherwise,
   just return the original error chain.
*/
static svn_error_t *
leftmod_error_chain (svn_error_t *err,
                     const char *logfile,
                     const char *path,
                     apr_pool_t *pool)
{
  svn_error_t *tmp_err = SVN_NO_ERROR;

  if (! err)
    return SVN_NO_ERROR;

  /* Advance TMP_ERR to the part of the error chain that reveals that
     a local mod was left, or to the NULL end of the chain. */
  for (tmp_err = err; tmp_err; tmp_err = tmp_err->child)
    if (tmp_err->apr_err == SVN_ERR_WC_LEFT_LOCAL_MOD)
      {
        break;
      }
                   
  /* If we found a "left a local mod" error, wrap and return it.
     Otherwise, we just return our top-most error. */
  if (tmp_err)
    {
      /* Remove the LOGFILE (and eat up errors from this process). */
      svn_error_t *err2 = svn_io_remove_file (logfile, pool);
      if (err2)
        svn_error_clear (err2);

      return svn_error_createf
        (SVN_ERR_WC_OBSTRUCTED_UPDATE, tmp_err,
         _("Won't delete locally modified directory '%s'"),
         svn_path_local_style (path, pool));
    }

  return err;
}


static svn_error_t *
do_entry_deletion (struct edit_baton *eb,
                   const char *parent_path,
                   const char *path,
                   int *log_number,
                   apr_pool_t *pool)
{
  apr_file_t *log_fp = NULL;
  const char *base_name;
  const char *tgt_rev_str = NULL;
  svn_wc_adm_access_t *adm_access;
  svn_node_kind_t kind;
  const char *logfile_path, *logfile_name;
  const char *full_path = svn_path_join (eb->anchor, path, pool);
  svn_stringbuf_t *log_item = svn_stringbuf_create ("", pool);

  SVN_ERR (svn_io_check_path (full_path, &kind, pool));

  SVN_ERR (svn_wc_adm_retrieve (&adm_access, eb->adm_access,
                                parent_path, pool));

  logfile_name = svn_wc__logfile_path (*log_number, pool);
  
  logfile_path = svn_wc__adm_path (parent_path, FALSE, pool,
                                   logfile_name, NULL);

  SVN_ERR (svn_wc__open_adm_file (&log_fp,
                                  parent_path,
                                  logfile_name,
                                  (APR_WRITE | APR_CREATE), /* not excl */
                                  pool));

  /* Here's the deal: in the new editor interface, PATH is a full path
     below the editor's anchor, and parent_path is the parent directory.
     That's all fine and well, but our log-system requires that all
     log commands talk *only* about paths relative (and below)
     parent_path, i.e. where the log is being executed.  */

  base_name = svn_path_basename (path, pool);
  svn_xml_make_open_tag (&log_item,
                         pool,
                         svn_xml_self_closing,
                         SVN_WC__LOG_DELETE_ENTRY,
                         SVN_WC__LOG_ATTR_NAME,
                         base_name,
                         NULL);

  /* If the thing being deleted is the *target* of this update, then
     we need to recreate a 'deleted' entry, so that parent can give
     accurate reports about itself in the future. */
  if (strcmp (path, eb->target) == 0)
    {
      tgt_rev_str = apr_psprintf (pool, "%ld",
                                  *(eb->target_revision));

      svn_xml_make_open_tag (&log_item, pool, svn_xml_self_closing,
                             SVN_WC__LOG_MODIFY_ENTRY,
                             SVN_WC__LOG_ATTR_NAME,
                             path,
                             SVN_WC__ENTRY_ATTR_KIND,
                             (kind == svn_node_file) ? 
                                SVN_WC__ENTRIES_ATTR_FILE_STR :
                                SVN_WC__ENTRIES_ATTR_DIR_STR,
                             SVN_WC__ENTRY_ATTR_REVISION,
                             tgt_rev_str,
                             SVN_WC__ENTRY_ATTR_DELETED,
                             "true",
                             NULL);

      eb->target_deleted = TRUE;
    }

  SVN_ERR_W (svn_io_file_write_full (log_fp, log_item->data, 
                                     log_item->len, NULL, pool),
             apr_psprintf (pool, 
                           _("Error writing log file for '%s'"),
                           svn_path_local_style (parent_path, pool)));

  SVN_ERR (svn_wc__close_adm_file (log_fp,
                                   parent_path,
                                   logfile_name,
                                   TRUE, /* sync */
                                   pool));
    
  if (eb->switch_url)
    {
      /* The SVN_WC__LOG_DELETE_ENTRY log item will cause
       * svn_wc_remove_from_revision_control() to be run.  But that
       * function checks whether the deletion target's URL is child of
       * its parent directory's URL, and if it's not, then the entry
       * in parent won't be deleted (because presumably the child
       * represents a disjoint working copy, i.e., it is a wc_root).
       *
       * However, during a switch this works against us, because by
       * the time we get here, the parent's URL has already been
       * changed.  So we manually remove the child from revision
       * control after the delete-entry item has been written in the
       * parent's log, but before it is run, so the only work left for
       * the log item is to remove the entry in the parent directory.
       */

      if (kind == svn_node_dir)
        {
          svn_wc_adm_access_t *child_access;

          SVN_ERR (svn_wc_adm_retrieve
                   (&child_access, eb->adm_access,
                    full_path, pool));
          
          SVN_ERR (leftmod_error_chain 
                   (svn_wc_remove_from_revision_control 
                    (child_access,
                     SVN_WC_ENTRY_THIS_DIR,
                     TRUE, /* destroy */
                     TRUE, /* instant error */
                     eb->cancel_func,
                     eb->cancel_baton,
                     pool),
                    logfile_path, parent_path, pool));
        }
    }

  SVN_ERR (leftmod_error_chain (svn_wc__run_log (adm_access, NULL, pool),
                                logfile_path, parent_path, pool));
  *log_number = 0;

  /* The passed-in `path' is relative to the anchor of the edit, so if
   * the operation was invoked on something other than ".", then
   * `path' will be wrong for purposes of notification.  However, we
   * can always count on the parent_path being the parent of base_name,
   * so we just join them together to get a good notification path.
   */
  if (eb->notify_func)
    (*eb->notify_func)
      (eb->notify_baton,
       svn_wc_create_notify (svn_path_join (parent_path, base_name, pool),
                             svn_wc_notify_update_delete, pool), pool);

  return SVN_NO_ERROR;
}


static svn_error_t *
delete_entry (const char *path, 
              svn_revnum_t revision, 
              void *parent_baton,
              apr_pool_t *pool)
{
  struct dir_baton *pb = parent_baton;
  return do_entry_deletion (pb->edit_baton, pb->path, path, &pb->log_number,
                            pool);
}


static svn_error_t *
add_directory (const char *path,
               void *parent_baton,
               const char *copyfrom_path,
               svn_revnum_t copyfrom_revision,
               apr_pool_t *pool,
               void **child_baton)
{
  struct dir_baton *pb = parent_baton;
  struct edit_baton *eb = pb->edit_baton;
  struct dir_baton *db = make_dir_baton (path, eb, pb, TRUE, pool);
  svn_node_kind_t kind;

  /* Semantic check.  Either both "copyfrom" args are valid, or they're
     NULL and SVN_INVALID_REVNUM.  A mixture is illegal semantics. */
  if ((copyfrom_path && (! SVN_IS_VALID_REVNUM (copyfrom_revision)))
      || ((! copyfrom_path) && (SVN_IS_VALID_REVNUM (copyfrom_revision))))
    abort();

  /* There should be nothing with this name. */
  SVN_ERR (svn_io_check_path (db->path, &kind, db->pool));
  if (kind != svn_node_none)
    return svn_error_createf
      (SVN_ERR_WC_OBSTRUCTED_UPDATE, NULL,
       _("Failed to add directory '%s': "
         "object of the same name already exists"),
       svn_path_local_style (db->path, pool));

  /* It may not be named the same as the administrative directory. */
  if (strcmp (svn_path_basename (path, pool), SVN_WC_ADM_DIR_NAME) == 0)
    return svn_error_createf
      (SVN_ERR_WC_OBSTRUCTED_UPDATE, NULL,
       _("Failed to add directory '%s': object of the same name as the "
         "administrative directory"),
       svn_path_local_style (db->path, pool));

  /* Either we got real copyfrom args... */
  if (copyfrom_path || SVN_IS_VALID_REVNUM (copyfrom_revision))
    {
      /* ### todo: for now, this editor doesn't know how to deal with
         copyfrom args.  Someday it will interpet them as an update
         optimization, and actually copy one part of the wc to another.
         Then it will recursively "normalize" all the ancestry in the
         copied tree.  Someday! */      
      return svn_error_createf
        (SVN_ERR_UNSUPPORTED_FEATURE, NULL,
         _("Failed to add directory '%s': "
           "copyfrom arguments not yet supported"),
         svn_path_local_style (db->path, pool));
    }
  else  /* ...or we got invalid copyfrom args. */
    {
      svn_wc_adm_access_t *adm_access;
      const svn_wc_entry_t *dir_entry;
      apr_hash_t *entries;
      svn_wc_entry_t tmp_entry;

      /* Extra check:  a directory by this name may not exist, but there
         may still be one scheduled for addition.  That's a genuine
         tree-conflict.  */
      SVN_ERR (svn_wc_adm_retrieve (&adm_access, eb->adm_access,
                                    pb->path, db->pool));
      SVN_ERR (svn_wc_entries_read (&entries, adm_access, FALSE, db->pool));
      dir_entry = apr_hash_get (entries, db->name, APR_HASH_KEY_STRING);
      if (dir_entry && dir_entry->schedule == svn_wc_schedule_add)
        return svn_error_createf
          (SVN_ERR_WC_OBSTRUCTED_UPDATE, NULL,
           _("Failed to add directory '%s': object of the same name "
             "is already scheduled for addition"),
           svn_path_local_style (path, pool));

      /* Immediately create an entry for the new directory in the parent.
         Note that the parent must already be either added or opened, and
         thus it's in an 'incomplete' state just like the new dir.  */      
      tmp_entry.kind = svn_node_dir;
      /* Note that there may already exist a 'ghost' entry in the
         parent with the same name, in a 'deleted' or 'absent' state.
         If so, it's fine to overwrite it... but we need to make sure
         we get rid of the state flag when doing so: */
      tmp_entry.deleted = FALSE;
      tmp_entry.absent = FALSE;
      SVN_ERR (svn_wc__entry_modify (adm_access, db->name, &tmp_entry,
                                     (SVN_WC__ENTRY_MODIFY_KIND    |
                                      SVN_WC__ENTRY_MODIFY_DELETED |
                                      SVN_WC__ENTRY_MODIFY_ABSENT),
                                     TRUE /* immediate write */, pool));
    }

  SVN_ERR (prep_directory (db,
                           db->new_URL,
                           *(eb->target_revision),
                           db->pool));

  *child_baton = db;

  if (eb->notify_func)
    {
      svn_wc_notify_t *notify = svn_wc_create_notify (db->path,
                                                      svn_wc_notify_update_add,
                                                      pool);
      notify->kind = svn_node_dir;
      (*eb->notify_func) (eb->notify_baton, notify, pool);
    }

  return SVN_NO_ERROR;
}


static svn_error_t *
open_directory (const char *path,
                void *parent_baton,
                svn_revnum_t base_revision,
                apr_pool_t *pool,
                void **child_baton)
{
  struct dir_baton *pb = parent_baton;
  struct edit_baton *eb = pb->edit_baton;
  svn_wc_entry_t tmp_entry;
  svn_wc_adm_access_t *adm_access;

  /* kff todo: check that the dir exists locally, find it somewhere if
     its not there?  Yes, all this and more...  And ancestor_url and
     ancestor_revision need to get used. */

  struct dir_baton *db = make_dir_baton (path, eb, pb, FALSE, pool);
  *child_baton = db;

  /* Mark directory as being at target_revision and URL, but incomplete. */
  tmp_entry.revision = *(eb->target_revision);
  tmp_entry.url = db->new_URL;
  tmp_entry.repos = eb->repos;
  tmp_entry.incomplete = TRUE;

  SVN_ERR (svn_wc_adm_retrieve (&adm_access, eb->adm_access,
                                db->path, pool));  
  SVN_ERR (svn_wc__entry_modify (adm_access, NULL /* THIS_DIR */,
                                 &tmp_entry,
                                 SVN_WC__ENTRY_MODIFY_REVISION |
                                 SVN_WC__ENTRY_MODIFY_URL |
                                 SVN_WC__ENTRY_MODIFY_REPOS |
                                 SVN_WC__ENTRY_MODIFY_INCOMPLETE,
                                 TRUE /* immediate write */,
                                 pool));

  return SVN_NO_ERROR;
}


static svn_error_t *
change_dir_prop (void *dir_baton,
                 const char *name,
                 const svn_string_t *value,
                 apr_pool_t *pool)
{
  svn_prop_t *propchange;
  struct dir_baton *db = dir_baton;

  propchange = apr_array_push (db->propchanges);
  propchange->name = apr_pstrdup (db->pool, name);
  propchange->value = value ? svn_string_dup (value, db->pool) : NULL;

  return SVN_NO_ERROR;
}



/* If any of the svn_prop_t objects in PROPCHANGES represents a change
   to the SVN_PROP_EXTERNALS property, return that change, else return
   null.  If PROPCHANGES contains more than one such change, return
   the first. */
static const svn_prop_t *
externals_prop_changed (apr_array_header_t *propchanges)
{
  int i;

  for (i = 0; i < propchanges->nelts; i++)
    {
      const svn_prop_t *p = &(APR_ARRAY_IDX(propchanges, i, svn_prop_t));
      if (strcmp (p->name, SVN_PROP_EXTERNALS) == 0)
        return p;
    }

  return NULL;
}

static svn_error_t *
close_directory (void *dir_baton,
                 apr_pool_t *pool)
{
  struct dir_baton *db = dir_baton;
  svn_wc_notify_state_t prop_state = svn_wc_notify_state_unknown;
  apr_array_header_t *entry_props, *wc_props, *regular_props;
  svn_wc_adm_access_t *adm_access;
      
  SVN_ERR (svn_categorize_props (db->propchanges, &entry_props, &wc_props,
                                 &regular_props, pool));

  SVN_ERR (svn_wc_adm_retrieve (&adm_access, db->edit_baton->adm_access,
                                db->path, db->pool));
      
  /* If this directory has property changes stored up, now is the time
     to deal with them. */
  if (regular_props->nelts || entry_props->nelts || wc_props->nelts)
    {
      apr_file_t *log_fp = NULL;
      const char *logfile_name;

      /* to hold log messages: */
      svn_stringbuf_t *entry_accum = svn_stringbuf_create ("", db->pool);

      logfile_name = svn_wc__logfile_path (db->log_number, pool);
      
      /* Open log file */
      SVN_ERR (svn_wc__open_adm_file (&log_fp,
                                      db->path,
                                      logfile_name,
                                      (APR_WRITE | APR_CREATE), /* not excl */
                                      db->pool));

      if (regular_props->nelts)
        {
          svn_boolean_t prop_modified;

          /* If recording traversal info, then see if the
             SVN_PROP_EXTERNALS property on this directory changed,
             and record before and after for the change. */
          if (db->edit_baton->traversal_info)
            {
              svn_wc_traversal_info_t *ti = db->edit_baton->traversal_info;
              const svn_prop_t *change = externals_prop_changed (regular_props);

              if (change)
                {
                  const svn_string_t *new_val_s = change->value;
                  const svn_string_t *old_val_s;

                  SVN_ERR (svn_wc_prop_get
                           (&old_val_s, SVN_PROP_EXTERNALS,
                            db->path, adm_access, db->pool));

                  if ((new_val_s == NULL) && (old_val_s == NULL))
                    ; /* No value before, no value after... so do nothing. */
                  else if (new_val_s && old_val_s
                           && (svn_string_compare (old_val_s, new_val_s)))
                    ; /* Value did not change... so do nothing. */
                  else  /* something changed, record the change */
                    {
                      /* We can't assume that ti came pre-loaded with the
                         old values of the svn:externals property.  Yes,
                         most callers will have already initialized ti by
                         sending it through svn_wc_crawl_revisions, but we
                         shouldn't count on that here -- so we set both the
                         old and new values again. */

                      if (old_val_s)
                        apr_hash_set (ti->externals_old,
                                      apr_pstrdup (ti->pool, db->path),
                                      APR_HASH_KEY_STRING,
                                      apr_pstrmemdup (ti->pool, old_val_s->data,
                                                      old_val_s->len));

                      if (new_val_s)
                        apr_hash_set (ti->externals_new,
                                      apr_pstrdup (ti->pool, db->path),
                                      APR_HASH_KEY_STRING,
                                      apr_pstrmemdup (ti->pool, new_val_s->data,
                                                      new_val_s->len));
                    }
                }
            }

          {
            apr_hash_t *old_pristine_props;
            const char *pristine_prop_path;

            /* Get the current pristine props. */
            old_pristine_props = apr_hash_make (db->pool);      
            SVN_ERR (svn_wc__prop_base_path (&pristine_prop_path,
                                             db->path, adm_access, 
                                             FALSE, db->pool));
            SVN_ERR (svn_wc__load_prop_file (pristine_prop_path,
                                             old_pristine_props, db->pool));

            /* Merge pending properties into temporary files (ignoring
               conflicts). */
            SVN_ERR_W (svn_wc__merge_props (&prop_state,
                                            adm_access, NULL,
                                            old_pristine_props,
                                            regular_props, TRUE, FALSE,
                                            db->pool, &entry_accum),
                       _("Couldn't do property merge"));
          }

          /* Are the directory's props locally modified? */
          SVN_ERR (svn_wc_props_modified_p (&prop_modified,
                                            db->path, adm_access,
                                            db->pool));

          /* Log entry which sets a new property timestamp, but *only* if
             there are no local changes to the props. */
          if (! prop_modified)
            svn_xml_make_open_tag (&entry_accum,
                                   db->pool,
                                   svn_xml_self_closing,
                                   SVN_WC__LOG_MODIFY_ENTRY,
                                   SVN_WC__LOG_ATTR_NAME,
                                   SVN_WC_ENTRY_THIS_DIR,
                                   SVN_WC__ENTRY_ATTR_PROP_TIME,
                                   /* use wfile time */
                                   SVN_WC__TIMESTAMP_WC,
                                   NULL);
        }

      accumulate_entry_props (entry_accum, NULL, SVN_WC_ENTRY_THIS_DIR,
                              entry_props, pool);

      accumulate_wcprops (entry_accum, SVN_WC_ENTRY_THIS_DIR, wc_props, pool);

      /* Write our accumulation of log entries into a log file */
      SVN_ERR_W (svn_io_file_write_full (log_fp, entry_accum->data,
                                         entry_accum->len, NULL, pool),
                 apr_psprintf (pool,
                               _("Error writing log file for '%s'"),
                               svn_path_local_style (db->path, pool)));

      /* The log is ready to run, close it. */
      SVN_ERR (svn_wc__close_adm_file (log_fp,
                                       db->path,
                                       logfile_name,
                                       TRUE, /* sync */
                                       db->pool));

    }

  /* Run the log. */
  SVN_ERR (svn_wc__run_log (adm_access, db->edit_baton->diff3_cmd, db->pool));
  db->log_number = 0;
  
  /* We're done with this directory, so remove one reference from the
     bump information. This may trigger a number of actions. See
     maybe_bump_dir_info() for more information.  */
  SVN_ERR (maybe_bump_dir_info (db->edit_baton, db->bump_info, db->pool));

  /* Notify of any prop changes on this directory -- but do nothing
     if it's an added directory, because notification has already
     happened in that case. */
  if ((! db->added) && (db->edit_baton->notify_func))
    {
      svn_wc_notify_t *notify
        = svn_wc_create_notify (db->path, svn_wc_notify_update_update, pool);
      notify->kind = svn_node_dir;
      notify->prop_state = prop_state;
    (*db->edit_baton->notify_func) (db->edit_baton->notify_baton,
                                    notify, pool);
    }

  return SVN_NO_ERROR;
}


/* Common code for 'absent_file' and 'absent_directory'. */
static svn_error_t *
absent_file_or_dir (const char *path,
                    svn_node_kind_t kind,
                    void *parent_baton,
                    apr_pool_t *pool)
{
  const char *name = svn_path_basename (path, pool);
  struct dir_baton *pb = parent_baton;
  struct edit_baton *eb = pb->edit_baton;
  svn_wc_adm_access_t *adm_access;
  apr_hash_t *entries;
  const svn_wc_entry_t *ent;
  svn_wc_entry_t tmp_entry;

  /* Extra check: an item by this name may not exist, but there may
     still be one scheduled for addition.  That's a genuine
     tree-conflict.  */
  SVN_ERR (svn_wc_adm_retrieve (&adm_access, eb->adm_access, pb->path, pool));
  SVN_ERR (svn_wc_entries_read (&entries, adm_access, FALSE, pool));
  ent = apr_hash_get (entries, name, APR_HASH_KEY_STRING);
  if (ent && (ent->schedule == svn_wc_schedule_add))
    return svn_error_createf
      (SVN_ERR_WC_OBSTRUCTED_UPDATE, NULL,
       _("Failed to mark '%s' absent: item of the same name is already "
         "scheduled for addition"),
       svn_path_local_style (path, pool));
  
  /* Immediately create an entry for the new item in the parent.  Note
     that the parent must already be either added or opened, and thus
     it's in an 'incomplete' state just like the new item.  */
  tmp_entry.kind = kind;

  /* Note that there may already exist a 'ghost' entry in the parent
     with the same name, in a 'deleted' state.  If so, it's fine to
     overwrite it... but we need to make sure we get rid of the
     'deleted' flag when doing so: */
  tmp_entry.deleted = FALSE;

  /* Post-update processing knows to leave this entry if its revision
     is equal to the target revision of the overall update. */
  tmp_entry.revision = *(eb->target_revision);

  /* And, of course, marking as absent is the whole point. */
  tmp_entry.absent = TRUE;

  SVN_ERR (svn_wc__entry_modify (adm_access, name, &tmp_entry,
                                 (SVN_WC__ENTRY_MODIFY_KIND    |
                                  SVN_WC__ENTRY_MODIFY_REVISION |
                                  SVN_WC__ENTRY_MODIFY_DELETED |
                                  SVN_WC__ENTRY_MODIFY_ABSENT),
                                 TRUE /* immediate write */, pool));

  return SVN_NO_ERROR;
}


static svn_error_t *
absent_file (const char *path,
             void *parent_baton,
             apr_pool_t *pool)
{
  return absent_file_or_dir (path, svn_node_file, parent_baton, pool);
}


static svn_error_t *
absent_directory (const char *path,
                  void *parent_baton,
                  apr_pool_t *pool)
{
  return absent_file_or_dir (path, svn_node_dir, parent_baton, pool);
}


/* Common code for add_file() and open_file(). */
static svn_error_t *
add_or_open_file (const char *path,
                  void *parent_baton,
                  const char *copyfrom_path,
                  svn_revnum_t copyfrom_rev,
                  void **file_baton,
                  svn_boolean_t adding, /* 0 if replacing */
                  apr_pool_t *pool)
{
  struct dir_baton *pb = parent_baton;
  struct edit_baton *eb = pb->edit_baton;
  struct file_baton *fb;
  const svn_wc_entry_t *entry;
  svn_node_kind_t kind;
  svn_wc_adm_access_t *adm_access;

  /* the file_pool can stick around for a *long* time, so we want to use
     a subpool for any temporary allocations. */
  apr_pool_t *subpool = svn_pool_create (pool);

  /* ### kff todo: if file is marked as removed by user, then flag a
     conflict in the entry and proceed.  Similarly if it has changed
     kind.  see issuezilla task #398. */

  fb = make_file_baton (pb, path, adding, pool);

  /* It is interesting to note: everything below is just validation. We
     aren't actually doing any "work" or fetching any persistent data. */

  SVN_ERR (svn_io_check_path (fb->path, &kind, subpool));
  SVN_ERR (svn_wc_adm_retrieve (&adm_access, eb->adm_access, 
                                pb->path, subpool));
  SVN_ERR (svn_wc_entry (&entry, fb->path, adm_access, FALSE, subpool));
  
  /* Sanity checks. */

  /* If adding, there should be nothing with this name. */
  if (adding && (kind != svn_node_none))
    return svn_error_createf
      (SVN_ERR_WC_OBSTRUCTED_UPDATE, NULL,
       _("Failed to add file '%s': object of the same name already exists"),
       svn_path_local_style (fb->path, pool));

  /* sussman sez: If we're trying to add a file that's already in
     `entries' (but not on disk), that's okay.  It's probably because
     the user deleted the working version and ran 'svn up' as a means
     of getting the file back.  

     It certainly doesn't hurt to re-add the file.  We can't possibly
     get the entry showing up twice in `entries', since it's a hash;
     and we know that we won't lose any local mods.  Let the existing
     entry be overwritten.

     sussman follows up to himself, many months later: the above
     scenario is fine, as long as the pre-existing entry isn't
     scheduled for addition.  that's a genuine tree-conflict,
     regardless of whether the working file still exists.  */

  if (adding && entry && entry->schedule == svn_wc_schedule_add)
    return svn_error_createf
      (SVN_ERR_WC_OBSTRUCTED_UPDATE, NULL,
       _("Failed to add file '%s': object of the same name is already "
         "scheduled for addition"),
       svn_path_local_style (fb->path, pool));
    

  /* If replacing, make sure the .svn entry already exists. */
  if ((! adding) && (! entry))
    return svn_error_createf (SVN_ERR_UNVERSIONED_RESOURCE, NULL,
                              _("File '%s' in directory '%s' "
                                "is not a versioned resource"),
                              fb->name,
                              svn_path_local_style (pb->path, pool));
  
  /* ### todo:  right now the incoming copyfrom* args are being
     completely ignored!  Someday the editor-driver may expect us to
     support this optimization;  when that happens, this func needs to
     -copy- the specified existing wc file to this location.  From
     there, the driver can apply_textdelta on it, etc. */

  svn_pool_destroy (subpool);

  *file_baton = fb;
  return SVN_NO_ERROR;
}


static svn_error_t *
add_file (const char *name,
          void *parent_baton,
          const char *copyfrom_path,
          svn_revnum_t copyfrom_revision,
          apr_pool_t *pool,
          void **file_baton)
{
  return add_or_open_file (name, parent_baton, copyfrom_path, 
                           copyfrom_revision, file_baton, TRUE, pool);
}


static svn_error_t *
open_file (const char *name,
           void *parent_baton,
           svn_revnum_t base_revision,
           apr_pool_t *pool,
           void **file_baton)
{
  return add_or_open_file (name, parent_baton, NULL, base_revision, 
                           file_baton, FALSE, pool);
}


static svn_error_t *
apply_textdelta (void *file_baton, 
                 const char *base_checksum,
                 apr_pool_t *pool,
                 svn_txdelta_window_handler_t *handler,
                 void **handler_baton)
{
  struct file_baton *fb = file_baton;
  struct edit_baton *eb = fb->edit_baton;
  apr_pool_t *handler_pool = svn_pool_create (fb->pool);
  struct handler_baton *hb = apr_palloc (handler_pool, sizeof (*hb));
  svn_error_t *err;
  svn_wc_adm_access_t *adm_access;
  const svn_wc_entry_t *ent;

  /* Open the text base for reading, unless this is a checkout. */
  hb->source = NULL;

  /* 
     kff todo: what we really need to do here is:
       
     1. See if there's a file or dir by this name already here.
     2. See if it's under revision control.
     3. If both are true, open text-base.
     4. If only 1 is true, bail, because we can't go destroying user's
        files (or as an alternative to bailing, move it to some tmp
        name and somehow tell the user, but communicating with the
        user without erroring is a whole callback system we haven't
        finished inventing yet.)
  */

  /* Before applying incoming svndiff data to text base, make sure
     text base hasn't been corrupted, and that its checksum
     matches the expected base checksum. */
  SVN_ERR (svn_wc_adm_retrieve (&adm_access, eb->adm_access,
                                svn_path_dirname (fb->path, pool), pool));
  SVN_ERR (svn_wc_entry (&ent, fb->path, adm_access, FALSE, pool));
      
  /* Only compare checksums this file has an entry, and the entry has
     a checksum.  If there's no entry, it just means the file is
     created in this update, so there won't be any previously recorded
     checksum to compare against.  If no checksum, well, for backwards
     compatibility we assume that no checksum always matches. */
  if (ent && ent->checksum)
    {
      unsigned char digest[APR_MD5_DIGESTSIZE];
      const char *hex_digest;
      const char *tb;
      
      tb = svn_wc__text_base_path (fb->path, FALSE, pool);
      SVN_ERR (svn_io_file_checksum (digest, tb, pool));
      hex_digest = svn_md5_digest_to_cstring_display (digest, pool);
      
      /* Compare the base_checksum here, rather than in the window
         handler, because there's no guarantee that the handler will
         see every byte of the base file. */
      if (base_checksum)
        {
          if (strcmp (hex_digest, base_checksum) != 0)
            return svn_error_createf
              (SVN_ERR_WC_CORRUPT_TEXT_BASE, NULL,
               _("Checksum mismatch for '%s'; expected: '%s', actual: '%s'"),
               svn_path_local_style (tb, pool), base_checksum, hex_digest);
        }
      
      if (strcmp (hex_digest, ent->checksum) != 0)
        {
          /* Compatibility hack: working copies created before 13 Jan
             2003 may have entry checksums stored in base64.  See
             svn_io_file_checksum_base64()'s doc string for
             details. */ 
          const char *base64_digest 
            = (svn_base64_from_md5 (digest, pool))->data;
              
          if (strcmp (base64_digest, ent->checksum) != 0)
            {
              return svn_error_createf
                (SVN_ERR_WC_CORRUPT_TEXT_BASE, NULL,
                 _("Checksum mismatch for '%s'; recorded: '%s', actual: '%s'"),
                 svn_path_local_style (tb, pool), ent->checksum, hex_digest);
            }
        }
    }
  
  err = svn_wc__open_text_base (&hb->source, fb->path, APR_READ,
                                handler_pool);
  if (err && !APR_STATUS_IS_ENOENT(err->apr_err))
    {
      if (hb->source)
        {
          svn_error_t *err2 = svn_wc__close_text_base (hb->source,
                                                       fb->path,
                                                       0, handler_pool);
          if (err2)
            svn_error_clear (err2);
        }
      svn_pool_destroy (handler_pool);
      return err;
    }
  else if (err)
    {
      svn_error_clear (err);
      hb->source = NULL;  /* make sure */
    }
  
  /* Open the text base for writing (this will get us a temporary file).  */
  hb->dest = NULL;
  err = svn_wc__open_text_base (&hb->dest, fb->path,
                                (APR_WRITE | APR_TRUNCATE | APR_CREATE),
                                handler_pool);
  if (err)
    {
      if (hb->dest)
        svn_error_clear (svn_wc__close_text_base (hb->dest, fb->path, 0,
                                                  handler_pool));
      svn_pool_destroy (handler_pool);
      return err;
    }
  
  /* Prepare to apply the delta.  */
  {
    const char *tmp_path;

    apr_file_name_get (&tmp_path, hb->dest);
    svn_txdelta_apply (svn_stream_from_aprfile (hb->source, handler_pool),
                       svn_stream_from_aprfile (hb->dest, handler_pool),
                       fb->digest, tmp_path, handler_pool,
                       &hb->apply_handler, &hb->apply_baton);
  }
  
  hb->pool = handler_pool;
  hb->fb = fb;
  
  /* We're all set.  */
  *handler_baton = hb;
  *handler = window_handler;

  return SVN_NO_ERROR;
}




static svn_error_t *
change_file_prop (void *file_baton,
                  const char *name,
                  const svn_string_t *value,
                  apr_pool_t *pool)
{
  struct file_baton *fb = file_baton;
  struct edit_baton *eb = fb->edit_baton;
  svn_prop_t *propchange;

  /* Push a new propchange to the file baton's array of propchanges */
  propchange = apr_array_push (fb->propchanges);
  propchange->name = apr_pstrdup (fb->pool, name);
  propchange->value = value ? svn_string_dup (value, fb->pool) : NULL;

  /* Let close_file() know that propchanges are waiting to be
     applied. */
  fb->prop_changed = 1;

  /* Special case: if the file is added during a checkout, cache the
     last-changed-date propval for future use. */
  if (eb->use_commit_times
      && (strcmp (name, SVN_PROP_ENTRY_COMMITTED_DATE) == 0))
    fb->last_changed_date = apr_pstrdup (fb->pool, value->data);

  return SVN_NO_ERROR;
}



/* This is the small planet.  It has the complex responsibility of
 * "integrating" a new revision of a file into a working copy. 
 *
 * Given a @a file_path either already under version control, or
 * prepared (see below) to join revision control, fully install a @a
 * new_revision of the file; @a new_revision must be 0 if copyfrom
 * args are passed, see below for details.  @a adm_access is an access
 * baton with a write lock for the directory containing @a file_path.
 *
 * If @a file_path is not already under version control (i.e., does
 * not have an entry), then the raw data (for example the new text
 * base and new props) required to put it under version control must
 * be provided by the caller.  See below for details.
 *
 * By "install", we mean: create a new text-base and prop-base, merge
 * any textual and property changes into the working file, and finally
 * update all metadata so that the working copy believes it has a new
 * working revision of the file.  All of this work includes being
 * sensitive to eol translation, keyword substitution, and performing
 * all actions using a journaled logfile.
 *
 * The caller provides a @a new_text_path which points to a temporary
 * file containing the 'new' base text of the file at revision @a
 * new_revision.  This function automatically removes @a new_text_path
 * upon successful completion.  If there is no new text, then caller
 * must set @a new_text_path to @c NULL.
 *
 * The caller also provides the new properties for the file in the
 * @a props array; if there are no new props, then caller must pass 
 * @c NULL instead.  This argument is an array of @c svn_prop_t structures, 
 * and can be interpreted in one of two ways:
 *
 *    - if @a is_full_proplist is true, then the array represents the
 *      complete list of all properties for the file.  It is the new
 *      'pristine' proplist.
 *
 *    - if @a is_full_proplist is false, then the array represents a set of
 *      *differences* against the file's existing pristine proplist.
 *      (A deletion is represented by setting an @c svn_prop_t's 'value'
 *      field to @c NULL.)  
 *
 * Note that the @a props array is expected to contain all categories of
 * props, not just 'regular' ones that the user sees.  (See <tt>enum
 * svn_prop_kind</tt>).
 *
 * If @a content_state is non-null, set @a *content_state to the state of
 * the file contents after the installation; if return error, the
 * value of @a *content_state is undefined.
 *
 * If @a prop_state is non-null, set @a *prop_state to the state of the
 * properties after the installation; if return error, the value of
 * @a *prop_state is undefined.
 *
 * If @a lock_state is non-null, set it to the state of the lock on the
 * file after the operation; if an error is returned, the value of
 * @a lock_state is undefined.
 *
 * If @a new_url is non-null, then this URL will be attached to the file
 * in the 'entries' file.  Otherwise, the file will simply "inherit"
 * its URL from the parent dir.
 *
 * If @a is_add is true, schedule the new file for addition; and if
 * @a copyfrom_url is non-null, then store it and @a copyfrom_rev as
 * copyfrom history for the added file.  An assertion error may occur
 * if copyfrom args while @a is_add is false.  An assertion error may
 * occur if @a copyfrom_url is non-null but @a copyfrom_rev is not a
 * valid revision number.  An assertion error may occur if @a is_add
 * is true but @a new_revision is not 0.
 *
 * If @a diff3_cmd is non-null, then use it as the diff3 command for
 * any merging; otherwise, use the built-in merge code.
 *
 * If @a timestamp_string is non-null, then use it to set the
 * timestamp on the final working file.  The string should be
 * formatted for use by svn_time_from_cstring().
 *
 * @a pool is used for all bookkeeping work during the installation.
 */
static svn_error_t *
install_file (svn_wc_notify_state_t *content_state,
              svn_wc_notify_state_t *prop_state,
              svn_wc_notify_lock_state_t *lock_state,
              svn_wc_adm_access_t *adm_access,
              int *log_number,
              const char *file_path,
              svn_revnum_t new_revision,
              const char *new_text_path,
              const apr_array_header_t *props,
              svn_boolean_t is_full_proplist,
              const char *new_URL,
              svn_boolean_t is_add,
              const char *copyfrom_url,
              svn_revnum_t copyfrom_rev,
              const char *diff3_cmd,
              const char *timestamp_string,
              apr_pool_t *pool)
{
  apr_file_t *log_fp = NULL;
  char *revision_str = NULL;
  const char *parent_dir, *base_name;
  svn_stringbuf_t *log_accum;
  svn_boolean_t is_locally_modified;
  svn_boolean_t is_replaced = FALSE;
  svn_boolean_t magic_props_changed = FALSE;
  apr_array_header_t *regular_props = NULL, *wc_props = NULL,
    *entry_props = NULL;
  enum svn_wc_merge_outcome_t merge_outcome = svn_wc_merge_unchanged;
  const char *logfile_name;
  svn_wc_notify_lock_state_t local_lock_state;

  /* The code flow does not depend upon these being set to NULL, but
     it removes a gcc 3.1 `might be used uninitialized in this
     function' warning. */
  const char *txtb = NULL, *tmp_txtb = NULL;

  /* We need the lock state, even if the caller doesn't. */
  if (! lock_state)
    lock_state = &local_lock_state;

  /* Start by splitting FILE_PATH. */
  svn_path_split (file_path, &parent_dir, &base_name, pool);

  /*
     When this function is called on file F, we assume the following
     things are true:

         - The new pristine text of F, if any, is present at
           NEW_TEXT_PATH.           

         - The .svn/entries file still reflects the old version of F.

         - .svn/text-base/F.svn-base is the old pristine F.

      The goal is to update the local working copy of F to reflect
      the changes received from the repository, preserving any local
      modifications, in an interrupt-safe way.  So we first write our
      intentions to .svn/log, then run over the log file doing each
      operation in turn.  For a given operation, you can tell by
      inspection whether or not it has already been done; thus, those
      that have already been done are no-ops, and when we reach the
      end of the log file, we remove it.
  */

  /* Open a log file.  This is safe because the adm area is locked
     right now. */
  logfile_name = svn_wc__logfile_path (*log_number, pool);

  SVN_ERR (svn_wc__open_adm_file (&log_fp,
                                  parent_dir,
                                  logfile_name,
                                  (APR_WRITE | APR_CREATE), /* not excl */
                                  pool));

  /* Accumulate log commands in this buffer until we're ready to close
     and run the log.  */
  log_accum = svn_stringbuf_create ("", pool);
  
  /* If we need to schedule this for addition, do it first, before the
   * entry exists.  Otherwise we'll get bounced out with an error
   * about scheduling an already-versioned item for addition.
   */
  if (is_add)
    {
      const char *rev_str = NULL;
      
      assert (new_revision == 0);

      if (copyfrom_url)
        {
          assert (SVN_IS_VALID_REVNUM (copyfrom_rev));
          rev_str = apr_psprintf (pool, "%ld", copyfrom_rev);
        }

      svn_xml_make_open_tag
        (&log_accum,
         pool,
         svn_xml_self_closing,
         SVN_WC__LOG_MODIFY_ENTRY,
         SVN_WC__LOG_ATTR_NAME,
         base_name,
         SVN_WC__ENTRY_ATTR_SCHEDULE,
         SVN_WC__ENTRY_VALUE_ADD,
         copyfrom_url ? SVN_WC__ENTRY_ATTR_COPYFROM_URL : NULL,
         copyfrom_url,
         SVN_WC__ENTRY_ATTR_COPYFROM_REV,
         rev_str,
         SVN_WC__ENTRY_ATTR_COPIED,
         "true",
         NULL);
    }
  else
    {
      assert (copyfrom_url == NULL);
    }

  /* Log commands can only operate on paths that are below the
     parent_dir.  Thus if NEW_TEXT_PATH is somewhere *outside* of
     FILE_PATH's parent directory, we can't write a log command to do
     a move from one location to another.  So the solution, then, is
     to simply move NEW_TEXT_PATH to .svn/tmp/text-base/ immediately
     -- that's where the rest of this code wants it to be anyway. */
  if (new_text_path)
    {
      const char *final_location = 
        svn_wc__text_base_path (file_path, TRUE, pool);
      
      /* Only do the 'move' if NEW_TEXT_PATH isn't -already-
         pointing to parent_dir/.svn/tmp/text-base/basename.  */
      if (strcmp (final_location, new_text_path))
        {
          SVN_ERR_W (svn_io_file_rename (new_text_path, final_location,
                                         pool),
                     _("Move failed"));

          new_text_path = final_location;
        }
    }
  
  /* Sort the property list into three arrays, based on kind. */
  if (props)
    SVN_ERR (svn_categorize_props (props,
                                   &entry_props, &wc_props, &regular_props,
                                   pool));

  /* Always initialize to unknown state. */
  if (prop_state)
    *prop_state = svn_wc_notify_state_unknown;

  /* Merge the 'regular' props into the existing working proplist. */
  if (regular_props)
    {
      apr_array_header_t *propchanges;
      apr_hash_t *old_pristine_props, *new_pristine_props;
      const char *pristine_prop_path;
      int i;

      /* Get the current pristine props. */
      old_pristine_props = apr_hash_make (pool);      
      SVN_ERR (svn_wc__prop_base_path (&pristine_prop_path,
                                       file_path, adm_access, 
                                       FALSE, pool));
      SVN_ERR (svn_wc__load_prop_file (pristine_prop_path,
                                       old_pristine_props, pool));
      
      if (is_full_proplist)
        {         
          /* If the caller passed a definitive list that represents all
             of the file's properties, we need to compare it to the
             current 'pristine' list and deduce the differences. */
          new_pristine_props = apr_hash_make (pool);
          
          /* Convert the given array into hash of 'new' pristine props. */
          for (i = 0; i < regular_props->nelts; i++)
            {
              const svn_prop_t *prop = NULL;
              prop = &APR_ARRAY_IDX (regular_props, i, svn_prop_t);
              apr_hash_set (new_pristine_props,
                            prop->name, APR_HASH_KEY_STRING, prop->value);
            }
          
          /* Deduce changes. */
          SVN_ERR (svn_prop_diffs (&propchanges, new_pristine_props,
                                   old_pristine_props, pool));
        }
      else
        {
          /* The user gave us a list prop diffs directly, yay. */
          propchanges = regular_props;
        }
      
      /* Now that we have the list of diffs... */
      
      /* Determine if any of the propchanges are the "magic" ones that
         might require changing the working file. */
      for (i = 0; i < propchanges->nelts; i++)
        {
          svn_prop_t *propchange = &APR_ARRAY_IDX (propchanges, i, svn_prop_t);
            
          if ((! strcmp (propchange->name, SVN_PROP_EXECUTABLE))
              || (! strcmp (propchange->name, SVN_PROP_NEEDS_LOCK))
              || (! strcmp (propchange->name, SVN_PROP_KEYWORDS))
              || (! strcmp (propchange->name, SVN_PROP_EOL_STYLE))
              || (! strcmp (propchange->name, SVN_PROP_SPECIAL)))
            magic_props_changed = TRUE;
        }

      /* This will merge the old and new props into a new prop db, and
         write <cp> commands to the logfile to install the merged
         props.  */
      SVN_ERR (svn_wc__merge_props (prop_state,
                                    adm_access, base_name,
                                    old_pristine_props,
                                    propchanges, TRUE, FALSE, pool,
                                    &log_accum));
    }
  
  /* If there are any ENTRY PROPS, make sure those get appended to the
     growing log as fields for the file's entry.  This needs to happen
     before we do any textual merging, because that process might
     expand keywords, and we want the keyword info to be up-to-date.

     Note that no merging needs to happen; these kinds of props aren't
     versioned, so the value of IS_FULL_PROPLIST is irrelevant -- if
     the property is present, we overwrite the value. */  
  if (entry_props)
    accumulate_entry_props (log_accum, lock_state, base_name,
                            entry_props, pool);
  else
    *lock_state = svn_wc_notify_lock_state_unchanged;

  /* Has the user made local mods to the working file?  */
  SVN_ERR (svn_wc_text_modified_p (&is_locally_modified,
                                   file_path, FALSE, adm_access, pool));

  /* In the case where the user has replaced a file with a copy it may 
   * not show as locally modified.  So if the file isn't listed as
   * locally modified test to see if it has been replaced.  If so
   * remember that. */
  if (!is_locally_modified)
    {
      const svn_wc_entry_t *entry;
      SVN_ERR (svn_wc_entry (&entry, file_path, adm_access, FALSE, pool));
      if (entry && entry->schedule == svn_wc_schedule_replace)
        is_replaced = TRUE;
    }
  
  if (new_text_path)   /* is there a new text-base to install? */
    {
      if (!is_replaced)
        {
          txtb = svn_wc__text_base_path (base_name, FALSE, pool);
          tmp_txtb = svn_wc__text_base_path (base_name, TRUE, pool);
        }
      else
        {
          const char *tmp_txtb_real = svn_wc__text_base_path (base_name, TRUE,
                                                              pool);
          txtb = svn_wc__text_revert_path (base_name, FALSE, pool);
          tmp_txtb = svn_wc__text_revert_path (base_name, TRUE, pool);
          SVN_ERR (svn_io_file_rename (tmp_txtb_real, tmp_txtb, pool));
        }
    }
  else if (magic_props_changed) /* no new text base, but... */
    {
      /* Special edge-case: it's possible that this file installation
         only involves propchanges, but that some of those props still
         require a retranslation of the working file. */

      const char *tmptext = svn_wc__text_base_path (base_name, TRUE, pool);

      /* A log command which copies and DEtranslates the working file
         to a tmp-text-base. */
      svn_xml_make_open_tag (&log_accum, pool,
                             svn_xml_self_closing,
                             SVN_WC__LOG_CP_AND_DETRANSLATE,
                             SVN_WC__LOG_ATTR_NAME, base_name,
                             SVN_WC__LOG_ATTR_DEST, tmptext,
                             NULL);

      /* A log command that copies the tmp-text-base and REtranslates
         the tmp-text-base back to the working file. */
      svn_xml_make_open_tag (&log_accum, pool,
                             svn_xml_self_closing,
                             SVN_WC__LOG_CP_AND_TRANSLATE,
                             SVN_WC__LOG_ATTR_NAME, tmptext,
                             SVN_WC__LOG_ATTR_DEST, base_name,
                             NULL);
    }

  /* Write log entry which will bump the revision number.  Also, just
     in case we're overwriting an existing phantom 'deleted' or
     'absent' entry, be sure to remove the hiddenness. */
  revision_str = apr_psprintf (pool, "%ld", new_revision);
  svn_xml_make_open_tag (&log_accum,
                         pool,
                         svn_xml_self_closing,
                         SVN_WC__LOG_MODIFY_ENTRY,
                         SVN_WC__LOG_ATTR_NAME,
                         base_name,
                         SVN_WC__ENTRY_ATTR_KIND,
                         SVN_WC__ENTRIES_ATTR_FILE_STR,
                         SVN_WC__ENTRY_ATTR_REVISION,
                         revision_str,
                         SVN_WC__ENTRY_ATTR_DELETED,
                         "false",
                         SVN_WC__ENTRY_ATTR_ABSENT,
                         "false",
                         NULL);


  /* Possibly install a *non*-inherited URL in the entry. */
  if (new_URL)
    {
      svn_xml_make_open_tag (&log_accum,
                             pool,
                             svn_xml_self_closing,
                             SVN_WC__LOG_MODIFY_ENTRY,
                             SVN_WC__LOG_ATTR_NAME,
                             base_name,
                             SVN_WC__ENTRY_ATTR_URL,
                             new_URL,
                             NULL);
    }

  /* For 'textual' merging, we implement this matrix.

                  Text file                   Binary File
               -----------------------------------------------
    Local Mods | svn_wc_merge uses diff3, | svn_wc_merge     |
               | possibly makes backups & | makes backups,   |
               | marks file as conflicted.| marks conflicted |
               -----------------------------------------------
    No Mods    |        Just overwrite working file.         |
               |                                             |
               -----------------------------------------------

   So the first thing we do is figure out where we are in the
   matrix. */
  if (new_text_path)
    {
      if (! is_locally_modified && ! is_replaced)
        {
          /* If there are no local mods, who cares whether it's a text
             or binary file!  Just write a log command to overwrite
             any working file with the new text-base.  If newline
             conversion or keyword substitution is activated, this
             will happen as well during the copy. */
          svn_xml_make_open_tag (&log_accum,
                                 pool,
                                 svn_xml_self_closing,
                                 SVN_WC__LOG_CP_AND_TRANSLATE,
                                 SVN_WC__LOG_ATTR_NAME,
                                 tmp_txtb,
                                 SVN_WC__LOG_ATTR_DEST,
                                 base_name,
                                 NULL);
        }
      else   /* working file is locally modified... */
        {
          svn_node_kind_t wfile_kind = svn_node_unknown;
          
          SVN_ERR (svn_io_check_path (file_path, &wfile_kind, pool));
          if (wfile_kind == svn_node_none) /* working file is missing?! */
            {
              /* Just copy the new text-base to the file. */
              svn_xml_make_open_tag (&log_accum,
                                     pool,
                                     svn_xml_self_closing,
                                     SVN_WC__LOG_CP_AND_TRANSLATE,
                                     SVN_WC__LOG_ATTR_NAME,
                                     tmp_txtb,
                                     SVN_WC__LOG_ATTR_DEST,
                                     base_name,
                                     NULL);
            }
          else  /* working file exists, and has local mods.*/
            {                  
              /* Now we need to let loose svn_wc_merge() to merge the
                 textual changes into the working file. */
              const char *oldrev_str, *newrev_str;
              const svn_wc_entry_t *e;
              const char *base;
              
              /* Create strings representing the revisions of the
                 old and new text-bases. */
              SVN_ERR (svn_wc_entry (&e, file_path, adm_access, FALSE, pool));
              assert (e != NULL);
              oldrev_str = apr_psprintf (pool, ".r%ld",
                                         e->revision);
              newrev_str = apr_psprintf (pool, ".r%ld",
                                         new_revision);
              
              /* Merge the changes from the old-textbase (TXTB) to
                 new-textbase (TMP_TXTB) into the file we're
                 updating (BASE_NAME).  Either the merge will
                 happen smoothly, or a conflict will result.
                 Luckily, this routine will take care of all eol
                 and keyword translation, and diff3 will insert
                 conflict markers for us.  It also deals with binary
                 files appropriately.  */
              svn_xml_make_open_tag (&log_accum,
                                     pool,
                                     svn_xml_self_closing,
                                     SVN_WC__LOG_MERGE,
                                     SVN_WC__LOG_ATTR_NAME, base_name,
                                     SVN_WC__LOG_ATTR_ARG_1, txtb,
                                     SVN_WC__LOG_ATTR_ARG_2, tmp_txtb,
                                     SVN_WC__LOG_ATTR_ARG_3, oldrev_str,
                                     SVN_WC__LOG_ATTR_ARG_4, newrev_str,
                                     SVN_WC__LOG_ATTR_ARG_5, ".mine",
                                     NULL);
              
              /* Run a dry-run of the merge to see if a conflict will
                 occur.  This is needed so we can report back to the
                 client as the changes come in. */
              base = svn_wc_adm_access_path (adm_access);

              SVN_ERR (svn_wc_merge (svn_path_join (base, txtb, pool),
                                     svn_path_join (base, tmp_txtb, pool),
                                     svn_path_join (base, base_name, pool),
                                     adm_access,
                                     oldrev_str, newrev_str, ".mine",
                                     TRUE, &merge_outcome, NULL,
                                     pool));
              
            } /* end: working file exists and has mods */
        } /* end: working file has mods */
    }  /* end:  "textual" merging process */
  else if (*lock_state == svn_wc_notify_lock_state_unlocked)
    {
      /* If a lock was removed and we didn't update the text contents, we
         might need to set the file read-only. */
      svn_xml_make_open_tag (&log_accum,
                             pool,
                             svn_xml_self_closing,
                             SVN_WC__LOG_MAYBE_READONLY,
                             SVN_WC__LOG_ATTR_NAME, base_name,
                             NULL);
    }
  /* Possibly write log commands to tweak prop entry timestamp */
  if (props)
    {
      svn_boolean_t prop_modified;

      /* Are the working file's props locally modified? */
      SVN_ERR (svn_wc_props_modified_p (&prop_modified,
                                        file_path, adm_access,
                                        pool));

      /* Log entry which sets a new property timestamp, but only if
         there are no local changes to the props. */
      if (! prop_modified)
        svn_xml_make_open_tag (&log_accum,
                               pool,
                               svn_xml_self_closing,
                               SVN_WC__LOG_MODIFY_ENTRY,
                               SVN_WC__LOG_ATTR_NAME,
                               base_name,
                               SVN_WC__ENTRY_ATTR_PROP_TIME,
                               /* use wfile time */
                               SVN_WC__TIMESTAMP_WC,
                               NULL);
    }

  if (new_text_path)
    {
      /* Write out log commands to set up the new text base and its
         checksum. */

      svn_xml_make_open_tag (&log_accum,
                             pool,
                             svn_xml_self_closing,
                             SVN_WC__LOG_MV,
                             SVN_WC__LOG_ATTR_NAME,
                             tmp_txtb,
                             SVN_WC__LOG_ATTR_DEST,
                             txtb,
                             NULL);
      
      svn_xml_make_open_tag (&log_accum,
                             pool,
                             svn_xml_self_closing,
                             SVN_WC__LOG_READONLY,
                             SVN_WC__LOG_ATTR_NAME,
                             txtb,
                             NULL);

<<<<<<< HEAD
      /* If the file is replaced don't write the checksum.  Checksum is blank
       * on replaced files */
      if (!is_replaced)
        {
          unsigned char digest[APR_MD5_DIGESTSIZE];
          SVN_ERR (svn_io_file_checksum (digest, new_text_path, pool));
          svn_xml_make_open_tag (&log_accum,
                                 pool,
                                 svn_xml_self_closing,
                                 SVN_WC__LOG_MODIFY_ENTRY,
                                 SVN_WC__LOG_ATTR_NAME,
                                 base_name,
                                 SVN_WC__ENTRY_ATTR_CHECKSUM,
                                 svn_md5_digest_to_cstring (digest, pool),
                                 NULL);
        }
=======
      {
        unsigned char digest[APR_MD5_DIGESTSIZE];
        SVN_ERR (svn_io_file_checksum (digest, new_text_path, pool));
        svn_xml_make_open_tag (&log_accum,
                               pool,
                               svn_xml_self_closing,
                               SVN_WC__LOG_MODIFY_ENTRY,
                               SVN_WC__LOG_ATTR_NAME,
                               base_name,
                               SVN_WC__ENTRY_ATTR_CHECKSUM,
                               svn_md5_digest_to_cstring_display (digest,
                                                                  pool),
                               NULL);
      }
>>>>>>> 0c82beff
    }

  /* This writes a whole bunch of log commands to install entryprops.  */
  if (wc_props)
    accumulate_wcprops (log_accum, base_name, wc_props, pool);

  /* Log commands to handle text-timestamp */
  if (!is_locally_modified)
    {
      if (timestamp_string)
        /* Adjust working copy file */
        svn_xml_make_open_tag (&log_accum,
                               pool,
                               svn_xml_self_closing,
                               SVN_WC__LOG_SET_TIMESTAMP,
                               SVN_WC__LOG_ATTR_NAME,
                               base_name,
                               SVN_WC__LOG_ATTR_TIMESTAMP,
                               timestamp_string,
                               NULL);

      if (new_text_path || magic_props_changed)
        /* Adjust entries file to match working file */
        svn_xml_make_open_tag (&log_accum,
                               pool,
                               svn_xml_self_closing,
                               SVN_WC__LOG_MODIFY_ENTRY,
                               SVN_WC__LOG_ATTR_NAME,
                               base_name,
                               SVN_WC__ENTRY_ATTR_TEXT_TIME,
                               SVN_WC__TIMESTAMP_WC,
                               NULL);
    }


  /* Write our accumulation of log entries into a log file */
  SVN_ERR_W (svn_io_file_write_full (log_fp, log_accum->data, 
                                    log_accum->len, NULL, pool),
             apr_psprintf (pool, _("Error writing log for '%s'"),
                           svn_path_local_style (file_path, pool)));

  /* The log is done, close it. */
  SVN_ERR (svn_wc__close_adm_file (log_fp, parent_dir,
                                   logfile_name,
                                   TRUE, /* sync */ pool));
  (*log_number)++;
  
  if (content_state)
    {
      /* Initialize the state of our returned value. */
      *content_state = svn_wc_notify_state_unknown;
      
      /* This is kind of interesting.  Even if no new text was
         installed (i.e., new_text_path was null), we could still
         report a pre-existing conflict state.  Say a file, already
         in a state of textual conflict, receives prop mods during an
         update.  Then we'll notify that it has text conflicts.  This
         seems okay to me.  I guess.  I dunno.  You? */

      if (merge_outcome == svn_wc_merge_conflict)
        *content_state = svn_wc_notify_state_conflicted;
      else if (new_text_path)
        {
          if (is_locally_modified)
            *content_state = svn_wc_notify_state_merged;
          else
            *content_state = svn_wc_notify_state_changed;
        }
      else
        *content_state = svn_wc_notify_state_unchanged;
    }

  return SVN_NO_ERROR;
}



/* Mostly a wrapper around install_file. */
static svn_error_t *
close_file (void *file_baton,
            const char *text_checksum,
            apr_pool_t *pool)
{
  struct file_baton *fb = file_baton;
  struct edit_baton *eb = fb->edit_baton;
  const char *new_text_path = NULL, *parent_path;
  apr_array_header_t *propchanges = NULL;
  svn_wc_notify_state_t content_state, prop_state;
  svn_wc_notify_lock_state_t lock_state;
  svn_wc_adm_access_t *adm_access;

  /* window-handler assembles new pristine text in .svn/tmp/text-base/  */
  if (fb->text_changed)
    {
      new_text_path = svn_wc__text_base_path (fb->path, TRUE, pool);

      if (text_checksum)
        {
          const char *real_sum = svn_md5_digest_to_cstring (fb->digest, pool);
          
          if (real_sum && (strcmp (text_checksum, real_sum) != 0))
            return svn_error_createf
              (SVN_ERR_CHECKSUM_MISMATCH, NULL,
               _("Checksum mismatch for '%s'; expected: '%s', actual: '%s'"),
               svn_path_local_style (fb->path, pool), text_checksum, real_sum);
        }
    }

  if (fb->prop_changed)
    propchanges = fb->propchanges;

  parent_path = svn_path_dirname (fb->path, pool);
    
  SVN_ERR (svn_wc_adm_retrieve (&adm_access, eb->adm_access, 
                                parent_path, pool));

  SVN_ERR (install_file (&content_state,
                         &prop_state,
                         &lock_state,
                         adm_access,
                         &fb->dir_baton->log_number,
                         fb->path,
                         (*eb->target_revision),
                         new_text_path,
                         propchanges,
                         FALSE, /* -not- a full proplist */
                         fb->new_URL,
                         FALSE,
                         NULL,
                         SVN_INVALID_REVNUM,
                         eb->diff3_cmd,
                         fb->last_changed_date,
                         pool));

  /* We have one less referrer to the directory's bump information. */
  SVN_ERR (maybe_bump_dir_info (eb, fb->bump_info, pool));

  if (((content_state != svn_wc_notify_state_unchanged) ||
       (prop_state != svn_wc_notify_state_unchanged) ||
       (lock_state != svn_wc_notify_lock_state_unchanged)) &&
      eb->notify_func)
    {
      svn_wc_notify_t *notify
        = svn_wc_create_notify (fb->path,
                                fb->added ? svn_wc_notify_update_add 
                                : svn_wc_notify_update_update, pool);
      notify->kind = svn_node_file;
      notify->content_state = content_state;
      notify->prop_state = prop_state;
      notify->lock_state = lock_state;
      /* ### use install_file() mimetype here */
      (*eb->notify_func) (eb->notify_baton, notify, pool);
    }
  return SVN_NO_ERROR;  
}


static svn_error_t *
close_edit (void *edit_baton,
            apr_pool_t *pool)
{
  struct edit_baton *eb = edit_baton;
  const char *target_path = svn_path_join (eb->anchor, eb->target, pool);
  int log_number = 0;

  /* If there is a target and that target is missing, then it
     apparently wasn't re-added by the update process, so we'll
     pretend that the editor deleted the entry.  The helper function
     do_entry_deletion() will take care of the necessary steps.  */
  if ((*eb->target) && (svn_wc__adm_missing (eb->adm_access, target_path)))
    SVN_ERR (do_entry_deletion (eb, eb->anchor, eb->target, &log_number,
                                pool));

  /* The editor didn't even open the root; we have to take care of
     some cleanup stuffs. */
  if (! eb->root_opened)
    {
      /* We need to "un-incomplete" the root directory. */
      SVN_ERR (complete_directory (eb, eb->anchor, TRUE, pool));
    }

  
  /* By definition, anybody "driving" this editor for update or switch
     purposes at a *minimum* must have called set_target_revision() at
     the outset, and close_edit() at the end -- even if it turned out
     that no changes ever had to be made, and open_root() was never
     called.  That's fine.  But regardless, when the edit is over,
     this editor needs to make sure that *all* paths have had their
     revisions bumped to the new target revision. */

  /* Make sure our update target now has the new working revision.
     Also, if this was an 'svn switch', then rewrite the target's
     url.  All of this tweaking might happen recursively!  Note
     that if eb->target is NULL, that's okay (albeit "sneaky",
     some might say).  */
  
  /* Extra check: if the update did nothing but make its target
     'deleted', then do *not* run cleanup on the target, as it
     will only remove the deleted entry!  */
  if (! eb->target_deleted)
    SVN_ERR (svn_wc__do_update_cleanup (target_path,
                                        eb->adm_access,
                                        eb->recurse,
                                        eb->switch_url,
                                        eb->repos,
                                        *(eb->target_revision),
                                        eb->notify_func,
                                        eb->notify_baton,
                                        TRUE,
                                        eb->pool));

  /* The edit is over, free its pool.
     ### No, this is wrong.  Who says this editor/baton won't be used
     again?  But the change is not merely to remove this call.  We
     should also make eb->pool not be a subpool (see make_editor),
     and change callers of svn_client_{checkout,update,switch} to do
     better pool management. ### */
  svn_pool_destroy (eb->pool);
  
  return SVN_NO_ERROR;
}



/*** Returning editors. ***/

/* Helper for the three public editor-supplying functions. */
static svn_error_t *
make_editor (svn_revnum_t *target_revision,
             svn_wc_adm_access_t *adm_access,
             const char *anchor,
             const char *target,
             svn_boolean_t use_commit_times,
             const char *switch_url,
             svn_boolean_t recurse,
             svn_wc_notify_func2_t notify_func,
             void *notify_baton,
             svn_cancel_func_t cancel_func,
             void *cancel_baton,
             const char *diff3_cmd,
             const svn_delta_editor_t **editor,
             void **edit_baton,
             svn_wc_traversal_info_t *traversal_info,
             apr_pool_t *pool)
{
  struct edit_baton *eb;
  apr_pool_t *subpool = svn_pool_create (pool);
  svn_delta_editor_t *tree_editor = svn_delta_default_editor (subpool);
  const svn_wc_entry_t *entry;

  /* Get the anchor entry, so we can fetch the repository root. */
  SVN_ERR (svn_wc_entry (&entry, anchor, adm_access, FALSE, pool));

  /* Construct an edit baton. */
  eb = apr_pcalloc (subpool, sizeof (*eb));
  eb->pool            = subpool;
  eb->use_commit_times= use_commit_times;
  eb->target_revision = target_revision;
  eb->switch_url      = switch_url;
  eb->repos           = entry ? entry->repos : NULL;
  eb->adm_access      = adm_access;
  eb->anchor          = anchor;
  eb->target          = target;
  eb->recurse         = recurse;
  eb->notify_func     = notify_func;
  eb->notify_baton    = notify_baton;
  eb->traversal_info  = traversal_info;
  eb->diff3_cmd       = diff3_cmd;
  eb->cancel_func     = cancel_func;
  eb->cancel_baton    = cancel_baton;

  /* Construct an editor. */
  tree_editor->set_target_revision = set_target_revision;
  tree_editor->open_root = open_root;
  tree_editor->delete_entry = delete_entry;
  tree_editor->add_directory = add_directory;
  tree_editor->open_directory = open_directory;
  tree_editor->change_dir_prop = change_dir_prop;
  tree_editor->close_directory = close_directory;
  tree_editor->absent_directory = absent_directory;
  tree_editor->add_file = add_file;
  tree_editor->open_file = open_file;
  tree_editor->apply_textdelta = apply_textdelta;
  tree_editor->change_file_prop = change_file_prop;
  tree_editor->close_file = close_file;
  tree_editor->absent_file = absent_file;
  tree_editor->close_edit = close_edit;

  SVN_ERR (svn_delta_get_cancellation_editor (cancel_func,
                                              cancel_baton,
                                              tree_editor,
                                              eb,
                                              editor,
                                              edit_baton,
                                              pool));

  return SVN_NO_ERROR;
}


svn_error_t *
svn_wc_get_update_editor2 (svn_revnum_t *target_revision,
                           svn_wc_adm_access_t *anchor,
                           const char *target,
                           svn_boolean_t use_commit_times,
                           svn_boolean_t recurse,
                           svn_wc_notify_func2_t notify_func,
                           void *notify_baton,
                           svn_cancel_func_t cancel_func,
                           void *cancel_baton,
                           const char *diff3_cmd,
                           const svn_delta_editor_t **editor,
                           void **edit_baton,
                           svn_wc_traversal_info_t *traversal_info,
                           apr_pool_t *pool)
{
  return make_editor (target_revision, anchor, svn_wc_adm_access_path (anchor),
                      target, use_commit_times, NULL, recurse, notify_func, 
                      notify_baton, cancel_func, cancel_baton, diff3_cmd,
                      editor, edit_baton, traversal_info, pool);
}

svn_error_t *
svn_wc_get_update_editor (svn_revnum_t *target_revision,
                          svn_wc_adm_access_t *anchor,
                          const char *target,
                          svn_boolean_t use_commit_times,
                          svn_boolean_t recurse,
                          svn_wc_notify_func_t notify_func,
                          void *notify_baton,
                          svn_cancel_func_t cancel_func,
                          void *cancel_baton,
                          const char *diff3_cmd,
                          const svn_delta_editor_t **editor,
                          void **edit_baton,
                          svn_wc_traversal_info_t *traversal_info,
                          apr_pool_t *pool)
{
  svn_wc__compat_notify_baton_t *nb = apr_palloc (pool, sizeof (*nb));
  nb->func = notify_func;
  nb->baton = notify_baton;
  
  return svn_wc_get_update_editor2 (target_revision, anchor, target,
                                    use_commit_times, recurse,
                                    svn_wc__compat_call_notify_func, nb,
                                    cancel_func, cancel_baton, diff3_cmd,
                                    editor, edit_baton, traversal_info, pool);
}

svn_error_t *
svn_wc_get_switch_editor2 (svn_revnum_t *target_revision,
                           svn_wc_adm_access_t *anchor,
                           const char *target,
                           const char *switch_url,
                           svn_boolean_t use_commit_times,
                           svn_boolean_t recurse,
                           svn_wc_notify_func2_t notify_func,
                           void *notify_baton,
                           svn_cancel_func_t cancel_func,
                           void *cancel_baton,
                           const char *diff3_cmd,
                           const svn_delta_editor_t **editor,
                           void **edit_baton,
                           svn_wc_traversal_info_t *traversal_info,
                           apr_pool_t *pool)
{
  assert (switch_url);

  return make_editor (target_revision, anchor, svn_wc_adm_access_path (anchor),
                      target, use_commit_times, switch_url, recurse, 
                      notify_func, notify_baton, cancel_func, cancel_baton, 
                      diff3_cmd, editor, edit_baton, traversal_info, pool);
}

svn_error_t *
svn_wc_get_switch_editor (svn_revnum_t *target_revision,
                          svn_wc_adm_access_t *anchor,
                          const char *target,
                          const char *switch_url,
                          svn_boolean_t use_commit_times,
                          svn_boolean_t recurse,
                          svn_wc_notify_func_t notify_func,
                          void *notify_baton,
                          svn_cancel_func_t cancel_func,
                          void *cancel_baton,
                          const char *diff3_cmd,
                          const svn_delta_editor_t **editor,
                          void **edit_baton,
                          svn_wc_traversal_info_t *traversal_info,
                          apr_pool_t *pool)
{
  svn_wc__compat_notify_baton_t *nb = apr_palloc (pool, sizeof (*nb));
  nb->func = notify_func;
  nb->baton = notify_baton;

  return svn_wc_get_switch_editor2 (target_revision, anchor, target,
                                    switch_url, use_commit_times, recurse,
                                    svn_wc__compat_call_notify_func, nb,
                                    cancel_func, cancel_baton, diff3_cmd,
                                    editor, edit_baton, traversal_info, pool);
}
                                    

svn_wc_traversal_info_t *
svn_wc_init_traversal_info (apr_pool_t *pool)
{
  svn_wc_traversal_info_t *ti = apr_palloc (pool, sizeof (*ti));
  
  ti->pool           = pool;
  ti->externals_old  = apr_hash_make (pool);
  ti->externals_new  = apr_hash_make (pool);
  
  return ti;
}


void
svn_wc_edited_externals (apr_hash_t **externals_old,
                         apr_hash_t **externals_new,
                         svn_wc_traversal_info_t *traversal_info)
{
  *externals_old = traversal_info->externals_old;
  *externals_new = traversal_info->externals_new;
}



/* THE GOAL

   Note the following actions, where X is the thing we wish to update,
   P is a directory whose repository URL is the parent of
   X's repository URL, N is directory whose repository URL is *not*
   the parent directory of X (including the case where N is not a
   versioned resource at all):

      1.  `svn up .' from inside X.
      2.  `svn up ...P/X' from anywhere.
      3.  `svn up ...N/X' from anywhere.

   For the purposes of the discussion, in the '...N/X' situation, X is
   said to be a "working copy (WC) root" directory.

   Now consider the four cases for X's type (file/dir) in the working
   copy vs. the repository:

      A.  dir in working copy, dir in repos.
      B.  dir in working copy, file in repos.
      C.  file in working copy, dir in repos.
      D.  file in working copy, file in repos.

   Here are the results we expect for each combination of the above:

      1A. Successfully update X.
      1B. Error (you don't want to remove your current working
          directory out from underneath the application).
      1C. N/A (you can't be "inside X" if X is a file).
      1D. N/A (you can't be "inside X" if X is a file).

      2A. Successfully update X.
      2B. Successfully update X.
      2C. Successfully update X.
      2D. Successfully update X.

      3A. Successfully update X.
      3B. Error (you can't create a versioned file X inside a
          non-versioned directory).
      3C. N/A (you can't have a versioned file X in directory that is
          not its repository parent).
      3D. N/A (you can't have a versioned file X in directory that is
          not its repository parent).

   To summarize, case 2 always succeeds, and cases 1 and 3 always fail
   (or can't occur) *except* when the target is a dir that remains a
   dir after the update.

   ACCOMPLISHING THE GOAL

   Updates are accomplished by driving an editor, and an editor is
   "rooted" on a directory.  So, in order to update a file, we need to
   break off the basename of the file, rooting the editor in that
   file's parent directory, and then updating only that file, not the
   other stuff in its parent directory.

   Secondly, we look at the case where we wish to update a directory.
   This is typically trivial.  However, one problematic case, exists
   when we wish to update a directory that has been removed from the
   repository and replaced with a file of the same name.  If we root
   our edit at the initial directory, there is no editor mechanism for
   deleting that directory and replacing it with a file (this would be
   like having an editor now anchored on a file, which is disallowed).

   All that remains is to have a function with the knowledge required
   to properly decide where to root our editor, and what to act upon
   with that now-rooted editor.  Given a path to be updated, this
   function should conditionally split that path into an "anchor" and
   a "target", where the "anchor" is the directory at which the update
   editor is rooted (meaning, editor->open_root() is called with
   this directory in mind), and the "target" is the actual intended
   subject of the update.

   svn_wc_get_actual_target() is that function.

   So, what are the conditions?

   Case I: Any time X is '.' (implying it is a directory), we won't
   lop off a basename.  So we'll root our editor at X, and update all
   of X.

   Cases II & III: Any time we are trying to update some path ...N/X,
   we again will not lop off a basename.  We can't root an editor at
   ...N with X as a target, either because ...N isn't a versioned
   resource at all (Case II) or because X is X is not a child of ...N
   in the repository (Case III).  We root at X, and update X.

   Cases IV-???: We lop off a basename when we are updating a
   path ...P/X, rooting our editor at ...P and updating X, or when X
   is missing from disk.

   These conditions apply whether X is a file or directory.

   ---

   As it turns out, commits need to have a similar check in place,
   too, specifically for the case where a single directory is being
   committed (we have to anchor at that directory's parent in case the
   directory itself needs to be modified) */
static svn_error_t *
check_wc_root (svn_boolean_t *wc_root,
               svn_node_kind_t *kind,
               const char *path, 
               svn_wc_adm_access_t *adm_access,
               apr_pool_t *pool)
{
  const char *parent, *base_name;
  const svn_wc_entry_t *p_entry, *entry;
  svn_error_t *err;
  svn_wc_adm_access_t *p_access;

  /* Go ahead and initialize our return value to the most common
     (code-wise) values. */
  *wc_root = TRUE;

  /* Get our ancestry.  In the event that the path is unversioned,
     treat it as if it were a file so that the anchor will be the
     parent directory. */
  SVN_ERR (svn_wc_entry (&entry, path, adm_access, FALSE, pool));
  if (kind)
    *kind = entry ? entry->kind : svn_node_file;

  /* If PATH is the current working directory, we have no choice but
     to consider it a WC root (we can't examine its parent at all) */
  if (svn_path_is_empty (path))
    return SVN_NO_ERROR;

  /* If we cannot get an entry for PATH's parent, PATH is a WC root. */
  p_entry = NULL;
  svn_path_split (path, &parent, &base_name, pool);
  SVN_ERR (svn_wc__adm_retrieve_internal (&p_access, adm_access, parent,
                                          pool));
  err = SVN_NO_ERROR;
  if (! p_access)
    /* For historical reasons we cannot rely on the caller having opened
       the parent, so try it here.  I'd like this bit to go away.  */
    err = svn_wc_adm_probe_open3 (&p_access, NULL, parent, FALSE, 0,
                                  NULL, NULL, pool);

  if (! err)
    err = svn_wc_entry (&p_entry, parent, p_access, FALSE, pool);

  if (err || (! p_entry))
    {
      svn_error_clear (err);
      return SVN_NO_ERROR;
    }
  
  /* If the parent directory has no url information, something is
     messed up.  Bail with an error. */
  if (! p_entry->url)
    return svn_error_createf 
      (SVN_ERR_ENTRY_MISSING_URL, NULL,
       _("'%s' has no ancestry information"),
       svn_path_local_style (parent, pool));

  /* If PATH's parent in the WC is not its parent in the repository,
     PATH is a WC root. */
  if (entry && entry->url 
      && (strcmp (svn_path_url_add_component (p_entry->url, base_name, pool),
                  entry->url) != 0))
    return SVN_NO_ERROR;

  /* If PATH's parent in the repository is not its parent in the WC,
     PATH is a WC root. */
  SVN_ERR (svn_wc_entry (&p_entry, path, p_access, FALSE, pool));
  if (! p_entry)
      return SVN_NO_ERROR;

  /* If we have not determined that PATH is a WC root by now, it must
     not be! */
  *wc_root = FALSE;
  return SVN_NO_ERROR;
}


svn_error_t *
svn_wc_is_wc_root (svn_boolean_t *wc_root,
                   const char *path,
                   svn_wc_adm_access_t *adm_access,
                   apr_pool_t *pool)
{
  return check_wc_root (wc_root, NULL, path, adm_access, pool);
}


svn_error_t *
svn_wc_get_actual_target (const char *path,
                          const char **anchor,
                          const char **target,
                          apr_pool_t *pool)
{
  svn_wc_adm_access_t *adm_access;
  svn_boolean_t is_wc_root;
  svn_node_kind_t kind;

  SVN_ERR (svn_wc_adm_probe_open3 (&adm_access, NULL, path, FALSE, 0,
                                   NULL, NULL, pool));
  SVN_ERR (check_wc_root (&is_wc_root, &kind, path, adm_access, pool));
  SVN_ERR (svn_wc_adm_close (adm_access));

  /* If PATH is not a WC root, or if it is a file, lop off a basename. */
  if ((! is_wc_root) || (kind == svn_node_file))
    {
      svn_path_split (path, anchor, target, pool);
    }
  else
    {
      *anchor = apr_pstrdup (pool, path);
      *target = "";
    }

  return SVN_NO_ERROR;
}

svn_error_t *
svn_wc_add_repos_file (const char *dst_path,
                       svn_wc_adm_access_t *adm_access,
                       const char *new_text_path,
                       apr_hash_t *new_props,
                       const char *copyfrom_url,
                       svn_revnum_t copyfrom_rev,
                       apr_pool_t *pool)
{
  const char *new_URL;
  apr_array_header_t *propchanges;
  int log_number = 0;

  /* Fabricate the anticipated new URL of the target and check the
     copyfrom URL to be in the same repository. */
  {
    const svn_wc_entry_t *ent;
    const char *dir_name, *base_name;
    
    svn_path_split (dst_path, &dir_name, &base_name, pool);
    SVN_ERR (svn_wc_entry (&ent, dir_name, adm_access, FALSE, pool));
    new_URL = svn_path_url_add_component (ent->url, base_name, pool);

    if (copyfrom_url && ent->repos &&
        ! svn_path_is_ancestor (ent->repos, copyfrom_url))
      return svn_error_createf (SVN_ERR_UNSUPPORTED_FEATURE, NULL,
                                _("Copyfrom-url '%s' has different repository"
                                  " root than '%s'"),
                                copyfrom_url, ent->repos);
  }
  
  /* Construct the new properties.  Passing an empty hash for the
     source props will result in the right kind of prop array for
     install_file().  Ooh, magic. */
  SVN_ERR (svn_prop_diffs (&propchanges, new_props,
                           apr_hash_make (pool), pool));
  
  SVN_ERR (install_file (NULL,
                         NULL,
                         NULL,
                         adm_access,
                         &log_number,
                         dst_path,
                         0,
                         new_text_path,
                         propchanges,
                         TRUE, /* a full proplist */
                         new_URL,
                         TRUE,
                         copyfrom_url,
                         copyfrom_rev,
                         NULL,
                         NULL,
                         pool));

  SVN_ERR (svn_wc__run_log (adm_access, NULL, pool));

  return SVN_NO_ERROR;
}<|MERGE_RESOLUTION|>--- conflicted
+++ resolved
@@ -1849,7 +1849,6 @@
   const char *parent_dir, *base_name;
   svn_stringbuf_t *log_accum;
   svn_boolean_t is_locally_modified;
-  svn_boolean_t is_replaced = FALSE;
   svn_boolean_t magic_props_changed = FALSE;
   apr_array_header_t *regular_props = NULL, *wc_props = NULL,
     *entry_props = NULL;
@@ -2061,33 +2060,10 @@
   SVN_ERR (svn_wc_text_modified_p (&is_locally_modified,
                                    file_path, FALSE, adm_access, pool));
 
-  /* In the case where the user has replaced a file with a copy it may 
-   * not show as locally modified.  So if the file isn't listed as
-   * locally modified test to see if it has been replaced.  If so
-   * remember that. */
-  if (!is_locally_modified)
-    {
-      const svn_wc_entry_t *entry;
-      SVN_ERR (svn_wc_entry (&entry, file_path, adm_access, FALSE, pool));
-      if (entry && entry->schedule == svn_wc_schedule_replace)
-        is_replaced = TRUE;
-    }
-  
   if (new_text_path)   /* is there a new text-base to install? */
     {
-      if (!is_replaced)
-        {
-          txtb = svn_wc__text_base_path (base_name, FALSE, pool);
-          tmp_txtb = svn_wc__text_base_path (base_name, TRUE, pool);
-        }
-      else
-        {
-          const char *tmp_txtb_real = svn_wc__text_base_path (base_name, TRUE,
-                                                              pool);
-          txtb = svn_wc__text_revert_path (base_name, FALSE, pool);
-          tmp_txtb = svn_wc__text_revert_path (base_name, TRUE, pool);
-          SVN_ERR (svn_io_file_rename (tmp_txtb_real, tmp_txtb, pool));
-        }
+      txtb     = svn_wc__text_base_path (base_name, FALSE, pool);
+      tmp_txtb = svn_wc__text_base_path (base_name, TRUE, pool);
     }
   else if (magic_props_changed) /* no new text base, but... */
     {
@@ -2167,7 +2143,7 @@
    matrix. */
   if (new_text_path)
     {
-      if (! is_locally_modified && ! is_replaced)
+      if (! is_locally_modified)
         {
           /* If there are no local mods, who cares whether it's a text
              or binary file!  Just write a log command to overwrite
@@ -2184,6 +2160,7 @@
                                  base_name,
                                  NULL);
         }
+  
       else   /* working file is locally modified... */
         {
           svn_node_kind_t wfile_kind = svn_node_unknown;
@@ -2314,24 +2291,6 @@
                              txtb,
                              NULL);
 
-<<<<<<< HEAD
-      /* If the file is replaced don't write the checksum.  Checksum is blank
-       * on replaced files */
-      if (!is_replaced)
-        {
-          unsigned char digest[APR_MD5_DIGESTSIZE];
-          SVN_ERR (svn_io_file_checksum (digest, new_text_path, pool));
-          svn_xml_make_open_tag (&log_accum,
-                                 pool,
-                                 svn_xml_self_closing,
-                                 SVN_WC__LOG_MODIFY_ENTRY,
-                                 SVN_WC__LOG_ATTR_NAME,
-                                 base_name,
-                                 SVN_WC__ENTRY_ATTR_CHECKSUM,
-                                 svn_md5_digest_to_cstring (digest, pool),
-                                 NULL);
-        }
-=======
       {
         unsigned char digest[APR_MD5_DIGESTSIZE];
         SVN_ERR (svn_io_file_checksum (digest, new_text_path, pool));
@@ -2346,7 +2305,6 @@
                                                                   pool),
                                NULL);
       }
->>>>>>> 0c82beff
     }
 
   /* This writes a whole bunch of log commands to install entryprops.  */
