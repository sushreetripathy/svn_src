/*
 * upgrade.c:  routines for upgrading a working copy
 *
 * ====================================================================
 *    Licensed to the Apache Software Foundation (ASF) under one
 *    or more contributor license agreements.  See the NOTICE file
 *    distributed with this work for additional information
 *    regarding copyright ownership.  The ASF licenses this file
 *    to you under the Apache License, Version 2.0 (the
 *    "License"); you may not use this file except in compliance
 *    with the License.  You may obtain a copy of the License at
 *
 *      http://www.apache.org/licenses/LICENSE-2.0
 *
 *    Unless required by applicable law or agreed to in writing,
 *    software distributed under the License is distributed on an
 *    "AS IS" BASIS, WITHOUT WARRANTIES OR CONDITIONS OF ANY
 *    KIND, either express or implied.  See the License for the
 *    specific language governing permissions and limitations
 *    under the License.
 * ====================================================================
 */

#include <apr_pools.h>

#include "svn_types.h"
#include "svn_pools.h"
#include "svn_dirent_uri.h"
#include "svn_path.h"
#include "svn_hash.h"

#include "wc.h"
#include "adm_files.h"
#include "entries.h"
#include "wc_db.h"
#include "tree_conflicts.h"
#include "wc-queries.h"  /* for STMT_*  */

#include "svn_private_config.h"
#include "private/svn_wc_private.h"
#include "private/svn_sqlite.h"
#include "private/svn_token.h"


/* Old locations for storing "wcprops" (aka "dav cache").  */
#define WCPROPS_SUBDIR_FOR_FILES "wcprops"
#define WCPROPS_FNAME_FOR_DIR "dir-wcprops"
#define WCPROPS_ALL_DATA "all-wcprops"

/* Old property locations. */
#define PROPS_SUBDIR "props"
#define PROP_BASE_SUBDIR "prop-base"
#define PROP_BASE_FOR_DIR "dir-prop-base"
#define PROP_REVERT_FOR_DIR "dir-prop-revert"
#define PROP_WORKING_FOR_DIR "dir-props"

/* Old textbase location. */
#define TEXT_BASE_SUBDIR "text-base"

#define TEMP_DIR "tmp"

/* Old data files that we no longer need/use.  */
#define ADM_README "README.txt"
#define ADM_EMPTY_FILE "empty-file"
#define ADM_LOG "log"
#define ADM_LOCK "lock"

/* New pristine location */
#define PRISTINE_STORAGE_RELPATH "pristine"


/* Read the properties from the file at PROPFILE_ABSPATH, returning them
   as a hash in *PROPS. If the propfile is NOT present, then NULL will
   be returned in *PROPS.  */
static svn_error_t *
read_propfile(apr_hash_t **props,
              const char *propfile_abspath,
              apr_pool_t *result_pool,
              apr_pool_t *scratch_pool)
{
  svn_error_t *err;
  svn_stream_t *stream;
  apr_finfo_t finfo;

  err = svn_io_stat(&finfo, propfile_abspath, APR_FINFO_SIZE, scratch_pool);

  if (err
      && (APR_STATUS_IS_ENOENT(err->apr_err)
<<<<<<< HEAD
          || APR_STATUS_IS_ENOTDIR(err->apr_err)))
=======
          || SVN__APR_STATUS_IS_ENOTDIR(err->apr_err)))
>>>>>>> 26ffa72f
    {
      svn_error_clear(err);

      /* The propfile was not there. Signal with a NULL.  */
      *props = NULL;
      return SVN_NO_ERROR;
    }
  else
    SVN_ERR(err);

  /* A 0-bytes file signals an empty property list.
     (mostly used for revert-props) */
  if (finfo.size == 0)
    {
      *props = apr_hash_make(result_pool);
      return SVN_NO_ERROR;
    }

  SVN_ERR(svn_stream_open_readonly(&stream, propfile_abspath,
                                   scratch_pool, scratch_pool));

  /* ### does this function need to be smarter? will we see zero-length
     ### files? see props.c::load_props(). there may be more work here.
     ### need a historic analysis of 1.x property storage. what will we
     ### actually run into?  */

  /* ### loggy_write_properties() and immediate_install_props() write
     ### zero-length files for "no props", so we should be a bit smarter
     ### in here.  */

  /* ### should we be forgiving in here? I say "no". if we can't be sure,
     ### then we could effectively corrupt the local working copy.  */

  *props = apr_hash_make(result_pool);
  SVN_ERR(svn_hash_read2(*props, stream, SVN_HASH_TERMINATOR, result_pool));

  return svn_error_return(svn_stream_close(stream));
}


/* Read one proplist (allocated from RESULT_POOL) from STREAM, and place it
   into ALL_WCPROPS at NAME.  */
static svn_error_t *
read_one_proplist(apr_hash_t *all_wcprops,
                  const char *name,
                  svn_stream_t *stream,
                  apr_pool_t *result_pool,
                  apr_pool_t *scratch_pool)
{
  apr_hash_t *proplist;

  proplist = apr_hash_make(result_pool);
  SVN_ERR(svn_hash_read2(proplist, stream, SVN_HASH_TERMINATOR, result_pool));
  apr_hash_set(all_wcprops, name, APR_HASH_KEY_STRING, proplist);

  return SVN_NO_ERROR;
}


/* Read the wcprops from all the files in the admin area of DIR_ABSPATH,
   returning them in *ALL_WCPROPS. Results are allocated in RESULT_POOL,
   and temporary allocations are performed in SCRATCH_POOL.  */
static svn_error_t *
read_many_wcprops(apr_hash_t **all_wcprops,
                  const char *dir_abspath,
                  apr_pool_t *result_pool,
                  apr_pool_t *scratch_pool)
{
  const char *propfile_abspath;
  apr_hash_t *wcprops;
  apr_hash_t *dirents;
  const char *props_dir_abspath;
  apr_pool_t *iterpool = svn_pool_create(scratch_pool);
  apr_hash_index_t *hi;

  *all_wcprops = apr_hash_make(result_pool);

  /* First, look at dir-wcprops. */
  propfile_abspath = svn_wc__adm_child(dir_abspath, WCPROPS_FNAME_FOR_DIR,
                                       scratch_pool);
  SVN_ERR(read_propfile(&wcprops, propfile_abspath, result_pool, iterpool));
  if (wcprops != NULL)
    apr_hash_set(*all_wcprops, SVN_WC_ENTRY_THIS_DIR, APR_HASH_KEY_STRING,
                 wcprops);

  props_dir_abspath = svn_wc__adm_child(dir_abspath, WCPROPS_SUBDIR_FOR_FILES,
                                        scratch_pool);

  /* Now walk the wcprops directory. */
  SVN_ERR(svn_io_get_dirents3(&dirents, props_dir_abspath, TRUE,
                              scratch_pool, scratch_pool));

  for (hi = apr_hash_first(scratch_pool, dirents);
       hi;
       hi = apr_hash_next(hi))
    {
      const char *name = svn__apr_hash_index_key(hi);

      svn_pool_clear(iterpool);

      propfile_abspath = svn_dirent_join(props_dir_abspath, name, iterpool);

      SVN_ERR(read_propfile(&wcprops, propfile_abspath,
                            result_pool, iterpool));
      SVN_ERR_ASSERT(wcprops != NULL);
      apr_hash_set(*all_wcprops,
                   apr_pstrdup(result_pool, name), APR_HASH_KEY_STRING,
                   wcprops);
    }

  svn_pool_destroy(iterpool);
  return SVN_NO_ERROR;
}


/* For wcprops stored in a single file in this working copy, read that
   file and return it in *ALL_WCPROPS, allocated in RESULT_POOL.   Use
   SCRATCH_POOL for temporary allocations. */
static svn_error_t *
read_wcprops(apr_hash_t **all_wcprops,
             const char *dir_abspath,
             apr_pool_t *result_pool,
             apr_pool_t *scratch_pool)
{
  svn_stream_t *stream;
  svn_error_t *err;

  *all_wcprops = apr_hash_make(result_pool);

  err = svn_wc__open_adm_stream(&stream, dir_abspath,
                                WCPROPS_ALL_DATA,
                                scratch_pool, scratch_pool);

  /* A non-existent file means there are no props. */
  if (err && APR_STATUS_IS_ENOENT(err->apr_err))
    {
      svn_error_clear(err);
      return SVN_NO_ERROR;
    }
  SVN_ERR(err);

  /* Read the proplist for THIS_DIR. */
  SVN_ERR(read_one_proplist(*all_wcprops, SVN_WC_ENTRY_THIS_DIR, stream,
                            result_pool, scratch_pool));

  /* And now, the children. */
  while (1729)
    {
      svn_stringbuf_t *line;
      svn_boolean_t eof;

      SVN_ERR(svn_stream_readline(stream, &line, "\n", &eof, result_pool));
      if (eof)
        {
          if (line->len > 0)
            return svn_error_createf
              (SVN_ERR_WC_CORRUPT, NULL,
               _("Missing end of line in wcprops file for '%s'"),
               svn_dirent_local_style(dir_abspath, scratch_pool));
          break;
        }
      SVN_ERR(read_one_proplist(*all_wcprops, line->data, stream,
                                result_pool, scratch_pool));
    }

  return svn_error_return(svn_stream_close(stream));
}


/* If the versioned child (which should be a directory) exists on disk as
   an actual directory, then add it to the array of subdirs.  */
static svn_error_t *
maybe_add_subdir(apr_array_header_t *subdirs,
                 const char *dir_abspath,
                 const char *child_name,
                 apr_pool_t *result_pool,
                 apr_pool_t *scratch_pool)
{
  const char *child_abspath = svn_dirent_join(dir_abspath, child_name,
                                              scratch_pool);
  svn_node_kind_t kind;

  SVN_ERR(svn_io_check_path(child_abspath, &kind, scratch_pool));
  if (kind == svn_node_dir)
    {
      APR_ARRAY_PUSH(subdirs, const char *) = apr_pstrdup(result_pool,
                                                          child_abspath);
    }

  return SVN_NO_ERROR;
}


/* Return in CHILDREN, the list of all versioned subdirectories which also
   exist on disk as directories.  */
static svn_error_t *
get_versioned_subdirs(apr_array_header_t **children,
                      svn_wc__db_t *db,
                      const char *dir_abspath,
                      apr_pool_t *result_pool,
                      apr_pool_t *scratch_pool)
{
  int wc_format;
  apr_pool_t *iterpool = svn_pool_create(scratch_pool);

  *children = apr_array_make(result_pool, 10, sizeof(const char *));

  SVN_ERR(svn_wc__db_temp_get_format(&wc_format, db, dir_abspath, iterpool));
  if (wc_format >= SVN_WC__WC_NG_VERSION)
    {
      const apr_array_header_t *all_children;
      int i;

      SVN_ERR(svn_wc__db_read_children(&all_children, db, dir_abspath,
                                       scratch_pool, scratch_pool));
      for (i = 0; i < all_children->nelts; ++i)
        {
          const char *name = APR_ARRAY_IDX(all_children, i, const char *);

          svn_pool_clear(iterpool);

          SVN_ERR(maybe_add_subdir(*children, dir_abspath, name,
                                   result_pool, iterpool));
        }
    }
  else
    {
      apr_hash_t *entries;
      apr_hash_index_t *hi;

      SVN_ERR(svn_wc__read_entries_old(&entries, dir_abspath,
                                       scratch_pool, iterpool));
      for (hi = apr_hash_first(scratch_pool, entries);
           hi;
           hi = apr_hash_next(hi))
        {
          const char *name = svn__apr_hash_index_key(hi);

          /* skip "this dir"  */
          if (*name == '\0')
            continue;

          svn_pool_clear(iterpool);

          SVN_ERR(maybe_add_subdir(*children, dir_abspath, name,
                                   result_pool, iterpool));
        }
    }

  svn_pool_destroy(iterpool);

  return SVN_NO_ERROR;
}


/* Return in CHILDREN, the list of all versioned *files* in SDB.
   These files' existence on disk is not tested.

   This set of children is intended for props/text-base upgrades.
   Subdirectory's properties exist in the subdirs. Non-files have no
   text bases.

   Note that this uses just the SDB to locate children, which means
   that the children must have been upgraded to wc-ng format. Also note
   that this returns *all* files found in SDB. Typically, this is just
   one directory's worth since it won't be run on a single-db.  */
static svn_error_t *
get_versioned_files(const apr_array_header_t **children,
                    svn_sqlite__db_t *sdb,
                    apr_pool_t *result_pool,
                    apr_pool_t *scratch_pool)
{
  svn_sqlite__stmt_t *stmt;
  apr_array_header_t *child_relpaths;
  svn_boolean_t have_row;

  /* ### just select 'file' children. do we need 'symlink' in the future?  */
  SVN_ERR(svn_sqlite__get_statement(&stmt, sdb, STMT_SELECT_ALL_FILES));

  /* ### 10 is based on Subversion's average of 8.5 files per versioned
     ### directory in its repository. maybe use a different value? or
     ### count rows first?  */
  child_relpaths = apr_array_make(result_pool, 10, sizeof(const char *));

  SVN_ERR(svn_sqlite__step(&have_row, stmt));
  while (have_row)
    {
      const char *local_relpath = svn_sqlite__column_text(stmt, 0,
                                                          result_pool);

      APR_ARRAY_PUSH(child_relpaths, const char *) = local_relpath;

      SVN_ERR(svn_sqlite__step(&have_row, stmt));
    }

  *children = child_relpaths;

  return svn_error_return(svn_sqlite__reset(stmt));
}


/* */
static const char *
build_lockfile_path(const char *local_dir_abspath,
                    apr_pool_t *result_pool)
{
  return svn_dirent_join_many(result_pool,
                              local_dir_abspath,
                              ".svn", /* ### switch to dynamic?  */
                              ADM_LOCK,
                              NULL);
}


/* Create a physical lock file in the admin directory for ABSPATH.  */
static svn_error_t *
create_physical_lock(const char *abspath, apr_pool_t *scratch_pool)
{
  const char *lock_abspath = build_lockfile_path(abspath, scratch_pool);
  svn_error_t *err;
  apr_file_t *file;

  err = svn_io_file_open(&file, lock_abspath,
                         APR_WRITE | APR_CREATE | APR_EXCL,
                         APR_OS_DEFAULT,
                         scratch_pool);

  if (err && APR_STATUS_IS_EEXIST(err->apr_err))
    {
      /* Congratulations, we just stole a physical lock from somebody */
      svn_error_clear(err);
      return SVN_NO_ERROR;
    }

  return svn_error_return(err);
}


/* Wipe out all the obsolete files/dirs from the administrative area.  */
static void
wipe_obsolete_files(const char *wcroot_abspath, apr_pool_t *scratch_pool)
{
  /* Zap unused files.  */
  svn_error_clear(svn_io_remove_file2(
                    svn_wc__adm_child(wcroot_abspath,
                                      SVN_WC__ADM_FORMAT,
                                      scratch_pool),
                    TRUE, scratch_pool));
  svn_error_clear(svn_io_remove_file2(
                    svn_wc__adm_child(wcroot_abspath,
                                      SVN_WC__ADM_ENTRIES,
                                      scratch_pool),
                    TRUE, scratch_pool));
  svn_error_clear(svn_io_remove_file2(
                    svn_wc__adm_child(wcroot_abspath,
                                      ADM_EMPTY_FILE,
                                      scratch_pool),
                    TRUE, scratch_pool));
  svn_error_clear(svn_io_remove_file2(
                    svn_wc__adm_child(wcroot_abspath,
                                      ADM_README,
                                      scratch_pool),
                    TRUE, scratch_pool));

  /* For formats <= SVN_WC__WCPROPS_MANY_FILES_VERSION, we toss the wcprops
     for the directory itself, and then all the wcprops for the files.  */
  svn_error_clear(svn_io_remove_file2(
                    svn_wc__adm_child(wcroot_abspath,
                                      WCPROPS_FNAME_FOR_DIR,
                                      scratch_pool),
                    TRUE, scratch_pool));
  svn_error_clear(svn_io_remove_dir2(
                    svn_wc__adm_child(wcroot_abspath,
                                      WCPROPS_SUBDIR_FOR_FILES,
                                      scratch_pool),
                    FALSE, NULL, NULL, scratch_pool));

  /* And for later formats, they are aggregated into one file.  */
  svn_error_clear(svn_io_remove_file2(
                    svn_wc__adm_child(wcroot_abspath,
                                      WCPROPS_ALL_DATA,
                                      scratch_pool),
                    TRUE, scratch_pool));

  /* Remove the old text-base directory and the old text-base files. */
  svn_error_clear(svn_io_remove_dir2(
                    svn_wc__adm_child(wcroot_abspath,
                                      TEXT_BASE_SUBDIR,
                                      scratch_pool),
                    FALSE, NULL, NULL, scratch_pool));

#if (SVN_WC__VERSION >= 18)
  /* Remove the old properties files... whole directories at a time.  */
  svn_error_clear(svn_io_remove_dir2(
                    svn_wc__adm_child(wcroot_abspath,
                                      PROPS_SUBDIR,
                                      scratch_pool),
                    FALSE, NULL, NULL, scratch_pool));
  svn_error_clear(svn_io_remove_dir2(
                    svn_wc__adm_child(wcroot_abspath,
                                      PROP_BASE_SUBDIR,
                                      scratch_pool),
                    FALSE, NULL, NULL, scratch_pool));
  svn_error_clear(svn_io_remove_file2(
                     svn_wc__adm_child(wcroot_abspath,
                                       PROP_WORKING_FOR_DIR,
                                       scratch_pool),
                     TRUE, scratch_pool));
  svn_error_clear(svn_io_remove_file2(
                     svn_wc__adm_child(wcroot_abspath,
                                      PROP_BASE_FOR_DIR,
                                      scratch_pool),
                     TRUE, scratch_pool));
  svn_error_clear(svn_io_remove_file2(
                     svn_wc__adm_child(wcroot_abspath,
                                      PROP_REVERT_FOR_DIR,
                                      scratch_pool),
                     TRUE, scratch_pool));
#endif

#if 0
  /* ### this checks for a write-lock, and we are not (always) taking out
     ### a write lock in all callers.  */
  SVN_ERR(svn_wc__adm_cleanup_tmp_area(db, wcroot_abspath, iterpool));
#endif

  /* Remove the old-style lock file LAST.  */
  svn_error_clear(svn_io_remove_file2(
                    build_lockfile_path(wcroot_abspath, scratch_pool),
                    TRUE, scratch_pool));
}


/* Ensure that ENTRY has its REPOS and UUID fields set. These will be
   used to establish the REPOSITORY row in the new database, and then
   used within the upgraded entries as they are written into the database.

   If one or both are not available, then it attempts to retrieve this
   information from REPOS_CACHE. And if that fails from REPOS_INFO_FUNC,
   passing REPOS_INFO_BATON.
   Returns a user understandable error using LOCAL_ABSPATH if the
   information cannot be obtained.  */
static svn_error_t *
ensure_repos_info(svn_wc_entry_t *entry,
                  const char *local_abspath,
                  svn_wc_upgrade_get_repos_info_t repos_info_func,
                  void *repos_info_baton,
                  apr_hash_t *repos_cache,
                  apr_pool_t *result_pool,
                  apr_pool_t *scratch_pool)
{
  /* Easy exit.  */
  if (entry->repos != NULL && entry->uuid != NULL)
    return SVN_NO_ERROR;

  if ((entry->repos == NULL || entry->uuid == NULL)
      && entry->url)
    {
      apr_hash_index_t *hi;

      for (hi = apr_hash_first(scratch_pool, repos_cache);
           hi; hi = apr_hash_next(hi))
        {
          if (svn_uri_is_child(svn__apr_hash_index_key(hi),
                               entry->url, NULL))
            {
              if (!entry->repos)
                entry->repos = svn__apr_hash_index_key(hi);

              if (!entry->uuid)
                entry->uuid = svn__apr_hash_index_val(hi);

              return SVN_NO_ERROR;
            }
        }
    }

  if (entry->repos == NULL && repos_info_func == NULL)
    return svn_error_createf(
        SVN_ERR_WC_UNSUPPORTED_FORMAT, NULL,
        _("Working copy '%s' can't be upgraded because the repository root is "
          "not available and can't be retrieved"),
        svn_dirent_local_style(local_abspath, scratch_pool));

  if (entry->uuid == NULL && repos_info_func == NULL)
    return svn_error_createf(
        SVN_ERR_WC_UNSUPPORTED_FORMAT, NULL,
        _("Working copy '%s' can't be upgraded because the repository uuid is "
          "not available and can't be retrieved"),
        svn_dirent_local_style(local_abspath, scratch_pool));

   if (entry->url == NULL)
     return svn_error_createf(
        SVN_ERR_WC_UNSUPPORTED_FORMAT, NULL,
        _("Working copy '%s' can't be upgraded because it doesn't have a url"),
        svn_dirent_local_style(local_abspath, scratch_pool));

   return svn_error_return((*repos_info_func)(&entry->repos, &entry->uuid,
                                              repos_info_baton,
                                              entry->url,
                                              result_pool, scratch_pool));
}


/* */
static svn_error_t *
bump_to_13(void *baton, svn_sqlite__db_t *sdb, apr_pool_t *scratch_pool)
{
  SVN_ERR(svn_sqlite__exec_statements(sdb, STMT_UPGRADE_TO_13));

  return SVN_NO_ERROR;
}


#if 0 /* ### no tree conflict migration yet */

/* ### duplicated from wc_db.c  */
static const char *
kind_to_word(svn_wc__db_kind_t kind)
{
  switch (kind)
    {
    case svn_wc__db_kind_dir:
      return "dir";
    case svn_wc__db_kind_file:
      return "file";
    case svn_wc__db_kind_symlink:
      return "symlink";
    case svn_wc__db_kind_unknown:
      return "unknown";
    case svn_wc__db_kind_subdir:
      return "subdir";
    default:
      SVN_ERR_MALFUNCTION_NO_RETURN();
    }
}


/* */
static const char *
conflict_kind_to_word(svn_wc_conflict_kind_t conflict_kind)
{
  switch (conflict_kind)
    {
    case svn_wc_conflict_kind_text:
      return "text";
    case svn_wc_conflict_kind_property:
      return "property";
    case svn_wc_conflict_kind_tree:
      return "tree";
    default:
      SVN_ERR_MALFUNCTION_NO_RETURN();
    }
}


/* */
static const char *
conflict_action_to_word(svn_wc_conflict_action_t action)
{
  return svn_token__to_word(svn_wc__conflict_action_map, action);
}


/* */
static const char *
conflict_reason_to_word(svn_wc_conflict_reason_t reason)
{
  return svn_token__to_word(svn_wc__conflict_reason_map, reason);
}


/* */
static const char *
wc_operation_to_word(svn_wc_operation_t operation)
{
  return svn_token__to_word(svn_wc__operation_map, operation);
}


/* */
static svn_wc__db_kind_t
db_kind_from_node_kind(svn_node_kind_t node_kind)
{
  switch (node_kind)
    {
    case svn_node_file:
      return svn_wc__db_kind_file;
    case svn_node_dir:
      return svn_wc__db_kind_dir;
    case svn_node_unknown:
    case svn_node_none:
      return svn_wc__db_kind_unknown;
    default:
      SVN_ERR_MALFUNCTION_NO_RETURN();
    }
}


/* */
static svn_error_t *
migrate_single_tree_conflict_data(svn_sqlite__db_t *sdb,
                                  const char *tree_conflict_data,
                                  apr_uint64_t wc_id,
                                  const char *local_relpath,
                                  apr_pool_t *scratch_pool)
{
  svn_sqlite__stmt_t *insert_stmt;
  apr_hash_t *conflicts;
  apr_hash_index_t *hi;
  apr_pool_t *iterpool;

  SVN_ERR(svn_sqlite__get_statement(&insert_stmt, sdb,
                                    STMT_INSERT_NEW_CONFLICT));

  SVN_ERR(svn_wc__read_tree_conflicts(&conflicts, tree_conflict_data,
                                      local_relpath, scratch_pool));

  iterpool = svn_pool_create(scratch_pool);
  for (hi = apr_hash_first(scratch_pool, conflicts);
       hi;
       hi = apr_hash_next(hi))
    {
      const svn_wc_conflict_description2_t *conflict =
          svn__apr_hash_index_val(hi);
      const char *conflict_relpath;
      apr_int64_t left_repos_id;
      apr_int64_t right_repos_id;

      svn_pool_clear(iterpool);

      conflict_relpath = svn_dirent_join(local_relpath,
                                         svn_dirent_basename(
                                           conflict->local_abspath, iterpool),
                                         iterpool);

      /* Optionally get the right repos ids. */
      if (conflict->src_left_version)
        {
          SVN_ERR(svn_wc__db_upgrade_get_repos_id(
                    &left_repos_id,
                    sdb,
                    conflict->src_left_version->repos_url,
                    iterpool));
        }

      if (conflict->src_right_version)
        {
          SVN_ERR(svn_wc__db_upgrade_get_repos_id(
                    &right_repos_id,
                    sdb,
                    conflict->src_right_version->repos_url,
                    iterpool));
        }

      SVN_ERR(svn_sqlite__bindf(insert_stmt, "is", wc_id, conflict_relpath));

      SVN_ERR(svn_sqlite__bind_text(insert_stmt, 3,
                                    svn_dirent_dirname(conflict_relpath,
                                                       iterpool)));
      SVN_ERR(svn_sqlite__bind_text(insert_stmt, 4,
                                    kind_to_word(db_kind_from_node_kind(
                                                        conflict->node_kind))));
      SVN_ERR(svn_sqlite__bind_text(insert_stmt, 5,
                                    conflict_kind_to_word(conflict->kind)));

      if (conflict->property_name)
        SVN_ERR(svn_sqlite__bind_text(insert_stmt, 6,
                                      conflict->property_name));

      SVN_ERR(svn_sqlite__bind_text(insert_stmt, 7,
                              conflict_action_to_word(conflict->action)));
      SVN_ERR(svn_sqlite__bind_text(insert_stmt, 8,
                              conflict_reason_to_word(conflict->reason)));
      SVN_ERR(svn_sqlite__bind_text(insert_stmt, 9,
                              wc_operation_to_word(conflict->operation)));

      if (conflict->src_left_version)
        {
          SVN_ERR(svn_sqlite__bind_int64(insert_stmt, 10, left_repos_id));
          SVN_ERR(svn_sqlite__bind_text(insert_stmt, 11,
                                   conflict->src_left_version->path_in_repos));
          SVN_ERR(svn_sqlite__bind_int64(insert_stmt, 12,
                                       conflict->src_left_version->peg_rev));
          SVN_ERR(svn_sqlite__bind_text(insert_stmt, 13,
                                        kind_to_word(db_kind_from_node_kind(
                                    conflict->src_left_version->node_kind))));
        }

      if (conflict->src_right_version)
        {
          SVN_ERR(svn_sqlite__bind_int64(insert_stmt, 14, right_repos_id));
          SVN_ERR(svn_sqlite__bind_text(insert_stmt, 15,
                                 conflict->src_right_version->path_in_repos));
          SVN_ERR(svn_sqlite__bind_int64(insert_stmt, 16,
                                       conflict->src_right_version->peg_rev));
          SVN_ERR(svn_sqlite__bind_text(insert_stmt, 17,
                                        kind_to_word(db_kind_from_node_kind(
                                    conflict->src_right_version->node_kind))));
        }

      SVN_ERR(svn_sqlite__insert(NULL, insert_stmt));
    }

  svn_pool_destroy(iterpool);

  return SVN_NO_ERROR;
}


/* */
static svn_error_t *
migrate_tree_conflicts(svn_sqlite__db_t *sdb,
                       apr_pool_t *scratch_pool)
{
  svn_sqlite__stmt_t *select_stmt;
  svn_sqlite__stmt_t *erase_stmt;
  svn_boolean_t have_row;
  apr_pool_t *iterpool = svn_pool_create(scratch_pool);

  /* Iterate over each node which has a set of tree conflicts, then insert
     all of them into the new schema.  */

  SVN_ERR(svn_sqlite__get_statement(&select_stmt, sdb,
                                    STMT_SELECT_OLD_TREE_CONFLICT));

  /* Get all the existing tree conflict data. */
  SVN_ERR(svn_sqlite__step(&have_row, select_stmt));
  while (have_row)
    {
      apr_uint64_t wc_id;
      const char *local_relpath;
      const char *tree_conflict_data;

      svn_pool_clear(iterpool);

      wc_id = svn_sqlite__column_int64(select_stmt, 0);
      local_relpath = svn_sqlite__column_text(select_stmt, 1, iterpool);
      tree_conflict_data = svn_sqlite__column_text(select_stmt, 2,
                                                   iterpool);

      SVN_ERR(migrate_single_tree_conflict_data(sdb,
                                                tree_conflict_data,
                                                wc_id, local_relpath,
                                                iterpool));

      /* We don't need to do anything but step over the previously
         prepared statement. */
      SVN_ERR(svn_sqlite__step(&have_row, select_stmt));
    }
  SVN_ERR(svn_sqlite__reset(select_stmt));

  /* Erase all the old tree conflict data.  */
  SVN_ERR(svn_sqlite__get_statement(&erase_stmt, sdb,
                                    STMT_ERASE_OLD_CONFLICTS));
  SVN_ERR(svn_sqlite__step_done(erase_stmt));

  svn_pool_destroy(iterpool);
  return SVN_NO_ERROR;
}

#endif /* ### no tree conflict migration yet */


/* */
static svn_error_t *
migrate_locks(const char *wcroot_abspath,
              svn_sqlite__db_t *sdb,
              apr_pool_t *scratch_pool)
{
  const char *lockfile_abspath = build_lockfile_path(wcroot_abspath,
                                                     scratch_pool);
  svn_node_kind_t kind;

  SVN_ERR(svn_io_check_path(lockfile_abspath, &kind, scratch_pool));
  if (kind != svn_node_none)
    {
      svn_sqlite__stmt_t *stmt;
      SVN_ERR(svn_sqlite__get_statement(&stmt, sdb, STMT_INSERT_WC_LOCK));
      /* ### These values are magic, and will need to be updated when we
         ### go to a centralized system. */
      SVN_ERR(svn_sqlite__bindf(stmt, "is", (apr_int64_t)1, ""));
      SVN_ERR(svn_sqlite__step_done(stmt));
    }

  return SVN_NO_ERROR;
}

struct bump_baton {
  const char *wcroot_abspath;
#ifdef SINGLE_DB
  const char *single_db_wcroot_abspath;
#endif
};

/* */
static svn_error_t *
bump_to_14(void *baton, svn_sqlite__db_t *sdb, apr_pool_t *scratch_pool)
{
  const char *wcroot_abspath = ((struct bump_baton *)baton)->wcroot_abspath;

  SVN_ERR(svn_sqlite__exec_statements(sdb, STMT_UPGRADE_TO_14));

  SVN_ERR(migrate_locks(wcroot_abspath, sdb, scratch_pool));

  return SVN_NO_ERROR;
}


/* */
static svn_error_t *
bump_to_15(void *baton, svn_sqlite__db_t *sdb, apr_pool_t *scratch_pool)
{
  SVN_ERR(svn_sqlite__exec_statements(sdb, STMT_UPGRADE_TO_15));

  return SVN_NO_ERROR;
}


/* */
static svn_error_t *
bump_to_16(void *baton, svn_sqlite__db_t *sdb, apr_pool_t *scratch_pool)
{
  SVN_ERR(svn_sqlite__exec_statements(sdb, STMT_UPGRADE_TO_16));

  return SVN_NO_ERROR;
}


/* Migrate the properties for one node (LOCAL_ABSPATH).  */
static svn_error_t *
migrate_node_props(const char *wcroot_abspath,
                   const char *name,
                   svn_sqlite__db_t *sdb,
                   int original_format,
                   apr_pool_t *scratch_pool)
{
  const char *base_abspath;  /* old name. nowadays: "pristine"  */
  const char *revert_abspath;  /* old name. nowadays: "BASE"  */
  const char *working_abspath;  /* old name. nowadays: "ACTUAL"  */
  apr_hash_t *base_props;
  apr_hash_t *revert_props;
  apr_hash_t *working_props;

  if (*name == '\0')
    {
      base_abspath = svn_wc__adm_child(wcroot_abspath, PROP_BASE_FOR_DIR,
                                       scratch_pool);
      revert_abspath = svn_wc__adm_child(wcroot_abspath, PROP_REVERT_FOR_DIR,
                                         scratch_pool);
      working_abspath = svn_wc__adm_child(wcroot_abspath, PROP_WORKING_FOR_DIR,
                                          scratch_pool);
    }
  else
    {
      const char *basedir_abspath;
      const char *propsdir_abspath;

      propsdir_abspath = svn_wc__adm_child(wcroot_abspath, PROPS_SUBDIR,
                                           scratch_pool);
      basedir_abspath = svn_wc__adm_child(wcroot_abspath, PROP_BASE_SUBDIR,
                                          scratch_pool);

      base_abspath = svn_dirent_join(basedir_abspath,
                                     apr_pstrcat(scratch_pool,
                                                 name,
                                                 SVN_WC__BASE_EXT,
                                                 NULL),
                                     scratch_pool);

      revert_abspath = svn_dirent_join(basedir_abspath,
                                       apr_pstrcat(scratch_pool,
                                                   name,
                                                   SVN_WC__REVERT_EXT,
                                                   NULL),
                                       scratch_pool);

      working_abspath = svn_dirent_join(propsdir_abspath,
                                        apr_pstrcat(scratch_pool,
                                                    name,
                                                    SVN_WC__WORK_EXT,
                                                    NULL),
                                        scratch_pool);
    }

  SVN_ERR(read_propfile(&base_props, base_abspath,
                        scratch_pool, scratch_pool));
  SVN_ERR(read_propfile(&revert_props, revert_abspath,
                        scratch_pool, scratch_pool));
  SVN_ERR(read_propfile(&working_props, working_abspath,
                        scratch_pool, scratch_pool));

  return svn_error_return(svn_wc__db_upgrade_apply_props(
                            sdb, wcroot_abspath, name,
                            base_props, revert_props, working_props,
                            original_format,
                            scratch_pool));
}


/* */
static svn_error_t *
migrate_props(const char *wcroot_abspath,
              svn_sqlite__db_t *sdb,
              int original_format,
              apr_pool_t *scratch_pool)
{
  /* General logic here: iterate over all the immediate children of the root
     (since we aren't yet in a centralized system), and for any properties that
     exist, map them as follows:

     if (revert props exist):
       revert  -> BASE
       base    -> WORKING
       working -> ACTUAL
     else if (prop pristine is working [as defined in props.c] ):
       base    -> WORKING
       working -> ACTUAL
     else:
       base    -> BASE
       working -> ACTUAL

     ### the middle "test" should simply look for a WORKING_NODE row

     Note that it is legal for "working" props to be missing. That implies
     no local changes to the properties.
  */
  const apr_array_header_t *children;
  apr_pool_t *iterpool = svn_pool_create(scratch_pool);
  int i;

  /* Migrate the props for "this dir".  */
  SVN_ERR(migrate_node_props(wcroot_abspath, "", sdb, original_format,
                             iterpool));

  /* Iterate over all the files in this SDB.  */
  SVN_ERR(get_versioned_files(&children, sdb, scratch_pool, iterpool));
  for (i = 0; i < children->nelts; i++)
    {
      const char *name = APR_ARRAY_IDX(children, i, const char *);

      svn_pool_clear(iterpool);

      SVN_ERR(migrate_node_props(wcroot_abspath, name, sdb, original_format,
                                 iterpool));
    }

  svn_pool_destroy(iterpool);

  return SVN_NO_ERROR;
}


/* */
struct bump_to_18_baton
{
  const char *wcroot_abspath;
  int original_format;
};


static svn_error_t *
bump_to_18(void *baton, svn_sqlite__db_t *sdb, apr_pool_t *scratch_pool)
{
  struct bump_to_18_baton *b18 = baton;

  /* ### no schema changes (yet)... */
  SVN_ERR(svn_sqlite__exec_statements(sdb, STMT_UPGRADE_TO_18));

  SVN_ERR(migrate_props(b18->wcroot_abspath, sdb, b18->original_format,
                        scratch_pool));

  return SVN_NO_ERROR;
}


static svn_error_t *
migrate_text_bases(const char *wcroot_abspath,
                   svn_sqlite__db_t *sdb,
                   apr_pool_t *scratch_pool)
{
  apr_hash_t *dirents;
  apr_pool_t *iterpool = svn_pool_create(scratch_pool);
  apr_hash_index_t *hi;
  const char *text_base_dir = svn_wc__adm_child(wcroot_abspath,
                                                TEXT_BASE_SUBDIR,
                                                scratch_pool);

  SVN_ERR(svn_io_get_dirents3(&dirents, text_base_dir, TRUE,
                              scratch_pool, scratch_pool));
  for (hi = apr_hash_first(scratch_pool, dirents); hi;
            hi = apr_hash_next(hi))
    {
      const char *text_base_basename = svn__apr_hash_index_key(hi);
      const char *pristine_path;
      const char *text_base_path;
      svn_checksum_t *md5_checksum;
      svn_checksum_t *sha1_checksum;
      svn_sqlite__stmt_t *stmt;
      apr_finfo_t finfo;

      svn_pool_clear(iterpool);
      text_base_path = svn_dirent_join(text_base_dir, text_base_basename,
                                       iterpool);

      /* ### This code could be a bit smarter: we could chain checksum
             streams instead of reading the file twice; we could check to
             see if a pristine row exists before attempting to insert one;
             we could check and see if a pristine file exists before
             attempting to copy a new one over it.
             
             However, I think simplicity is the big win here, especially since
             this is code that runs exactly once on a user's machine: when
             doing the upgrade.  If you disagree, feel free to add the
             complexity. :)  */

      /* Gather the two checksums. */
      SVN_ERR(svn_io_file_checksum2(&md5_checksum, text_base_path,
                                    svn_checksum_md5, iterpool));
      SVN_ERR(svn_io_file_checksum2(&sha1_checksum, text_base_path,
                                    svn_checksum_sha1, iterpool));

      SVN_ERR(svn_io_stat(&finfo, text_base_path, APR_FINFO_SIZE, iterpool));

      /* Insert a row into the pristine table. */
      SVN_ERR(svn_sqlite__get_statement(&stmt, sdb, STMT_INSERT_PRISTINE));
      SVN_ERR(svn_sqlite__bind_checksum(stmt, 1, sha1_checksum, iterpool));
      SVN_ERR(svn_sqlite__bind_checksum(stmt, 2, md5_checksum, iterpool));
      SVN_ERR(svn_sqlite__bind_int64(stmt, 3, finfo.size));
      SVN_ERR(svn_sqlite__insert(NULL, stmt));

      SVN_ERR(svn_wc__db_pristine_get_future_path(&pristine_path,
                                                  wcroot_abspath,
                                                  sha1_checksum,
                                                  iterpool, iterpool));

      /* Ensure any sharding directories exist. */
      SVN_ERR(svn_wc__ensure_directory(svn_dirent_dirname(pristine_path,
                                                          iterpool),
                                       iterpool));

      /* Copy, rather than move, so that the upgrade can be restarted.
         It could be moved if upgrades scanned for files in the
         pristine directory as well as the text-base directory. */
      SVN_ERR(svn_io_copy_file(text_base_path, pristine_path, TRUE,
                               iterpool));
    }

  svn_pool_destroy(iterpool);

  return SVN_NO_ERROR;
}


static svn_error_t *
bump_to_17(void *baton, svn_sqlite__db_t *sdb, apr_pool_t *scratch_pool)
{
  const char *wcroot_abspath = ((struct bump_baton *)baton)->wcroot_abspath;

  SVN_ERR(svn_sqlite__exec_statements(sdb, STMT_UPGRADE_TO_17));
  SVN_ERR(migrate_text_bases(wcroot_abspath, sdb, scratch_pool));

  return SVN_NO_ERROR;
}


#ifdef SINGLE_DB
/* Migrate one directory to a Single DB (per WC): if this is a subdirectory,
 * move all of its DB rows and pristine texts to the real WC-root.
 *
 * ### JAF: This is experimental code for others to use or ignore until I
 *          get back to it.  It may need to be re-written in a completely
 *          different way.  Especially, it probably wants to be moved from
 *          the auto-upgrade code path to the manual-upgrade code path.
 *          How to make the caller provide the BATON->wcroot_abspath and
 */
static svn_error_t *
bump_to_19(void *baton, svn_sqlite__db_t *sdb, apr_pool_t *scratch_pool)
{
  struct bump_baton *bb = baton;
  const char *this_wc_dir_abspath = bb->wcroot_abspath;
  const char *single_db_wcroot_abspath = bb->single_db_wcroot_abspath;
  const char *this_wc_dir_relpath
    = svn_relpath_is_child(single_db_wcroot_abspath, this_wc_dir_abspath,
                           scratch_pool);
  const char *parent_wc_dir_relpath
    = svn_relpath_dirname(this_wc_dir_relpath, scratch_pool);
  const char *single_db_sdb_abspath;
  svn_sqlite__stmt_t *stmt;

  /* If this is the single-DB WC root directory, there is nothing to do for
   * this particular directory. */
  if (strcmp(this_wc_dir_abspath, single_db_wcroot_abspath) == 0)
    return SVN_NO_ERROR;

  /* Get the path to the WC-root SDB as a native style path, UTF-8-encoded. */
  single_db_sdb_abspath = svn_wc__adm_child(single_db_wcroot_abspath, "wc.db",
                                            scratch_pool);
  /* ### TODO: convert path to native style */

  /* Attach the single-db so we can write into it. */
  SVN_ERR(svn_sqlite__get_statement(&stmt, sdb, STMT_ATTACH_WCROOT_DB));
  SVN_ERR(svn_sqlite__bindf(stmt, "s", single_db_sdb_abspath));
  SVN_ERR(svn_sqlite__step_done(stmt));

  /* ### TODO: the REPOSITORY table */

  SVN_ERR(svn_sqlite__get_statement(&stmt, sdb,
                                    STMT_COPY_BASE_NODE_TABLE_TO_WCROOT_DB));
  SVN_ERR(svn_sqlite__bindf(stmt, "ss", this_wc_dir_relpath, parent_wc_dir_relpath));
  SVN_ERR(svn_sqlite__update(NULL, stmt));

  SVN_ERR(svn_sqlite__get_statement(&stmt, sdb,
                                    STMT_COPY_WORKING_NODE_TABLE_TO_WCROOT_DB));
  SVN_ERR(svn_sqlite__bindf(stmt, "ss", this_wc_dir_relpath, parent_wc_dir_relpath));
  SVN_ERR(svn_sqlite__update(NULL, stmt));

  SVN_ERR(svn_sqlite__get_statement(&stmt, sdb,
                                    STMT_COPY_ACTUAL_NODE_TABLE_TO_WCROOT_DB));
  SVN_ERR(svn_sqlite__bindf(stmt, "ss", this_wc_dir_relpath, parent_wc_dir_relpath));
  SVN_ERR(svn_sqlite__update(NULL, stmt));

  SVN_ERR(svn_sqlite__exec_statements(sdb, STMT_COPY_LOCK_TABLE_TO_WCROOT_DB));

  SVN_ERR(svn_sqlite__exec_statements(sdb, STMT_COPY_PRISTINE_TABLE_TO_WCROOT_DB));

  /* ### TODO: move the pristine text files from this_wc_dir_abspath to
   * single_db_wcroot_abspath. */

  return SVN_NO_ERROR;
}
#endif  /* SINGLE_DB */


#if 0 /* ### no tree conflict migration yet */

/* */
static svn_error_t *
bump_to_XXX(void *baton, svn_sqlite__db_t *sdb, apr_pool_t *scratch_pool)
{
  const char *wcroot_abspath = ((struct bump_baton *)baton)->wcroot_abspath;

  SVN_ERR(svn_sqlite__exec_statements(sdb, STMT_UPGRADE_TO_XXX));

  SVN_ERR(migrate_tree_conflicts(sdb, scratch_pool));

  return SVN_NO_ERROR;
}

#endif /* ### no tree conflict migration yet */

/* Upgrade the working copy directory represented by DB/DIR_ABSPATH
   from OLD_FORMAT to the wc-ng format (SVN_WC__WC_NG_VERSION)'.

   Pass REPOS_INFO_FUNC, REPOS_INFO_BATON and REPOS_CACHE to
   ensure_repos_info. Add the found repository root and UUID to
   REPOS_CACHE if it doesn't have a cached entry for this
   repository.

   Uses SCRATCH_POOL for all temporary allocation.  */
static svn_error_t *
upgrade_to_wcng(svn_wc__db_t *db,
                const char *dir_abspath,
                int old_format,
                svn_wc_upgrade_get_repos_info_t repos_info_func,
                void *repos_info_baton,
                apr_hash_t *repos_cache,
                apr_pool_t *scratch_pool)
{
  const char *logfile_path = svn_wc__adm_child(dir_abspath, ADM_LOG,
                                               scratch_pool);
  svn_node_kind_t logfile_on_disk;
  apr_hash_t *entries;
  svn_wc_entry_t *this_dir;
  svn_sqlite__db_t *sdb;
  apr_int64_t repos_id;
  apr_int64_t wc_id;
  apr_pool_t *iterpool = svn_pool_create(scratch_pool);

  /* Don't try to mess with the WC if there are old log files left. */

  /* Is the (first) log file present?  */
  SVN_ERR(svn_io_check_path(logfile_path, &logfile_on_disk, iterpool));
  if (logfile_on_disk == svn_node_file)
    return svn_error_create(SVN_ERR_WC_UNSUPPORTED_FORMAT, NULL,
                            _("Cannot upgrade with existing logs; please "
                              "run 'svn cleanup' with Subversion 1.6"));

  /* Lock this working copy directory, or steal an existing lock. Do this
     BEFORE we read the entries. We don't want another process to modify the
     entries after we've read them into memory.  */
  SVN_ERR(create_physical_lock(dir_abspath, iterpool));

  /* What's going on here?
   *
   * We're attempting to upgrade an older working copy to the new wc-ng format.
   * The semantics and storage mechanisms between the two are vastly different,
   * so it's going to be a bit painful.  Here's a plan for the operation:
   *
   * 1) The 'entries' file needs to be moved to the new format. We read it
   *    using the old-format reader, and then use our compatibility code
   *    for writing entries to fill out the (new) wc_db state.
   *
   * 2) Convert wcprop to the wc-ng format
   *
   * 3) Trash old, unused files and subdirs
   *
   * ### (fill in other bits as they are implemented)
   */

  /***** ENTRIES *****/
  SVN_ERR(svn_wc__read_entries_old(&entries, dir_abspath,
                                   scratch_pool, iterpool));

  this_dir = apr_hash_get(entries, SVN_WC_ENTRY_THIS_DIR, APR_HASH_KEY_STRING);
  SVN_ERR(ensure_repos_info(this_dir, dir_abspath,
                            repos_info_func, repos_info_baton,
                            repos_cache,
                            scratch_pool, iterpool));

  /* Cache repos UUID pairs for when a subdir doesn't have this information */
  if (!apr_hash_get(repos_cache, this_dir->repos, APR_HASH_KEY_STRING))
    {
      apr_pool_t *hash_pool = apr_hash_pool_get(repos_cache);

      apr_hash_set(repos_cache,
                   apr_pstrdup(hash_pool, this_dir->repos),
                   APR_HASH_KEY_STRING,
                   apr_pstrdup(hash_pool, this_dir->uuid));
    }

  /* Create an empty sqlite database for this directory. */
  SVN_ERR(svn_wc__db_upgrade_begin(&sdb, &repos_id, &wc_id, dir_abspath,
                                   this_dir->repos, this_dir->uuid,
                                   scratch_pool, iterpool));

  /* Migrate the entries over to the new database.
     ### We need to think about atomicity here.

     entries_write_new() writes in current format rather than f12. Thus, this
     function bumps a working copy all the way to current.  */
  SVN_ERR(svn_wc__db_temp_reset_format(SVN_WC__VERSION, db, dir_abspath,
                                       iterpool));
  SVN_ERR(svn_wc__db_wclock_obtain(db, dir_abspath, 0, FALSE, iterpool));
  SVN_ERR(svn_wc__write_upgraded_entries(db, sdb, repos_id, wc_id,
                                         dir_abspath, entries,
                                         iterpool));

  /***** WC PROPS *****/

  /* Ugh. We don't know precisely where the wcprops are. Ignore them.  */
  if (old_format != SVN_WC__WCPROPS_LOST)
    {
      apr_hash_t *all_wcprops;

      if (old_format <= SVN_WC__WCPROPS_MANY_FILES_VERSION)
        SVN_ERR(read_many_wcprops(&all_wcprops, dir_abspath,
                                  iterpool, iterpool));
      else
        SVN_ERR(read_wcprops(&all_wcprops, dir_abspath,
                             iterpool, iterpool));

      SVN_ERR(svn_wc__db_upgrade_apply_dav_cache(sdb, all_wcprops, iterpool));
    }

  SVN_ERR(migrate_text_bases(dir_abspath, sdb, iterpool));

#if (SVN_WC__VERSION >= 18)
  /* Upgrade all the properties (including "this dir").

     Note: this must come AFTER the entries have been migrated into the
     database. The upgrade process needs the children in BASE_NODE and
     WORKING_NODE, and to examine the resultant WORKING state.  */
  SVN_ERR(migrate_props(dir_abspath, sdb, old_format, iterpool));
#endif

  /* All done. DB should finalize the upgrade process now.  */
  SVN_ERR(svn_wc__db_upgrade_finish(dir_abspath, sdb, iterpool));

  /* All subdir access batons (and locks!) will be closed. Of course, they
     should have been closed/unlocked just after their own upgrade process
     has run.  */
  /* ### well, actually.... we don't recursively delete subdir locks here,
     ### we rely upon their own upgrade processes to do it. */
  SVN_ERR(svn_wc__db_wclock_release(db, dir_abspath, iterpool));

  /* Zap all the obsolete files. This removes the old-style lock file.  */
  wipe_obsolete_files(dir_abspath, iterpool);

  /* ### need to (eventually) delete the .svn subdir.  */

  svn_pool_destroy(iterpool);
  return SVN_NO_ERROR;
}



svn_error_t *
svn_wc__upgrade_sdb(int *result_format,
                    const char *wcroot_abspath,
                    svn_sqlite__db_t *sdb,
                    int start_format,
                    apr_pool_t *scratch_pool)
{
  struct bump_baton bb = { wcroot_abspath };

  if (start_format < SVN_WC__WC_NG_VERSION /* 12 */)
    return svn_error_createf(SVN_ERR_WC_UPGRADE_REQUIRED, NULL,
                             _("Working copy format of '%s' is too old (%d); "
                               "please run 'svn upgrade'"),
                             svn_dirent_local_style(wcroot_abspath,
                                                    scratch_pool),
                             start_format);

  /* ### need lock-out. only one upgrade at a time. note that other code
     ### cannot use this un-upgraded database until we finish the upgrade.  */

  /* Note: none of these have "break" statements; the fall-through is
     intentional. */
  switch (start_format)
    {
      case 12:
        SVN_ERR(svn_sqlite__with_transaction(sdb, bump_to_13, &bb,
                                             scratch_pool));
        /* If the transaction succeeded, then we don't need the wcprops
           files. We stopped writing them partway through format 12, but
           we may be upgrading from an "early 12" and need to toss those
           files. We aren't going to migrate them because it is *also*
           possible that current/real data is sitting within the database.
           This is why STMT_UPGRADE_TO_13 just clears the 'dav_cache'
           column -- we cannot definitely state that the column values
           are Proper.

           They're removed by wipe_obsolete_files(), below.  */

        *result_format = 13;
        /* FALLTHROUGH  */

      case 13:
        /* Build WCLOCKS and migrate any physical lock.  */
        SVN_ERR(svn_sqlite__with_transaction(sdb, bump_to_14, &bb,
                                             scratch_pool));
        /* If the transaction succeeded, then any lock has been migrated,
           and we can toss the physical file (below).  */

        *result_format = 14;
        /* FALLTHROUGH  */

      case 14:
        /* Revamp the recording of 'excluded' nodes.  */
        SVN_ERR(svn_sqlite__with_transaction(sdb, bump_to_15, &bb,
                                             scratch_pool));
        *result_format = 15;
        /* FALLTHROUGH  */

      case 15:
        /* Perform some minor changes to the schema.  */
        SVN_ERR(svn_sqlite__with_transaction(sdb, bump_to_16, &bb,
                                             scratch_pool));
        *result_format = 16;
        /* FALLTHROUGH  */

#if (SVN_WC__VERSION > 16)
      case 16:
        {
          const char *pristine_dir;

          /* Create the '.svn/pristine' directory.  */
          pristine_dir = svn_wc__adm_child(wcroot_abspath,
                                           SVN_WC__ADM_PRISTINE,
                                           scratch_pool);
          SVN_ERR(svn_wc__ensure_directory(pristine_dir, scratch_pool));

          /* Move text bases into the pristine directory, and update the db */
          SVN_ERR(svn_sqlite__with_transaction(sdb, bump_to_17, &bb,
                                               scratch_pool));
        }

        *result_format = 17;
        /* FALLTHROUGH  */
#endif

#if (SVN_WC__VERSION > 17)
      case 17:
        {
          struct bump_to_18_baton b18;

          b18.wcroot_abspath = wcroot_abspath;
          b18.original_format = start_format;

          /* Move the properties into the database.  */
          SVN_ERR(svn_sqlite__with_transaction(sdb, bump_to_18, &b18,
                                               scratch_pool));
        }

        *result_format = 18;
        /* FALLTHROUGH  */
#endif

#if (SVN_WC__VERSION > 18)
      case 18:
        /* Merge all subdirectory DBs and pristines into the WC-root. */
        SVN_ERR(svn_sqlite__with_transaction(sdb, bump_to_19, &bb,
                                             scratch_pool));

        *result_format = 19;
        /* FALLTHROUGH  */
#endif

      /* ### future bumps go here.  */
#if 0
      case 98:
        /* Revamp the recording of tree conflicts.  */
        SVN_ERR(svn_sqlite__with_transaction(sdb, bump_to_XXX,
                                             (void *)wcroot_abspath,
                                             scratch_pool));
        *result_format = 99;
#endif
    }

#ifdef SVN_DEBUG
  if (*result_format != start_format)
    {
      int schema_version;
      SVN_ERR(svn_sqlite__read_schema_version(&schema_version, sdb, scratch_pool));

      /* If this assertion fails the schema isn't updated correctly */
      SVN_ERR_ASSERT(schema_version == *result_format);
    }
#endif

  /* Zap anything that might be remaining or escaped our notice.  */
  wipe_obsolete_files(wcroot_abspath, scratch_pool);

  return SVN_NO_ERROR;
}


/* */
static svn_error_t *
upgrade_working_copy(svn_wc__db_t *db,
                     const char *dir_abspath,
                     svn_wc_upgrade_get_repos_info_t repos_info_func,
                     void *repos_info_baton,
                     apr_hash_t *repos_cache,
                     svn_cancel_func_t cancel_func,
                     void *cancel_baton,
                     svn_wc_notify_func2_t notify_func,
                     void *notify_baton,
                     apr_pool_t *scratch_pool)
{
  int old_format;
  apr_pool_t *iterpool = svn_pool_create(scratch_pool);
  apr_array_header_t *subdirs;
  int i;

  /* Check cancellation; note that this catches recursive calls too. */
  if (cancel_func)
    SVN_ERR(cancel_func(cancel_baton));

  SVN_ERR(svn_wc__db_temp_get_format(&old_format, db, dir_abspath,
                                     iterpool));

  SVN_ERR(get_versioned_subdirs(&subdirs, db, dir_abspath,
                                scratch_pool, iterpool));

  /* Upgrade this directory first. */
  if (old_format < SVN_WC__WC_NG_VERSION)
    SVN_ERR(upgrade_to_wcng(db, dir_abspath, old_format,
                            repos_info_func, repos_info_baton,
                            repos_cache, iterpool));

  if (notify_func)
    notify_func(notify_baton,
                svn_wc_create_notify(dir_abspath, svn_wc_notify_upgraded_path,
                                     iterpool),
                iterpool);

  /* Now recurse. */
  for (i = 0; i < subdirs->nelts; ++i)
    {
      const char *child_abspath = APR_ARRAY_IDX(subdirs, i, const char *);

      svn_pool_clear(iterpool);

      SVN_ERR(upgrade_working_copy(db, child_abspath,
                                   repos_info_func, repos_info_baton,
                                   repos_cache,
                                   cancel_func, cancel_baton,
                                   notify_func, notify_baton,
                                   iterpool));
    }

  svn_pool_destroy(iterpool);

  return SVN_NO_ERROR;
}


svn_error_t *
svn_wc_upgrade(svn_wc_context_t *wc_ctx,
               const char *local_abspath,
               svn_wc_upgrade_get_repos_info_t repos_info_func,
               void *repos_info_baton,
               svn_cancel_func_t cancel_func,
               void *cancel_baton,
               svn_wc_notify_func2_t notify_func,
               void *notify_baton,
               apr_pool_t *scratch_pool)
{
  svn_wc__db_t *db;
#if 0
  svn_boolean_t is_wcroot;
#endif

  /* We need a DB that does not attempt an auto-upgrade, nor require
     running a stale work queue. We'll handle everything manually.  */
  SVN_ERR(svn_wc__db_open(&db, svn_wc__db_openmode_readwrite,
                          NULL /* ### config */, FALSE, FALSE,
                          scratch_pool, scratch_pool));

  /* ### this expects a wc-ng working copy. sigh. fix up soonish...  */
#if 0
  SVN_ERR(svn_wc__strictly_is_wc_root(&is_wcroot, wc_ctx, local_abspath,
                                      scratch_pool));
  if (!is_wcroot)
    return svn_error_create(
      SVN_ERR_WC_INVALID_OP_ON_CWD, NULL,
      _("'svn upgrade' can only be run from the root of the working copy."));
#endif

  /* Upgrade this directory and/or its subdirectories.  */
  SVN_ERR(upgrade_working_copy(db, local_abspath,
                               repos_info_func, repos_info_baton,
                               apr_hash_make(scratch_pool),
                               cancel_func, cancel_baton,
                               notify_func, notify_baton,
                               scratch_pool));

  SVN_ERR(svn_wc__db_close(db));

  return SVN_NO_ERROR;
}
<|MERGE_RESOLUTION|>--- conflicted
+++ resolved
@@ -67,6 +67,7 @@
 
 /* New pristine location */
 #define PRISTINE_STORAGE_RELPATH "pristine"
+#define SDB_FILE  "wc.db"
 
 
 /* Read the properties from the file at PROPFILE_ABSPATH, returning them
@@ -86,11 +87,7 @@
 
   if (err
       && (APR_STATUS_IS_ENOENT(err->apr_err)
-<<<<<<< HEAD
-          || APR_STATUS_IS_ENOTDIR(err->apr_err)))
-=======
           || SVN__APR_STATUS_IS_ENOTDIR(err->apr_err)))
->>>>>>> 26ffa72f
     {
       svn_error_clear(err);
 
@@ -284,60 +281,36 @@
 }
 
 
-/* Return in CHILDREN, the list of all versioned subdirectories which also
-   exist on disk as directories.  */
+/* Return in CHILDREN, the list of all 1.6 versioned subdirectories
+   which also exist on disk as directories.  */
 static svn_error_t *
 get_versioned_subdirs(apr_array_header_t **children,
-                      svn_wc__db_t *db,
                       const char *dir_abspath,
                       apr_pool_t *result_pool,
                       apr_pool_t *scratch_pool)
 {
-  int wc_format;
   apr_pool_t *iterpool = svn_pool_create(scratch_pool);
+  apr_hash_t *entries;
+  apr_hash_index_t *hi;
 
   *children = apr_array_make(result_pool, 10, sizeof(const char *));
 
-  SVN_ERR(svn_wc__db_temp_get_format(&wc_format, db, dir_abspath, iterpool));
-  if (wc_format >= SVN_WC__WC_NG_VERSION)
-    {
-      const apr_array_header_t *all_children;
-      int i;
-
-      SVN_ERR(svn_wc__db_read_children(&all_children, db, dir_abspath,
-                                       scratch_pool, scratch_pool));
-      for (i = 0; i < all_children->nelts; ++i)
-        {
-          const char *name = APR_ARRAY_IDX(all_children, i, const char *);
-
-          svn_pool_clear(iterpool);
-
-          SVN_ERR(maybe_add_subdir(*children, dir_abspath, name,
-                                   result_pool, iterpool));
-        }
-    }
-  else
-    {
-      apr_hash_t *entries;
-      apr_hash_index_t *hi;
-
-      SVN_ERR(svn_wc__read_entries_old(&entries, dir_abspath,
-                                       scratch_pool, iterpool));
-      for (hi = apr_hash_first(scratch_pool, entries);
-           hi;
-           hi = apr_hash_next(hi))
-        {
-          const char *name = svn__apr_hash_index_key(hi);
-
-          /* skip "this dir"  */
-          if (*name == '\0')
-            continue;
-
-          svn_pool_clear(iterpool);
-
-          SVN_ERR(maybe_add_subdir(*children, dir_abspath, name,
-                                   result_pool, iterpool));
-        }
+  SVN_ERR(svn_wc__read_entries_old(&entries, dir_abspath,
+                                   scratch_pool, iterpool));
+  for (hi = apr_hash_first(scratch_pool, entries);
+       hi;
+       hi = apr_hash_next(hi))
+    {
+      const char *name = svn__apr_hash_index_key(hi);
+
+      /* skip "this dir"  */
+      if (*name == '\0')
+        continue;
+
+      svn_pool_clear(iterpool);
+
+      SVN_ERR(maybe_add_subdir(*children, dir_abspath, name,
+                               result_pool, iterpool));
     }
 
   svn_pool_destroy(iterpool);
@@ -346,34 +319,34 @@
 }
 
 
-/* Return in CHILDREN, the list of all versioned *files* in SDB.
-   These files' existence on disk is not tested.
-
-   This set of children is intended for props/text-base upgrades.
-   Subdirectory's properties exist in the subdirs. Non-files have no
-   text bases.
+/* Return in CHILDREN the names of all versioned *files* in SDB that
+   are children of PARENT_RELPATH.  These files' existence on disk is
+   not tested.
+
+   This set of children is intended for property upgrades.
+   Subdirectory's properties exist in the subdirs.
 
    Note that this uses just the SDB to locate children, which means
-   that the children must have been upgraded to wc-ng format. Also note
-   that this returns *all* files found in SDB. Typically, this is just
-   one directory's worth since it won't be run on a single-db.  */
+   that the children must have been upgraded to wc-ng format. */
 static svn_error_t *
 get_versioned_files(const apr_array_header_t **children,
+                    const char *parent_relpath,
                     svn_sqlite__db_t *sdb,
                     apr_pool_t *result_pool,
                     apr_pool_t *scratch_pool)
 {
   svn_sqlite__stmt_t *stmt;
-  apr_array_header_t *child_relpaths;
+  apr_array_header_t *child_names;
   svn_boolean_t have_row;
 
   /* ### just select 'file' children. do we need 'symlink' in the future?  */
   SVN_ERR(svn_sqlite__get_statement(&stmt, sdb, STMT_SELECT_ALL_FILES));
+  SVN_ERR(svn_sqlite__bindf(stmt, "s", parent_relpath));
 
   /* ### 10 is based on Subversion's average of 8.5 files per versioned
      ### directory in its repository. maybe use a different value? or
      ### count rows first?  */
-  child_relpaths = apr_array_make(result_pool, 10, sizeof(const char *));
+  child_names = apr_array_make(result_pool, 10, sizeof(const char *));
 
   SVN_ERR(svn_sqlite__step(&have_row, stmt));
   while (have_row)
@@ -381,12 +354,13 @@
       const char *local_relpath = svn_sqlite__column_text(stmt, 0,
                                                           result_pool);
 
-      APR_ARRAY_PUSH(child_relpaths, const char *) = local_relpath;
+      APR_ARRAY_PUSH(child_names, const char *)
+        = svn_relpath_basename(local_relpath, result_pool);
 
       SVN_ERR(svn_sqlite__step(&have_row, stmt));
     }
 
-  *children = child_relpaths;
+  *children = child_names;
 
   return svn_error_return(svn_sqlite__reset(stmt));
 }
@@ -482,7 +456,6 @@
                                       scratch_pool),
                     FALSE, NULL, NULL, scratch_pool));
 
-#if (SVN_WC__VERSION >= 18)
   /* Remove the old properties files... whole directories at a time.  */
   svn_error_clear(svn_io_remove_dir2(
                     svn_wc__adm_child(wcroot_abspath,
@@ -509,7 +482,6 @@
                                       PROP_REVERT_FOR_DIR,
                                       scratch_pool),
                      TRUE, scratch_pool));
-#endif
 
 #if 0
   /* ### this checks for a write-lock, and we are not (always) taking out
@@ -881,9 +853,6 @@
 
 struct bump_baton {
   const char *wcroot_abspath;
-#ifdef SINGLE_DB
-  const char *single_db_wcroot_abspath;
-#endif
 };
 
 /* */
@@ -922,7 +891,8 @@
 
 /* Migrate the properties for one node (LOCAL_ABSPATH).  */
 static svn_error_t *
-migrate_node_props(const char *wcroot_abspath,
+migrate_node_props(const char *dir_abspath,
+                   const char *new_wcroot_abspath,
                    const char *name,
                    svn_sqlite__db_t *sdb,
                    int original_format,
@@ -934,24 +904,29 @@
   apr_hash_t *base_props;
   apr_hash_t *revert_props;
   apr_hash_t *working_props;
+  const char *old_wcroot_abspath
+    = svn_dirent_get_longest_ancestor(dir_abspath, new_wcroot_abspath,
+                                      scratch_pool);
+  const char *dir_relpath = svn_dirent_skip_ancestor(old_wcroot_abspath,
+                                                     dir_abspath);
 
   if (*name == '\0')
     {
-      base_abspath = svn_wc__adm_child(wcroot_abspath, PROP_BASE_FOR_DIR,
-                                       scratch_pool);
-      revert_abspath = svn_wc__adm_child(wcroot_abspath, PROP_REVERT_FOR_DIR,
-                                         scratch_pool);
-      working_abspath = svn_wc__adm_child(wcroot_abspath, PROP_WORKING_FOR_DIR,
-                                          scratch_pool);
+      base_abspath = svn_wc__adm_child(dir_abspath,
+                                       PROP_BASE_FOR_DIR, scratch_pool);
+      revert_abspath = svn_wc__adm_child(dir_abspath,
+                                         PROP_REVERT_FOR_DIR, scratch_pool);
+      working_abspath = svn_wc__adm_child(dir_abspath,
+                                          PROP_WORKING_FOR_DIR, scratch_pool);
     }
   else
     {
       const char *basedir_abspath;
       const char *propsdir_abspath;
 
-      propsdir_abspath = svn_wc__adm_child(wcroot_abspath, PROPS_SUBDIR,
+      propsdir_abspath = svn_wc__adm_child(dir_abspath, PROPS_SUBDIR,
                                            scratch_pool);
-      basedir_abspath = svn_wc__adm_child(wcroot_abspath, PROP_BASE_SUBDIR,
+      basedir_abspath = svn_wc__adm_child(dir_abspath, PROP_BASE_SUBDIR,
                                           scratch_pool);
 
       base_abspath = svn_dirent_join(basedir_abspath,
@@ -984,7 +959,8 @@
                         scratch_pool, scratch_pool));
 
   return svn_error_return(svn_wc__db_upgrade_apply_props(
-                            sdb, wcroot_abspath, name,
+                            sdb, new_wcroot_abspath,
+                            svn_relpath_join(dir_relpath, name, scratch_pool),
                             base_props, revert_props, working_props,
                             original_format,
                             scratch_pool));
@@ -993,7 +969,8 @@
 
 /* */
 static svn_error_t *
-migrate_props(const char *wcroot_abspath,
+migrate_props(const char *dir_abspath,
+              const char *new_wcroot_abspath,
               svn_sqlite__db_t *sdb,
               int original_format,
               apr_pool_t *scratch_pool)
@@ -1020,22 +997,28 @@
   */
   const apr_array_header_t *children;
   apr_pool_t *iterpool = svn_pool_create(scratch_pool);
+  const char *old_wcroot_abspath
+    = svn_dirent_get_longest_ancestor(dir_abspath, new_wcroot_abspath,
+                                      scratch_pool);
+  const char *dir_relpath = svn_dirent_skip_ancestor(old_wcroot_abspath,
+                                                     dir_abspath);
   int i;
 
   /* Migrate the props for "this dir".  */
-  SVN_ERR(migrate_node_props(wcroot_abspath, "", sdb, original_format,
-                             iterpool));
+  SVN_ERR(migrate_node_props(dir_abspath, new_wcroot_abspath, "", sdb,
+                             original_format, iterpool));
 
   /* Iterate over all the files in this SDB.  */
-  SVN_ERR(get_versioned_files(&children, sdb, scratch_pool, iterpool));
+  SVN_ERR(get_versioned_files(&children, dir_relpath, sdb, scratch_pool,
+                              iterpool));
   for (i = 0; i < children->nelts; i++)
     {
       const char *name = APR_ARRAY_IDX(children, i, const char *);
 
       svn_pool_clear(iterpool);
 
-      SVN_ERR(migrate_node_props(wcroot_abspath, name, sdb, original_format,
-                                 iterpool));
+      SVN_ERR(migrate_node_props(dir_abspath, new_wcroot_abspath,
+                                 name, sdb, original_format, iterpool));
     }
 
   svn_pool_destroy(iterpool);
@@ -1060,22 +1043,23 @@
   /* ### no schema changes (yet)... */
   SVN_ERR(svn_sqlite__exec_statements(sdb, STMT_UPGRADE_TO_18));
 
-  SVN_ERR(migrate_props(b18->wcroot_abspath, sdb, b18->original_format,
-                        scratch_pool));
-
-  return SVN_NO_ERROR;
-}
-
-
-static svn_error_t *
-migrate_text_bases(const char *wcroot_abspath,
+  SVN_ERR(migrate_props(b18->wcroot_abspath, b18->wcroot_abspath, sdb,
+                        b18->original_format, scratch_pool));
+
+  return SVN_NO_ERROR;
+}
+
+
+static svn_error_t *
+migrate_text_bases(const char *dir_abspath,
+                   const char *new_wcroot_abspath,
                    svn_sqlite__db_t *sdb,
                    apr_pool_t *scratch_pool)
 {
   apr_hash_t *dirents;
   apr_pool_t *iterpool = svn_pool_create(scratch_pool);
   apr_hash_index_t *hi;
-  const char *text_base_dir = svn_wc__adm_child(wcroot_abspath,
+  const char *text_base_dir = svn_wc__adm_child(dir_abspath,
                                                 TEXT_BASE_SUBDIR,
                                                 scratch_pool);
 
@@ -1123,7 +1107,7 @@
       SVN_ERR(svn_sqlite__insert(NULL, stmt));
 
       SVN_ERR(svn_wc__db_pristine_get_future_path(&pristine_path,
-                                                  wcroot_abspath,
+                                                  new_wcroot_abspath,
                                                   sha1_checksum,
                                                   iterpool, iterpool));
 
@@ -1151,78 +1135,11 @@
   const char *wcroot_abspath = ((struct bump_baton *)baton)->wcroot_abspath;
 
   SVN_ERR(svn_sqlite__exec_statements(sdb, STMT_UPGRADE_TO_17));
-  SVN_ERR(migrate_text_bases(wcroot_abspath, sdb, scratch_pool));
-
-  return SVN_NO_ERROR;
-}
-
-
-#ifdef SINGLE_DB
-/* Migrate one directory to a Single DB (per WC): if this is a subdirectory,
- * move all of its DB rows and pristine texts to the real WC-root.
- *
- * ### JAF: This is experimental code for others to use or ignore until I
- *          get back to it.  It may need to be re-written in a completely
- *          different way.  Especially, it probably wants to be moved from
- *          the auto-upgrade code path to the manual-upgrade code path.
- *          How to make the caller provide the BATON->wcroot_abspath and
- */
-static svn_error_t *
-bump_to_19(void *baton, svn_sqlite__db_t *sdb, apr_pool_t *scratch_pool)
-{
-  struct bump_baton *bb = baton;
-  const char *this_wc_dir_abspath = bb->wcroot_abspath;
-  const char *single_db_wcroot_abspath = bb->single_db_wcroot_abspath;
-  const char *this_wc_dir_relpath
-    = svn_relpath_is_child(single_db_wcroot_abspath, this_wc_dir_abspath,
-                           scratch_pool);
-  const char *parent_wc_dir_relpath
-    = svn_relpath_dirname(this_wc_dir_relpath, scratch_pool);
-  const char *single_db_sdb_abspath;
-  svn_sqlite__stmt_t *stmt;
-
-  /* If this is the single-DB WC root directory, there is nothing to do for
-   * this particular directory. */
-  if (strcmp(this_wc_dir_abspath, single_db_wcroot_abspath) == 0)
-    return SVN_NO_ERROR;
-
-  /* Get the path to the WC-root SDB as a native style path, UTF-8-encoded. */
-  single_db_sdb_abspath = svn_wc__adm_child(single_db_wcroot_abspath, "wc.db",
-                                            scratch_pool);
-  /* ### TODO: convert path to native style */
-
-  /* Attach the single-db so we can write into it. */
-  SVN_ERR(svn_sqlite__get_statement(&stmt, sdb, STMT_ATTACH_WCROOT_DB));
-  SVN_ERR(svn_sqlite__bindf(stmt, "s", single_db_sdb_abspath));
-  SVN_ERR(svn_sqlite__step_done(stmt));
-
-  /* ### TODO: the REPOSITORY table */
-
-  SVN_ERR(svn_sqlite__get_statement(&stmt, sdb,
-                                    STMT_COPY_BASE_NODE_TABLE_TO_WCROOT_DB));
-  SVN_ERR(svn_sqlite__bindf(stmt, "ss", this_wc_dir_relpath, parent_wc_dir_relpath));
-  SVN_ERR(svn_sqlite__update(NULL, stmt));
-
-  SVN_ERR(svn_sqlite__get_statement(&stmt, sdb,
-                                    STMT_COPY_WORKING_NODE_TABLE_TO_WCROOT_DB));
-  SVN_ERR(svn_sqlite__bindf(stmt, "ss", this_wc_dir_relpath, parent_wc_dir_relpath));
-  SVN_ERR(svn_sqlite__update(NULL, stmt));
-
-  SVN_ERR(svn_sqlite__get_statement(&stmt, sdb,
-                                    STMT_COPY_ACTUAL_NODE_TABLE_TO_WCROOT_DB));
-  SVN_ERR(svn_sqlite__bindf(stmt, "ss", this_wc_dir_relpath, parent_wc_dir_relpath));
-  SVN_ERR(svn_sqlite__update(NULL, stmt));
-
-  SVN_ERR(svn_sqlite__exec_statements(sdb, STMT_COPY_LOCK_TABLE_TO_WCROOT_DB));
-
-  SVN_ERR(svn_sqlite__exec_statements(sdb, STMT_COPY_PRISTINE_TABLE_TO_WCROOT_DB));
-
-  /* ### TODO: move the pristine text files from this_wc_dir_abspath to
-   * single_db_wcroot_abspath. */
-
-  return SVN_NO_ERROR;
-}
-#endif  /* SINGLE_DB */
+  SVN_ERR(migrate_text_bases(wcroot_abspath, wcroot_abspath, sdb,
+                             scratch_pool));
+
+  return SVN_NO_ERROR;
+}
 
 
 #if 0 /* ### no tree conflict migration yet */
@@ -1241,6 +1158,13 @@
 }
 
 #endif /* ### no tree conflict migration yet */
+
+struct upgrade_data_t {
+  svn_sqlite__db_t *sdb;
+  const char *root_abspath;
+  apr_int64_t repos_id;
+  apr_int64_t wc_id;
+};
 
 /* Upgrade the working copy directory represented by DB/DIR_ABSPATH
    from OLD_FORMAT to the wc-ng format (SVN_WC__WC_NG_VERSION)'.
@@ -1249,6 +1173,10 @@
    ensure_repos_info. Add the found repository root and UUID to
    REPOS_CACHE if it doesn't have a cached entry for this
    repository.
+
+   DATA->SDB will be null if this is the root directory, in which case
+   the db must be created and *DATA filled in, otherwise *DATA refer
+   to the single root db.
 
    Uses SCRATCH_POOL for all temporary allocation.  */
 static svn_error_t *
@@ -1258,6 +1186,8 @@
                 svn_wc_upgrade_get_repos_info_t repos_info_func,
                 void *repos_info_baton,
                 apr_hash_t *repos_cache,
+                struct upgrade_data_t *data,
+                apr_pool_t *result_pool,
                 apr_pool_t *scratch_pool)
 {
   const char *logfile_path = svn_wc__adm_child(dir_abspath, ADM_LOG,
@@ -1265,15 +1195,11 @@
   svn_node_kind_t logfile_on_disk;
   apr_hash_t *entries;
   svn_wc_entry_t *this_dir;
-  svn_sqlite__db_t *sdb;
-  apr_int64_t repos_id;
-  apr_int64_t wc_id;
-  apr_pool_t *iterpool = svn_pool_create(scratch_pool);
 
   /* Don't try to mess with the WC if there are old log files left. */
 
   /* Is the (first) log file present?  */
-  SVN_ERR(svn_io_check_path(logfile_path, &logfile_on_disk, iterpool));
+  SVN_ERR(svn_io_check_path(logfile_path, &logfile_on_disk, scratch_pool));
   if (logfile_on_disk == svn_node_file)
     return svn_error_create(SVN_ERR_WC_UNSUPPORTED_FORMAT, NULL,
                             _("Cannot upgrade with existing logs; please "
@@ -1282,7 +1208,7 @@
   /* Lock this working copy directory, or steal an existing lock. Do this
      BEFORE we read the entries. We don't want another process to modify the
      entries after we've read them into memory.  */
-  SVN_ERR(create_physical_lock(dir_abspath, iterpool));
+  SVN_ERR(create_physical_lock(dir_abspath, scratch_pool));
 
   /* What's going on here?
    *
@@ -1303,13 +1229,13 @@
 
   /***** ENTRIES *****/
   SVN_ERR(svn_wc__read_entries_old(&entries, dir_abspath,
-                                   scratch_pool, iterpool));
+                                   scratch_pool, scratch_pool));
 
   this_dir = apr_hash_get(entries, SVN_WC_ENTRY_THIS_DIR, APR_HASH_KEY_STRING);
   SVN_ERR(ensure_repos_info(this_dir, dir_abspath,
                             repos_info_func, repos_info_baton,
                             repos_cache,
-                            scratch_pool, iterpool));
+                            scratch_pool, scratch_pool));
 
   /* Cache repos UUID pairs for when a subdir doesn't have this information */
   if (!apr_hash_get(repos_cache, this_dir->repos, APR_HASH_KEY_STRING))
@@ -1322,22 +1248,43 @@
                    apr_pstrdup(hash_pool, this_dir->uuid));
     }
 
-  /* Create an empty sqlite database for this directory. */
-  SVN_ERR(svn_wc__db_upgrade_begin(&sdb, &repos_id, &wc_id, dir_abspath,
-                                   this_dir->repos, this_dir->uuid,
-                                   scratch_pool, iterpool));
-
-  /* Migrate the entries over to the new database.
-     ### We need to think about atomicity here.
-
-     entries_write_new() writes in current format rather than f12. Thus, this
-     function bumps a working copy all the way to current.  */
-  SVN_ERR(svn_wc__db_temp_reset_format(SVN_WC__VERSION, db, dir_abspath,
-                                       iterpool));
-  SVN_ERR(svn_wc__db_wclock_obtain(db, dir_abspath, 0, FALSE, iterpool));
-  SVN_ERR(svn_wc__write_upgraded_entries(db, sdb, repos_id, wc_id,
-                                         dir_abspath, entries,
-                                         iterpool));
+  if (!data->sdb)
+    {
+      const char *root_adm_abspath;
+
+      /* In root wc construst path to temporary root wc/.svn/wcng/.svn
+
+         ### This should really be in tmp so that 1.6 can cleanup if
+             interrupted, i.e. wc/.svn/tmp/wcng/.svn */
+      data->root_abspath = svn_wc__adm_child(dir_abspath, "wcng", result_pool);
+      root_adm_abspath = svn_wc__adm_child(data->root_abspath, "",
+                                           scratch_pool);
+      SVN_ERR(svn_wc__ensure_directory(root_adm_abspath, scratch_pool));
+
+      /* Create an empty sqlite database for this directory. */
+      SVN_ERR(svn_wc__db_upgrade_begin(&data->sdb,
+                                       &data->repos_id, &data->wc_id,
+                                       data->root_abspath,
+                                       this_dir->repos, this_dir->uuid,
+                                       result_pool, scratch_pool));
+
+      /* Migrate the entries over to the new database.
+         ### We need to think about atomicity here.
+
+         entries_write_new() writes in current format rather than
+         f12. Thus, this function bumps a working copy all the way to
+         current.  */
+      SVN_ERR(svn_wc__db_temp_reset_format(SVN_WC__VERSION, db,
+                                           data->root_abspath, scratch_pool));
+      SVN_ERR(svn_wc__db_wclock_obtain(db, data->root_abspath, 0, FALSE,
+                                       scratch_pool));
+    }
+ 
+  SVN_ERR(svn_wc__write_upgraded_entries(db, data->sdb,
+                                         data->repos_id, data->wc_id,
+                                         dir_abspath, data->root_abspath,
+                                         entries,
+                                         scratch_pool));
 
   /***** WC PROPS *****/
 
@@ -1345,44 +1292,51 @@
   if (old_format != SVN_WC__WCPROPS_LOST)
     {
       apr_hash_t *all_wcprops;
+      const char *old_wcroot_abspath
+        = svn_dirent_get_longest_ancestor(dir_abspath, data->root_abspath,
+                                          scratch_pool);
+      const char *dir_relpath = svn_dirent_skip_ancestor(old_wcroot_abspath,
+                                                         dir_abspath);
 
       if (old_format <= SVN_WC__WCPROPS_MANY_FILES_VERSION)
         SVN_ERR(read_many_wcprops(&all_wcprops, dir_abspath,
-                                  iterpool, iterpool));
+                                  scratch_pool, scratch_pool));
       else
         SVN_ERR(read_wcprops(&all_wcprops, dir_abspath,
-                             iterpool, iterpool));
-
-      SVN_ERR(svn_wc__db_upgrade_apply_dav_cache(sdb, all_wcprops, iterpool));
-    }
-
-  SVN_ERR(migrate_text_bases(dir_abspath, sdb, iterpool));
-
-#if (SVN_WC__VERSION >= 18)
+                             scratch_pool, scratch_pool));
+
+      SVN_ERR(svn_wc__db_upgrade_apply_dav_cache(data->sdb, dir_relpath,
+                                                 all_wcprops, scratch_pool));
+    }
+
+  SVN_ERR(migrate_text_bases(dir_abspath, data->root_abspath, data->sdb,
+                             scratch_pool));
+
   /* Upgrade all the properties (including "this dir").
 
      Note: this must come AFTER the entries have been migrated into the
      database. The upgrade process needs the children in BASE_NODE and
      WORKING_NODE, and to examine the resultant WORKING state.  */
-  SVN_ERR(migrate_props(dir_abspath, sdb, old_format, iterpool));
-#endif
+  SVN_ERR(migrate_props(dir_abspath, data->root_abspath, data->sdb, old_format,
+                        scratch_pool));
 
   /* All done. DB should finalize the upgrade process now.  */
-  SVN_ERR(svn_wc__db_upgrade_finish(dir_abspath, sdb, iterpool));
-
-  /* All subdir access batons (and locks!) will be closed. Of course, they
-     should have been closed/unlocked just after their own upgrade process
-     has run.  */
-  /* ### well, actually.... we don't recursively delete subdir locks here,
-     ### we rely upon their own upgrade processes to do it. */
-  SVN_ERR(svn_wc__db_wclock_release(db, dir_abspath, iterpool));
-
-  /* Zap all the obsolete files. This removes the old-style lock file.  */
-  wipe_obsolete_files(dir_abspath, iterpool);
-
-  /* ### need to (eventually) delete the .svn subdir.  */
-
-  svn_pool_destroy(iterpool);
+  SVN_ERR(svn_wc__db_upgrade_finish(dir_abspath, data->sdb, scratch_pool));
+
+  /* Zap all the obsolete files. This removes the old-style lock file.
+     In single-db we should postpone this until we have processed all
+     entries files into the single-db, otherwise an interrupted
+     upgrade is nasty.  Perhaps add a wq item?  If we do postpone then
+     perhaps we should still remove the lock otherwise the user has to
+     use 1.6 to cleanup. */
+  wipe_obsolete_files(dir_abspath, scratch_pool);
+
+  /* Remove the admin dir in subdirectories of the root. */
+  if (!svn_dirent_is_ancestor(dir_abspath, data->root_abspath))
+    svn_error_clear(svn_io_remove_dir2(svn_wc__adm_child(dir_abspath, NULL,
+                                                         scratch_pool),
+                                       FALSE, NULL, NULL, scratch_pool));
+
   return SVN_NO_ERROR;
 }
 
@@ -1453,7 +1407,6 @@
         *result_format = 16;
         /* FALLTHROUGH  */
 
-#if (SVN_WC__VERSION > 16)
       case 16:
         {
           const char *pristine_dir;
@@ -1471,9 +1424,7 @@
 
         *result_format = 17;
         /* FALLTHROUGH  */
-#endif
-
-#if (SVN_WC__VERSION > 17)
+
       case 17:
         {
           struct bump_to_18_baton b18;
@@ -1488,16 +1439,13 @@
 
         *result_format = 18;
         /* FALLTHROUGH  */
-#endif
 
 #if (SVN_WC__VERSION > 18)
       case 18:
-        /* Merge all subdirectory DBs and pristines into the WC-root. */
-        SVN_ERR(svn_sqlite__with_transaction(sdb, bump_to_19, &bb,
-                                             scratch_pool));
-
-        *result_format = 19;
-        /* FALLTHROUGH  */
+        return svn_error_createf(SVN_ERR_UNSUPPORTED_FEATURE, NULL,
+                                 _("The working copy '%s' is at format 18; "
+                                   "use 'tools/dev/wc-ng/bump-to-19.py' to "
+                                   "upgrade it"), wcroot_abspath);
 #endif
 
       /* ### future bumps go here.  */
@@ -1536,6 +1484,7 @@
                      svn_wc_upgrade_get_repos_info_t repos_info_func,
                      void *repos_info_baton,
                      apr_hash_t *repos_cache,
+                     struct upgrade_data_t *data,
                      svn_cancel_func_t cancel_func,
                      void *cancel_baton,
                      svn_wc_notify_func2_t notify_func,
@@ -1554,14 +1503,24 @@
   SVN_ERR(svn_wc__db_temp_get_format(&old_format, db, dir_abspath,
                                      iterpool));
 
-  SVN_ERR(get_versioned_subdirs(&subdirs, db, dir_abspath,
+  if (old_format >= SVN_WC__WC_NG_VERSION)
+    {
+      if (notify_func)
+        notify_func(notify_baton,
+                    svn_wc_create_notify(dir_abspath, svn_wc_notify_skip,
+                                         iterpool),
+                iterpool);
+      return SVN_NO_ERROR;
+    }
+
+  /* At present upgrade_to_wcng removes the entries file so get the
+     children before calling it. */
+  SVN_ERR(get_versioned_subdirs(&subdirs, dir_abspath,
                                 scratch_pool, iterpool));
 
-  /* Upgrade this directory first. */
-  if (old_format < SVN_WC__WC_NG_VERSION)
-    SVN_ERR(upgrade_to_wcng(db, dir_abspath, old_format,
-                            repos_info_func, repos_info_baton,
-                            repos_cache, iterpool));
+  SVN_ERR(upgrade_to_wcng(db, dir_abspath, old_format,
+                          repos_info_func, repos_info_baton,
+                          repos_cache, data, scratch_pool, iterpool));
 
   if (notify_func)
     notify_func(notify_baton,
@@ -1569,7 +1528,6 @@
                                      iterpool),
                 iterpool);
 
-  /* Now recurse. */
   for (i = 0; i < subdirs->nelts; ++i)
     {
       const char *child_abspath = APR_ARRAY_IDX(subdirs, i, const char *);
@@ -1578,7 +1536,7 @@
 
       SVN_ERR(upgrade_working_copy(db, child_abspath,
                                    repos_info_func, repos_info_baton,
-                                   repos_cache,
+                                   repos_cache, data,
                                    cancel_func, cancel_baton,
                                    notify_func, notify_baton,
                                    iterpool));
@@ -1589,6 +1547,44 @@
   return SVN_NO_ERROR;
 }
 
+
+/* Return TRUE if LOCAL_ABSPATH is a pre-1.7 working copy root, FALSE
+   otherwise. */
+static svn_boolean_t
+is_old_wcroot(const char *local_abspath,
+              apr_pool_t *scratch_pool)
+{
+  apr_hash_t *entries;
+  const char *parent_abspath, *name;
+  svn_wc_entry_t *entry;
+  svn_error_t *err = svn_wc__read_entries_old(&entries, local_abspath,
+                                              scratch_pool, scratch_pool);
+  if (err)
+    {
+      svn_error_clear(err);
+      return FALSE;
+    }
+
+  svn_dirent_split(&parent_abspath, &name, local_abspath, scratch_pool);
+
+  err = svn_wc__read_entries_old(&entries, parent_abspath,
+                                 scratch_pool, scratch_pool);
+  if (err)
+    {
+      svn_error_clear(err);
+      return TRUE;
+    }
+
+  entry = apr_hash_get(entries, name, APR_HASH_KEY_STRING);
+  if (!entry
+      || entry->absent
+      || (entry->deleted && entry->schedule != svn_wc_schedule_add))
+    {
+      return TRUE;
+    }
+
+  return FALSE;
+}
 
 svn_error_t *
 svn_wc_upgrade(svn_wc_context_t *wc_ctx,
@@ -1602,9 +1598,7 @@
                apr_pool_t *scratch_pool)
 {
   svn_wc__db_t *db;
-#if 0
-  svn_boolean_t is_wcroot;
-#endif
+  struct upgrade_data_t data = { NULL };
 
   /* We need a DB that does not attempt an auto-upgrade, nor require
      running a stale work queue. We'll handle everything manually.  */
@@ -1612,24 +1606,44 @@
                           NULL /* ### config */, FALSE, FALSE,
                           scratch_pool, scratch_pool));
 
-  /* ### this expects a wc-ng working copy. sigh. fix up soonish...  */
-#if 0
-  SVN_ERR(svn_wc__strictly_is_wc_root(&is_wcroot, wc_ctx, local_abspath,
-                                      scratch_pool));
-  if (!is_wcroot)
-    return svn_error_create(
+  if (!is_old_wcroot(local_abspath, scratch_pool))
+    return svn_error_createf(
       SVN_ERR_WC_INVALID_OP_ON_CWD, NULL,
-      _("'svn upgrade' can only be run from the root of the working copy."));
-#endif
+      _("Cannot upgrade '%s' as it is not a pre-1.7 working copy root"),
+      svn_dirent_local_style(local_abspath, scratch_pool));
 
   /* Upgrade this directory and/or its subdirectories.  */
   SVN_ERR(upgrade_working_copy(db, local_abspath,
                                repos_info_func, repos_info_baton,
-                               apr_hash_make(scratch_pool),
+                               apr_hash_make(scratch_pool), &data,
                                cancel_func, cancel_baton,
                                notify_func, notify_baton,
                                scratch_pool));
 
+  SVN_ERR(svn_wc__db_wclock_release(db, data.root_abspath, scratch_pool));
+  SVN_ERR(svn_wc__db_drop_root(db, data.root_abspath, scratch_pool));
+  SVN_ERR(svn_sqlite__close(data.sdb));
+  {
+    const char *pristine_from = svn_wc__adm_child(data.root_abspath,
+                                                  PRISTINE_STORAGE_RELPATH,
+                                                  scratch_pool);
+    const char *pristine_to = svn_wc__adm_child(local_abspath,
+                                                PRISTINE_STORAGE_RELPATH,
+                                                scratch_pool);
+    SVN_ERR(svn_io_file_rename(pristine_from, pristine_to, scratch_pool));
+  }
+  {
+    const char *db_from = svn_wc__adm_child(data.root_abspath, SDB_FILE,
+                                            scratch_pool);
+    const char *db_to = svn_wc__adm_child(local_abspath, SDB_FILE,
+                                          scratch_pool);
+    SVN_ERR(svn_io_file_rename(db_from, db_to, scratch_pool));
+  }
+  {
+    SVN_ERR(svn_io_remove_dir2(data.root_abspath, FALSE, NULL, NULL,
+                               scratch_pool));
+  }
+
   SVN_ERR(svn_wc__db_close(db));
 
   return SVN_NO_ERROR;
