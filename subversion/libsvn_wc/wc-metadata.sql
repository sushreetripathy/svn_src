/* wc-metadata.sql -- schema used in the wc-metadata SQLite database
 *     This is intended for use with SQLite 3
 *
 * ====================================================================
 *    Licensed to the Apache Software Foundation (ASF) under one
 *    or more contributor license agreements.  See the NOTICE file
 *    distributed with this work for additional information
 *    regarding copyright ownership.  The ASF licenses this file
 *    to you under the Apache License, Version 2.0 (the
 *    "License"); you may not use this file except in compliance
 *    with the License.  You may obtain a copy of the License at
 *
 *      http://www.apache.org/licenses/LICENSE-2.0
 *
 *    Unless required by applicable law or agreed to in writing,
 *    software distributed under the License is distributed on an
 *    "AS IS" BASIS, WITHOUT WARRANTIES OR CONDITIONS OF ANY
 *    KIND, either express or implied.  See the License for the
 *    specific language governing permissions and limitations
 *    under the License.
 * ====================================================================
 */

/*
 * the KIND column in these tables has one of the following values
 * (documented in the corresponding C type #svn_kind_t):
 *   "file"
 *   "dir"
 *   "symlink"
 *   "unknown"
 *
 * the PRESENCE column in these tables has one of the following values
 * (see also the C type #svn_wc__db_status_t):
 *   "normal"
 *   "absent" -- server has declared it "absent" (ie. authz failure)
 *   "excluded" -- administratively excluded (ie. sparse WC)
 *   "not-present" -- node not present at this REV
 *   "incomplete" -- state hasn't been filled in
 *   "base-deleted" -- node represents a delete of a BASE node
 */

/* One big list of statements to create our (current) schema.  */
-- STMT_CREATE_SCHEMA

/* ------------------------------------------------------------------------- */

CREATE TABLE REPOSITORY (
  id INTEGER PRIMARY KEY AUTOINCREMENT,

  /* The root URL of the repository. This value is URI-encoded.  */
  root  TEXT UNIQUE NOT NULL,

  /* the UUID of the repository */
  uuid  TEXT NOT NULL
  );

/* Note: a repository (identified by its UUID) may appear at multiple URLs.
   For example, http://example.com/repos/ and https://example.com/repos/.  */
CREATE INDEX I_UUID ON REPOSITORY (uuid);
CREATE INDEX I_ROOT ON REPOSITORY (root);


/* ------------------------------------------------------------------------- */

CREATE TABLE WCROOT (
  id  INTEGER PRIMARY KEY AUTOINCREMENT,

  /* absolute path in the local filesystem.  NULL if storing metadata in
     the wcroot itself. */
  local_abspath  TEXT UNIQUE
  );

CREATE UNIQUE INDEX I_LOCAL_ABSPATH ON WCROOT (local_abspath);


/* ------------------------------------------------------------------------- */

<<<<<<< HEAD
CREATE TABLE BASE_NODE (
  /* specifies the location of this node in the local filesystem. wc_id
     implies an absolute path, and local_relpath is relative to that
     location (meaning it will be "" for the wcroot). */
  wc_id  INTEGER NOT NULL REFERENCES WCROOT (id),
  local_relpath  TEXT NOT NULL,
=======
/* The PRISTINE table keeps track of pristine texts.  Each row describes a
   single pristine text.  The text itself is stored in a file whose name is
   derived from the 'checksum' column.  Each pristine text is referenced by
   any number of rows in the NODES and ACTUAL_NODE tables.

   In future, the pristine text file may be compressed.
 */
CREATE TABLE PRISTINE (
  /* The SHA-1 checksum of the pristine text. This is a unique key. The
     SHA-1 checksum of a pristine text is assumed to be unique among all
     pristine texts referenced from this database. */
  checksum  TEXT NOT NULL PRIMARY KEY,

  /* Enumerated values specifying type of compression. The only value
     supported so far is NULL, meaning that no compression has been applied
     and the pristine text is stored verbatim in the file. */
  compression  INTEGER,
>>>>>>> 4cf18c3e

  /* The size in bytes of the file in which the pristine text is stored.
     Used to verify the pristine file is "proper". */
  size  INTEGER NOT NULL,

<<<<<<< HEAD
     Note: they must both be NULL, or both non-NULL. */
  repos_id  INTEGER REFERENCES REPOSITORY (id),
  repos_relpath  TEXT,
=======
  /* The number of rows in the NODES table that have a 'checksum' column
     value that refers to this row.  (References in other places, such as
     in the ACTUAL_NODE table, are not counted.) */
  refcount  INTEGER NOT NULL,

  /* Alternative MD5 checksum used for communicating with older
     repositories. Not strictly guaranteed to be unique among table rows. */
  md5_checksum  TEXT NOT NULL
  );

CREATE INDEX I_PRISTINE_MD5 ON PRISTINE (md5_checksum);
  
/* ------------------------------------------------------------------------- */

/* The ACTUAL_NODE table describes text changes and property changes
   on each node in the WC, relative to the NODES table row for the
   same path. (A NODES row must exist if this node exists, but an
   ACTUAL_NODE row can exist on its own if it is just recording info
   on a non-present node - a tree conflict or a changelist, for
   example.)

   The ACTUAL_NODE table row for a given path exists if the node at that
   path is known to have text or property changes relative to its
   NODES row. ("Is known" because a text change on disk may not yet
   have been discovered and recorded here.)

   The ACTUAL_NODE table row for a given path may also exist in other cases,
   including if the "changelist" or any of the conflict columns have a
   non-null value.
 */
CREATE TABLE ACTUAL_NODE (
  /* specifies the location of this node in the local filesystem */
  wc_id  INTEGER NOT NULL REFERENCES WCROOT (id),
  local_relpath  TEXT NOT NULL,
>>>>>>> 4cf18c3e

  /* parent's local_relpath for aggregating children of a given parent.
     this will be "" if the parent is the wcroot. NULL if this is the
     wcroot node. */
  parent_relpath  TEXT,

  /* serialized skel of this node's properties. NULL implies no change to
     the properties, relative to WORKING/BASE as appropriate. */
  properties  BLOB,

  /* relpaths of the conflict files. */
  /* ### These columns will eventually be merged into conflict_data below. */
  conflict_old  TEXT,
  conflict_new  TEXT,
  conflict_working  TEXT,
  prop_reject  TEXT,

  /* if not NULL, this node is part of a changelist. */
  changelist  TEXT,
  
  /* ### need to determine values. "unknown" (no info), "admin" (they
     ### used something like 'svn edit'), "noticed" (saw a mod while
     ### scanning the filesystem). */
  text_mod  TEXT,

<<<<<<< HEAD
  /* if this node is a file, then the checksum and its translated size
     (given the properties on this file) are specified by the following
     two fields. translated_size may be NULL if the size has not (yet)
     been computed. The kind of checksum (e.g. SHA-1, MD5) is stored in the
     value */
  checksum  TEXT,
  translated_size  INTEGER,
=======
  /* if a directory, serialized data for all of tree conflicts therein.
     ### This column will eventually be merged into the conflict_data column,
     ### but within the ACTUAL node of the tree conflict victim itself, rather
     ### than the node of the tree conflict victim's parent directory. */
  tree_conflict_data  TEXT,
>>>>>>> 4cf18c3e

  /* A skel containing the conflict details.  */
  conflict_data  BLOB,

  /* Three columns containing the checksums of older, left and right conflict
     texts.  Stored in a column to allow storing them in the pristine store  */
  /* stsp: This is meant for text conflicts, right? What about property
           conflicts? Why do we need these in a column to refer to the
           pristine store? Can't we just parse the checksums from
           conflict_data as well? 
     rhuijben: Because that won't allow triggers to handle refcounts.
               We would have to scan all conflict skels before cleaning up the
               a single file from the pristine stor */
  older_checksum  TEXT REFERENCES PRISTINE (checksum),
  left_checksum  TEXT REFERENCES PRISTINE (checksum),
  right_checksum  TEXT REFERENCES PRISTINE (checksum),

  PRIMARY KEY (wc_id, local_relpath)
  );

CREATE INDEX I_ACTUAL_PARENT ON ACTUAL_NODE (wc_id, parent_relpath);
CREATE INDEX I_ACTUAL_CHANGELIST ON ACTUAL_NODE (changelist);


/* ------------------------------------------------------------------------- */

/* This table is a cache of information about repository locks. */
CREATE TABLE LOCK (
  /* what repository location is locked */
  repos_id  INTEGER NOT NULL REFERENCES REPOSITORY (id),
  repos_relpath  TEXT NOT NULL,

  /* Information about the lock. Note: these values are just caches from
     the server, and are not authoritative. */
  lock_token  TEXT NOT NULL,
  /* ### make the following fields NOT NULL ? */
  lock_owner  TEXT,
  lock_comment  TEXT,
  lock_date  INTEGER,   /* an APR date/time (usec since 1970) */
  
  PRIMARY KEY (repos_id, repos_relpath)
  );


/* ------------------------------------------------------------------------- */

CREATE TABLE WORK_QUEUE (
  /* Work items are identified by this value.  */
  id  INTEGER PRIMARY KEY AUTOINCREMENT,

  /* A serialized skel specifying the work item.  */
  work  BLOB NOT NULL
  );


/* ------------------------------------------------------------------------- */
<<<<<<< HEAD
/* ### BH: Will CHECKSUM be the same key as used for indexing a file in the
           Pristine store? If that key is SHA-1 we might need an alternative
           MD5 checksum column on this table to use with the current delta
           editors that don't understand SHA-1. */
CREATE TABLE PRISTINE (
  /* ### the hash algorithm (MD5 or SHA-1) is encoded in this value */
  checksum  TEXT NOT NULL PRIMARY KEY,
=======

CREATE TABLE WC_LOCK (
  /* specifies the location of this node in the local filesystem */
  wc_id  INTEGER NOT NULL  REFERENCES WCROOT (id),
  local_dir_relpath  TEXT NOT NULL,
>>>>>>> 4cf18c3e

  locked_levels  INTEGER NOT NULL DEFAULT -1,

  PRIMARY KEY (wc_id, local_dir_relpath)
 );


PRAGMA user_version =
-- define: SVN_WC__VERSION
;


/* ------------------------------------------------------------------------- */

<<<<<<< HEAD
CREATE TABLE WORKING_NODE (
  /* specifies the location of this node in the local filesystem */
=======
/* The NODES table describes the way WORKING nodes are layered on top of
   BASE nodes and on top of other WORKING nodes, due to nested tree structure
   changes. The layers are modelled using the "op_depth" column.

   An 'operation depth' refers to the number of directory levels down from
   the WC root at which a tree-change operation (delete, add?, copy, move)
   was performed.  A row's 'op_depth' does NOT refer to the depth of its own
   'local_relpath', but rather to the depth of the nearest tree change that
   affects that node.

   The row with op_depth=0 for any given local relpath represents the "base"
   node that is created and updated by checkout, update, switch and commit
   post-processing.  The row with the highest op_depth for a particular
   local_relpath represents the working version.  Any rows with intermediate
   op_depth values are not normally visible to the user but may become
   visible after reverting local changes.

   ### The following text needs revision

   Each row in BASE_NODE has an associated row NODE_DATA. Additionally, each
   row in WORKING_NODE has one or more associated rows in NODE_DATA.

   This table contains full node descriptions for nodes in either the BASE
   or WORKING trees as described in notes/wc-ng/design. Fields relate
   both to BASE and WORKING trees, unless documented otherwise.

   ### This table is to be integrated into the SCHEMA statement as soon
       the experimental status of NODES is lifted.
   ### This table superseeds NODE_DATA

   For illustration, with a scenario like this:

     # (0)
     svn rm foo
     svn cp ^/moo foo   # (1)
     svn rm foo/bar
     touch foo/bar
     svn add foo/bar    # (2)

   , these are the NODES for the path foo/bar (before single-db, the
   numbering of op_depth is still a bit different):

   (0)  BASE_NODE ----->  NODES (op_depth == 0)
   (1)                    NODES (op_depth == 1) ( <----_ )
   (2)                    NODES (op_depth == 2)   <----- WORKING_NODE

   0 is the original data for foo/bar before 'svn rm foo' (if it existed).
   1 is the data for foo/bar copied in from ^/moo/bar.
   2 is the to-be-committed data for foo/bar, created by 'svn add foo/bar'.

   An 'svn revert foo/bar' would remove the NODES of (2).

 */
-- STMT_CREATE_NODES
CREATE TABLE NODES (
  /* Working copy location related fields */

>>>>>>> 4cf18c3e
  wc_id  INTEGER NOT NULL REFERENCES WCROOT (id),
  local_relpath  TEXT NOT NULL,

  /* Contains the depth (= number of path segments) of the operation
     modifying the working copy tree structure. All nodes below the root
     of the operation (aka operation root, aka oproot) affected by the
     operation will be assigned the same op_depth.

     op_depth == 0 designates the initial checkout; the BASE tree.

   */
  op_depth INTEGER NOT NULL,

  /* parent's local_relpath for aggregating children of a given parent.
     this will be "" if the parent is the wcroot.  Since a wcroot will
     never have a WORKING node the parent_relpath will never be null,
     except when op_depth == 0 and the node is a wcroot. */
  parent_relpath  TEXT,


  /* Repository location fields */

  /* When op_depth == 0, these fields refer to the repository location of the
     BASE node, the location of the initial checkout.

     When op_depth != 0, they indicate where this node was copied/moved from.
     In this case, the fields are set for the root of the operation and for all
     children. */
  repos_id  INTEGER REFERENCES REPOSITORY (id),
  repos_path  TEXT,
  revision  INTEGER,


  /* WC state fields */

  /* The tree state of the node.

     In case 'op_depth' is equal to 0, this node is part of the 'BASE'
     tree.  The 'BASE' represents pristine nodes that are in the
     repository; it is obtained and modified by commands such as
     checkout/update/switch.

     In case 'op_depth' is greater than 0, this node is part of a
     layer of working nodes.  The 'WORKING' tree is obtained and
     modified by commands like delete/copy/revert.

     The 'BASE' and 'WORKING' trees use the same literal values for
     the 'presence' but the meaning of each value can vary depending
     on the tree.

     normal: in the 'BASE' tree this is an ordinary node for which we
       have full information.  In the 'WORKING' tree it's an added or
       copied node for which we have full information.

     not-present: in the 'BASE' tree this is a node that is implied to
       exist by the parent node, but is not present in the working
       copy.  Typically obtained by delete/commit, or by update to
       revision in which the node does not exist.  In the 'WORKING'
       tree this is a copy of a 'not-present' node from the 'BASE'
       tree, and it will be deleted on commit.  Such a node cannot be
       copied directly, but can be copied as a descendant.

     incomplete: in the 'BASE' tree this is an ordinary node for which
       we do not have full information.  Only the name is guaranteed;
       we may not have all its children, we may not have its checksum,
       etc.  In the 'WORKING' tree this is a copied node for which we
       do not have the full information.  This state is generally
       obtained when an operation was interrupted.

     base-deleted: not valid in 'BASE' tree.  In the 'WORKING' tree
       this represents a node that is deleted from the tree below the
       current 'op_depth'.  This state is badly named, it should be
       something like 'deleted'.

     absent: in the 'BASE' tree this is a node that is excluded by
       authz.  The name of the node is known from the parent, but no
       other information is available.  Not valid in the 'WORKING'
       tree as there is no way to commit such a node.

     excluded: in the 'BASE' tree this node is administratively
       excluded by the user (sparse WC).  In the 'WORKING' tree this
       is a copy of an excluded node from the 'BASE' tree.  Such a
       node cannot be copied directly but can be copied as a
       descendant. */

  presence  TEXT NOT NULL,

  /* ### JF: For an old-style move, "copyfrom" info stores its source, but a
     new WC-NG "move" is intended to be a "true rename" so its copyfrom
     revision is implicit, being in effect (new head - 1) at commit time.
     For a (new) move, we need to store or deduce the copyfrom local-relpath;
     perhaps add a column called "moved_from". */

  /* Boolean value, specifying if this node was moved here (rather than just
     copied). This is set on all the nodes in the moved tree.  The source of
     the move is implied by a different node with a moved_to column pointing
     at the root node of the moved tree. */
  moved_here  INTEGER,

  /* If the underlying node was moved away (rather than just deleted), this
     specifies the local_relpath of where the node was moved to.
     This is set only on the root of a move, and is NULL for all children.

     The op-depth of the moved-to node is not recorded. A moved_to path
     always points at a node within the highest op-depth layer at the
     destination. This invariant must be maintained by operations which
     change existing move information. */
  moved_to  TEXT,


  /* Content fields */

  /* the kind of the new node. may be "unknown" if the node is not present. */
  kind  TEXT NOT NULL,

  /* serialized skel of this node's properties. NULL if we
     have no information about the properties (a non-present node). */
  properties  BLOB,

  /* NULL depth means "default" (typically svn_depth_infinity) */
  /* ### depth on WORKING? seems this is a BASE-only concept. how do
     ### you do "files" on an added-directory? can't really ignore
     ### the subdirs! */
  /* ### maybe a WC-to-WC copy can retain a depth?  */
  depth  TEXT,

  /* The SHA-1 checksum of the pristine text, if this node is a file and was
     moved here or copied here, else NULL. */
  checksum  TEXT REFERENCES PRISTINE (checksum),

  /* for kind==symlink, this specifies the target. */
  symlink_target  TEXT,

<<<<<<< HEAD
  /* Where this node was copied/moved from. Set only on the root of the
     operation, and implied for all children. */
  copyfrom_repos_id  INTEGER REFERENCES REPOSITORY (id),
  /* ### BH: Should we call this copyfrom_repos_relpath and skip the initial '/'
     ### to match the other repository paths used in sqlite and to make it easier
     ### to join these paths? */
  copyfrom_repos_path  TEXT,
  copyfrom_revnum  INTEGER,
=======
>>>>>>> 4cf18c3e

  /* Last-Change fields */

  /* If this node was moved here or copied here, then the following fields may
     have information about their source node.  changed_rev must be not-null
     if this node has presence=="normal". changed_date and changed_author may
     be null if the corresponding revprops are missing.

     For an added or not-present node, these are null.  */
  changed_revision  INTEGER,
  changed_date      INTEGER,  /* an APR date/time (usec since 1970) */
  changed_author    TEXT,


  /* Various cache fields */

  /* The size in bytes of the working file when it had no local text
     modifications. This means the size of the text when translated from
     repository-normal format to working copy format with EOL style
     translated and keywords expanded according to the properties in the
     "properties" column of this row.

     NULL if this node is not a file or if the size has not (yet) been
     computed. */
  translated_size  INTEGER,

  /* The mod-time of the working file when it was last determined to be
     logically unmodified relative to its base, taking account of keywords
     and EOL style. This value is used in the change detection heuristic
     used by the status command.

     NULL if this node is not a file or if this info has not yet been
     determined.
   */
  last_mod_time  INTEGER,  /* an APR date/time (usec since 1970) */

  /* serialized skel of this node's dav-cache.  could be NULL if the
     node does not have any dav-cache. */
  dav_cache  BLOB,

  /* Is there a file external in this location. NULL if there
     is no file external, otherwise '1'  */
  /* ### Originally we had a wc-1.0 like skel in this place, so we
     ### check for NULL.
     ### In Subversion 1.7 we defined this column as TEXT, but Sqlite
     ### only uses this information for deciding how to optimize
     ### anyway. */
  file_external  INTEGER,

  PRIMARY KEY (wc_id, local_relpath, op_depth)

  );

CREATE INDEX I_NODES_PARENT ON NODES (wc_id, parent_relpath, op_depth);
/* I_NODES_MOVED is introduced in format 30 */
CREATE UNIQUE INDEX I_NODES_MOVED ON NODES (wc_id, moved_to, op_depth);

/* Many queries have to filter the nodes table to pick only that version
   of each node with the highest (most "current") op_depth.  This view
   does the heavy lifting for such queries.

<<<<<<< HEAD
/* ------------------------------------------------------------------------- */

CREATE TABLE ACTUAL_NODE (
  /* specifies the location of this node in the local filesystem */
=======
   Note that this view includes a row for each and every path that is known
   in the WC, including, for example, paths that were children of a base- or
   lower-op-depth directory that has been replaced by something else in the
   current view.
 */
CREATE VIEW NODES_CURRENT AS
  SELECT * FROM nodes AS n
    WHERE op_depth = (SELECT MAX(op_depth) FROM nodes AS n2
                      WHERE n2.wc_id = n.wc_id
                        AND n2.local_relpath = n.local_relpath);

/* Many queries have to filter the nodes table to pick only that version
   of each node with the BASE ("as checked out") op_depth.  This view
   does the heavy lifting for such queries. */
CREATE VIEW NODES_BASE AS
  SELECT * FROM nodes
  WHERE op_depth = 0;

-- STMT_CREATE_NODES_TRIGGERS

CREATE TRIGGER nodes_insert_trigger
AFTER INSERT ON nodes
WHEN NEW.checksum IS NOT NULL
BEGIN
  UPDATE pristine SET refcount = refcount + 1
  WHERE checksum = NEW.checksum;
END;

CREATE TRIGGER nodes_delete_trigger
AFTER DELETE ON nodes
WHEN OLD.checksum IS NOT NULL
BEGIN
  UPDATE pristine SET refcount = refcount - 1
  WHERE checksum = OLD.checksum;
END;

CREATE TRIGGER nodes_update_checksum_trigger
AFTER UPDATE OF checksum ON nodes
WHEN NEW.checksum IS NOT OLD.checksum
  /* AND (NEW.checksum IS NOT NULL OR OLD.checksum IS NOT NULL) */
BEGIN
  UPDATE pristine SET refcount = refcount + 1
  WHERE checksum = NEW.checksum;
  UPDATE pristine SET refcount = refcount - 1
  WHERE checksum = OLD.checksum;
END;

-- STMT_CREATE_EXTERNALS

CREATE TABLE EXTERNALS (
  /* Working copy location related fields (like NODES)*/

>>>>>>> 4cf18c3e
  wc_id  INTEGER NOT NULL REFERENCES WCROOT (id),
  local_relpath  TEXT NOT NULL,

  /* The working copy root can't be recorded as an external in itself
     so this will never be NULL. ### ATM only inserted, never queried */
  parent_relpath  TEXT NOT NULL,

  /* Repository location fields */
  repos_id  INTEGER NOT NULL REFERENCES REPOSITORY (id),

<<<<<<< HEAD
  /* basenames of the conflict files. */
  /* ### do we want to record the revnums which caused this?  
     ### BH: Yes, probably urls too if it is caused by a merge. Preferably
     ###     the same info as currently passed to the interactive conflict
     ###     handler. I would like url@rev for left, right and original, but
     ###     some of those are available in other ways. Refer to repository
     ###     table instead of full urls? .*/
  /* ### also, shouldn't these be local_relpaths too?
     ### they aren't currently, but that would be more consistent with other
     ### columns. (though it would require a format bump). */
  /* ### BH: Shouldn't we move all these into the new CONFLICT_VICTIM table? */
  /* ### HKW: I think so.  These columns pre-date that table, and are just
     ###      a mapping from svn_wc_entry_t.  I haven't thought about how the
     ###      CONFLICT_VICTIM table would need to be extended for this, though.
     ###      (may want do to that before the f13 bump, if possible) */
  conflict_old  TEXT,
  conflict_new  TEXT,
  conflict_working  TEXT,
  prop_reject  TEXT,  /* ### is this right? */
=======
  /* Either 'normal' or 'excluded' */
  presence  TEXT NOT NULL,
>>>>>>> 4cf18c3e

  /* the kind of the external. */
  kind  TEXT NOT NULL,

  /* The local relpath of the directory NODE defining this external 
     (Defaults to the parent directory of the file external after upgrade) */
  def_local_relpath         TEXT NOT NULL,

  /* The url of the external as used in the definition */
  def_repos_relpath         TEXT NOT NULL,

  /* The operational (peg) and node revision if this is a revision fixed
     external; otherwise NULL. (Usually these will both have the same value) */
  def_operational_revision  TEXT,
  def_revision              TEXT,

  PRIMARY KEY (wc_id, local_relpath)
);

CREATE INDEX I_EXTERNALS_PARENT ON EXTERNALS (wc_id, parent_relpath);
CREATE UNIQUE INDEX I_EXTERNALS_DEFINED ON EXTERNALS (wc_id,
                                                      def_local_relpath,
                                                      local_relpath);

/* Format 20 introduces NODES and removes BASE_NODE and WORKING_NODE */

-- STMT_UPGRADE_TO_20

UPDATE BASE_NODE SET checksum=(SELECT checksum FROM pristine
                           WHERE md5_checksum=BASE_NODE.checksum)
WHERE EXISTS(SELECT 1 FROM pristine WHERE md5_checksum=BASE_NODE.checksum);

UPDATE WORKING_NODE SET checksum=(SELECT checksum FROM pristine
                           WHERE md5_checksum=WORKING_NODE.checksum)
WHERE EXISTS(SELECT 1 FROM pristine WHERE md5_checksum=WORKING_NODE.checksum);

INSERT INTO NODES (
       wc_id, local_relpath, op_depth, parent_relpath,
       repos_id, repos_path, revision,
       presence, depth, moved_here, moved_to, kind,
       changed_revision, changed_date, changed_author,
       checksum, properties, translated_size, last_mod_time,
       dav_cache, symlink_target, file_external )
SELECT wc_id, local_relpath, 0 /*op_depth*/, parent_relpath,
       repos_id, repos_relpath, revnum,
       presence, depth, NULL /*moved_here*/, NULL /*moved_to*/, kind,
       changed_rev, changed_date, changed_author,
       checksum, properties, translated_size, last_mod_time,
       dav_cache, symlink_target, file_external
FROM BASE_NODE;
INSERT INTO NODES (
       wc_id, local_relpath, op_depth, parent_relpath,
       repos_id, repos_path, revision,
       presence, depth, moved_here, moved_to, kind,
       changed_revision, changed_date, changed_author,
       checksum, properties, translated_size, last_mod_time,
       dav_cache, symlink_target, file_external )
SELECT wc_id, local_relpath, 2 /*op_depth*/, parent_relpath,
       copyfrom_repos_id, copyfrom_repos_path, copyfrom_revnum,
       presence, depth, NULL /*moved_here*/, NULL /*moved_to*/, kind,
       changed_rev, changed_date, changed_author,
       checksum, properties, translated_size, last_mod_time,
       NULL /*dav_cache*/, symlink_target, NULL /*file_external*/
FROM WORKING_NODE;

DROP TABLE BASE_NODE;
DROP TABLE WORKING_NODE;

PRAGMA user_version = 20;


/* ------------------------------------------------------------------------- */

<<<<<<< HEAD
CREATE TABLE LOCK (
  /* what repository location is locked */
  repos_id  INTEGER NOT NULL REFERENCES REPOSITORY (id),
  repos_relpath  TEXT NOT NULL,
  /* ### BH: Shouldn't this refer to an working copy location? You can have a
         single relpath checked out multiple times in one (switch) or more
         working copies. */
  /* ### HKW: No, afaik.  This table is just a cache of what's in the
         repository, so these should be repos_relpaths. */
=======
/* Format 21 involves no schema changes, it moves the tree conflict victim
   information to victime nodes, rather than parents. */
>>>>>>> 4cf18c3e

-- STMT_UPGRADE_TO_21
PRAGMA user_version = 21;

/* For format 21 bump code */
-- STMT_UPGRADE_21_SELECT_OLD_TREE_CONFLICT
SELECT wc_id, local_relpath, tree_conflict_data
FROM actual_node
WHERE tree_conflict_data IS NOT NULL

/* For format 21 bump code */
-- STMT_UPGRADE_21_ERASE_OLD_CONFLICTS
UPDATE actual_node SET tree_conflict_data = NULL

/* ------------------------------------------------------------------------- */

/* Format 22 simply moves the tree conflict information from the conflict_data
   column to the tree_conflict_data column. */

-- STMT_UPGRADE_TO_22
UPDATE actual_node SET tree_conflict_data = conflict_data;
UPDATE actual_node SET conflict_data = NULL;

<<<<<<< HEAD
/* The contents of dav_cache are suspect in format 12, so it is best to just
   erase anything there.  */
UPDATE BASE_NODE SET incomplete_children=null, dav_cache=null;

/* ------------------------------------------------------------------------- */

/* Format 14 introduces a table for storing wc locks, and additional columns
   for storing conflict data in ACTUAL. */
-- format: 14

/* The existence of a row in this table implies a write lock. */
CREATE TABLE WC_LOCK (
  /* specifies the location of this node in the local filesystem */
  wc_id  INTEGER NOT NULL  REFERENCES WCROOT (id),
  local_dir_relpath  TEXT NOT NULL,
 
  PRIMARY KEY (wc_id, local_dir_relpath)
 );

/* A skel containing the conflict details. */
ALTER TABLE ACTUAL_NODE
ADD COLUMN conflict_data  BLOB;

/* Three columns containing the checksums of older, left and right conflict
   texts.  Stored in a column to allow storing them in the pristine store */
ALTER TABLE ACTUAL_NODE
ADD COLUMN older_checksum  TEXT;

ALTER TABLE ACTUAL_NODE
ADD COLUMN left_checksum  TEXT;

ALTER TABLE ACTUAL_NODE
ADD COLUMN right_checksum  TEXT;

/* ------------------------------------------------------------------------- */

/* Format 15 introduces new handling for excluded nodes.  */
-- format: 15

UPDATE base_node
SET
  presence = 'excluded',
  checksum = NULL, translated_size = NULL, changed_rev = NULL,
  changed_date = NULL, changed_author = NULL, depth = NULL,
  symlink_target = NULL, last_mod_time = NULL, properties = NULL,
  incomplete_children = NULL, file_external = NULL
WHERE depth = 'exclude';

/* We don't support cropping working nodes, but we might see them
   via a copy from a sparse tree. Convert them anyway to make sure
   we never see depth exclude in our database */
UPDATE working_node
SET
  presence = 'excluded',
  checksum = NULL, translated_size = NULL, changed_rev = NULL,
  changed_date = NULL, changed_author = NULL, depth = NULL,
  symlink_target = NULL, copyfrom_repos_id = NULL, copyfrom_repos_path = NULL,
  copyfrom_revnum = NULL, moved_here = NULL, moved_to = NULL,
  last_mod_time = NULL, properties = NULL, keep_local = NULL
WHERE depth = 'exclude';

/* ------------------------------------------------------------------------- */

/* Format 16 introduces new handling for conflict information.  */
-- format: 16
=======
PRAGMA user_version = 22;


/* ------------------------------------------------------------------------- */

/* Format 23 involves no schema changes, it introduces multi-layer
   op-depth processing for NODES. */

-- STMT_UPGRADE_TO_23
PRAGMA user_version = 23;


/* ------------------------------------------------------------------------- */

/* Format 24 involves no schema changes; it starts using the pristine
   table's refcount column correctly. */

-- STMT_UPGRADE_TO_24
UPDATE pristine SET refcount =
  (SELECT COUNT(*) FROM nodes
   WHERE checksum = pristine.checksum /*OR checksum = pristine.md5_checksum*/);

PRAGMA user_version = 24;

/* ------------------------------------------------------------------------- */
>>>>>>> 4cf18c3e

/* Format 25 introduces the NODES_CURRENT view. */

-- STMT_UPGRADE_TO_25
DROP VIEW IF EXISTS NODES_CURRENT;
CREATE VIEW NODES_CURRENT AS
  SELECT * FROM nodes
    JOIN (SELECT wc_id, local_relpath, MAX(op_depth) AS op_depth FROM nodes
          GROUP BY wc_id, local_relpath) AS filter
    ON nodes.wc_id = filter.wc_id
      AND nodes.local_relpath = filter.local_relpath
      AND nodes.op_depth = filter.op_depth;

PRAGMA user_version = 25;

/* ------------------------------------------------------------------------- */

<<<<<<< HEAD
/* Format 99 drops all columns not needed due to previous format upgrades.
   Before we release 1.7, these statements will be pulled into a format bump
   and all the tables will be cleaned up. We don't know what that format
   number will be, however, so we're just marking it as 99 for now.  */
-- format: 99
=======
/* Format 26 introduces the NODES_BASE view. */
>>>>>>> 4cf18c3e

-- STMT_UPGRADE_TO_26
DROP VIEW IF EXISTS NODES_BASE;
CREATE VIEW NODES_BASE AS
  SELECT * FROM nodes
  WHERE op_depth = 0;

PRAGMA user_version = 26;

/* ------------------------------------------------------------------------- */

<<<<<<< HEAD
/* Recreate the original table, this time less the temporary columns.
   Column descriptions are same as BASE_NODE in format 12 */
CREATE TABLE BASE_NODE(
  wc_id  INTEGER NOT NULL REFERENCES WCROOT (id),
  local_relpath  TEXT NOT NULL,
  repos_id  INTEGER REFERENCES REPOSITORY (id),
  repos_relpath  TEXT,
  parent_relpath  TEXT,
  presence  TEXT NOT NULL,
  kind  TEXT NOT NULL,
  revnum  INTEGER,
  checksum  TEXT,
  translated_size  INTEGER,
  changed_rev  INTEGER,
  changed_date  INTEGER,
  changed_author  TEXT,
  depth  TEXT,
  symlink_target  TEXT,
  last_mod_time  INTEGER,
  properties  BLOB,
  dav_cache  BLOB,
  file_external  TEXT,
=======
/* Format 27 involves no schema changes, it introduces stores
   conflict files as relpaths rather than names in ACTUAL_NODE. */
>>>>>>> 4cf18c3e

-- STMT_UPGRADE_TO_27
PRAGMA user_version = 27;

/* For format 27 bump code */
-- STMT_UPGRADE_27_HAS_ACTUAL_NODES_CONFLICTS
SELECT 1 FROM actual_node
WHERE NOT ((prop_reject IS NULL) AND (conflict_old IS NULL)
           AND (conflict_new IS NULL) AND (conflict_working IS NULL)
           AND (tree_conflict_data IS NULL))
LIMIT 1


/* ------------------------------------------------------------------------- */

/* Format 28 involves no schema changes, it only converts MD5 pristine 
   references to SHA1. */

-- STMT_UPGRADE_TO_28

UPDATE NODES SET checksum=(SELECT checksum FROM pristine
                           WHERE md5_checksum=nodes.checksum)
WHERE EXISTS(SELECT 1 FROM pristine WHERE md5_checksum=nodes.checksum);

PRAGMA user_version = 28;

/* ------------------------------------------------------------------------- */

/* Format 29 introduces the EXTERNALS table (See STMT_CREATE_TRIGGERS) and
   optimizes a few trigger definitions. ... */

-- STMT_UPGRADE_TO_29

DROP TRIGGER IF EXISTS nodes_update_checksum_trigger;
DROP TRIGGER IF EXISTS nodes_insert_trigger;
DROP TRIGGER IF EXISTS nodes_delete_trigger;

CREATE TRIGGER nodes_update_checksum_trigger
AFTER UPDATE OF checksum ON nodes
WHEN NEW.checksum IS NOT OLD.checksum
  /* AND (NEW.checksum IS NOT NULL OR OLD.checksum IS NOT NULL) */
BEGIN
  UPDATE pristine SET refcount = refcount + 1
  WHERE checksum = NEW.checksum;
  UPDATE pristine SET refcount = refcount - 1
  WHERE checksum = OLD.checksum;
END;

CREATE TRIGGER nodes_insert_trigger
AFTER INSERT ON nodes
WHEN NEW.checksum IS NOT NULL
BEGIN
  UPDATE pristine SET refcount = refcount + 1
  WHERE checksum = NEW.checksum;
END;

CREATE TRIGGER nodes_delete_trigger
AFTER DELETE ON nodes
WHEN OLD.checksum IS NOT NULL
BEGIN
  UPDATE pristine SET refcount = refcount - 1
  WHERE checksum = OLD.checksum;
END;

PRAGMA user_version = 29;

/* ------------------------------------------------------------------------- */

/* Format 30 currently just contains some nice to haves that should be included
   with the next format bump  */
-- STMT_UPGRADE_TO_30
CREATE UNIQUE INDEX IF NOT EXISTS I_NODES_MOVED
ON NODES (wc_id, moved_to, op_depth);

CREATE INDEX IF NOT EXISTS I_PRISTINE_MD5 ON PRISTINE (md5_checksum);

/* Just to be sure clear out file external skels from pre 1.7.0 development
   working copies that were never updated by 1.7.0+ style clients */
UPDATE nodes SET file_external=1 WHERE file_external IS NOT NULL;

/* ------------------------------------------------------------------------- */

/* Format YYY introduces new handling for conflict information.  */
-- format: YYY


/* ------------------------------------------------------------------------- */

/* Format 99 drops all columns not needed due to previous format upgrades.
   Before we release 1.7, these statements will be pulled into a format bump
   and all the tables will be cleaned up. We don't know what that format
   number will be, however, so we're just marking it as 99 for now.  */
-- format: 99

/* TODO: Rename the "absent" presence value to "server-excluded". wc_db.c
   and this file have references to "absent" which still need to be changed
   to "server-excluded". */
/* TODO: Un-confuse *_revision column names in the EXTERNALS table to
   "-r<operative> foo@<peg>", as suggested by the patch attached to
   http://svn.haxx.se/dev/archive-2011-09/0478.shtml */
/* TODO: Remove column parent_relpath from EXTERNALS. We're not using it and
   never will. It's not interesting like in the NODES table: the external's
   parent path may be *anything*: unversioned, "behind" a another WC... */

/* Now "drop" the tree_conflict_data column from actual_node. */
CREATE TABLE ACTUAL_NODE_BACKUP (
  wc_id  INTEGER NOT NULL,
  local_relpath  TEXT NOT NULL,
  parent_relpath  TEXT,
  properties  BLOB,
  conflict_old  TEXT,
  conflict_new  TEXT,
  conflict_working  TEXT,
  prop_reject  TEXT,
  changelist  TEXT,
  text_mod  TEXT
  );

INSERT INTO ACTUAL_NODE_BACKUP SELECT
  wc_id, local_relpath, parent_relpath, properties, conflict_old,
  conflict_new, conflict_working, prop_reject, changelist, text_mod
FROM ACTUAL_NODE;

DROP TABLE ACTUAL_NODE;

CREATE TABLE ACTUAL_NODE (
  wc_id  INTEGER NOT NULL REFERENCES WCROOT (id),
  local_relpath  TEXT NOT NULL,
  parent_relpath  TEXT,
  properties  BLOB,
  conflict_old  TEXT,
  conflict_new  TEXT,
  conflict_working  TEXT,
  prop_reject  TEXT,
  changelist  TEXT,
  text_mod  TEXT,

  PRIMARY KEY (wc_id, local_relpath)
  );

CREATE INDEX I_ACTUAL_PARENT ON ACTUAL_NODE (wc_id, parent_relpath);
CREATE INDEX I_ACTUAL_CHANGELIST ON ACTUAL_NODE (changelist);

INSERT INTO ACTUAL_NODE SELECT
  wc_id, local_relpath, parent_relpath, properties, conflict_old,
  conflict_new, conflict_working, prop_reject, changelist, text_mod
FROM ACTUAL_NODE_BACKUP;

<<<<<<< HEAD
DROP TABLE ACTUAL_NODE_BACKUP;
=======
DROP TABLE ACTUAL_NODE_BACKUP;

/* Note: Other differences between the schemas of an upgraded and a
 * fresh WC.
 *
 * While format 22 was current, "NOT NULL" was added to the
 * columns PRISTINE.size and PRISTINE.md5_checksum.  The format was not
 * bumped because it is a forward- and backward-compatible change.
 *
 * While format 23 was current, "REFERENCES PRISTINE" was added to the
 * columns ACTUAL_NODE.older_checksum, ACTUAL_NODE.left_checksum,
 * ACTUAL_NODE.right_checksum, NODES.checksum.
 *
 * The "NODES_BASE" view was originally implemented with a more complex (but
 * functionally equivalent) statement using a 'JOIN'.  WCs that were created
 * at or upgraded to format 26 before it was changed will still have the old
 * version.
 */
>>>>>>> 4cf18c3e
<|MERGE_RESOLUTION|>--- conflicted
+++ resolved
@@ -75,14 +75,6 @@
 
 /* ------------------------------------------------------------------------- */
 
-<<<<<<< HEAD
-CREATE TABLE BASE_NODE (
-  /* specifies the location of this node in the local filesystem. wc_id
-     implies an absolute path, and local_relpath is relative to that
-     location (meaning it will be "" for the wcroot). */
-  wc_id  INTEGER NOT NULL REFERENCES WCROOT (id),
-  local_relpath  TEXT NOT NULL,
-=======
 /* The PRISTINE table keeps track of pristine texts.  Each row describes a
    single pristine text.  The text itself is stored in a file whose name is
    derived from the 'checksum' column.  Each pristine text is referenced by
@@ -100,17 +92,11 @@
      supported so far is NULL, meaning that no compression has been applied
      and the pristine text is stored verbatim in the file. */
   compression  INTEGER,
->>>>>>> 4cf18c3e
 
   /* The size in bytes of the file in which the pristine text is stored.
      Used to verify the pristine file is "proper". */
   size  INTEGER NOT NULL,
 
-<<<<<<< HEAD
-     Note: they must both be NULL, or both non-NULL. */
-  repos_id  INTEGER REFERENCES REPOSITORY (id),
-  repos_relpath  TEXT,
-=======
   /* The number of rows in the NODES table that have a 'checksum' column
      value that refers to this row.  (References in other places, such as
      in the ACTUAL_NODE table, are not counted.) */
@@ -145,7 +131,6 @@
   /* specifies the location of this node in the local filesystem */
   wc_id  INTEGER NOT NULL REFERENCES WCROOT (id),
   local_relpath  TEXT NOT NULL,
->>>>>>> 4cf18c3e
 
   /* parent's local_relpath for aggregating children of a given parent.
      this will be "" if the parent is the wcroot. NULL if this is the
@@ -171,21 +156,11 @@
      ### scanning the filesystem). */
   text_mod  TEXT,
 
-<<<<<<< HEAD
-  /* if this node is a file, then the checksum and its translated size
-     (given the properties on this file) are specified by the following
-     two fields. translated_size may be NULL if the size has not (yet)
-     been computed. The kind of checksum (e.g. SHA-1, MD5) is stored in the
-     value */
-  checksum  TEXT,
-  translated_size  INTEGER,
-=======
   /* if a directory, serialized data for all of tree conflicts therein.
      ### This column will eventually be merged into the conflict_data column,
      ### but within the ACTUAL node of the tree conflict victim itself, rather
      ### than the node of the tree conflict victim's parent directory. */
   tree_conflict_data  TEXT,
->>>>>>> 4cf18c3e
 
   /* A skel containing the conflict details.  */
   conflict_data  BLOB,
@@ -242,21 +217,11 @@
 
 
 /* ------------------------------------------------------------------------- */
-<<<<<<< HEAD
-/* ### BH: Will CHECKSUM be the same key as used for indexing a file in the
-           Pristine store? If that key is SHA-1 we might need an alternative
-           MD5 checksum column on this table to use with the current delta
-           editors that don't understand SHA-1. */
-CREATE TABLE PRISTINE (
-  /* ### the hash algorithm (MD5 or SHA-1) is encoded in this value */
-  checksum  TEXT NOT NULL PRIMARY KEY,
-=======
 
 CREATE TABLE WC_LOCK (
   /* specifies the location of this node in the local filesystem */
   wc_id  INTEGER NOT NULL  REFERENCES WCROOT (id),
   local_dir_relpath  TEXT NOT NULL,
->>>>>>> 4cf18c3e
 
   locked_levels  INTEGER NOT NULL DEFAULT -1,
 
@@ -271,10 +236,6 @@
 
 /* ------------------------------------------------------------------------- */
 
-<<<<<<< HEAD
-CREATE TABLE WORKING_NODE (
-  /* specifies the location of this node in the local filesystem */
-=======
 /* The NODES table describes the way WORKING nodes are layered on top of
    BASE nodes and on top of other WORKING nodes, due to nested tree structure
    changes. The layers are modelled using the "op_depth" column.
@@ -332,7 +293,6 @@
 CREATE TABLE NODES (
   /* Working copy location related fields */
 
->>>>>>> 4cf18c3e
   wc_id  INTEGER NOT NULL REFERENCES WCROOT (id),
   local_relpath  TEXT NOT NULL,
 
@@ -466,17 +426,6 @@
   /* for kind==symlink, this specifies the target. */
   symlink_target  TEXT,
 
-<<<<<<< HEAD
-  /* Where this node was copied/moved from. Set only on the root of the
-     operation, and implied for all children. */
-  copyfrom_repos_id  INTEGER REFERENCES REPOSITORY (id),
-  /* ### BH: Should we call this copyfrom_repos_relpath and skip the initial '/'
-     ### to match the other repository paths used in sqlite and to make it easier
-     ### to join these paths? */
-  copyfrom_repos_path  TEXT,
-  copyfrom_revnum  INTEGER,
-=======
->>>>>>> 4cf18c3e
 
   /* Last-Change fields */
 
@@ -538,12 +487,6 @@
    of each node with the highest (most "current") op_depth.  This view
    does the heavy lifting for such queries.
 
-<<<<<<< HEAD
-/* ------------------------------------------------------------------------- */
-
-CREATE TABLE ACTUAL_NODE (
-  /* specifies the location of this node in the local filesystem */
-=======
    Note that this view includes a row for each and every path that is known
    in the WC, including, for example, paths that were children of a base- or
    lower-op-depth directory that has been replaced by something else in the
@@ -596,7 +539,6 @@
 CREATE TABLE EXTERNALS (
   /* Working copy location related fields (like NODES)*/
 
->>>>>>> 4cf18c3e
   wc_id  INTEGER NOT NULL REFERENCES WCROOT (id),
   local_relpath  TEXT NOT NULL,
 
@@ -607,30 +549,8 @@
   /* Repository location fields */
   repos_id  INTEGER NOT NULL REFERENCES REPOSITORY (id),
 
-<<<<<<< HEAD
-  /* basenames of the conflict files. */
-  /* ### do we want to record the revnums which caused this?  
-     ### BH: Yes, probably urls too if it is caused by a merge. Preferably
-     ###     the same info as currently passed to the interactive conflict
-     ###     handler. I would like url@rev for left, right and original, but
-     ###     some of those are available in other ways. Refer to repository
-     ###     table instead of full urls? .*/
-  /* ### also, shouldn't these be local_relpaths too?
-     ### they aren't currently, but that would be more consistent with other
-     ### columns. (though it would require a format bump). */
-  /* ### BH: Shouldn't we move all these into the new CONFLICT_VICTIM table? */
-  /* ### HKW: I think so.  These columns pre-date that table, and are just
-     ###      a mapping from svn_wc_entry_t.  I haven't thought about how the
-     ###      CONFLICT_VICTIM table would need to be extended for this, though.
-     ###      (may want do to that before the f13 bump, if possible) */
-  conflict_old  TEXT,
-  conflict_new  TEXT,
-  conflict_working  TEXT,
-  prop_reject  TEXT,  /* ### is this right? */
-=======
   /* Either 'normal' or 'excluded' */
   presence  TEXT NOT NULL,
->>>>>>> 4cf18c3e
 
   /* the kind of the external. */
   kind  TEXT NOT NULL,
@@ -704,20 +624,8 @@
 
 /* ------------------------------------------------------------------------- */
 
-<<<<<<< HEAD
-CREATE TABLE LOCK (
-  /* what repository location is locked */
-  repos_id  INTEGER NOT NULL REFERENCES REPOSITORY (id),
-  repos_relpath  TEXT NOT NULL,
-  /* ### BH: Shouldn't this refer to an working copy location? You can have a
-         single relpath checked out multiple times in one (switch) or more
-         working copies. */
-  /* ### HKW: No, afaik.  This table is just a cache of what's in the
-         repository, so these should be repos_relpaths. */
-=======
 /* Format 21 involves no schema changes, it moves the tree conflict victim
    information to victime nodes, rather than parents. */
->>>>>>> 4cf18c3e
 
 -- STMT_UPGRADE_TO_21
 PRAGMA user_version = 21;
@@ -741,73 +649,6 @@
 UPDATE actual_node SET tree_conflict_data = conflict_data;
 UPDATE actual_node SET conflict_data = NULL;
 
-<<<<<<< HEAD
-/* The contents of dav_cache are suspect in format 12, so it is best to just
-   erase anything there.  */
-UPDATE BASE_NODE SET incomplete_children=null, dav_cache=null;
-
-/* ------------------------------------------------------------------------- */
-
-/* Format 14 introduces a table for storing wc locks, and additional columns
-   for storing conflict data in ACTUAL. */
--- format: 14
-
-/* The existence of a row in this table implies a write lock. */
-CREATE TABLE WC_LOCK (
-  /* specifies the location of this node in the local filesystem */
-  wc_id  INTEGER NOT NULL  REFERENCES WCROOT (id),
-  local_dir_relpath  TEXT NOT NULL,
- 
-  PRIMARY KEY (wc_id, local_dir_relpath)
- );
-
-/* A skel containing the conflict details. */
-ALTER TABLE ACTUAL_NODE
-ADD COLUMN conflict_data  BLOB;
-
-/* Three columns containing the checksums of older, left and right conflict
-   texts.  Stored in a column to allow storing them in the pristine store */
-ALTER TABLE ACTUAL_NODE
-ADD COLUMN older_checksum  TEXT;
-
-ALTER TABLE ACTUAL_NODE
-ADD COLUMN left_checksum  TEXT;
-
-ALTER TABLE ACTUAL_NODE
-ADD COLUMN right_checksum  TEXT;
-
-/* ------------------------------------------------------------------------- */
-
-/* Format 15 introduces new handling for excluded nodes.  */
--- format: 15
-
-UPDATE base_node
-SET
-  presence = 'excluded',
-  checksum = NULL, translated_size = NULL, changed_rev = NULL,
-  changed_date = NULL, changed_author = NULL, depth = NULL,
-  symlink_target = NULL, last_mod_time = NULL, properties = NULL,
-  incomplete_children = NULL, file_external = NULL
-WHERE depth = 'exclude';
-
-/* We don't support cropping working nodes, but we might see them
-   via a copy from a sparse tree. Convert them anyway to make sure
-   we never see depth exclude in our database */
-UPDATE working_node
-SET
-  presence = 'excluded',
-  checksum = NULL, translated_size = NULL, changed_rev = NULL,
-  changed_date = NULL, changed_author = NULL, depth = NULL,
-  symlink_target = NULL, copyfrom_repos_id = NULL, copyfrom_repos_path = NULL,
-  copyfrom_revnum = NULL, moved_here = NULL, moved_to = NULL,
-  last_mod_time = NULL, properties = NULL, keep_local = NULL
-WHERE depth = 'exclude';
-
-/* ------------------------------------------------------------------------- */
-
-/* Format 16 introduces new handling for conflict information.  */
--- format: 16
-=======
 PRAGMA user_version = 22;
 
 
@@ -833,7 +674,6 @@
 PRAGMA user_version = 24;
 
 /* ------------------------------------------------------------------------- */
->>>>>>> 4cf18c3e
 
 /* Format 25 introduces the NODES_CURRENT view. */
 
@@ -851,15 +691,7 @@
 
 /* ------------------------------------------------------------------------- */
 
-<<<<<<< HEAD
-/* Format 99 drops all columns not needed due to previous format upgrades.
-   Before we release 1.7, these statements will be pulled into a format bump
-   and all the tables will be cleaned up. We don't know what that format
-   number will be, however, so we're just marking it as 99 for now.  */
--- format: 99
-=======
 /* Format 26 introduces the NODES_BASE view. */
->>>>>>> 4cf18c3e
 
 -- STMT_UPGRADE_TO_26
 DROP VIEW IF EXISTS NODES_BASE;
@@ -871,33 +703,8 @@
 
 /* ------------------------------------------------------------------------- */
 
-<<<<<<< HEAD
-/* Recreate the original table, this time less the temporary columns.
-   Column descriptions are same as BASE_NODE in format 12 */
-CREATE TABLE BASE_NODE(
-  wc_id  INTEGER NOT NULL REFERENCES WCROOT (id),
-  local_relpath  TEXT NOT NULL,
-  repos_id  INTEGER REFERENCES REPOSITORY (id),
-  repos_relpath  TEXT,
-  parent_relpath  TEXT,
-  presence  TEXT NOT NULL,
-  kind  TEXT NOT NULL,
-  revnum  INTEGER,
-  checksum  TEXT,
-  translated_size  INTEGER,
-  changed_rev  INTEGER,
-  changed_date  INTEGER,
-  changed_author  TEXT,
-  depth  TEXT,
-  symlink_target  TEXT,
-  last_mod_time  INTEGER,
-  properties  BLOB,
-  dav_cache  BLOB,
-  file_external  TEXT,
-=======
 /* Format 27 involves no schema changes, it introduces stores
    conflict files as relpaths rather than names in ACTUAL_NODE. */
->>>>>>> 4cf18c3e
 
 -- STMT_UPGRADE_TO_27
 PRAGMA user_version = 27;
@@ -1046,9 +853,6 @@
   conflict_new, conflict_working, prop_reject, changelist, text_mod
 FROM ACTUAL_NODE_BACKUP;
 
-<<<<<<< HEAD
-DROP TABLE ACTUAL_NODE_BACKUP;
-=======
 DROP TABLE ACTUAL_NODE_BACKUP;
 
 /* Note: Other differences between the schemas of an upgraded and a
@@ -1067,4 +871,3 @@
  * at or upgraded to format 26 before it was changed will still have the old
  * version.
  */
->>>>>>> 4cf18c3e
