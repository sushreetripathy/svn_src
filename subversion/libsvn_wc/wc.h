--- conflicted
+++ resolved
@@ -60,20 +60,13 @@
  * The change from 3 to 4 was the renaming of the magic "svn:this_dir"
  * entry name to "".
  *
-<<<<<<< HEAD
- * The change from 4 to 5 was the introduction of caching of property
- * modification state and certain properties in the entries file.
-=======
  * The change from 4 to 5 was the addition of support for replacing files
  * with history.
->>>>>>> 35db7218
  *
  * Please document any further format changes here.
  */
 #define SVN_WC__VERSION       5
 
-/* A version <= this doesn't have property caching in the entries file. */
-#define SVN_WC__NO_PROPCACHING_VERSION 4
  
 /*** Update traversals. ***/
