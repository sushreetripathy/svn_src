--- conflicted
+++ resolved
@@ -28,26 +28,14 @@
 #include "svn_dirent_uri.h"
 #include "svn_subst.h"
 #include "svn_hash.h"
-<<<<<<< HEAD
-=======
 #include "svn_io.h"
->>>>>>> 4cf18c3e
 
 #include "wc.h"
 #include "wc_db.h"
 #include "workqueue.h"
-<<<<<<< HEAD
-#include "entries.h"
-#include "props.h"
-#include "adm_files.h"
-#include "translate.h"
-#include "log.h"
-#include "lock.h"  /* for svn_wc__adm_available  */
-=======
 #include "adm_files.h"
 #include "conflicts.h"
 #include "translate.h"
->>>>>>> 4cf18c3e
 
 #include "svn_private_config.h"
 #include "private/svn_skel.h"
@@ -71,824 +59,18 @@
 /* #define SVN_DEBUG_WORK_QUEUE */
 
 
-/* Workqueue operation names.  */
-#define OP_REVERT "revert"
-#define OP_PREPARE_REVERT_FILES "prep-rev-files"
-#define OP_KILLME "killme"
-#define OP_LOGGY "loggy"
-#define OP_DELETION_POSTCOMMIT "deletion-postcommit"
-#define OP_POSTCOMMIT "postcommit"
-#define OP_INSTALL_PROPERTIES "install-properties"
-
-
 struct work_item_dispatch {
   const char *name;
   svn_error_t *(*func)(svn_wc__db_t *db,
                        const svn_skel_t *work_item,
-<<<<<<< HEAD
-=======
                        const char *wri_abspath,
->>>>>>> 4cf18c3e
                        svn_cancel_func_t cancel_func,
                        void *cancel_baton,
                        apr_pool_t *scratch_pool);
 };
 
 
-/* Ripped from the old loggy cp_and_translate operation.
-
-   SOURCE_ABSPATH specifies the source which is translated for
-   installation as the working file.
-
-   DEST_ABSPATH specifies the destination of the copy (typically the
-   working file).
-
-   VERSIONED_ABSPATH specifies the versioned file holding the properties
-   which specify the translation parameters.  */
 static svn_error_t *
-copy_and_translate(svn_wc__db_t *db,
-                   const char *source_abspath,
-                   const char *dest_abspath,
-                   const char *versioned_abspath,
-                   apr_pool_t *scratch_pool)
-{
-  svn_subst_eol_style_t style;
-  const char *eol;
-  apr_hash_t *keywords;
-  svn_boolean_t special;
-
-  SVN_ERR(svn_wc__get_eol_style(&style, &eol, db, versioned_abspath,
-                                scratch_pool, scratch_pool));
-  SVN_ERR(svn_wc__get_keywords(&keywords, db, versioned_abspath, NULL,
-                               scratch_pool, scratch_pool));
-
-  /* ### eventually, we will not be called for special files...  */
-  SVN_ERR(svn_wc__get_special(&special, db, versioned_abspath,
-                              scratch_pool));
-
-  SVN_ERR(svn_subst_copy_and_translate3(
-            source_abspath, dest_abspath,
-            eol, TRUE,
-            keywords, TRUE,
-            special,
-            scratch_pool));
-
-  /* ### this is a problem. DEST_ABSPATH is not necessarily versioned.  */
-  SVN_ERR(svn_wc__maybe_set_read_only(NULL, db, dest_abspath,
-                                      scratch_pool));
-  SVN_ERR(svn_wc__maybe_set_executable(NULL, db, dest_abspath,
-                                       scratch_pool));
-
-  return SVN_NO_ERROR;
-}
-
-
-static svn_error_t *
-move_if_present(const char *source_abspath,
-                const char *dest_abspath,
-                apr_pool_t *scratch_pool)
-{
-  svn_error_t *err;
-
-  err = svn_io_file_rename(source_abspath, dest_abspath, scratch_pool);
-  if (err)
-    {
-      if (!APR_STATUS_IS_ENOENT(err->apr_err))
-        return svn_error_return(err);
-
-      /* Not there. Maybe the node was moved in a prior run.  */
-      svn_error_clear(err);
-    }
-
-  return SVN_NO_ERROR;
-}
-
-
-/* ------------------------------------------------------------------------ */
-
-/* OP_REVERT  */
-
-
-/* Remove the file at join(PARENT_ABSPATH, BASE_NAME) if it is not the
-   working file defined by LOCAL_ABSPATH. If BASE_NAME is NULL, then
-   nothing is done. All temp allocations are made within SCRATCH_POOL.  */
-static svn_error_t *
-maybe_remove_conflict(const char *parent_abspath,
-                      const char *base_name,
-                      const char *local_abspath,
-                      apr_pool_t *scratch_pool)
-{
-  if (base_name != NULL)
-    {
-      const char *conflict_abspath = svn_dirent_join(parent_abspath,
-                                                     base_name,
-                                                     scratch_pool);
-
-      if (strcmp(conflict_abspath, local_abspath) != 0)
-        SVN_ERR(svn_io_remove_file2(conflict_abspath, TRUE,
-                                    scratch_pool));
-    }
-
-  return SVN_NO_ERROR;
-}
-
-
-static svn_error_t *
-<<<<<<< HEAD
-run_revert(svn_wc__db_t *db,
-           const svn_skel_t *work_item,
-           svn_cancel_func_t cancel_func,
-           void *cancel_baton,
-           apr_pool_t *scratch_pool)
-{
-  const svn_skel_t *arg1 = work_item->children->next;
-  const char *local_abspath;
-  svn_boolean_t replaced;
-  svn_wc__db_kind_t kind;
-  svn_node_kind_t node_kind;
-  const char *working_props_path;
-  const char *parent_abspath;
-  svn_boolean_t conflicted;
-  apr_uint64_t modify_flags = 0;
-  svn_wc_entry_t tmp_entry;
-
-  /* We need a NUL-terminated path, so copy it out of the skel.  */
-  local_abspath = apr_pstrmemdup(scratch_pool, arg1->data, arg1->len);
-  replaced = svn_skel__parse_int(arg1->next, scratch_pool) != 0;
-  /* magic_changed is extracted further below.  */
-  /* use_commit_times is extracted further below.  */
-
-  /* NOTE: we can read KIND here since uncommitted kind changes are not
-     (yet) allowed. If we read any conflict files, then we (obviously) have
-     not removed them from the metadata (yet).  */
-  SVN_ERR(svn_wc__db_read_info(
-            NULL, &kind, NULL, NULL, NULL, NULL,
-            NULL, NULL, NULL, NULL, NULL, NULL, NULL, NULL, NULL,
-            NULL, NULL, NULL, NULL, NULL, NULL, NULL,
-            &conflicted, NULL,
-            db, local_abspath,
-            scratch_pool, scratch_pool));
-
-  /* Move the "revert" props over/on the "base" props.  */
-  if (replaced)
-    {
-      const char *revert_props_path;
-      const char *base_props_path;
-
-      SVN_ERR(svn_wc__prop_path(&revert_props_path, local_abspath,
-                                kind, svn_wc__props_revert, scratch_pool));
-      SVN_ERR(svn_wc__prop_path(&base_props_path, local_abspath,
-                                kind, svn_wc__props_base, scratch_pool));
-
-      SVN_ERR(move_if_present(revert_props_path, base_props_path,
-                              scratch_pool));
-
-      SVN_ERR(svn_wc__db_temp_op_set_pristine_props(db, local_abspath, NULL,
-                                                    TRUE, scratch_pool));
-    }
-
-  /* The "working" props contain changes. Nuke 'em from orbit.  */
-  SVN_ERR(svn_wc__prop_path(&working_props_path, local_abspath,
-                            kind, svn_wc__props_working, scratch_pool));
-  SVN_ERR(svn_io_remove_file2(working_props_path, TRUE, scratch_pool));
-
-  SVN_ERR(svn_wc__db_op_set_props(db, local_abspath, NULL, scratch_pool));
-
-  /* Deal with the working file, as needed.  */
-  if (kind == svn_wc__db_kind_file)
-    {
-      svn_boolean_t magic_changed;
-      svn_boolean_t reinstall_working;
-      const char *text_base_path;
-
-      SVN_ERR(svn_wc__text_base_path(&text_base_path, db, local_abspath,
-                                     FALSE, scratch_pool));
-
-      magic_changed = svn_skel__parse_int(arg1->next->next, scratch_pool) != 0;
-
-      /* If there was a magic property change, then we'll reinstall the
-         working-file to pick up any/all appropriate changes. If there was
-         a replacement, then we definitely want to reinstall the working-file
-         using the original base.  */
-      reinstall_working = magic_changed || replaced;
-
-      if (replaced)
-        {
-          const char *revert_base_path;
-          svn_checksum_t *checksum;
-
-          SVN_ERR(svn_wc__text_revert_path(&revert_base_path, db,
-                                           local_abspath, scratch_pool));
-          SVN_ERR(move_if_present(revert_base_path, text_base_path,
-                                  scratch_pool));
-
-          /* At this point, the regular text base has been restored (just
-             now, or on a prior run). We need to recompute the checksum
-             from that.
-
-             ### in wc-1, this recompute only happened for add-with-history.
-             ### need to investigate, but maybe the checksum was not touched
-             ### for a simple replacing add? regardless, this recompute is
-             ### always okay to do.  */
-          SVN_ERR(svn_io_file_checksum2(&checksum, text_base_path,
-                                        svn_checksum_md5, scratch_pool));
-          tmp_entry.checksum = svn_checksum_to_cstring(checksum, scratch_pool);
-          modify_flags |= SVN_WC__ENTRY_MODIFY_CHECKSUM;
-        }
-      else if (!reinstall_working)
-        {
-          svn_node_kind_t check_kind;
-
-          /* If the working file is missing, we need to reinstall it.  */
-          SVN_ERR(svn_io_check_path(local_abspath, &check_kind,
-                                    scratch_pool));
-          reinstall_working = (check_kind == svn_node_none);
-
-          if (!reinstall_working)
-            {
-              /* ### can we optimize this call? we already fetched some
-                 ### info about the node. and *definitely* never want a
-                 ### full file-scan.  */
-
-              /* ### for now, just always reinstall. without some extra work,
-                 ### we could end up in a situation where the file is copied
-                 ### from the base, but then something fails immediately
-                 ### after that. on the second time through here, we would
-                 ### see the file is "the same" and fail to complete those
-                 ### follow-on actions. in some future work, examine the
-                 ### points of failure, and possibly precompue the
-                 ### "reinstall_working" flag, or maybe do some follow-on
-                 ### actions unconditionally.  */
-#if 1
-              reinstall_working = TRUE;
-#endif
-#if 0
-              SVN_ERR(svn_wc__text_modified_internal_p(&reinstall_working,
-                                                       db, local_abspath,
-                                                       FALSE, FALSE,
-                                                       scratch_pool));
-#endif
-            }
-        }
-
-      if (reinstall_working)
-        {
-          svn_boolean_t use_commit_times;
-          apr_finfo_t finfo;
-
-          /* Copy from the text base to the working file. The working file
-             specifies the params for translation.  */
-          SVN_ERR(copy_and_translate(db, text_base_path, local_abspath,
-                                     local_abspath, scratch_pool));
-
-          use_commit_times = svn_skel__parse_int(arg1->next->next->next,
-                                                 scratch_pool) != 0;
-
-          /* Possibly set the timestamp to last-commit-time, rather
-             than the 'now' time that already exists. */
-          if (use_commit_times)
-            {
-              apr_time_t changed_date;
-
-              /* Note: OP_REVERT is not used for a pure addition. There will
-                 always be a BASE node.  */
-              SVN_ERR(svn_wc__db_base_get_info(NULL, NULL, NULL,
-                                               NULL, NULL, NULL,
-                                               NULL, &changed_date, NULL,
-                                               NULL, NULL, NULL,
-                                               NULL, NULL, NULL,
-                                               db, local_abspath,
-                                               scratch_pool, scratch_pool));
-              if (changed_date)
-                {
-                  svn_boolean_t special;
-
-                  /* ### skip this test once db_kind_symlink is in use.  */
-                  SVN_ERR(svn_wc__get_special(&special, db, local_abspath,
-                                              scratch_pool));
-                  if (!special)
-                    SVN_ERR(svn_io_set_file_affected_time(changed_date,
-                                                          local_abspath,
-                                                          scratch_pool));
-                }
-            }
-
-          /* loggy_set_entry_timestamp_from_wc()  */
-          SVN_ERR(svn_io_file_affected_time(&tmp_entry.text_time,
-                                            local_abspath,
-                                            scratch_pool));
-          modify_flags |= SVN_WC__ENTRY_MODIFY_TEXT_TIME;
-
-          /* loggy_set_entry_working_size_from_wc()  */
-          SVN_ERR(svn_io_stat(&finfo, local_abspath,
-                              APR_FINFO_MIN | APR_FINFO_LINK,
-                              scratch_pool));
-          tmp_entry.working_size = finfo.size;
-          modify_flags |= SVN_WC__ENTRY_MODIFY_WORKING_SIZE;
-        }
-    }
-  else if (kind == svn_wc__db_kind_symlink)
-    {
-      NOT_IMPLEMENTED();
-    }
-
-  if (kind == svn_wc__db_kind_dir)
-    parent_abspath = local_abspath;
-  else
-    parent_abspath = svn_dirent_dirname(local_abspath, scratch_pool);
-
-  /* ### in wc-ng: the following block clears ACTUAL_NODE.  */
-  if (conflicted)
-    {
-      const apr_array_header_t *conflicts;
-      int i;
-
-      SVN_ERR(svn_wc__db_read_conflicts(&conflicts, db, local_abspath,
-                                        scratch_pool, scratch_pool));
-
-      for (i = 0; i < conflicts->nelts; i++)
-        {
-          const svn_wc_conflict_description2_t *cd;
-
-          cd = APR_ARRAY_IDX(conflicts, i,
-                             const svn_wc_conflict_description2_t *);
-
-          SVN_ERR(maybe_remove_conflict(parent_abspath, cd->base_file,
-                                        local_abspath, scratch_pool));
-          SVN_ERR(maybe_remove_conflict(parent_abspath, cd->their_file,
-                                        local_abspath, scratch_pool));
-          SVN_ERR(maybe_remove_conflict(parent_abspath, cd->my_file,
-                                        local_abspath, scratch_pool));
-          SVN_ERR(maybe_remove_conflict(parent_abspath, cd->merged_file,
-                                        local_abspath, scratch_pool));
-        }
-
-      SVN_ERR(svn_wc__db_op_mark_resolved(db, local_abspath,
-                                          TRUE, TRUE, FALSE,
-                                          scratch_pool));
-    }
-
-  /* Clean up the copied state for all replacements.  */
-  if (replaced)
-    {
-      modify_flags |= (SVN_WC__ENTRY_MODIFY_COPIED
-                       | SVN_WC__ENTRY_MODIFY_COPYFROM_URL
-                       | SVN_WC__ENTRY_MODIFY_COPYFROM_REV);
-      tmp_entry.copied = FALSE;
-      tmp_entry.copyfrom_url = NULL;
-      tmp_entry.copyfrom_rev = SVN_INVALID_REVNUM;
-    }
-
-  /* Reset schedule attribute to svn_wc_schedule_normal. It could already be
-     "normal", but no biggy if this is a no-op.  */
-  modify_flags |= SVN_WC__ENTRY_MODIFY_SCHEDULE;
-  tmp_entry.schedule = svn_wc_schedule_normal;
-
-  /* We need the old school KIND...  */
-  if (kind == svn_wc__db_kind_dir)
-    {
-      node_kind = svn_node_dir;
-    }
-  else
-    {
-      SVN_ERR_ASSERT(kind == svn_wc__db_kind_file
-                     || kind == svn_wc__db_kind_symlink);
-      node_kind = svn_node_file;
-    }
-
-  SVN_ERR(svn_wc__entry_modify2(db, local_abspath, node_kind, FALSE,
-                                &tmp_entry, modify_flags,
-                                scratch_pool));
-
-  /* ### need to revert some bits in the parent stub. sigh.  */
-  if (kind == svn_wc__db_kind_dir)
-    {
-      svn_boolean_t is_wc_root, is_switched;
-
-      /* There is no parent stub if we're at the root.  */
-      SVN_ERR(svn_wc__check_wc_root(&is_wc_root, NULL, &is_switched,
-                                    db, local_abspath, scratch_pool));
-      if (!is_wc_root && !is_switched)
-        {
-          modify_flags = (SVN_WC__ENTRY_MODIFY_COPIED
-                          | SVN_WC__ENTRY_MODIFY_COPYFROM_URL
-                          | SVN_WC__ENTRY_MODIFY_COPYFROM_REV
-                          | SVN_WC__ENTRY_MODIFY_SCHEDULE);
-          tmp_entry.copied = FALSE;
-          tmp_entry.copyfrom_url = NULL;
-          tmp_entry.copyfrom_rev = SVN_INVALID_REVNUM;
-          tmp_entry.schedule = svn_wc_schedule_normal;
-          SVN_ERR(svn_wc__entry_modify2(db, local_abspath, svn_node_dir, TRUE,
-                                        &tmp_entry, modify_flags,
-                                        scratch_pool));
-        }
-    }
-
-  return SVN_NO_ERROR;
-}
-
-
-/* For issue #2101, we need to deliver this error. When the wc-ng pristine
-   handling comes into play, the issue should be fixed, and this code can
-   go away.  */
-static svn_error_t *
-verify_pristine_present(svn_wc__db_t *db,
-                        const char *local_abspath,
-                        apr_pool_t *scratch_pool)
-{
-  const char *base_abspath;
-  svn_node_kind_t check_kind;
-
-  /* Verify that one of the two text bases are present.  */
-  SVN_ERR(svn_wc__text_base_path(&base_abspath, db, local_abspath, FALSE,
-                                 scratch_pool));
-  SVN_ERR(svn_io_check_path(base_abspath, &check_kind, scratch_pool));
-  if (check_kind == svn_node_file)
-    return SVN_NO_ERROR;
-
-  SVN_ERR(svn_wc__text_revert_path(&base_abspath, db, local_abspath,
-                                   scratch_pool));
-  SVN_ERR(svn_io_check_path(base_abspath, &check_kind, scratch_pool));
-  if (check_kind == svn_node_file)
-    return SVN_NO_ERROR;
-
-  /* A real file must have either a regular or a revert text-base.
-     If it has neither, we could be looking at the situation described
-     in issue #2101, in which case all we can do is deliver the expected
-     error.  */
-  return svn_error_createf(APR_ENOENT, NULL,
-                           _("Error restoring text for '%s'"),
-                           svn_dirent_local_style(local_abspath,
-                                                  scratch_pool));
-}
-
-
-/* Record a work item to revert LOCAL_ABSPATH.  */
-svn_error_t *
-svn_wc__wq_add_revert(svn_boolean_t *will_revert,
-                      svn_wc__db_t *db,
-                      const char *local_abspath,
-                      svn_boolean_t use_commit_times,
-                      apr_pool_t *scratch_pool)
-{
-  svn_wc__db_status_t status;
-  svn_wc__db_kind_t kind;
-  svn_boolean_t replaced;
-  svn_boolean_t magic_changed = FALSE;
-
-  SVN_ERR(svn_wc__db_read_info(
-            &status, &kind, NULL, NULL, NULL, NULL,
-            NULL, NULL, NULL, NULL, NULL, NULL, NULL, NULL, NULL,
-            NULL, NULL, NULL, NULL, NULL, NULL, NULL,
-            NULL, NULL,
-            db, local_abspath,
-            scratch_pool, scratch_pool));
-
-  /* Special handling for issue #2101.  */
-  if (kind == svn_wc__db_kind_file)
-    SVN_ERR(verify_pristine_present(db, local_abspath, scratch_pool));
-
-  /* Gather a few items *before* the revert work-item has a chance to run.
-     During its operation, this data could/will change, which means that a
-     potential re-run of the work-item may gather incorrect values.  */
-
-  SVN_ERR(svn_wc__internal_is_replaced(&replaced, db, local_abspath,
-                                       scratch_pool));
-
-  /* If a replacement has occurred, then a revert definitely happens.  */
-  *will_revert = replaced;
-
-  if (!replaced)
-    {
-      apr_hash_t *base_props;
-      apr_hash_t *working_props;
-      apr_array_header_t *prop_diffs;
-
-      SVN_ERR(svn_wc__load_props(&base_props, &working_props,
-                                 db, local_abspath,
-                                 scratch_pool, scratch_pool));
-      SVN_ERR(svn_prop_diffs(&prop_diffs, working_props, base_props,
-                             scratch_pool));
-      magic_changed = svn_wc__has_magic_property(prop_diffs);
-
-      if (prop_diffs->nelts > 0)
-        {
-          /* Property changes cause a revert to occur.  */
-          *will_revert = TRUE;
-        }
-      else
-        {
-          /* There is nothing to do for NORMAL or ADDED nodes. Typically,
-             we won't even be called for added nodes (since a revert
-             simply removes it from version control), but it is possible
-             that a parent replacement was turned from a replaced copy
-             into a normal node, and the (broken) old ENTRY->COPIED logic
-             then turns the copied children into typical ADDED nodes.
-             Since the recursion has already started, these children are
-             visited (unlike most added nodes).  */
-          if (status != svn_wc__db_status_normal
-              && status != svn_wc__db_status_added)
-            {
-              *will_revert = TRUE;
-            }
-
-          /* We may need to restore a missing working file.  */
-          if (! *will_revert)
-            {
-              svn_node_kind_t on_disk;
-
-              SVN_ERR(svn_io_check_path(local_abspath, &on_disk,
-                                        scratch_pool));
-              *will_revert = on_disk == svn_node_none;
-            }
-
-          if (! *will_revert)
-            {
-              /* ### there may be ways to simplify this test, rather than
-                 ### doing file comparisons and junk... */
-              SVN_ERR(svn_wc__internal_text_modified_p(will_revert,
-                                                       db, local_abspath,
-                                                       FALSE, FALSE,
-                                                       scratch_pool));
-            }
-        }
-    }
-
-  /* Don't even bother to queue a work item if there is nothing to do.  */
-  if (*will_revert)
-    {
-      svn_skel_t *work_item;
-
-      work_item = svn_skel__make_empty_list(scratch_pool);
-
-      /* These skel atoms hold references to very transitory state, but
-         we only need the work_item to survive for the duration of wq_add.  */
-      svn_skel__prepend_int(use_commit_times, work_item, scratch_pool);
-      svn_skel__prepend_int(magic_changed, work_item, scratch_pool);
-      svn_skel__prepend_int(replaced, work_item, scratch_pool);
-      svn_skel__prepend_str(local_abspath, work_item, scratch_pool);
-      svn_skel__prepend_str(OP_REVERT, work_item, scratch_pool);
-
-      SVN_ERR(svn_wc__db_wq_add(db, local_abspath, work_item, scratch_pool));
-    }
-
-  return SVN_NO_ERROR;
-}
-
-
-/* ------------------------------------------------------------------------ */
-
-/* OP_PREPARE_REVERT_FILES  */
-
-
-static svn_error_t *
-run_prepare_revert_files(svn_wc__db_t *db,
-                         const svn_skel_t *work_item,
-                         svn_cancel_func_t cancel_func,
-                         void *cancel_baton,
-                         apr_pool_t *scratch_pool)
-{
-  const svn_skel_t *arg1 = work_item->children->next;
-  const char *local_abspath;
-  svn_wc__db_kind_t kind;
-  const char *revert_prop_abspath;
-  const char *base_prop_abspath;
-  svn_node_kind_t on_disk;
-
-  /* We need a NUL-terminated path, so copy it out of the skel.  */
-  local_abspath = apr_pstrmemdup(scratch_pool, arg1->data, arg1->len);
-
-  /* Rename the original text base over to the revert text base.  */
-  SVN_ERR(svn_wc__db_read_kind(&kind, db, local_abspath, FALSE, scratch_pool));
-  if (kind == svn_wc__db_kind_file)
-    {
-      const char *text_base;
-      const char *text_revert;
-
-      SVN_ERR(svn_wc__text_base_path(&text_base, db, local_abspath, FALSE,
-                                     scratch_pool));
-      SVN_ERR(svn_wc__text_revert_path(&text_revert, db, local_abspath,
-                                       scratch_pool));
-
-      SVN_ERR(move_if_present(text_base, text_revert, scratch_pool));
-    }
-
-  /* Set up the revert props.  */
-
-  SVN_ERR(svn_wc__prop_path(&revert_prop_abspath, local_abspath, kind,
-                            svn_wc__props_revert, scratch_pool));
-  SVN_ERR(svn_wc__prop_path(&base_prop_abspath, local_abspath, kind,
-                            svn_wc__props_base, scratch_pool));
-
-  /* First: try to move any base properties to the revert location.  */
-  SVN_ERR(move_if_present(base_prop_abspath, revert_prop_abspath,
-                          scratch_pool));
-
-  /* If no props exist at the revert location, then drop a set of empty
-     props there. They are expected to be present.  */
-  SVN_ERR(svn_io_check_path(revert_prop_abspath, &on_disk, scratch_pool));
-  if (on_disk == svn_node_none)
-    {
-      svn_stream_t *stream;
-
-      /* A set of empty props is just an empty file. */
-      SVN_ERR(svn_stream_open_writable(&stream, revert_prop_abspath,
-                                       scratch_pool, scratch_pool));
-      SVN_ERR(svn_stream_close(stream));
-      SVN_ERR(svn_io_set_file_read_only(revert_prop_abspath, FALSE,
-                                        scratch_pool));
-    }
-
-  /* Stop intheriting BASE_NODE properties */
-  SVN_ERR(svn_wc__db_temp_op_set_pristine_props(db, local_abspath,
-                                                apr_hash_make(scratch_pool),
-                                                TRUE, scratch_pool));
-
-  return SVN_NO_ERROR;
-}
-
-
-svn_error_t *
-svn_wc__wq_prepare_revert_files(svn_wc__db_t *db,
-                                const char *local_abspath,
-                                apr_pool_t *scratch_pool)
-{
-  svn_skel_t *work_item = svn_skel__make_empty_list(scratch_pool);
-
-  /* These skel atoms hold references to very transitory state, but
-     we only need the work_item to survive for the duration of wq_add.  */
-  svn_skel__prepend_str(local_abspath, work_item, scratch_pool);
-  svn_skel__prepend_str(OP_PREPARE_REVERT_FILES, work_item, scratch_pool);
-
-  SVN_ERR(svn_wc__db_wq_add(db, local_abspath, work_item, scratch_pool));
-
-  return SVN_NO_ERROR;
-}
-
-
-/* ------------------------------------------------------------------------ */
-
-/* OP_KILLME  */
-
-static svn_error_t *
-run_killme(svn_wc__db_t *db,
-           const svn_skel_t *work_item,
-           svn_cancel_func_t cancel_func,
-           void *cancel_baton,
-           apr_pool_t *scratch_pool)
-{
-  const svn_skel_t *arg1 = work_item->children->next;
-  const char *dir_abspath;
-  svn_boolean_t adm_only;
-  svn_wc__db_status_t status;
-  svn_revnum_t original_revision;
-  svn_revnum_t parent_revision;
-  const char *repos_relpath;
-  const char *repos_root_url;
-  const char *repos_uuid;
-  svn_error_t *err;
-
-  /* We need a NUL-terminated path, so copy it out of the skel.  */
-  dir_abspath = apr_pstrmemdup(scratch_pool, arg1->data, arg1->len);
-  adm_only = svn_skel__parse_int(arg1->next, scratch_pool) != 0;
-
-  err = svn_wc__db_base_get_info(&status, NULL, &original_revision,
-                                 NULL, NULL, NULL,
-                                 NULL, NULL, NULL,
-                                 NULL, NULL, NULL,
-                                 NULL, NULL, NULL,
-                                 db, dir_abspath,
-                                 scratch_pool, scratch_pool);
-  if (err)
-    {
-      if (err->apr_err != SVN_ERR_WC_PATH_NOT_FOUND)
-        return svn_error_return(err);
-
-      /* The administrative area in the subdir is gone, and the subdir
-         is also removed from its parent's record.  */
-      svn_error_clear(err);
-
-      /* When we removed the directory, if ADM_ONLY was TRUE, then that
-         has definitely been done and there is nothing left to do.
-
-         If ADM_ONLY was FALSE, then the subdir and its contents were
-         removed *before* the administrative was removed. Anything that
-         may be left are unversioned nodes. We don't want to do anything
-         to those, so we're done for this case, too.  */
-      return SVN_NO_ERROR;
-    }
-  if (status == svn_wc__db_status_obstructed)
-    {
-      /* The subdir's administrative area has already been removed, but
-         there was still an entry in the parent. Whatever is in that
-         record, it doesn't matter. The subdir has been handled already.  */
-      return SVN_NO_ERROR;
-    }
-
-  SVN_ERR(svn_wc__db_read_info(NULL, NULL, &parent_revision,
-                               NULL, NULL, NULL,
-                               NULL, NULL, NULL, NULL, NULL, NULL, NULL,
-                               NULL, NULL, NULL, NULL, NULL, NULL, NULL,
-                               NULL, NULL, NULL, NULL,
-                               db, svn_dirent_dirname(dir_abspath,
-                                                      scratch_pool),
-                               scratch_pool, scratch_pool));
-
-  /* Remember the repository this node is associated with.  */
-  SVN_ERR(svn_wc__db_scan_base_repos(&repos_relpath, &repos_root_url,
-                                     &repos_uuid,
-                                     db, dir_abspath,
-                                     scratch_pool, scratch_pool));
-
-  /* Blow away the administrative directories, and possibly the working
-     copy tree too. */
-  err = svn_wc__internal_remove_from_revision_control(
-          db, dir_abspath,
-          !adm_only /* destroy_wf */, FALSE /* instant_error */,
-          cancel_func, cancel_baton,
-          scratch_pool);
-  if (err && err->apr_err != SVN_ERR_WC_LEFT_LOCAL_MOD)
-    return svn_error_return(err);
-  svn_error_clear(err);
-
-  /* If revnum of this dir is greater than parent's revnum, then
-     recreate 'deleted' entry in parent. */
-  if (original_revision > parent_revision)
-    {
-      SVN_ERR(svn_wc__db_base_add_absent_node(
-                db, dir_abspath,
-                repos_relpath, repos_root_url, repos_uuid,
-                original_revision, svn_wc__db_kind_dir,
-                svn_wc__db_status_not_present,
-                scratch_pool));
-    }
-
-  return SVN_NO_ERROR;
-}
-
-
-svn_error_t *
-svn_wc__wq_add_killme(svn_wc__db_t *db,
-                      const char *dir_abspath,
-                      svn_boolean_t adm_only,
-                      apr_pool_t *scratch_pool)
-{
-  svn_skel_t *work_item = svn_skel__make_empty_list(scratch_pool);
-
-  /* The skel still points at DIR_ABSPATH, but the skel will be serialized
-     just below in the wq_add call.  */
-  svn_skel__prepend_int(adm_only, work_item, scratch_pool);
-  svn_skel__prepend_str(dir_abspath, work_item, scratch_pool);
-  svn_skel__prepend_str(OP_KILLME, work_item, scratch_pool);
-
-  SVN_ERR(svn_wc__db_wq_add(db, dir_abspath, work_item, scratch_pool));
-
-  return SVN_NO_ERROR;
-}
-
-
-/* ------------------------------------------------------------------------ */
-
-/* OP_LOGGY  */
-
-static svn_error_t *
-run_loggy(svn_wc__db_t *db,
-          const svn_skel_t *work_item,
-          svn_cancel_func_t cancel_func,
-          void *cancel_baton,
-          apr_pool_t *scratch_pool)
-{
-  const svn_skel_t *arg1 = work_item->children->next;
-  const char *adm_abspath;
-
-  /* We need a NUL-terminated path, so copy it out of the skel.  */
-  adm_abspath = apr_pstrmemdup(scratch_pool, arg1->data, arg1->len);
-
-  return svn_error_return(svn_wc__run_xml_log(
-                            db, adm_abspath,
-                            arg1->next->data, arg1->next->len,
-                            scratch_pool));
-}
-
-
-svn_error_t *
-svn_wc__wq_add_loggy(svn_wc__db_t *db,
-                     const char *adm_abspath,
-                     const svn_stringbuf_t *log_content,
-                     apr_pool_t *scratch_pool)
-{
-  svn_skel_t *work_item = svn_skel__make_empty_list(scratch_pool);
-
-  /* The skel still points at ADM_ABSPATH and LOG_CONTENT, but the skel will
-     be serialized just below in the wq_add call.  */
-  svn_skel__prepend_str(log_content->data, work_item, scratch_pool);
-  svn_skel__prepend_str(adm_abspath, work_item, scratch_pool);
-  svn_skel__prepend_str(OP_LOGGY, work_item, scratch_pool);
-
-  SVN_ERR(svn_wc__db_wq_add(db, adm_abspath, work_item, scratch_pool));
-
-  return SVN_NO_ERROR;
-=======
 get_and_record_fileinfo(svn_wc__db_t *db,
                         const char *local_abspath,
                         svn_boolean_t ignore_enoent,
@@ -2083,7 +1265,6 @@
   return svn_error_trace(get_and_record_fileinfo(db, local_abspath,
                                                  TRUE /* ignore_enoent */,
                                                  scratch_pool));
->>>>>>> 4cf18c3e
 }
 
 /* ------------------------------------------------------------------------ */
@@ -2366,820 +1547,7 @@
 
 /* ------------------------------------------------------------------------ */
 
-/* ------------------------------------------------------------------------ */
-
-/* OP_DELETION_POSTCOMMIT  */
-
-static svn_error_t *
-run_deletion_postcommit(svn_wc__db_t *db,
-                        const svn_skel_t *work_item,
-                        svn_cancel_func_t cancel_func,
-                        void *cancel_baton,
-                        apr_pool_t *scratch_pool)
-{
-  const svn_skel_t *arg1 = work_item->children->next;
-  const char *local_abspath;
-  svn_revnum_t new_revision;
-  svn_boolean_t no_unlock;
-  svn_wc__db_kind_t kind;
-
-  /* ### warning: this code has not been vetted for running multiple times  */
-
-  /* We need a NUL-terminated path, so copy it out of the skel.  */
-  local_abspath = apr_pstrmemdup(scratch_pool, arg1->data, arg1->len);
-  new_revision = (svn_revnum_t)svn_skel__parse_int(arg1->next, scratch_pool);
-  no_unlock = svn_skel__parse_int(arg1->next->next, scratch_pool) != 0;
-
-  SVN_ERR(svn_wc__db_read_kind(&kind, db, local_abspath, FALSE, scratch_pool));
-
-  /* ### the section below was ripped out of log.c::log_do_committed().
-     ### it needs to be rewritten into wc-ng terms.  */
-
-    {
-      const char *repos_relpath;
-      const char *repos_root_url;
-      const char *repos_uuid;
-      const svn_wc_entry_t *parent_entry;
-
-      /* If we are suppose to delete "this dir", drop a 'killme' file
-         into my own administrative dir as a signal for svn_wc__run_log()
-         to blow away the administrative area after it is finished
-         processing this logfile.  */
-      if (kind == svn_wc__db_kind_dir)
-        {
-          const svn_wc_entry_t *orig_entry;
-          svn_wc_entry_t tmp_entry;
-
-          /* Bump the revision number of this_dir anyway, so that it
-             might be higher than its parent's revnum.  If it's
-             higher, then the process that sees KILLME and destroys
-             the directory can also place a 'deleted' dir entry in the
-             parent. */
-          tmp_entry.revision = new_revision;
-          SVN_ERR(svn_wc__entry_modify2(db, local_abspath,
-                                        svn_node_dir, FALSE,
-                                        &tmp_entry,
-                                        SVN_WC__ENTRY_MODIFY_REVISION,
-                                        scratch_pool));
-
-          SVN_ERR(svn_wc__get_entry(&orig_entry, db, local_abspath, FALSE,
-                                    svn_node_unknown, FALSE,
-                                    scratch_pool, scratch_pool));
-
-          /* Ensure the directory is deleted later.  */
-          return svn_error_return(svn_wc__wq_add_killme(
-                                    db, local_abspath,
-                                    orig_entry->keep_local /* adm_only */,
-                                    scratch_pool));
-        }
-
-      /* Remember the repository this node is associated with.  */
-      SVN_ERR(svn_wc__db_scan_base_repos(&repos_relpath, &repos_root_url,
-                                         &repos_uuid,
-                                         db, local_abspath,
-                                         scratch_pool, scratch_pool));
-
-      /* Else, we're deleting a file, and we can safely remove files
-         from revision control without screwing something else up.  */
-      SVN_ERR(svn_wc__internal_remove_from_revision_control(
-                db, local_abspath,
-                FALSE, FALSE, cancel_func, cancel_baton, scratch_pool));
-
-      /* If the parent entry's working rev 'lags' behind new_rev... */
-      SVN_ERR(svn_wc__get_entry(&parent_entry, db,
-                                svn_dirent_dirname(local_abspath,
-                                                   scratch_pool),
-                                FALSE, svn_node_dir, FALSE,
-                                scratch_pool, scratch_pool));
-      if (new_revision > parent_entry->revision)
-        {
-          /* ...then the parent's revision is now officially a
-             lie;  therefore, it must remember the file as being
-             'deleted' for a while.  Create a new, uninteresting
-             ghost entry:  */
-          SVN_ERR(svn_wc__db_base_add_absent_node(
-                    db, local_abspath,
-                    repos_relpath, repos_root_url, repos_uuid,
-                    new_revision, svn_wc__db_kind_file,
-                    svn_wc__db_status_not_present,
-                    scratch_pool));
-        }
-    }
-
-  return SVN_NO_ERROR;
-}
-
-
-svn_error_t *
-svn_wc__wq_add_deletion_postcommit(svn_wc__db_t *db,
-                                   const char *local_abspath,
-                                   svn_revnum_t new_revision,
-                                   svn_boolean_t no_unlock,
-                                   apr_pool_t *scratch_pool)
-{
-  svn_skel_t *work_item = svn_skel__make_empty_list(scratch_pool);
-
-  /* The skel still points at LOCAL_ABSPATH, but the skel will be
-     serialized just below in the wq_add call.  */
-  svn_skel__prepend_int(no_unlock, work_item, scratch_pool);
-  svn_skel__prepend_int(new_revision, work_item, scratch_pool);
-  svn_skel__prepend_str(local_abspath, work_item, scratch_pool);
-  svn_skel__prepend_str(OP_DELETION_POSTCOMMIT, work_item, scratch_pool);
-
-  SVN_ERR(svn_wc__db_wq_add(db, local_abspath, work_item, scratch_pool));
-
-  return SVN_NO_ERROR;
-}
-
-
-/* ------------------------------------------------------------------------ */
-
-/* OP_POSTCOMMIT  */
-
-
-/* If new text was committed, then replace the text base for
- * newly-committed file NAME in directory PATH with the new
- * post-commit text base, which is waiting in the adm tmp area in
- * detranslated form.
- *
- * If eol and/or keyword translation would cause the working file to
- * change, then overwrite the working file with a translated copy of
- * the new text base (but only if the translated copy differs from the
- * current working file -- if they are the same, do nothing, to avoid
- * clobbering timestamps unnecessarily).
- *
- * If the executable property is set, the set working file's
- * executable.
- *
- * If the working file was re-translated or had executability set,
- * then set OVERWROTE_WORKING to TRUE.  If the working file isn't
- * touched at all, then set to FALSE.
- *
- * Use SCRATCH_POOL for any temporary allocation.
- */
-static svn_error_t *
-install_committed_file(svn_boolean_t *overwrote_working,
-                       svn_wc__db_t *db,
-                       const char *adm_abspath,
-                       const char *name,
-                       svn_boolean_t remove_executable,
-                       svn_boolean_t remove_read_only,
-                       apr_pool_t *scratch_pool)
-{
-  const char *tmp_text_base;
-  svn_node_kind_t kind;
-  svn_boolean_t same, did_set;
-  const char *tmp_wfile;
-  svn_boolean_t special;
-  const char *file_abspath;
-
-  /* start off assuming that the working file isn't touched. */
-  *overwrote_working = FALSE;
-
-  file_abspath = svn_dirent_join(adm_abspath, name, scratch_pool);
-
-  /* In the commit, newlines and keywords may have been
-   * canonicalized and/or contracted... Or they may not have
-   * been.  It's kind of hard to know.  Here's how we find out:
-   *
-   *    1. Make a translated tmp copy of the committed text base.
-   *       Or, if no committed text base exists (the commit must have
-   *       been a propchange only), make a translated tmp copy of the
-   *       working file.
-   *    2. Compare the translated tmpfile to the working file.
-   *    3. If different, copy the tmpfile over working file.
-   *
-   * This means we only rewrite the working file if we absolutely
-   * have to, which is good because it avoids changing the file's
-   * timestamp unless necessary, so editors aren't tempted to
-   * reread the file if they don't really need to.
-   */
-
-  /* Is there a tmp_text_base that needs to be installed?  */
-  SVN_ERR(svn_wc__text_base_path(&tmp_text_base, db, file_abspath, TRUE,
-                                 scratch_pool));
-  SVN_ERR(svn_io_check_path(tmp_text_base, &kind, scratch_pool));
-
-  {
-    const char *tmp = (kind == svn_node_file) ? tmp_text_base : file_abspath;
-
-    SVN_ERR(svn_wc__internal_translated_file(&tmp_wfile, tmp, db,
-                                             file_abspath,
-                                             SVN_WC_TRANSLATE_FROM_NF,
-                                             scratch_pool, scratch_pool));
-
-    /* If the translation is a no-op, the text base and the working copy
-     * file contain the same content, because we use the same props here
-     * as were used to detranslate from working file to text base.
-     *
-     * In that case: don't replace the working file, but make sure
-     * it has the right executable and read_write attributes set.
-     */
-
-    SVN_ERR(svn_wc__get_special(&special, db, file_abspath, scratch_pool));
-    if (! special && tmp != tmp_wfile)
-      SVN_ERR(svn_io_files_contents_same_p(&same, tmp_wfile,
-                                           file_abspath, scratch_pool));
-    else
-      same = TRUE;
-  }
-
-  if (! same)
-    {
-      SVN_ERR(svn_io_file_rename(tmp_wfile, file_abspath, scratch_pool));
-      *overwrote_working = TRUE;
-    }
-
-  if (remove_executable)
-    {
-      /* No need to chmod -x on a new file: new files don't have it. */
-      if (same)
-        SVN_ERR(svn_io_set_file_executable(file_abspath,
-                                           FALSE, /* chmod -x */
-                                           FALSE, scratch_pool));
-      *overwrote_working = TRUE; /* entry needs wc-file's timestamp  */
-    }
-  else
-    {
-      /* Set the working file's execute bit if props dictate. */
-      SVN_ERR(svn_wc__maybe_set_executable(&did_set, db, file_abspath,
-                                           scratch_pool));
-      if (did_set)
-        /* okay, so we didn't -overwrite- the working file, but we changed
-           its timestamp, which is the point of returning this flag. :-) */
-        *overwrote_working = TRUE;
-    }
-
-  if (remove_read_only)
-    {
-      /* No need to make a new file read_write: new files already are. */
-      if (same)
-        SVN_ERR(svn_io_set_file_read_write(file_abspath, FALSE,
-                                           scratch_pool));
-      *overwrote_working = TRUE; /* entry needs wc-file's timestamp  */
-    }
-  else
-    {
-      SVN_ERR(svn_wc__maybe_set_read_only(&did_set, db, file_abspath,
-                                          scratch_pool));
-      if (did_set)
-        /* okay, so we didn't -overwrite- the working file, but we changed
-           its timestamp, which is the point of returning this flag. :-) */
-        *overwrote_working = TRUE;
-    }
-
-  /* Install the new text base if one is waiting. */
-  if (kind == svn_node_file)  /* tmp_text_base exists */
-    SVN_ERR(svn_wc__sync_text_base(file_abspath, scratch_pool));
-
-  return SVN_NO_ERROR;
-}
-
-
-static svn_error_t *
-log_do_committed(svn_wc__db_t *db,
-                 const char *local_abspath,
-                 svn_revnum_t new_revision,
-                 apr_time_t new_date,
-                 const char *new_author,
-                 const svn_checksum_t *new_checksum,
-                 apr_hash_t *new_dav_cache,
-                 svn_boolean_t keep_changelist,
-                 apr_pool_t *scratch_pool)
-{
-  svn_error_t *err;
-  apr_pool_t *pool = scratch_pool;
-  int is_this_dir;
-  svn_boolean_t remove_executable = FALSE;
-  svn_boolean_t set_read_write = FALSE;
-  const svn_wc_entry_t *orig_entry;
-  svn_boolean_t prop_mods;
-  svn_wc_entry_t tmp_entry;
-
-  /*** Perform sanity checking operations ***/
-
-  /* Read the entry for the affected item.  If we can't find the
-     entry, or if the entry states that our item is not either "this
-     dir" or a file kind, perhaps this isn't really the entry our log
-     creator was expecting.  */
-  SVN_ERR(svn_wc__get_entry(&orig_entry, db, local_abspath, FALSE,
-                            svn_node_unknown, FALSE, pool, pool));
-
-  /* We should never be running a commit on a DELETED node, so if we see
-     this, then it (probably) means that a prior run has deleted this node.
-     There isn't anything more to do.  */
-  if (orig_entry->schedule == svn_wc_schedule_normal && orig_entry->deleted)
-    return SVN_NO_ERROR;
-
-  is_this_dir = orig_entry->kind == svn_node_dir;
-
-  /* We shouldn't be in this function for schedule-delete nodes.  */
-  SVN_ERR_ASSERT(orig_entry->schedule != svn_wc_schedule_delete);
-
-
-  /*** Mark the committed item committed-to-date ***/
-
-  /* If "this dir" has been replaced (delete + add), all its
-     immmediate children *must* be either scheduled for deletion (they
-     were children of "this dir" during the "delete" phase of its
-     replacement), added (they are new children of the replaced dir),
-     or replaced (they are new children of the replace dir that have
-     the same names as children that were present during the "delete"
-     phase of the replacement).
-
-     Children which are added or replaced will have been reported as
-     individual commit targets, and thus will be re-visited by
-     log_do_committed().  Children which were marked for deletion,
-     however, need to be outright removed from revision control.  */
-  if ((orig_entry->schedule == svn_wc_schedule_replace) && is_this_dir)
-    {
-      /* Loop over all children entries, look for items scheduled for
-         deletion. */
-      const apr_array_header_t *children;
-      int i;
-      apr_pool_t *iterpool = svn_pool_create(pool);
-
-      SVN_ERR(svn_wc__db_read_children(&children, db, local_abspath,
-                                       pool, pool));
-
-      for(i = 0; i < children->nelts; i++)
-        {
-          const char *child_name = APR_ARRAY_IDX(children, i, const char*);
-          const char *child_abspath;
-          svn_wc__db_kind_t kind;
-          svn_boolean_t is_file;
-          const svn_wc_entry_t *child_entry;
-
-          apr_pool_clear(iterpool);
-          child_abspath = svn_dirent_join(local_abspath, child_name, iterpool);
-
-          SVN_ERR(svn_wc__db_read_kind(&kind, db, child_abspath, TRUE,
-                                       iterpool));
-
-          is_file = (kind == svn_wc__db_kind_file ||
-                     kind == svn_wc__db_kind_symlink);
-
-          SVN_ERR(svn_wc__get_entry(&child_entry, db, child_abspath,
-                                    FALSE,
-                                    is_file ? svn_node_file : svn_node_dir,
-                                    !is_file, iterpool, iterpool));
-
-          if (child_entry->schedule != svn_wc_schedule_delete)
-            continue;
-
-          /* ### We pass NULL, NULL for cancel_func and cancel_baton below.
-             ### If they were available, it would be nice to use them. */
-          SVN_ERR(svn_wc__internal_remove_from_revision_control(
-                                    db, child_abspath,
-                                    FALSE, FALSE,
-                                    NULL, NULL, iterpool));
-        }
-    }
-
-  SVN_ERR(svn_wc__props_modified(&prop_mods, db, local_abspath, pool));
-  if (prop_mods)
-    {
-      if (orig_entry->kind == svn_node_file)
-        {
-          /* Examine propchanges here before installing the new
-             propbase.  If the executable prop was -deleted-, then
-             tell install_committed_file() so.
-
-             The same applies to the needs-lock property. */
-          int i;
-          apr_array_header_t *propchanges;
-
-
-          SVN_ERR(svn_wc__internal_propdiff(&propchanges, NULL, db,
-                                            local_abspath, pool, pool));
-          for (i = 0; i < propchanges->nelts; i++)
-            {
-              svn_prop_t *propchange
-                = &APR_ARRAY_IDX(propchanges, i, svn_prop_t);
-
-              if ((! strcmp(propchange->name, SVN_PROP_EXECUTABLE))
-                  && (propchange->value == NULL))
-                remove_executable = TRUE;
-              else if ((! strcmp(propchange->name, SVN_PROP_NEEDS_LOCK))
-                       && (propchange->value == NULL))
-                set_read_write = TRUE;
-            }
-        }
-
-      SVN_ERR(svn_wc__working_props_committed(db, local_abspath, pool));
-  }
-
-  if (orig_entry->kind == svn_node_file)
-    {
-      svn_boolean_t overwrote_working;
-      apr_finfo_t finfo;
-      const char *name = svn_dirent_basename(local_abspath, scratch_pool);
-
-      SVN_ERR(svn_wc__db_global_commit(db, local_abspath,
-                                       new_revision, new_date, new_author,
-                                       new_checksum,
-                                       NULL /* new_children */,
-                                       new_dav_cache,
-                                       keep_changelist,
-                                       pool));
-
-      /* Install the new file, which may involve expanding keywords.
-         A copy of this file should have been dropped into our `tmp/text-base'
-         directory during the commit process.  Part of this process
-         involves setting the textual timestamp for this entry.  We'd like
-         to just use the timestamp of the working file, but it is possible
-         that at some point during the commit, the real working file might
-         have changed again.  If that has happened, we'll use the
-         timestamp of the copy of this file in `tmp/text-base' (which
-         by then will have moved to `text-base'. */
-
-      if ((err = install_committed_file(&overwrote_working, db,
-                                        svn_dirent_dirname(local_abspath,
-                                                           pool),
-                                        name,
-                                        remove_executable, set_read_write,
-                                        pool)))
-        return svn_error_createf
-          (SVN_ERR_WC_BAD_ADM_LOG, err,
-           _("Error replacing text-base of '%s'"), name);
-
-      if ((err = svn_io_stat(&finfo, local_abspath,
-                             APR_FINFO_MIN | APR_FINFO_LINK, pool)))
-        return svn_error_createf(SVN_ERR_WC_BAD_ADM_LOG, err,
-                                 _("Error getting 'affected time' of '%s'"),
-                                 svn_dirent_local_style(local_abspath, pool));
-
-      /* We will compute and modify the size and timestamp */
-
-      tmp_entry.working_size = finfo.size;
-
-      /* ### svn_wc__db_op_set_last_mod_time()  */
-
-      if (overwrote_working)
-        tmp_entry.text_time = finfo.mtime;
-      else
-        {
-          /* The working copy file hasn't been overwritten, meaning
-             we need to decide which timestamp to use. */
-
-          const char *basef;
-          apr_finfo_t basef_finfo;
-
-          /* If the working file was overwritten (due to re-translation)
-             or touched (due to +x / -x), then use *that* textual
-             timestamp instead. */
-          SVN_ERR(svn_wc__text_base_path(&basef, db,
-                                         local_abspath, FALSE, pool));
-          err = svn_io_stat(&basef_finfo, basef, APR_FINFO_MIN | APR_FINFO_LINK,
-                            pool);
-          if (err)
-            return svn_error_createf
-              (SVN_ERR_WC_BAD_ADM_LOG, err,
-               _("Error getting 'affected time' for '%s'"),
-               svn_dirent_local_style(basef, pool));
-          else
-            {
-              svn_boolean_t modified;
-              const char *base_abspath;
-
-              SVN_ERR(svn_dirent_get_absolute(&base_abspath, basef, pool));
-
-              /* Verify that the working file is the same as the base file
-                 by comparing file sizes, then timestamps and the contents
-                 after that. */
-
-              /*###FIXME: if the file needs translation, don't compare
-                file-sizes, just compare timestamps and do the rest of the
-                hokey pokey. */
-              modified = finfo.size != basef_finfo.size;
-              if (finfo.mtime != basef_finfo.mtime && ! modified)
-                {
-                  err = svn_wc__internal_versioned_file_modcheck(&modified,
-                                                                 db,
-                                                                 local_abspath,
-                                                                 base_abspath,
-                                                                 FALSE, pool);
-                  if (err)
-                    return svn_error_createf
-                      (SVN_ERR_WC_BAD_ADM_LOG, err,
-                       _("Error comparing '%s' and '%s'"),
-                       svn_dirent_local_style(local_abspath, pool),
-                       svn_dirent_local_style(basef, pool));
-                }
-              /* If they are the same, use the working file's timestamp,
-                 else use the base file's timestamp. */
-              tmp_entry.text_time = modified ? basef_finfo.mtime : finfo.mtime;
-            }
-        }
-
-      return svn_error_return(svn_wc__entry_modify2(
-                                db, local_abspath,
-                                svn_node_unknown, FALSE,
-                                &tmp_entry,
-                                SVN_WC__ENTRY_MODIFY_WORKING_SIZE
-                                | SVN_WC__ENTRY_MODIFY_TEXT_TIME,
-                                pool));
-    }
-
-  SVN_ERR(svn_wc__db_global_commit(db, local_abspath,
-                                   new_revision, new_date, new_author,
-                                   NULL /* new_checksum */,
-                                   NULL /* new_children */,
-                                   new_dav_cache,
-                                   keep_changelist,
-                                   pool));
-
-  /* For directories, we also have to reset the state in the parent's
-     entry for this directory, unless the current directory is a `WC
-     root' (meaning, our parent directory on disk is not our parent in
-     Version Control Land), in which case we're all finished here. */
-  {
-    svn_boolean_t is_root;
-    svn_boolean_t is_switched;
-
-    SVN_ERR(svn_wc__check_wc_root(&is_root, NULL, &is_switched,
-                                  db, local_abspath, pool));
-    if (is_root || is_switched)
-      return SVN_NO_ERROR;
-  }
-
-  /* Make sure our entry exists in the parent. */
-  {
-    const svn_wc_entry_t *dir_entry;
-
-    /* Check if we have a valid record in our parent */
-    SVN_ERR(svn_wc__get_entry(&dir_entry, db, local_abspath,
-                              FALSE, svn_node_dir, TRUE, pool, pool));
-
-    tmp_entry.schedule = svn_wc_schedule_normal;
-    tmp_entry.copied = FALSE;
-    tmp_entry.deleted = FALSE;
-    /* ### We assume we have the right lock to modify the parent record.
-
-           If this fails for you in the transition to one DB phase, please
-           run svn cleanup one level higher. */
-    err = svn_wc__entry_modify2(db, local_abspath, svn_node_dir,
-                                TRUE, &tmp_entry,
-                                (SVN_WC__ENTRY_MODIFY_SCHEDULE
-                                 | SVN_WC__ENTRY_MODIFY_COPIED
-                                 | SVN_WC__ENTRY_MODIFY_DELETED
-                                 | SVN_WC__ENTRY_MODIFY_FORCE),
-                                pool);
-    if (err != NULL)
-      return svn_error_createf(SVN_ERR_WC_BAD_ADM_LOG, err,
-                               _("Error modifying entry of '%s'"), "");
-  }
-
-  return SVN_NO_ERROR;
-}
-
-
-static svn_error_t *
-run_postcommit(svn_wc__db_t *db,
-               const svn_skel_t *work_item,
-               svn_cancel_func_t cancel_func,
-               void *cancel_baton,
-               apr_pool_t *scratch_pool)
-{
-  const svn_skel_t *arg1 = work_item->children->next;
-  const svn_skel_t *arg5 = work_item->children->next->next->next->next->next;
-  const char *local_abspath;
-  svn_revnum_t new_revision;
-  apr_time_t new_date;
-  const char *new_author;
-  const svn_checksum_t *new_checksum;
-  apr_hash_t *new_dav_cache;
-  svn_boolean_t keep_changelist;
-
-  local_abspath = apr_pstrmemdup(scratch_pool, arg1->data, arg1->len);
-  new_revision = (svn_revnum_t)svn_skel__parse_int(arg1->next, scratch_pool);
-  new_date = svn_skel__parse_int(arg1->next->next, scratch_pool);
-  if (arg1->next->next->next->len == 0)
-    new_author = NULL;
-  else
-    new_author = apr_pstrmemdup(scratch_pool,
-                                arg1->next->next->next->data,
-                                arg1->next->next->next->len);
-  if (arg5->len == 0)
-    {
-      new_checksum = NULL;
-    }
-  else
-    {
-      const char *data = apr_pstrmemdup(scratch_pool, arg5->data, arg5->len);
-      SVN_ERR(svn_checksum_deserialize(&new_checksum, data,
-                                       scratch_pool, scratch_pool));
-    }
-  if (arg5->next->is_atom)
-    new_dav_cache = NULL;
-  else
-    SVN_ERR(svn_skel__parse_proplist(&new_dav_cache, arg5->next,
-                                     scratch_pool));
-  keep_changelist = svn_skel__parse_int(arg5->next->next, scratch_pool) != 0;
-
-  SVN_ERR(log_do_committed(db, local_abspath, new_revision, new_date,
-                           new_author, new_checksum, new_dav_cache,
-                           keep_changelist,
-                           scratch_pool));
-
-  return SVN_NO_ERROR;
-}
-
-
-svn_error_t *
-svn_wc__wq_add_postcommit(svn_wc__db_t *db,
-                          const char *local_abspath,
-                          svn_revnum_t new_revision,
-                          apr_time_t new_date,
-                          const char *new_author,
-                          const svn_checksum_t *new_checksum,
-                          apr_hash_t *new_dav_cache,
-                          svn_boolean_t keep_changelist,
-                          apr_pool_t *scratch_pool)
-{
-  svn_skel_t *work_item = svn_skel__make_empty_list(scratch_pool);
-
-  svn_skel__prepend_int(keep_changelist, work_item, scratch_pool);
-  if (new_dav_cache == NULL || apr_hash_count(new_dav_cache) == 0)
-    {
-      svn_skel__prepend_str("", work_item, scratch_pool);
-    }
-  else
-    {
-      svn_skel_t *props_skel;
-
-      SVN_ERR(svn_skel__unparse_proplist(&props_skel, new_dav_cache,
-                                         scratch_pool));
-      svn_skel__prepend(props_skel, work_item);
-    }
-  svn_skel__prepend_str(new_checksum
-                          ? svn_checksum_serialize(new_checksum,
-                                                   scratch_pool, scratch_pool)
-                          : "",
-                        work_item, scratch_pool);
-  svn_skel__prepend_str(new_author ? new_author : "", work_item, scratch_pool);
-  svn_skel__prepend_int(new_date, work_item, scratch_pool);
-  svn_skel__prepend_int(new_revision, work_item, scratch_pool);
-  svn_skel__prepend_str(local_abspath, work_item, scratch_pool);
-  svn_skel__prepend_str(OP_POSTCOMMIT, work_item, scratch_pool);
-
-  SVN_ERR(svn_wc__db_wq_add(db, local_abspath, work_item, scratch_pool));
-
-  return SVN_NO_ERROR;
-}
-
-/* ------------------------------------------------------------------------ */
-
-/* OP_INSTALL_PROPERTIES */
-
-static svn_error_t *
-run_install_properties(svn_wc__db_t *db,
-                       const svn_skel_t *work_item,
-                       svn_cancel_func_t cancel_func,
-                       void *cancel_baton,
-                       apr_pool_t *scratch_pool)
-{
-  const svn_skel_t *arg = work_item->children->next;
-  const char *local_abspath;
-  apr_hash_t *base_props;
-  apr_hash_t *actual_props;
-  svn_wc__db_kind_t kind;
-  const char *prop_abspath;
-  svn_boolean_t force_base_install;
-
-  /* We need a NUL-terminated path, so copy it out of the skel.  */
-  local_abspath = apr_pstrmemdup(scratch_pool, arg->data, arg->len);
-
-  arg = arg->next;
-  if (arg->is_atom)
-    base_props = NULL;
-  else
-    SVN_ERR(svn_skel__parse_proplist(&base_props, arg, scratch_pool));
-
-  arg = arg->next;
-  if (arg->is_atom)
-    actual_props = NULL;
-  else
-    SVN_ERR(svn_skel__parse_proplist(&actual_props, arg, scratch_pool));
-
-  arg = arg->next;
-  force_base_install = arg && svn_skel__parse_int(arg, scratch_pool);
-
-  SVN_ERR(svn_wc__db_read_kind(&kind, db, local_abspath, FALSE, scratch_pool));
-  if (base_props != NULL)
-    {
-      SVN_ERR(svn_wc__prop_path(&prop_abspath, local_abspath, kind,
-                                svn_wc__props_base, scratch_pool));
-
-      SVN_ERR(svn_io_remove_file2(prop_abspath, TRUE, scratch_pool));
-
-      if (apr_hash_count(base_props) > 0)
-        {
-          svn_stream_t *propfile;
-
-          SVN_ERR(svn_stream_open_writable(&propfile, prop_abspath,
-                                           scratch_pool, scratch_pool));
-
-          SVN_ERR(svn_hash_write2(base_props, propfile, SVN_HASH_TERMINATOR,
-                                  scratch_pool));
-
-          SVN_ERR(svn_stream_close(propfile));
-
-          SVN_ERR(svn_io_set_file_read_only(prop_abspath, FALSE, scratch_pool));
-        }
-
-      {
-        svn_boolean_t in_working;
-
-        if (force_base_install)
-          in_working = FALSE;
-        else
-          SVN_ERR(svn_wc__prop_pristine_is_working(&in_working, db,
-                                                   local_abspath, scratch_pool));
-
-        SVN_ERR(svn_wc__db_temp_op_set_pristine_props(db, local_abspath,
-                                                      base_props, in_working,
-                                                      scratch_pool));
-      }
-    }
-
-
-  SVN_ERR(svn_wc__prop_path(&prop_abspath, local_abspath, kind,
-                            svn_wc__props_working, scratch_pool));
-
-  SVN_ERR(svn_io_remove_file2(prop_abspath, TRUE, scratch_pool));
-
-  if (actual_props != NULL)
-    {
-      svn_stream_t *propfile;
-
-      SVN_ERR(svn_stream_open_writable(&propfile, prop_abspath,
-                                       scratch_pool, scratch_pool));
-
-      SVN_ERR(svn_hash_write2(actual_props, propfile, SVN_HASH_TERMINATOR,
-                              scratch_pool));
-
-      SVN_ERR(svn_stream_close(propfile));
-      SVN_ERR(svn_io_set_file_read_only(prop_abspath, FALSE, scratch_pool));
-    }
-
-  SVN_ERR(svn_wc__db_op_set_props(db, local_abspath, actual_props,
-                                  scratch_pool));
-
-  return SVN_NO_ERROR;
-}
-
-
-svn_error_t *
-svn_wc__wq_add_install_properties(svn_wc__db_t *db,
-                                  const char *local_abspath,
-                                  apr_hash_t *base_props,
-                                  apr_hash_t *actual_props,
-                                  svn_boolean_t force_base_install,
-                                  apr_pool_t *scratch_pool)
-{
-  svn_skel_t *work_item = svn_skel__make_empty_list(scratch_pool);
-  svn_skel_t *props;
-
-  svn_skel__prepend_int(force_base_install, work_item, scratch_pool);
-
-  if (actual_props != NULL)
-    {
-      SVN_ERR(svn_skel__unparse_proplist(&props, actual_props, scratch_pool));
-      svn_skel__prepend(props, work_item);
-    }
-  else
-    svn_skel__prepend_str("", work_item, scratch_pool);
-
-  if (base_props != NULL)
-    {
-      SVN_ERR(svn_skel__unparse_proplist(&props, base_props, scratch_pool));
-      svn_skel__prepend(props, work_item);
-    }
-  else
-    svn_skel__prepend_str("", work_item, scratch_pool);
-
-  svn_skel__prepend_str(local_abspath, work_item, scratch_pool);
-  svn_skel__prepend_str(OP_INSTALL_PROPERTIES, work_item, scratch_pool);
-
-  SVN_ERR(svn_wc__db_wq_add(db, local_abspath, work_item, scratch_pool));
-
-  return SVN_NO_ERROR;
-}
-
-
-/* ------------------------------------------------------------------------ */
-
 static const struct work_item_dispatch dispatch_table[] = {
-<<<<<<< HEAD
-  { OP_REVERT, run_revert },
-  { OP_PREPARE_REVERT_FILES, run_prepare_revert_files },
-  { OP_KILLME, run_killme },
-  { OP_LOGGY, run_loggy },
-  { OP_DELETION_POSTCOMMIT, run_deletion_postcommit },
-  { OP_POSTCOMMIT, run_postcommit },
-  { OP_INSTALL_PROPERTIES, run_install_properties },
-=======
   { OP_FILE_COMMIT, run_file_commit },
   { OP_FILE_INSTALL, run_file_install },
   { OP_FILE_REMOVE, run_file_remove },
@@ -3194,7 +1562,6 @@
 
   /* Upgrade steps */
   { OP_POSTUPGRADE, run_postupgrade },
->>>>>>> 4cf18c3e
 
   /* Sentinel.  */
   { NULL }
@@ -3282,61 +1649,11 @@
 
   while (TRUE)
     {
-      svn_wc__db_kind_t kind;
       apr_uint64_t id;
       svn_skel_t *work_item;
 
-      /* Stop work queue processing, if requested. A future 'svn cleanup'
-         should be able to continue the processing.  */
-      if (cancel_func)
-        SVN_ERR(cancel_func(cancel_baton));
-
       svn_pool_clear(iterpool);
 
-<<<<<<< HEAD
-      /* ### right now, we expect WRI_ABSPATH to exist. this section should
-         ### disappear in single-db. also, note that db_wq_fetch() will
-         ### watch out for missing/obstructed subdirs (ie. wq is gone)  */
-      SVN_ERR(svn_wc__db_read_kind(&kind, db, wri_abspath, TRUE,
-                                   scratch_pool));
-      if (kind == svn_wc__db_kind_unknown)
-        break;
-
-      SVN_ERR(svn_wc__db_wq_fetch(&id, &work_item, db, wri_abspath,
-                                  iterpool, iterpool));
-      if (work_item == NULL)
-        break;
-
-      /* Scan the dispatch table for a function to handle this work item.  */
-      for (scan = &dispatch_table[0]; scan->name != NULL; ++scan)
-        {
-          if (svn_skel__matches_atom(work_item->children, scan->name))
-            {
-              SVN_ERR((*scan->func)(db, work_item,
-                                    cancel_func, cancel_baton,
-                                    iterpool));
-              break;
-            }
-        }
-
-      if (scan->name == NULL)
-        {
-          /* We should know about ALL possible work items here. If we do not,
-             then something is wrong. Most likely, some kind of format/code
-             skew. There is nothing more we can do. Erasing or ignoring this
-             work item could leave the WC in an even more broken state.
-
-             Contrary to issue #1581, we cannot simply remove work items and
-             continue, so bail out with an error.  */
-          return svn_error_createf(SVN_ERR_WC_BAD_ADM_LOG, NULL,
-                                   _("Unrecognized work item in the queue "
-                                     "associated with '%s'"),
-                                   svn_dirent_local_style(wri_abspath,
-                                                          iterpool));
-        }
-
-      SVN_ERR(svn_wc__db_wq_completed(db, wri_abspath, id, iterpool));
-=======
       /* Make sure to do this *early* in the loop iteration. There may
          be a LAST_ID that needs to be marked as completed, *before* we
          start worrying about anything else.  */
@@ -3359,13 +1676,10 @@
       /* The work item finished without error. Mark it completed
          in the next loop.  */
       last_id = id;
->>>>>>> 4cf18c3e
     }
 
   svn_pool_destroy(iterpool);
   return SVN_NO_ERROR;
-<<<<<<< HEAD
-=======
 }
 
 
@@ -3414,5 +1728,4 @@
      as we only want its children.  */
   svn_skel__append(work_item1, work_item2->children);
   return work_item1;
->>>>>>> 4cf18c3e
 }