/*
 * log.c: mod_dav_svn REPORT handler for querying revision log info
 *
 * ====================================================================
 *    Licensed to the Apache Software Foundation (ASF) under one
 *    or more contributor license agreements.  See the NOTICE file
 *    distributed with this work for additional information
 *    regarding copyright ownership.  The ASF licenses this file
 *    to you under the Apache License, Version 2.0 (the
 *    "License"); you may not use this file except in compliance
 *    with the License.  You may obtain a copy of the License at
 *
 *      http://www.apache.org/licenses/LICENSE-2.0
 *
 *    Unless required by applicable law or agreed to in writing,
 *    software distributed under the License is distributed on an
 *    "AS IS" BASIS, WITHOUT WARRANTIES OR CONDITIONS OF ANY
 *    KIND, either express or implied.  See the License for the
 *    specific language governing permissions and limitations
 *    under the License.
 * ====================================================================
 */

#include <apr_pools.h>
#include <apr_strings.h>
#include <apr_xml.h>

#include <mod_dav.h>

#include "svn_repos.h"
#include "svn_string.h"
#include "svn_types.h"
#include "svn_xml.h"
#include "svn_path.h"
#include "svn_dav.h"
#include "svn_pools.h"
<<<<<<< HEAD
#include "svn_props.h"

=======
>>>>>>> 0213fdc3
#include "private/svn_log.h"

#include "../dav_svn.h"


struct log_receiver_baton
{
  /* this buffers the output for a bit and is automatically flushed,
     at appropriate times, by the Apache filter system. */
  apr_bucket_brigade *bb;

  /* where to deliver the output */
  ap_filter_t *output;

  /* Whether we've written the <S:log-report> header.  Allows for lazy
     writes to support mod_dav-based error handling. */
  svn_boolean_t needs_header;

  /* How deep we are in the log message tree.  We only need to surpress the
     SVN_INVALID_REVNUM message if the stack_depth is 0. */
  int stack_depth;

  /* whether the client requested any custom revprops */
  svn_boolean_t requested_custom_revprops;
};


/* If LRB->needs_header is true, send the "<S:log-report>" start
   element and set LRB->needs_header to zero.  Else do nothing.
   This is basically duplicated in file_revs.c.  Consider factoring if
   duplicating again. */
static svn_error_t *
maybe_send_header(struct log_receiver_baton *lrb)
{
  if (lrb->needs_header)
    {
      SVN_ERR(dav_svn__brigade_puts(lrb->bb, lrb->output,
                                    DAV_XML_HEADER DEBUG_CR
                                    "<S:log-report xmlns:S=\""
                                    SVN_XML_NAMESPACE "\" "
                                    "xmlns:D=\"DAV:\">" DEBUG_CR));
      lrb->needs_header = FALSE;
    }
  return SVN_NO_ERROR;
}


/* This implements `svn_log_entry_receiver_t'.
   BATON is a `struct log_receiver_baton *'.  */
static svn_error_t *
log_receiver(void *baton,
             svn_log_entry_t *log_entry,
             apr_pool_t *pool)
{
  struct log_receiver_baton *lrb = baton;
  apr_pool_t *iterpool = svn_pool_create(pool);

  SVN_ERR(maybe_send_header(lrb));

  if (log_entry->revision == SVN_INVALID_REVNUM)
    {
      /* If the stack depth is zero, we've seen the last revision, so don't
         send it, just return.  The footer will be sent later. */
      if (lrb->stack_depth == 0)
        return SVN_NO_ERROR;
      else
        lrb->stack_depth--;
    }

  SVN_ERR(dav_svn__brigade_printf(lrb->bb, lrb->output,
                                  "<S:log-item>" DEBUG_CR "<D:version-name>%ld"
                                  "</D:version-name>" DEBUG_CR,
                                  log_entry->revision));

  if (log_entry->revprops)
    {
      apr_hash_index_t *hi;
      for (hi = apr_hash_first(pool, log_entry->revprops);
           hi != NULL;
           hi = apr_hash_next(hi))
        {
          char *name;
          svn_string_t *value;

          svn_pool_clear(iterpool);
          apr_hash_this(hi, (void *)&name, NULL, (void *)&value);
          if (strcmp(name, SVN_PROP_REVISION_AUTHOR) == 0)
            SVN_ERR(dav_svn__brigade_printf
                    (lrb->bb, lrb->output,
                     "<D:creator-displayname>%s</D:creator-displayname>"
                     DEBUG_CR,
                     apr_xml_quote_string(iterpool, value->data, 0)));
          else if (strcmp(name, SVN_PROP_REVISION_DATE) == 0)
            /* ### this should be DAV:creation-date, but we need to format
               ### that date a bit differently */
            SVN_ERR(dav_svn__brigade_printf
                    (lrb->bb, lrb->output,
                     "<S:date>%s</S:date>" DEBUG_CR,
                     apr_xml_quote_string(iterpool, value->data, 0)));
          else if (strcmp(name, SVN_PROP_REVISION_LOG) == 0)
            SVN_ERR(dav_svn__brigade_printf
                    (lrb->bb, lrb->output,
                     "<D:comment>%s</D:comment>" DEBUG_CR,
                     apr_xml_quote_string(pool,
                                          svn_xml_fuzzy_escape(value->data,
                                                               iterpool), 0)));
          else
            SVN_ERR(dav_svn__brigade_printf
                    (lrb->bb, lrb->output,
                     "<S:revprop name=\"%s\">%s</S:revprop>" DEBUG_CR,
                     apr_xml_quote_string(iterpool, name, 0),
                     apr_xml_quote_string(iterpool, value->data, 0)));
        }
    }

  if (log_entry->has_children)
    {
      SVN_ERR(dav_svn__brigade_puts(lrb->bb, lrb->output, "<S:has-children/>"));
      lrb->stack_depth++;
    }

  if (log_entry->changed_paths2)
    {
      apr_hash_index_t *hi;
      char *path;

      for (hi = apr_hash_first(pool, log_entry->changed_paths2);
           hi != NULL;
           hi = apr_hash_next(hi))
        {
          void *val;
          svn_log_changed_path2_t *log_item;
          const char *close_element = NULL;

          svn_pool_clear(iterpool);
          apr_hash_this(hi, (void *) &path, NULL, &val);
          log_item = val;

          /* ### todo: is there a D: namespace equivalent for
             `changed-path'?  Should use it if so. */
          switch (log_item->action)
            {
            case 'A':
              if (log_item->copyfrom_path
                  && SVN_IS_VALID_REVNUM(log_item->copyfrom_rev))
                SVN_ERR(dav_svn__brigade_printf
                        (lrb->bb, lrb->output,
                         "<S:added-path copyfrom-path=\"%s\""
                         " copyfrom-rev=\"%ld\"",
                         apr_xml_quote_string(iterpool,
                                              log_item->copyfrom_path,
                                              1), /* escape quotes */
                         log_item->copyfrom_rev));
              else
                SVN_ERR(dav_svn__brigade_puts(lrb->bb, lrb->output,
                                              "<S:added-path"));

              close_element = "S:added-path";
              break;

            case 'R':
              if (log_item->copyfrom_path
                  && SVN_IS_VALID_REVNUM(log_item->copyfrom_rev))
                SVN_ERR(dav_svn__brigade_printf
                        (lrb->bb, lrb->output,
                         "<S:replaced-path copyfrom-path=\"%s\""
                         " copyfrom-rev=\"%ld\"",
                         apr_xml_quote_string(iterpool,
                                              log_item->copyfrom_path,
                                              1), /* escape quotes */
                         log_item->copyfrom_rev));
              else
                SVN_ERR(dav_svn__brigade_puts(lrb->bb, lrb->output,
                                              "<S:replaced-path"));

              close_element = "S:replaced-path";
              break;

            case 'D':
              SVN_ERR(dav_svn__brigade_puts(lrb->bb, lrb->output,
                                            "<S:deleted-path"));
              close_element = "S:deleted-path";
              break;

            case 'M':
              SVN_ERR(dav_svn__brigade_puts(lrb->bb, lrb->output,
                                            "<S:modified-path"));
              close_element = "S:modified-path";
              break;

            default:
              break;
            }

          /* If we need to close the element, then send the attributes
             that apply to all changed items and then close the element. */
          if (close_element)
            SVN_ERR(dav_svn__brigade_printf
                    (lrb->bb, lrb->output,
                     " node-kind=\"%s\""
                     " text-mods=\"%s\""
                     " prop-mods=\"%s\">%s</%s>" DEBUG_CR,
                     svn_node_kind_to_word(log_item->node_kind),
                     svn_tristate_to_word(log_item->text_modified),
                     svn_tristate_to_word(log_item->props_modified),
                     apr_xml_quote_string(iterpool, path, 0),
                     close_element));
        }
    }

  svn_pool_destroy(iterpool);

  SVN_ERR(dav_svn__brigade_puts(lrb->bb, lrb->output,
                                "</S:log-item>" DEBUG_CR));

  return SVN_NO_ERROR;
}


dav_error *
dav_svn__log_report(const dav_resource *resource,
                    const apr_xml_doc *doc,
                    ap_filter_t *output)
{
  svn_error_t *serr;
  dav_error *derr = NULL;
  apr_xml_elem *child;
  struct log_receiver_baton lrb;
  dav_svn__authz_read_baton arb;
  const dav_svn_repos *repos = resource->info->repos;
  const char *target = NULL;
  int limit = 0;
  int ns;
  svn_boolean_t seen_revprop_element;

  /* These get determined from the request document. */
  svn_revnum_t start = SVN_INVALID_REVNUM;   /* defaults to HEAD */
  svn_revnum_t end = SVN_INVALID_REVNUM;     /* defaults to HEAD */
  svn_boolean_t discover_changed_paths = FALSE;      /* off by default */
  svn_boolean_t strict_node_history = FALSE;         /* off by default */
  svn_boolean_t include_merged_revisions = FALSE;    /* off by default */
  apr_array_header_t *revprops = apr_array_make(resource->pool, 3,
                                                sizeof(const char *));
  apr_array_header_t *paths
    = apr_array_make(resource->pool, 1, sizeof(const char *));

  /* Sanity check. */
  ns = dav_svn__find_ns(doc->namespaces, SVN_XML_NAMESPACE);
  if (ns == -1)
    {
      return dav_svn__new_error_tag(resource->pool, HTTP_BAD_REQUEST, 0,
                                    "The request does not contain the 'svn:' "
                                    "namespace, so it is not going to have "
                                    "certain required elements.",
                                    SVN_DAV_ERROR_NAMESPACE,
                                    SVN_DAV_ERROR_TAG);
    }

  /* If this is still FALSE after the loop, we haven't seen either of
     the revprop elements, meaning a pre-1.5 client; we'll return the
     standard author/date/log revprops. */
  seen_revprop_element = FALSE;

  lrb.requested_custom_revprops = FALSE;
  for (child = doc->root->first_child; child != NULL; child = child->next)
    {
      /* if this element isn't one of ours, then skip it */
      if (child->ns != ns)
        continue;

      if (strcmp(child->name, "start-revision") == 0)
        start = SVN_STR_TO_REV(dav_xml_get_cdata(child, resource->pool, 1));
      else if (strcmp(child->name, "end-revision") == 0)
        end = SVN_STR_TO_REV(dav_xml_get_cdata(child, resource->pool, 1));
      else if (strcmp(child->name, "limit") == 0)
        limit = atoi(dav_xml_get_cdata(child, resource->pool, 1));
      else if (strcmp(child->name, "discover-changed-paths") == 0)
        discover_changed_paths = TRUE; /* presence indicates positivity */
      else if (strcmp(child->name, "strict-node-history") == 0)
        strict_node_history = TRUE; /* presence indicates positivity */
      else if (strcmp(child->name, "include-merged-revisions") == 0)
        include_merged_revisions = TRUE; /* presence indicates positivity */
      else if (strcmp(child->name, "all-revprops") == 0)
        {
          revprops = NULL; /* presence indicates fetch all revprops */
          seen_revprop_element = lrb.requested_custom_revprops = TRUE;
        }
      else if (strcmp(child->name, "no-revprops") == 0)
        {
          /* presence indicates fetch no revprops */

          seen_revprop_element = lrb.requested_custom_revprops = TRUE;
        }
      else if (strcmp(child->name, "revprop") == 0)
        {
          if (revprops)
            {
              /* We're not fetching all revprops, append to fetch list. */
              const char *name = dav_xml_get_cdata(child, resource->pool, 0);
              APR_ARRAY_PUSH(revprops, const char *) = name;
              if (!lrb.requested_custom_revprops
                  && strcmp(name, SVN_PROP_REVISION_AUTHOR) != 0
                  && strcmp(name, SVN_PROP_REVISION_DATE) != 0
                  && strcmp(name, SVN_PROP_REVISION_LOG) != 0)
                lrb.requested_custom_revprops = TRUE;
            }
          seen_revprop_element = TRUE;
        }
      else if (strcmp(child->name, "path") == 0)
        {
          const char *rel_path = dav_xml_get_cdata(child, resource->pool, 0);
          if ((derr = dav_svn__test_canonical(rel_path, resource->pool)))
            return derr;
          target = svn_path_join(resource->info->repos_path, rel_path,
                                 resource->pool);
          APR_ARRAY_PUSH(paths, const char *) = target;
        }
      /* else unknown element; skip it */
    }

  if (!seen_revprop_element)
    {
      /* pre-1.5 client */
      APR_ARRAY_PUSH(revprops, const char *) = SVN_PROP_REVISION_AUTHOR;
      APR_ARRAY_PUSH(revprops, const char *) = SVN_PROP_REVISION_DATE;
      APR_ARRAY_PUSH(revprops, const char *) = SVN_PROP_REVISION_LOG;
    }

  /* Build authz read baton */
  arb.r = resource->info->r;
  arb.repos = resource->info->repos;

  /* Build log receiver baton */
  lrb.bb = apr_brigade_create(resource->pool,  /* not the subpool! */
                              output->c->bucket_alloc);
  lrb.output = output;
  lrb.needs_header = TRUE;
  lrb.stack_depth = 0;
  /* lrb.requested_custom_revprops set above */

  /* Our svn_log_entry_receiver_t sends the <S:log-report> header in
     a lazy fashion.  Before writing the first log message, it assures
     that the header has already been sent (checking the needs_header
     flag in our log_receiver_baton structure). */

  /* Send zero or more log items. */
  serr = svn_repos_get_logs4(repos->repos,
                             paths,
                             start,
                             end,
                             limit,
                             discover_changed_paths,
                             strict_node_history,
                             include_merged_revisions,
                             revprops,
                             dav_svn__authz_read_func(&arb),
                             &arb,
                             log_receiver,
                             &lrb,
                             resource->pool);
  if (serr)
    {
      derr = dav_svn__convert_err(serr, HTTP_BAD_REQUEST, serr->message,
                                  resource->pool);
      goto cleanup;
    }

  if ((serr = maybe_send_header(&lrb)))
    {
      derr = dav_svn__convert_err(serr, HTTP_INTERNAL_SERVER_ERROR,
                                  "Error beginning REPORT response.",
                                  resource->pool);
      goto cleanup;
    }

  if ((serr = dav_svn__brigade_puts(lrb.bb, lrb.output,
                                    "</S:log-report>" DEBUG_CR)))
    {
      derr = dav_svn__convert_err(serr, HTTP_INTERNAL_SERVER_ERROR,
                                  "Error ending REPORT response.",
                                  resource->pool);
      goto cleanup;
    }

 cleanup:

  dav_svn__operational_log(resource->info,
                           svn_log__log(paths, start, end, limit,
                                        discover_changed_paths,
                                        strict_node_history,
                                        include_merged_revisions, revprops,
                                        resource->pool));

<<<<<<< HEAD
  return dav_svn__final_flush_or_error(resource->info->r, lrb.bb, output,
                                       derr, resource->pool);
=======
  /* Flush the contents of the brigade (returning an error only if we
     don't already have one). */
  if (!lrb.needs_header)
    {
       apr_err = ap_fflush(output, lrb.bb);
       if (!derr && apr_err)
         {
           derr = dav_svn__convert_err(svn_error_create(apr_err, 0, NULL),
                                       HTTP_INTERNAL_SERVER_ERROR,
                                       "Error flushing brigade.",
                                       resource->pool);
         }
    }
  return derr;
>>>>>>> 0213fdc3
}<|MERGE_RESOLUTION|>--- conflicted
+++ resolved
@@ -34,11 +34,8 @@
 #include "svn_path.h"
 #include "svn_dav.h"
 #include "svn_pools.h"
-<<<<<<< HEAD
 #include "svn_props.h"
 
-=======
->>>>>>> 0213fdc3
 #include "private/svn_log.h"
 
 #include "../dav_svn.h"
@@ -314,7 +311,17 @@
       else if (strcmp(child->name, "end-revision") == 0)
         end = SVN_STR_TO_REV(dav_xml_get_cdata(child, resource->pool, 1));
       else if (strcmp(child->name, "limit") == 0)
-        limit = atoi(dav_xml_get_cdata(child, resource->pool, 1));
+        {
+          serr = svn_cstring_atoi(&limit,
+                                  dav_xml_get_cdata(child, resource->pool, 1));
+          if (serr)
+            {
+              derr = dav_svn__convert_err(serr, HTTP_BAD_REQUEST,
+                                          "Malformed CDATA in element "
+                                          "\"limit\"", resource->pool);
+              goto cleanup;
+            }
+        }
       else if (strcmp(child->name, "discover-changed-paths") == 0)
         discover_changed_paths = TRUE; /* presence indicates positivity */
       else if (strcmp(child->name, "strict-node-history") == 0)
@@ -432,23 +439,6 @@
                                         include_merged_revisions, revprops,
                                         resource->pool));
 
-<<<<<<< HEAD
   return dav_svn__final_flush_or_error(resource->info->r, lrb.bb, output,
                                        derr, resource->pool);
-=======
-  /* Flush the contents of the brigade (returning an error only if we
-     don't already have one). */
-  if (!lrb.needs_header)
-    {
-       apr_err = ap_fflush(output, lrb.bb);
-       if (!derr && apr_err)
-         {
-           derr = dav_svn__convert_err(svn_error_create(apr_err, 0, NULL),
-                                       HTTP_INTERNAL_SERVER_ERROR,
-                                       "Error flushing brigade.",
-                                       resource->pool);
-         }
-    }
-  return derr;
->>>>>>> 0213fdc3
 }