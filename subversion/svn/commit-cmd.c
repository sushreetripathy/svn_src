--- conflicted
+++ resolved
@@ -136,13 +136,6 @@
         base_dir = apr_pstrdup(pool, parent_dir);
     }
 
-<<<<<<< HEAD
-  if (! opt_state->quiet)
-    SVN_ERR(svn_cl__get_notifier(&ctx->notify_func2, &ctx->notify_baton2,
-                                 FALSE, FALSE, FALSE, pool));
-
-=======
->>>>>>> 4cf18c3e
   if (opt_state->depth == svn_depth_unknown)
     opt_state->depth = svn_depth_infinity;
 
