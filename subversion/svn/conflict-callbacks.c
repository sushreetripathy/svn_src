/*
 * conflict-callbacks.c: conflict resolution callbacks specific to the
 * commandline client.
 *
 * ====================================================================
 *    Licensed to the Subversion Corporation (SVN Corp.) under one
 *    or more contributor license agreements.  See the NOTICE file
 *    distributed with this work for additional information
 *    regarding copyright ownership.  The SVN Corp. licenses this file
 *    to you under the Apache License, Version 2.0 (the
 *    "License"); you may not use this file except in compliance
 *    with the License.  You may obtain a copy of the License at
 *
 *      http://www.apache.org/licenses/LICENSE-2.0
 *
 *    Unless required by applicable law or agreed to in writing,
 *    software distributed under the License is distributed on an
 *    "AS IS" BASIS, WITHOUT WARRANTIES OR CONDITIONS OF ANY
 *    KIND, either express or implied.  See the License for the
 *    specific language governing permissions and limitations
 *    under the License.
 * ====================================================================
 */

#include <apr_xlate.h>  /* for APR_LOCALE_CHARSET */

#define APR_WANT_STDIO
#define APR_WANT_STRFUNC
#include <apr_want.h>

#include "svn_cmdline.h"
#include "svn_client.h"
#include "svn_types.h"
#include "svn_pools.h"

#include "cl.h"

#include "svn_private_config.h"




svn_cl__conflict_baton_t *
svn_cl__conflict_baton_make(svn_cl__accept_t accept_which,
                            apr_hash_t *config,
                            const char *editor_cmd,
                            svn_cmdline_prompt_baton_t *pb,
                            apr_pool_t *pool)
{
  svn_cl__conflict_baton_t *b = apr_palloc(pool, sizeof(*b));
  b->accept_which = accept_which;
  b->config = config;
  b->editor_cmd = editor_cmd;
  b->external_failed = FALSE;
  b->pb = pb;
  return b;
}

svn_cl__accept_t
svn_cl__accept_from_word(const char *word)
{
  if (strcmp(word, SVN_CL__ACCEPT_POSTPONE) == 0)
    return svn_cl__accept_postpone;
  if (strcmp(word, SVN_CL__ACCEPT_BASE) == 0)
    return svn_cl__accept_base;
<<<<<<< HEAD
  if (strcmp(word, SVN_CL__ACCEPT_MINE) == 0)
    return svn_cl__accept_mine;
  if (strcmp(word, SVN_CL__ACCEPT_THEIRS) == 0)
    return svn_cl__accept_theirs;
=======
  if (strcmp(word, SVN_CL__ACCEPT_WORKING) == 0)
    return svn_cl__accept_working;
  if (strcmp(word, SVN_CL__ACCEPT_MINE_CONFLICT) == 0)
    return svn_cl__accept_mine_conflict;
  if (strcmp(word, SVN_CL__ACCEPT_THEIRS_CONFLICT) == 0)
    return svn_cl__accept_theirs_conflict;
  if (strcmp(word, SVN_CL__ACCEPT_MINE_FULL) == 0)
    return svn_cl__accept_mine_full;
  if (strcmp(word, SVN_CL__ACCEPT_THEIRS_FULL) == 0)
    return svn_cl__accept_theirs_full;
>>>>>>> 6215c21a
  if (strcmp(word, SVN_CL__ACCEPT_EDIT) == 0)
    return svn_cl__accept_edit;
  if (strcmp(word, SVN_CL__ACCEPT_LAUNCH) == 0)
    return svn_cl__accept_launch;
  /* word is an invalid action. */
  return svn_cl__accept_invalid;
}


<<<<<<< HEAD
static svn_error_t *
show_diff(svn_boolean_t *performed_edit,
          const svn_wc_conflict_description_t *desc,
=======
/* Print on stdout a diff between the 'base' and 'merged' files, if both of
 * those are available, else between 'their' and 'my' files, of DESC. */
static svn_error_t *
show_diff(const svn_wc_conflict_description_t *desc,
>>>>>>> 6215c21a
          apr_pool_t *pool)
{
  const char *path1, *path2;
  svn_diff_t *diff;
  svn_stream_t *output;
  svn_diff_file_options_t *options;

  if (desc->merged_file && desc->base_file)
    {
      /* Show the conflict markers to the user */
      path1 = desc->base_file;
      path2 = desc->merged_file;
    }
  else
    {
      /* There's no base file, but we can show the
         difference between mine and theirs. */
      path1 = desc->their_file;
      path2 = desc->my_file;
    }

  options = svn_diff_file_options_create(pool);
  options->ignore_eol_style = TRUE;
  SVN_ERR(svn_stream_for_stdout(&output, pool));
  SVN_ERR(svn_diff_file_diff_2(&diff, path1, path2,
                               options, pool));
<<<<<<< HEAD
  SVN_ERR(svn_diff_file_output_unified2(output, diff,
                                        path1, path2,
                                        NULL, NULL,
                                        APR_LOCALE_CHARSET,
                                        pool));

  *performed_edit = TRUE;

  return SVN_NO_ERROR;
}


=======
  return svn_diff_file_output_unified3(output, diff,
                                       path1, path2,
                                       NULL, NULL,
                                       APR_LOCALE_CHARSET,
                                       NULL, FALSE,
                                       pool);
}


/* Print on stdout just the conflict hunks of a diff among the 'base', 'their'
 * and 'my' files of DESC. */
static svn_error_t *
show_conflicts(const svn_wc_conflict_description_t *desc,
               apr_pool_t *pool)
{
  svn_diff_t *diff;
  svn_stream_t *output;
  svn_diff_file_options_t *options;

  options = svn_diff_file_options_create(pool);
  options->ignore_eol_style = TRUE;
  SVN_ERR(svn_stream_for_stdout(&output, pool));
  SVN_ERR(svn_diff_file_diff3_2(&diff,
                                desc->base_file,
                                desc->my_file,
                                desc->their_file,
                                options, pool));
  /* ### Consider putting the markers/labels from
     ### svn_wc__merge_internal in the conflict description. */
  return svn_diff_file_output_merge2(output, diff,
                                     desc->base_file,
                                     desc->my_file,
                                     desc->their_file,
                                     _("||||||| ORIGINAL"),
                                     _("<<<<<<< MINE (select with 'mc')"),
                                     _(">>>>>>> THEIRS (select with 'tc')"),
                                     "=======",
                                     svn_diff_conflict_display_only_conflicts,
                                     pool);
}


/* Run an external editor, passing it the 'merged' file in DESC, or, if the
 * 'merged' file is null, return an error. The tool to use is determined by
 * B->editor_cmd, B->config and environment variables; see
 * svn_cl__edit_file_externally() for details.
 *
 * If the tool runs, set *PERFORMED_EDIT to true; if a tool is not
 * configured or cannot run, do not touch *PERFORMED_EDIT, report the error
 * on stderr, and return SVN_NO_ERROR; if any other error is encountered,
 * return that error. */
>>>>>>> 6215c21a
static svn_error_t *
open_editor(svn_boolean_t *performed_edit,
            const svn_wc_conflict_description_t *desc,
            svn_cl__conflict_baton_t *b,
            apr_pool_t *pool)
{
  svn_error_t *err;

  if (desc->merged_file)
    {
      err = svn_cl__edit_file_externally(desc->merged_file, b->editor_cmd,
                                         b->config, pool);
      if (err && (err->apr_err == SVN_ERR_CL_NO_EXTERNAL_EDITOR))
        {
          SVN_ERR(svn_cmdline_fprintf(stderr, pool, "%s\n",
                                      err->message ? err->message :
                                      _("No editor found.")));
          svn_error_clear(err);
        }
      else if (err && (err->apr_err == SVN_ERR_EXTERNAL_PROGRAM))
        {
          SVN_ERR(svn_cmdline_fprintf(stderr, pool, "%s\n",
                                      err->message ? err->message :
                                      _("Error running editor.")));
          svn_error_clear(err);
        }
      else if (err)
<<<<<<< HEAD
        return err;
=======
        return svn_error_return(err);
>>>>>>> 6215c21a
      else
        *performed_edit = TRUE;
    }
  else
    SVN_ERR(svn_cmdline_fprintf(stderr, pool,
                                _("Invalid option; there's no "
                                  "merged version to edit.\n\n")));

  return SVN_NO_ERROR;
}


<<<<<<< HEAD
=======
/* Run an external merge tool, passing it the 'base', 'their', 'my' and
 * 'merged' files in DESC. The tool to use is determined by B->config and
 * environment variables; see svn_cl__merge_file_externally() for details.
 *
 * If the tool runs, set *PERFORMED_EDIT to true; if a tool is not
 * configured or cannot run, do not touch *PERFORMED_EDIT, report the error
 * on stderr, and return SVN_NO_ERROR; if any other error is encountered,
 * return that error.  */
>>>>>>> 6215c21a
static svn_error_t *
launch_resolver(svn_boolean_t *performed_edit,
                const svn_wc_conflict_description_t *desc,
                svn_cl__conflict_baton_t *b,
                apr_pool_t *pool)
{
  svn_error_t *err;

  err = svn_cl__merge_file_externally(desc->base_file, desc->their_file,
                                      desc->my_file, desc->merged_file,
<<<<<<< HEAD
                                      b->config, pool);
=======
                                      desc->path, b->config, NULL, pool);
>>>>>>> 6215c21a
  if (err && err->apr_err == SVN_ERR_CL_NO_EXTERNAL_MERGE_TOOL)
    {
      SVN_ERR(svn_cmdline_fprintf(stderr, pool, "%s\n",
                                  err->message ? err->message :
                                  _("No merge tool found.\n")));
      svn_error_clear(err);
    }
  else if (err && err->apr_err == SVN_ERR_EXTERNAL_PROGRAM)
    {
      SVN_ERR(svn_cmdline_fprintf(stderr, pool, "%s\n",
                                  err->message ? err->message :
                             _("Error running merge tool.")));
      svn_error_clear(err);
    }
  else if (err)
<<<<<<< HEAD
    return err;
=======
    return svn_error_return(err);
>>>>>>> 6215c21a
  else if (performed_edit)
    *performed_edit = TRUE;

  return SVN_NO_ERROR;
}


/* Implement svn_wc_conflict_resolver_func_t; resolves based on
   --accept option if given, else by prompting. */
svn_error_t *
svn_cl__conflict_handler(svn_wc_conflict_result_t **result,
                         const svn_wc_conflict_description_t *desc,
                         void *baton,
                         apr_pool_t *pool)
{
  svn_cl__conflict_baton_t *b = baton;
  svn_error_t *err;
  apr_pool_t *subpool;
<<<<<<< HEAD

  /* Start out assuming we're going to postpone the conflict. */
  *result = svn_wc_create_conflict_result(svn_wc_conflict_choose_postpone,
                                          NULL, pool);

  switch (b->accept_which)
    {
    case svn_cl__accept_invalid:
      /* No --accept option, fall through to prompting. */
=======

  /* Start out assuming we're going to postpone the conflict. */
  *result = svn_wc_create_conflict_result(svn_wc_conflict_choose_postpone,
                                          NULL, pool);

  switch (b->accept_which)
    {
    case svn_cl__accept_invalid:
    case svn_cl__accept_unspecified:
      /* No (or no valid) --accept option, fall through to prompting. */
>>>>>>> 6215c21a
      break;
    case svn_cl__accept_postpone:
      (*result)->choice = svn_wc_conflict_choose_postpone;
      return SVN_NO_ERROR;
    case svn_cl__accept_base:
      (*result)->choice = svn_wc_conflict_choose_base;
      return SVN_NO_ERROR;
<<<<<<< HEAD
    case svn_cl__accept_mine:
      (*result)->choice = svn_wc_conflict_choose_mine;
      return SVN_NO_ERROR;
    case svn_cl__accept_theirs:
      (*result)->choice = svn_wc_conflict_choose_theirs;
=======
    case svn_cl__accept_working:
      (*result)->choice = svn_wc_conflict_choose_merged;
      return SVN_NO_ERROR;
    case svn_cl__accept_mine_conflict:
      (*result)->choice = svn_wc_conflict_choose_mine_conflict;
      return SVN_NO_ERROR;
    case svn_cl__accept_theirs_conflict:
      (*result)->choice = svn_wc_conflict_choose_theirs_conflict;
      return SVN_NO_ERROR;
    case svn_cl__accept_mine_full:
      (*result)->choice = svn_wc_conflict_choose_mine_full;
      return SVN_NO_ERROR;
    case svn_cl__accept_theirs_full:
      (*result)->choice = svn_wc_conflict_choose_theirs_full;
>>>>>>> 6215c21a
      return SVN_NO_ERROR;
    case svn_cl__accept_edit:
      if (desc->merged_file)
        {
          if (b->external_failed)
            {
              (*result)->choice = svn_wc_conflict_choose_postpone;
              return SVN_NO_ERROR;
            }

          err = svn_cl__edit_file_externally(desc->merged_file,
                                             b->editor_cmd, b->config, pool);
          if (err && (err->apr_err == SVN_ERR_CL_NO_EXTERNAL_EDITOR))
            {
              SVN_ERR(svn_cmdline_fprintf(stderr, pool, "%s\n",
                                          err->message ? err->message :
<<<<<<< HEAD
                                          _("No editor found,"
=======
                                          _("No editor found;"
>>>>>>> 6215c21a
                                            " leaving all conflicts.")));
              svn_error_clear(err);
              b->external_failed = TRUE;
            }
          else if (err && (err->apr_err == SVN_ERR_EXTERNAL_PROGRAM))
            {
              SVN_ERR(svn_cmdline_fprintf(stderr, pool, "%s\n",
                                          err->message ? err->message :
<<<<<<< HEAD
                                          _("Error running editor,"
=======
                                          _("Error running editor;"
>>>>>>> 6215c21a
                                            " leaving all conflicts.")));
              svn_error_clear(err);
              b->external_failed = TRUE;
            }
          else if (err)
<<<<<<< HEAD
            return err;
=======
            return svn_error_return(err);
>>>>>>> 6215c21a
          (*result)->choice = svn_wc_conflict_choose_merged;
          return SVN_NO_ERROR;
        }
      /* else, fall through to prompting. */
      break;
    case svn_cl__accept_launch:
      if (desc->base_file && desc->their_file
          && desc->my_file && desc->merged_file)
        {
<<<<<<< HEAD
=======
          svn_boolean_t remains_in_conflict;

>>>>>>> 6215c21a
          if (b->external_failed)
            {
              (*result)->choice = svn_wc_conflict_choose_postpone;
              return SVN_NO_ERROR;
            }

          err = svn_cl__merge_file_externally(desc->base_file,
                                              desc->their_file,
                                              desc->my_file,
                                              desc->merged_file,
<<<<<<< HEAD
                                              b->config,
=======
                                              desc->path,
                                              b->config,
                                              &remains_in_conflict,
>>>>>>> 6215c21a
                                              pool);
          if (err && err->apr_err == SVN_ERR_CL_NO_EXTERNAL_MERGE_TOOL)
            {
              SVN_ERR(svn_cmdline_fprintf(stderr, pool, "%s\n",
                                          err->message ? err->message :
<<<<<<< HEAD
                                          _("No merge tool found,"
                                            " leaving all conflicts.")));
              svn_error_clear(err);
              b->external_failed = TRUE;
=======
                                          _("No merge tool found;"
                                            " leaving all conflicts.")));
              b->external_failed = TRUE;
              return svn_error_return(err);
>>>>>>> 6215c21a
            }
          else if (err && err->apr_err == SVN_ERR_EXTERNAL_PROGRAM)
            {
              SVN_ERR(svn_cmdline_fprintf(stderr, pool, "%s\n",
                                          err->message ? err->message :
<<<<<<< HEAD
                                          _("Error running merge tool"
                                            " leaving all conflicts.")));
              svn_error_clear(err);
              b->external_failed = TRUE;
            }
          else if (err)
            return err;

          (*result)->choice = svn_wc_conflict_choose_merged;
=======
                                          _("Error running merge tool;"
                                            " leaving all conflicts.")));
              b->external_failed = TRUE;
              return svn_error_return(err);
            }
          else if (err)
            return svn_error_return(err);

          if (remains_in_conflict)
            (*result)->choice = svn_wc_conflict_choose_postpone;
          else
            (*result)->choice = svn_wc_conflict_choose_merged;
>>>>>>> 6215c21a
          return SVN_NO_ERROR;
        }
      /* else, fall through to prompting. */
      break;
    }

  /* We're in interactive mode and either the user gave no --accept
     option or the option did not apply; let's prompt. */
  subpool = svn_pool_create(pool);

  /* Handle the most common cases, which is either:

     Conflicting edits on a file's text, or
     Conflicting edits on a property.
  */
  if (((desc->node_kind == svn_node_file)
       && (desc->action == svn_wc_conflict_action_edit)
       && (desc->reason == svn_wc_conflict_reason_edited))
      || (desc->kind == svn_wc_conflict_kind_property))
  {
      const char *answer;
      char *prompt;
      svn_boolean_t diff_allowed = FALSE;
<<<<<<< HEAD
=======
      /* Have they done something that might have affected the merged
         file (so that we need to save a .edited copy)? */
>>>>>>> 6215c21a
      svn_boolean_t performed_edit = FALSE;
      /* Have they done *something* (edit, look at diff, etc) to
         give them a rational basis for choosing (r)esolved? */
      svn_boolean_t knows_something = FALSE;

      if (desc->kind == svn_wc_conflict_kind_text)
        SVN_ERR(svn_cmdline_fprintf(stderr, subpool,
                                    _("Conflict discovered in '%s'.\n"),
                                    desc->path));
      else if (desc->kind == svn_wc_conflict_kind_property)
        {
          SVN_ERR(svn_cmdline_fprintf(stderr, subpool,
                                      _("Conflict for property '%s' discovered"
                                        " on '%s'.\n"),
                                      desc->property_name, desc->path));

          if ((!desc->my_file && desc->their_file)
              || (desc->my_file && !desc->their_file))
            {
              /* One agent wants to change the property, one wants to
                 delete it.  This is not something we can diff, so we
                 just tell the user. */
              svn_stringbuf_t *myval = NULL, *theirval = NULL;

              if (desc->my_file)
                {
                  SVN_ERR(svn_stringbuf_from_file2(&myval, desc->my_file,
                                                   subpool));
                  SVN_ERR(svn_cmdline_fprintf(stderr, subpool,
                        _("They want to delete the property, "
                          "you want to change the value to '%s'.\n"),
                          myval->data));
                }
              else
                {
                  SVN_ERR(svn_stringbuf_from_file2(&theirval, desc->their_file,
                                                   subpool));
                  SVN_ERR(svn_cmdline_fprintf(stderr, subpool,
                        _("They want to change the property value to '%s', "
                          "you want to delete the property.\n"),
                           theirval->data));
                }
            }
        }
      else
        /* We don't recognize any other sort of conflict yet */
        return SVN_NO_ERROR;

      /* Diffing can happen between base and merged, to show conflict
         markers to the user (this is the typical 3-way merge
         scenario), or if no base is available, we can show a diff
         between mine and theirs. */
      if ((desc->merged_file && desc->base_file)
          || (!desc->base_file && desc->my_file && desc->their_file))
        diff_allowed = TRUE;

<<<<<<< HEAD
      if (desc->kind == svn_wc_conflict_kind_text)
        SVN_ERR(svn_cmdline_fprintf(stderr, subpool,
                                    _("Conflict discovered in '%s'.\n"),
                                    desc->path));
      else if (desc->kind == svn_wc_conflict_kind_property)
        {
          SVN_ERR(svn_cmdline_fprintf(stderr, subpool,
                                      _("Conflict for property '%s' discovered"
                                        " on '%s'.\n"),
                                      desc->property_name, desc->path));

          if ((!desc->my_file && desc->their_file)
              || (desc->my_file && !desc->their_file))
            {
              /* One agent wants to change the property, one wants to
                 delete it.  This is not something we can diff, so we
                 just tell the user. */
              svn_stringbuf_t *myval = NULL, *theirval = NULL;

              if (desc->my_file)
                {
                  SVN_ERR(svn_stringbuf_from_file(&myval, desc->my_file,
                                                  subpool));
                  SVN_ERR(svn_cmdline_fprintf(stderr, subpool,
                        _("They want to delete the property, "
                          "you want to change the value to '%s'.\n"),
                          myval->data));
                }
              else
                {
                  SVN_ERR(svn_stringbuf_from_file(&theirval, desc->their_file,
                                                  subpool));
                  SVN_ERR(svn_cmdline_fprintf(stderr, subpool,
                        _("They want to change the property value to '%s', "
                          "you want to delete the property.\n"),
                           theirval->data));
                }
            }
        }
      else
        /* We don't recognize any other sort of conflict yet */
        return SVN_NO_ERROR;

      /* Diffing can happen between base and merged, to show conflict
         markers to the user (this is the typical 3-way merge
         scenario), or if no base is available, we can show a diff
         between mine and theirs. */
      if ((desc->merged_file && desc->base_file)
          || (!desc->base_file && desc->my_file && desc->their_file))
        diff_allowed = TRUE;

=======
>>>>>>> 6215c21a
      while (TRUE)
        {
          svn_pool_clear(subpool);

<<<<<<< HEAD
          prompt = apr_pstrdup(subpool, _("Select: (p)ostpone"));
          if (diff_allowed)
            prompt = apr_pstrcat(subpool, prompt, _(", (d)iff, (e)dit"),
                                 NULL);
          else
            prompt = apr_pstrcat(subpool, prompt, _(", (m)ine, (t)heirs"),
                                 NULL);
          if (performed_edit)
            prompt = apr_pstrcat(subpool, prompt, _(", (r)esolved"), NULL);
          prompt = apr_pstrcat(subpool, prompt,
                               _(", (h)elp for more options : "), NULL);

          SVN_ERR(svn_cmdline_prompt_user2(&answer, prompt, b->pb, subpool));

          /* Check for single charater response. */
          if (answer[1] != 0)
            continue;

          if ((answer[0] == 'h') || (answer[0] == '?'))
            {
              SVN_ERR(svn_cmdline_fprintf(stderr, subpool,
              _("  (p)ostpone - mark the conflict to be resolved later\n"
                "  (d)iff     - show all changes made to merged file\n"
                "  (e)dit     - change merged file in an editor\n"
                "  (r)esolved - accept merged version of file\n"
                "  (m)ine     - accept my version of file\n"
                "  (t)heirs   - accept their version of file\n"
                "  (l)aunch   - use third-party tool to resolve conflict\n"
                "  (h)elp     - show this list\n\n")));
            }
          else if (answer[0] == 'p')
            {
              /* Do nothing, let file be marked conflicted. */
              (*result)->choice = svn_wc_conflict_choose_postpone;
              break;
            }
          else if (answer[0] == 'm')
            {
              (*result)->choice = svn_wc_conflict_choose_mine;
              break;
            }
          else if (answer[0] == 't')
            {
              (*result)->choice = svn_wc_conflict_choose_theirs;
              break;
            }
          else if (answer[0] == 'd')
            {
              if (! diff_allowed)
                {
                  SVN_ERR(svn_cmdline_fprintf(stderr, subpool,
                                 _("Invalid option; there's no "
                                    "merged version to diff.\n\n")));
                  continue;
                }

              SVN_ERR(show_diff(&performed_edit, desc, subpool));
            }
          else if (answer[0] == 'e')
            {
              SVN_ERR(open_editor(&performed_edit, desc, b, subpool));
            }
          else if (answer[0] == 'l')
            {
              if (desc->base_file && desc->their_file && desc->my_file
                    && desc->merged_file)
                SVN_ERR(launch_resolver(&performed_edit, desc, b, subpool));
=======
          prompt = apr_pstrdup(subpool, _("Select: (p) postpone"));

          if (diff_allowed)
            {
              prompt = apr_pstrcat(subpool, prompt,
                                   _(", (df) diff-full, (e) edit"),
                                   NULL);

              if (knows_something)
                prompt = apr_pstrcat(subpool, prompt, _(", (r) resolved"),
                                     NULL);

              if (! desc->is_binary &&
                  desc->kind != svn_wc_conflict_kind_property)
                prompt = apr_pstrcat(subpool, prompt,
                                     _(",\n        (mc) mine-conflict, "
                                       "(tc) theirs-conflict"),
                                     NULL);
            }
          else
            {
              if (knows_something)
                prompt = apr_pstrcat(subpool, prompt, _(", (r) resolved"),
                                     NULL);
              prompt = apr_pstrcat(subpool, prompt,
                                   _(",\n        "
                                     "(mf) mine-full, (tf) theirs-full"),
                                   NULL);
            }

          prompt = apr_pstrcat(subpool, prompt, ",\n        ", NULL);
          prompt = apr_pstrcat(subpool, prompt,
                               _("(s) show all options: "),
                               NULL);

          SVN_ERR(svn_cmdline_prompt_user2(&answer, prompt, b->pb, subpool));

          if (strcmp(answer, "s") == 0)
            {
              SVN_ERR(svn_cmdline_fprintf(stderr, subpool,
              _("\n"
                "  (e)  edit             - change merged file in an editor\n"
                "  (df) diff-full        - show all changes made to merged "
                                          "file\n"
                "  (r)  resolved         - accept merged version of file\n"
                "\n"
                "  (dc) display-conflict - show all conflicts "
                                          "(ignoring merged version)\n"
                "  (mc) mine-conflict    - accept my version for all "
                                          "conflicts (same)\n"
                "  (tc) theirs-conflict  - accept their version for all "
                                          "conflicts (same)\n"
                "\n"
                "  (mf) mine-full        - accept my version of entire file "
                                          "(even non-conflicts)\n"
                "  (tf) theirs-full      - accept their version of entire "
                                          "file (same)\n"
                "\n"
                "  (p)  postpone         - mark the conflict to be "
                                          "resolved later\n"
                "  (l)  launch           - launch external tool to "
                                          "resolve conflict\n"
                "  (s)  show all         - show this list\n\n")));
            }
          else if (strcmp(answer, "p") == 0)
            {
              /* Do nothing, let file be marked conflicted. */
              (*result)->choice = svn_wc_conflict_choose_postpone;
              break;
            }
          else if (strcmp(answer, "mc") == 0)
            {
              if (desc->is_binary)
                {
                  SVN_ERR(svn_cmdline_fprintf(stderr, subpool,
                                              _("Invalid option; cannot choose "
                                                "based on conflicts in a "
                                                "binary file.\n\n")));
                  continue;
                }
              else if (desc->kind == svn_wc_conflict_kind_property)
                {
                  SVN_ERR(svn_cmdline_fprintf(stderr, subpool,
                                              _("Invalid option; cannot choose "
                                                "based on conflicts for "
                                                "properties.\n\n")));
                  continue;
                }

              (*result)->choice = svn_wc_conflict_choose_mine_conflict;
              if (performed_edit)
                (*result)->save_merged = TRUE;
              break;
            }
          else if (strcmp(answer, "tc") == 0)
            {
              if (desc->is_binary)
                {
                  SVN_ERR(svn_cmdline_fprintf(stderr, subpool,
                                              _("Invalid option; cannot choose "
                                                "based on conflicts in a "
                                                "binary file.\n\n")));
                  continue;
                }
              else if (desc->kind == svn_wc_conflict_kind_property)
                {
                  SVN_ERR(svn_cmdline_fprintf(stderr, subpool,
                                              _("Invalid option; cannot choose "
                                                "based on conflicts for "
                                                "properties.\n\n")));
                  continue;
                }
              (*result)->choice = svn_wc_conflict_choose_theirs_conflict;
              if (performed_edit)
                (*result)->save_merged = TRUE;
              break;
            }
          else if (strcmp(answer, "mf") == 0)
            {
              (*result)->choice = svn_wc_conflict_choose_mine_full;
              if (performed_edit)
                (*result)->save_merged = TRUE;
              break;
            }
          else if (strcmp(answer, "tf") == 0)
            {
              (*result)->choice = svn_wc_conflict_choose_theirs_full;
              if (performed_edit)
                (*result)->save_merged = TRUE;
              break;
            }
          else if (strcmp(answer, "dc") == 0)
            {
              if (desc->is_binary)
                {
                  SVN_ERR(svn_cmdline_fprintf(stderr, subpool,
                                              _("Invalid option; cannot "
                                                "display conflicts for a "
                                                "binary file.\n\n")));
                  continue;
                }
              else if (desc->kind == svn_wc_conflict_kind_property)
                {
                  SVN_ERR(svn_cmdline_fprintf(stderr, subpool,
                                              _("Invalid option; cannot "
                                                "display conflicts for "
                                                "properties.\n\n")));
                  continue;
                }
              else if (! (desc->my_file && desc->base_file && desc->their_file))
                {
                  SVN_ERR(svn_cmdline_fprintf(stderr, subpool,
                                              _("Invalid option; original "
                                                "files not available.\n\n")));
                  continue;
                }
              SVN_ERR(show_conflicts(desc, subpool));
              knows_something = TRUE;
            }
          else if (strcmp(answer, "df") == 0)
            {
              if (! diff_allowed)
                {
                  SVN_ERR(svn_cmdline_fprintf(stderr, subpool,
                                 _("Invalid option; there's no "
                                    "merged version to diff.\n\n")));
                  continue;
                }

              SVN_ERR(show_diff(desc, subpool));
              knows_something = TRUE;
            }
          else if (strcmp(answer, "e") == 0)
            {
              SVN_ERR(open_editor(&performed_edit, desc, b, subpool));
              if (performed_edit)
                knows_something = TRUE;
            }
          else if (strcmp(answer, "l") == 0)
            {
              if (desc->base_file && desc->their_file && desc->my_file
                    && desc->merged_file)
                {
                  SVN_ERR(launch_resolver(&performed_edit, desc, b, subpool));
                  if (performed_edit)
                    knows_something = TRUE;
                }
>>>>>>> 6215c21a
              else
                SVN_ERR(svn_cmdline_fprintf(stderr, subpool,
                                            _("Invalid option.\n\n")));
            }
<<<<<<< HEAD
          else if (answer[0] == 'r')
=======
          else if (strcmp(answer, "r") == 0)
>>>>>>> 6215c21a
            {
              /* We only allow the user accept the merged version of
                 the file if they've edited it, or at least looked at
                 the diff. */
              if (knows_something)
                {
                  (*result)->choice = svn_wc_conflict_choose_merged;
                  break;
                }
              else
                SVN_ERR(svn_cmdline_fprintf(stderr, subpool,
                                            _("Invalid option.\n\n")));
            }
        }
    }
  /*
    Dealing with obstruction of additions can be tricky.  The
    obstructing item could be unversioned, versioned, or even
    schedule-add.  Here's a matrix of how the caller should behave,
    based on results we return.

                         Unversioned       Versioned       Schedule-Add

      choose_mine       skip addition,    skip addition     skip addition
                        add existing item

      choose_theirs     destroy file,    schedule-delete,   revert add,
                        add new item.    add new item.      rm file,
                                                            add new item

      postpone               [              bail out                 ]

   */
  else if ((desc->action == svn_wc_conflict_action_add)
           && (desc->reason == svn_wc_conflict_reason_obstructed))
    {
      const char *answer;
      const char *prompt;

      SVN_ERR(svn_cmdline_fprintf(
                   stderr, subpool,
                   _("Conflict discovered when trying to add '%s'.\n"
                     "An object of the same name already exists.\n"),
                   desc->path));
<<<<<<< HEAD
      prompt = _("Select: (p)ostpone, (m)ine, (t)heirs, (h)elp :");
=======
      prompt = _("Select: (p) postpone, (mf) mine-full, "
                 "(tf) theirs-full, (h) help:");
>>>>>>> 6215c21a

      while (1)
        {
          svn_pool_clear(subpool);

          SVN_ERR(svn_cmdline_prompt_user2(&answer, prompt, b->pb, subpool));

          if (strcmp(answer, "h") == 0 || strcmp(answer, "?") == 0)
            {
              SVN_ERR(svn_cmdline_fprintf(stderr, subpool,
<<<<<<< HEAD
              _("  (p)ostpone - resolve the conflict later\n"
                "  (m)ine     - accept pre-existing item\n"
                "  (t)heirs   - accept incoming item\n"
                "  (h)elp     - show this list\n\n")));
=======
              _("  (p)  postpone    - resolve the conflict later\n"
                "  (mf) mine-full   - accept pre-existing item "
                "(ignore upstream addition)\n"
                "  (tf) theirs-full - accept incoming item "
                "(overwrite pre-existing item)\n"
                "  (h)  help        - show this help\n\n")));
>>>>>>> 6215c21a
            }
          if (strcmp(answer, "p") == 0)
            {
              (*result)->choice = svn_wc_conflict_choose_postpone;
              break;
            }
          if (strcmp(answer, "mf") == 0)
            {
<<<<<<< HEAD
              (*result)->choice = svn_wc_conflict_choose_mine;
=======
              (*result)->choice = svn_wc_conflict_choose_mine_full;
>>>>>>> 6215c21a
              break;
            }
          if (strcmp(answer, "tf") == 0)
            {
<<<<<<< HEAD
              (*result)->choice = svn_wc_conflict_choose_theirs;
=======
              (*result)->choice = svn_wc_conflict_choose_theirs_full;
>>>>>>> 6215c21a
              break;
            }
        }
    }

  else /* other types of conflicts -- do nothing about them. */
    {
      (*result)->choice = svn_wc_conflict_choose_postpone;
    }

  svn_pool_destroy(subpool);
  return SVN_NO_ERROR;
}<|MERGE_RESOLUTION|>--- conflicted
+++ resolved
@@ -64,12 +64,6 @@
     return svn_cl__accept_postpone;
   if (strcmp(word, SVN_CL__ACCEPT_BASE) == 0)
     return svn_cl__accept_base;
-<<<<<<< HEAD
-  if (strcmp(word, SVN_CL__ACCEPT_MINE) == 0)
-    return svn_cl__accept_mine;
-  if (strcmp(word, SVN_CL__ACCEPT_THEIRS) == 0)
-    return svn_cl__accept_theirs;
-=======
   if (strcmp(word, SVN_CL__ACCEPT_WORKING) == 0)
     return svn_cl__accept_working;
   if (strcmp(word, SVN_CL__ACCEPT_MINE_CONFLICT) == 0)
@@ -80,7 +74,6 @@
     return svn_cl__accept_mine_full;
   if (strcmp(word, SVN_CL__ACCEPT_THEIRS_FULL) == 0)
     return svn_cl__accept_theirs_full;
->>>>>>> 6215c21a
   if (strcmp(word, SVN_CL__ACCEPT_EDIT) == 0)
     return svn_cl__accept_edit;
   if (strcmp(word, SVN_CL__ACCEPT_LAUNCH) == 0)
@@ -90,16 +83,10 @@
 }
 
 
-<<<<<<< HEAD
-static svn_error_t *
-show_diff(svn_boolean_t *performed_edit,
-          const svn_wc_conflict_description_t *desc,
-=======
 /* Print on stdout a diff between the 'base' and 'merged' files, if both of
  * those are available, else between 'their' and 'my' files, of DESC. */
 static svn_error_t *
 show_diff(const svn_wc_conflict_description_t *desc,
->>>>>>> 6215c21a
           apr_pool_t *pool)
 {
   const char *path1, *path2;
@@ -126,20 +113,6 @@
   SVN_ERR(svn_stream_for_stdout(&output, pool));
   SVN_ERR(svn_diff_file_diff_2(&diff, path1, path2,
                                options, pool));
-<<<<<<< HEAD
-  SVN_ERR(svn_diff_file_output_unified2(output, diff,
-                                        path1, path2,
-                                        NULL, NULL,
-                                        APR_LOCALE_CHARSET,
-                                        pool));
-
-  *performed_edit = TRUE;
-
-  return SVN_NO_ERROR;
-}
-
-
-=======
   return svn_diff_file_output_unified3(output, diff,
                                        path1, path2,
                                        NULL, NULL,
@@ -191,7 +164,6 @@
  * configured or cannot run, do not touch *PERFORMED_EDIT, report the error
  * on stderr, and return SVN_NO_ERROR; if any other error is encountered,
  * return that error. */
->>>>>>> 6215c21a
 static svn_error_t *
 open_editor(svn_boolean_t *performed_edit,
             const svn_wc_conflict_description_t *desc,
@@ -219,11 +191,7 @@
           svn_error_clear(err);
         }
       else if (err)
-<<<<<<< HEAD
-        return err;
-=======
         return svn_error_return(err);
->>>>>>> 6215c21a
       else
         *performed_edit = TRUE;
     }
@@ -236,8 +204,6 @@
 }
 
 
-<<<<<<< HEAD
-=======
 /* Run an external merge tool, passing it the 'base', 'their', 'my' and
  * 'merged' files in DESC. The tool to use is determined by B->config and
  * environment variables; see svn_cl__merge_file_externally() for details.
@@ -246,7 +212,6 @@
  * configured or cannot run, do not touch *PERFORMED_EDIT, report the error
  * on stderr, and return SVN_NO_ERROR; if any other error is encountered,
  * return that error.  */
->>>>>>> 6215c21a
 static svn_error_t *
 launch_resolver(svn_boolean_t *performed_edit,
                 const svn_wc_conflict_description_t *desc,
@@ -257,11 +222,7 @@
 
   err = svn_cl__merge_file_externally(desc->base_file, desc->their_file,
                                       desc->my_file, desc->merged_file,
-<<<<<<< HEAD
-                                      b->config, pool);
-=======
                                       desc->path, b->config, NULL, pool);
->>>>>>> 6215c21a
   if (err && err->apr_err == SVN_ERR_CL_NO_EXTERNAL_MERGE_TOOL)
     {
       SVN_ERR(svn_cmdline_fprintf(stderr, pool, "%s\n",
@@ -277,11 +238,7 @@
       svn_error_clear(err);
     }
   else if (err)
-<<<<<<< HEAD
-    return err;
-=======
     return svn_error_return(err);
->>>>>>> 6215c21a
   else if (performed_edit)
     *performed_edit = TRUE;
 
@@ -300,17 +257,6 @@
   svn_cl__conflict_baton_t *b = baton;
   svn_error_t *err;
   apr_pool_t *subpool;
-<<<<<<< HEAD
-
-  /* Start out assuming we're going to postpone the conflict. */
-  *result = svn_wc_create_conflict_result(svn_wc_conflict_choose_postpone,
-                                          NULL, pool);
-
-  switch (b->accept_which)
-    {
-    case svn_cl__accept_invalid:
-      /* No --accept option, fall through to prompting. */
-=======
 
   /* Start out assuming we're going to postpone the conflict. */
   *result = svn_wc_create_conflict_result(svn_wc_conflict_choose_postpone,
@@ -321,7 +267,6 @@
     case svn_cl__accept_invalid:
     case svn_cl__accept_unspecified:
       /* No (or no valid) --accept option, fall through to prompting. */
->>>>>>> 6215c21a
       break;
     case svn_cl__accept_postpone:
       (*result)->choice = svn_wc_conflict_choose_postpone;
@@ -329,13 +274,6 @@
     case svn_cl__accept_base:
       (*result)->choice = svn_wc_conflict_choose_base;
       return SVN_NO_ERROR;
-<<<<<<< HEAD
-    case svn_cl__accept_mine:
-      (*result)->choice = svn_wc_conflict_choose_mine;
-      return SVN_NO_ERROR;
-    case svn_cl__accept_theirs:
-      (*result)->choice = svn_wc_conflict_choose_theirs;
-=======
     case svn_cl__accept_working:
       (*result)->choice = svn_wc_conflict_choose_merged;
       return SVN_NO_ERROR;
@@ -350,7 +288,6 @@
       return SVN_NO_ERROR;
     case svn_cl__accept_theirs_full:
       (*result)->choice = svn_wc_conflict_choose_theirs_full;
->>>>>>> 6215c21a
       return SVN_NO_ERROR;
     case svn_cl__accept_edit:
       if (desc->merged_file)
@@ -367,11 +304,7 @@
             {
               SVN_ERR(svn_cmdline_fprintf(stderr, pool, "%s\n",
                                           err->message ? err->message :
-<<<<<<< HEAD
-                                          _("No editor found,"
-=======
                                           _("No editor found;"
->>>>>>> 6215c21a
                                             " leaving all conflicts.")));
               svn_error_clear(err);
               b->external_failed = TRUE;
@@ -380,21 +313,13 @@
             {
               SVN_ERR(svn_cmdline_fprintf(stderr, pool, "%s\n",
                                           err->message ? err->message :
-<<<<<<< HEAD
-                                          _("Error running editor,"
-=======
                                           _("Error running editor;"
->>>>>>> 6215c21a
                                             " leaving all conflicts.")));
               svn_error_clear(err);
               b->external_failed = TRUE;
             }
           else if (err)
-<<<<<<< HEAD
-            return err;
-=======
             return svn_error_return(err);
->>>>>>> 6215c21a
           (*result)->choice = svn_wc_conflict_choose_merged;
           return SVN_NO_ERROR;
         }
@@ -404,11 +329,8 @@
       if (desc->base_file && desc->their_file
           && desc->my_file && desc->merged_file)
         {
-<<<<<<< HEAD
-=======
           svn_boolean_t remains_in_conflict;
 
->>>>>>> 6215c21a
           if (b->external_failed)
             {
               (*result)->choice = svn_wc_conflict_choose_postpone;
@@ -419,45 +341,23 @@
                                               desc->their_file,
                                               desc->my_file,
                                               desc->merged_file,
-<<<<<<< HEAD
-                                              b->config,
-=======
                                               desc->path,
                                               b->config,
                                               &remains_in_conflict,
->>>>>>> 6215c21a
                                               pool);
           if (err && err->apr_err == SVN_ERR_CL_NO_EXTERNAL_MERGE_TOOL)
             {
               SVN_ERR(svn_cmdline_fprintf(stderr, pool, "%s\n",
                                           err->message ? err->message :
-<<<<<<< HEAD
-                                          _("No merge tool found,"
-                                            " leaving all conflicts.")));
-              svn_error_clear(err);
-              b->external_failed = TRUE;
-=======
                                           _("No merge tool found;"
                                             " leaving all conflicts.")));
               b->external_failed = TRUE;
               return svn_error_return(err);
->>>>>>> 6215c21a
             }
           else if (err && err->apr_err == SVN_ERR_EXTERNAL_PROGRAM)
             {
               SVN_ERR(svn_cmdline_fprintf(stderr, pool, "%s\n",
                                           err->message ? err->message :
-<<<<<<< HEAD
-                                          _("Error running merge tool"
-                                            " leaving all conflicts.")));
-              svn_error_clear(err);
-              b->external_failed = TRUE;
-            }
-          else if (err)
-            return err;
-
-          (*result)->choice = svn_wc_conflict_choose_merged;
-=======
                                           _("Error running merge tool;"
                                             " leaving all conflicts.")));
               b->external_failed = TRUE;
@@ -470,7 +370,6 @@
             (*result)->choice = svn_wc_conflict_choose_postpone;
           else
             (*result)->choice = svn_wc_conflict_choose_merged;
->>>>>>> 6215c21a
           return SVN_NO_ERROR;
         }
       /* else, fall through to prompting. */
@@ -494,11 +393,8 @@
       const char *answer;
       char *prompt;
       svn_boolean_t diff_allowed = FALSE;
-<<<<<<< HEAD
-=======
       /* Have they done something that might have affected the merged
          file (so that we need to save a .edited copy)? */
->>>>>>> 6215c21a
       svn_boolean_t performed_edit = FALSE;
       /* Have they done *something* (edit, look at diff, etc) to
          give them a rational basis for choosing (r)esolved? */
@@ -555,133 +451,10 @@
           || (!desc->base_file && desc->my_file && desc->their_file))
         diff_allowed = TRUE;
 
-<<<<<<< HEAD
-      if (desc->kind == svn_wc_conflict_kind_text)
-        SVN_ERR(svn_cmdline_fprintf(stderr, subpool,
-                                    _("Conflict discovered in '%s'.\n"),
-                                    desc->path));
-      else if (desc->kind == svn_wc_conflict_kind_property)
-        {
-          SVN_ERR(svn_cmdline_fprintf(stderr, subpool,
-                                      _("Conflict for property '%s' discovered"
-                                        " on '%s'.\n"),
-                                      desc->property_name, desc->path));
-
-          if ((!desc->my_file && desc->their_file)
-              || (desc->my_file && !desc->their_file))
-            {
-              /* One agent wants to change the property, one wants to
-                 delete it.  This is not something we can diff, so we
-                 just tell the user. */
-              svn_stringbuf_t *myval = NULL, *theirval = NULL;
-
-              if (desc->my_file)
-                {
-                  SVN_ERR(svn_stringbuf_from_file(&myval, desc->my_file,
-                                                  subpool));
-                  SVN_ERR(svn_cmdline_fprintf(stderr, subpool,
-                        _("They want to delete the property, "
-                          "you want to change the value to '%s'.\n"),
-                          myval->data));
-                }
-              else
-                {
-                  SVN_ERR(svn_stringbuf_from_file(&theirval, desc->their_file,
-                                                  subpool));
-                  SVN_ERR(svn_cmdline_fprintf(stderr, subpool,
-                        _("They want to change the property value to '%s', "
-                          "you want to delete the property.\n"),
-                           theirval->data));
-                }
-            }
-        }
-      else
-        /* We don't recognize any other sort of conflict yet */
-        return SVN_NO_ERROR;
-
-      /* Diffing can happen between base and merged, to show conflict
-         markers to the user (this is the typical 3-way merge
-         scenario), or if no base is available, we can show a diff
-         between mine and theirs. */
-      if ((desc->merged_file && desc->base_file)
-          || (!desc->base_file && desc->my_file && desc->their_file))
-        diff_allowed = TRUE;
-
-=======
->>>>>>> 6215c21a
       while (TRUE)
         {
           svn_pool_clear(subpool);
 
-<<<<<<< HEAD
-          prompt = apr_pstrdup(subpool, _("Select: (p)ostpone"));
-          if (diff_allowed)
-            prompt = apr_pstrcat(subpool, prompt, _(", (d)iff, (e)dit"),
-                                 NULL);
-          else
-            prompt = apr_pstrcat(subpool, prompt, _(", (m)ine, (t)heirs"),
-                                 NULL);
-          if (performed_edit)
-            prompt = apr_pstrcat(subpool, prompt, _(", (r)esolved"), NULL);
-          prompt = apr_pstrcat(subpool, prompt,
-                               _(", (h)elp for more options : "), NULL);
-
-          SVN_ERR(svn_cmdline_prompt_user2(&answer, prompt, b->pb, subpool));
-
-          /* Check for single charater response. */
-          if (answer[1] != 0)
-            continue;
-
-          if ((answer[0] == 'h') || (answer[0] == '?'))
-            {
-              SVN_ERR(svn_cmdline_fprintf(stderr, subpool,
-              _("  (p)ostpone - mark the conflict to be resolved later\n"
-                "  (d)iff     - show all changes made to merged file\n"
-                "  (e)dit     - change merged file in an editor\n"
-                "  (r)esolved - accept merged version of file\n"
-                "  (m)ine     - accept my version of file\n"
-                "  (t)heirs   - accept their version of file\n"
-                "  (l)aunch   - use third-party tool to resolve conflict\n"
-                "  (h)elp     - show this list\n\n")));
-            }
-          else if (answer[0] == 'p')
-            {
-              /* Do nothing, let file be marked conflicted. */
-              (*result)->choice = svn_wc_conflict_choose_postpone;
-              break;
-            }
-          else if (answer[0] == 'm')
-            {
-              (*result)->choice = svn_wc_conflict_choose_mine;
-              break;
-            }
-          else if (answer[0] == 't')
-            {
-              (*result)->choice = svn_wc_conflict_choose_theirs;
-              break;
-            }
-          else if (answer[0] == 'd')
-            {
-              if (! diff_allowed)
-                {
-                  SVN_ERR(svn_cmdline_fprintf(stderr, subpool,
-                                 _("Invalid option; there's no "
-                                    "merged version to diff.\n\n")));
-                  continue;
-                }
-
-              SVN_ERR(show_diff(&performed_edit, desc, subpool));
-            }
-          else if (answer[0] == 'e')
-            {
-              SVN_ERR(open_editor(&performed_edit, desc, b, subpool));
-            }
-          else if (answer[0] == 'l')
-            {
-              if (desc->base_file && desc->their_file && desc->my_file
-                    && desc->merged_file)
-                SVN_ERR(launch_resolver(&performed_edit, desc, b, subpool));
-=======
           prompt = apr_pstrdup(subpool, _("Select: (p) postpone"));
 
           if (diff_allowed)
@@ -869,16 +642,11 @@
                   if (performed_edit)
                     knows_something = TRUE;
                 }
->>>>>>> 6215c21a
               else
                 SVN_ERR(svn_cmdline_fprintf(stderr, subpool,
                                             _("Invalid option.\n\n")));
             }
-<<<<<<< HEAD
-          else if (answer[0] == 'r')
-=======
           else if (strcmp(answer, "r") == 0)
->>>>>>> 6215c21a
             {
               /* We only allow the user accept the merged version of
                  the file if they've edited it, or at least looked at
@@ -923,12 +691,8 @@
                    _("Conflict discovered when trying to add '%s'.\n"
                      "An object of the same name already exists.\n"),
                    desc->path));
-<<<<<<< HEAD
-      prompt = _("Select: (p)ostpone, (m)ine, (t)heirs, (h)elp :");
-=======
       prompt = _("Select: (p) postpone, (mf) mine-full, "
                  "(tf) theirs-full, (h) help:");
->>>>>>> 6215c21a
 
       while (1)
         {
@@ -939,19 +703,12 @@
           if (strcmp(answer, "h") == 0 || strcmp(answer, "?") == 0)
             {
               SVN_ERR(svn_cmdline_fprintf(stderr, subpool,
-<<<<<<< HEAD
-              _("  (p)ostpone - resolve the conflict later\n"
-                "  (m)ine     - accept pre-existing item\n"
-                "  (t)heirs   - accept incoming item\n"
-                "  (h)elp     - show this list\n\n")));
-=======
               _("  (p)  postpone    - resolve the conflict later\n"
                 "  (mf) mine-full   - accept pre-existing item "
                 "(ignore upstream addition)\n"
                 "  (tf) theirs-full - accept incoming item "
                 "(overwrite pre-existing item)\n"
                 "  (h)  help        - show this help\n\n")));
->>>>>>> 6215c21a
             }
           if (strcmp(answer, "p") == 0)
             {
@@ -960,20 +717,12 @@
             }
           if (strcmp(answer, "mf") == 0)
             {
-<<<<<<< HEAD
-              (*result)->choice = svn_wc_conflict_choose_mine;
-=======
               (*result)->choice = svn_wc_conflict_choose_mine_full;
->>>>>>> 6215c21a
               break;
             }
           if (strcmp(answer, "tf") == 0)
             {
-<<<<<<< HEAD
-              (*result)->choice = svn_wc_conflict_choose_theirs;
-=======
               (*result)->choice = svn_wc_conflict_choose_theirs_full;
->>>>>>> 6215c21a
               break;
             }
         }
