--- conflicted
+++ resolved
@@ -76,29 +76,15 @@
      the `to' path.  Else, a `to' path was supplied. */
   if (targets->nelts == 1)
     {
-<<<<<<< HEAD
-      to = svn_path_uri_decode(svn_uri_basename(truefrom, pool), pool);
-=======
       if (svn_path_is_url(truefrom))
         to = svn_uri_basename(truefrom, pool);
       else
         to = svn_dirent_basename(truefrom, pool);
->>>>>>> 4cf18c3e
     }
   else
     {
       to = APR_ARRAY_IDX(targets, 1, const char *);
 
-<<<<<<< HEAD
-      /* If given the cwd, pretend we weren't given anything. */
-      if (strcmp("", to) == 0)
-        to = svn_path_uri_decode(svn_uri_basename(truefrom, pool), pool);
-    }
-
-  if (! opt_state->quiet)
-    SVN_ERR(svn_cl__get_notifier(&ctx->notify_func2, &ctx->notify_baton2,
-                                 FALSE, TRUE, FALSE, pool));
-=======
       if (strcmp("", to) != 0)
         /* svn_cl__eat_peg_revisions() but only on one target */
         SVN_ERR(svn_opt__split_arg_at_peg_revision(&to, NULL, to, pool));
@@ -108,7 +94,6 @@
 
   if (! opt_state->quiet)
     SVN_ERR(svn_cl__notifier_mark_export(ctx->notify_baton2));
->>>>>>> 4cf18c3e
 
   if (opt_state->depth == svn_depth_unknown)
     opt_state->depth = svn_depth_infinity;
