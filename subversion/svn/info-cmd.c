/*
 * info-cmd.c -- Display information about a resource
 *
 * ====================================================================
 * Copyright (c) 2002-2008 CollabNet.  All rights reserved.
 *
 * This software is licensed as described in the file COPYING, which
 * you should have received as part of this distribution.  The terms
 * are also available at http://subversion.tigris.org/license-1.html.
 * If newer versions of this license are posted there, you may use a
 * newer version instead, at your option.
 *
 * This software consists of voluntary contributions made by many
 * individuals.  For exact contribution history, see the revision
 * history and logs, available at http://subversion.tigris.org/.
 * ====================================================================
 */

/* ==================================================================== */



/*** Includes. ***/

#include "svn_string.h"
#include "svn_cmdline.h"
#include "svn_wc.h"
#include "svn_pools.h"
#include "svn_error_codes.h"
#include "svn_error.h"
#include "svn_path.h"
#include "svn_time.h"
#include "svn_xml.h"
#include "cl.h"

#include "svn_private_config.h"
#include "tree-conflicts.h"


/*** Code. ***/

static svn_error_t *
svn_cl__info_print_time(apr_time_t atime,
                        const char *desc,
                        apr_pool_t *pool)
{
  const char *time_utf8;

  time_utf8 = svn_time_to_human_cstring(atime, pool);
  return svn_cmdline_printf(pool, "%s: %s\n", desc, time_utf8);
}


/* Return string representation of SCHEDULE */
static const char *
schedule_str(svn_wc_schedule_t schedule)
{
  switch (schedule)
    {
    case svn_wc_schedule_normal:
      return "normal";
    case svn_wc_schedule_add:
      return "add";
    case svn_wc_schedule_delete:
      return "delete";
    case svn_wc_schedule_replace:
      return "replace";
    default:
      return "none";
    }
}


/* A callback of type svn_info_receiver_t.
   Prints svn info in xml mode to standard out */
static svn_error_t *
print_info_xml(void *baton,
               const char *target,
               const svn_info_t *info,
               apr_pool_t *pool)
{
  svn_stringbuf_t *sb = svn_stringbuf_create("", pool);
  const char *rev_str;

  if (SVN_IS_VALID_REVNUM(info->rev))
    rev_str = apr_psprintf(pool, "%ld", info->rev);
  else
    rev_str = apr_pstrdup(pool, _("Resource is not under version control."));

  /* "<entry ...>" */
  svn_xml_make_open_tag(&sb, pool, svn_xml_normal, "entry",
                        "path", svn_path_local_style(target, pool),
                        "kind", svn_cl__node_kind_str_xml(info->kind),
                        "revision", rev_str,
                        NULL);

  svn_cl__xml_tagged_cdata(&sb, pool, "url", info->URL);

  if (info->repos_root_URL || info->repos_UUID)
    {
      /* "<repository>" */
      svn_xml_make_open_tag(&sb, pool, svn_xml_normal, "repository", NULL);

      /* "<root> xx </root>" */
      svn_cl__xml_tagged_cdata(&sb, pool, "root", info->repos_root_URL);

      /* "<uuid> xx </uuid>" */
      svn_cl__xml_tagged_cdata(&sb, pool, "uuid", info->repos_UUID);

      /* "</repository>" */
      svn_xml_make_close_tag(&sb, pool, "repository");
    }

  if (info->has_wc_info)
    {
      /* "<wc-info>" */
      svn_xml_make_open_tag(&sb, pool, svn_xml_normal, "wc-info", NULL);

      /* "<schedule> xx </schedule>" */
      svn_cl__xml_tagged_cdata(&sb, pool, "schedule",
                               schedule_str(info->schedule));

      /* "<depth> xx </depth>" */
      svn_cl__xml_tagged_cdata(&sb, pool, "depth",
                               svn_depth_to_word(info->depth));

      /* "<copy-from-url> xx </copy-from-url>" */
      svn_cl__xml_tagged_cdata(&sb, pool, "copy-from-url",
                               info->copyfrom_url);

      /* "<copy-from-rev> xx </copy-from-rev>" */
      if (SVN_IS_VALID_REVNUM(info->copyfrom_rev))
        svn_cl__xml_tagged_cdata(&sb, pool, "copy-from-rev",
                                 apr_psprintf(pool, "%ld",
                                              info->copyfrom_rev));

      /* "<text-updated> xx </text-updated>" */
      if (info->text_time)
        svn_cl__xml_tagged_cdata(&sb, pool, "text-updated",
                                 svn_time_to_cstring(info->text_time, pool));

      /* "<prop-updated> xx </prop-updated>" */
      if (info->prop_time)
        svn_cl__xml_tagged_cdata(&sb, pool, "prop-updated",
                                 svn_time_to_cstring(info->prop_time, pool));

      /* "<checksum> xx </checksum>" */
      svn_cl__xml_tagged_cdata(&sb, pool, "checksum", info->checksum);

      if (info->changelist)
        /* "<changelist> xx </changelist>" */
        svn_cl__xml_tagged_cdata(&sb, pool, "changelist", info->changelist);

      /* "</wc-info>" */
      svn_xml_make_close_tag(&sb, pool, "wc-info");
    }

  if (info->last_changed_author
      || SVN_IS_VALID_REVNUM(info->last_changed_rev)
      || info->last_changed_date)
    {
      svn_cl__print_xml_commit(&sb, info->last_changed_rev,
                               info->last_changed_author,
                               svn_time_to_cstring(info->last_changed_date,
                                                   pool),
                               pool);
    }

  if (info->conflict_old || info->conflict_wrk
      || info->conflict_new || info->prejfile)
    {
      /* "<conflict>" */
      svn_xml_make_open_tag(&sb, pool, svn_xml_normal, "conflict", NULL);

      /* "<prev-base-file> xx </prev-base-file>" */
      svn_cl__xml_tagged_cdata(&sb, pool, "prev-base-file",
                               info->conflict_old);

      /* "<prev-wc-file> xx </prev-wc-file>" */
      svn_cl__xml_tagged_cdata(&sb, pool, "prev-wc-file",
                               info->conflict_wrk);

      /* "<cur-base-file> xx </cur-base-file>" */
      svn_cl__xml_tagged_cdata(&sb, pool, "cur-base-file",
                               info->conflict_new);

      /* "<prop-file> xx </prop-file>" */
      svn_cl__xml_tagged_cdata(&sb, pool, "prop-file", info->prejfile);

      /* "</conflict>" */
      svn_xml_make_close_tag(&sb, pool, "conflict");
    }

  if (info->lock)
    {
      /* "<lock>" */
      svn_xml_make_open_tag(&sb, pool, svn_xml_normal, "lock", NULL);

      /* "<token> xx </token>" */
      svn_cl__xml_tagged_cdata(&sb, pool, "token", info->lock->token);

      /* "<owner> xx </owner>" */
      svn_cl__xml_tagged_cdata(&sb, pool, "owner", info->lock->owner);

      /* "<comment ...> xxxx </comment>" */
      svn_cl__xml_tagged_cdata(&sb, pool, "comment", info->lock->comment);

      /* "<created> xx </created>" */
      svn_cl__xml_tagged_cdata(&sb, pool, "created",
                               svn_time_to_cstring
                               (info->lock->creation_date, pool));

      /* "<expires> xx </expires>" */
      svn_cl__xml_tagged_cdata(&sb, pool, "expires",
                               svn_time_to_cstring
                               (info->lock->expiration_date, pool));

      /* "</lock>" */
      svn_xml_make_close_tag(&sb, pool, "lock");
    }

<<<<<<< HEAD
  if (info->tree_conflicts)
    {
      svn_wc_conflict_description_t *conflict;
      int i;

      /* "<tree-conflicts>" */
      svn_xml_make_open_tag(&sb, pool, svn_xml_normal, "tree-conflicts", NULL);

      for (i = 0; i < info->tree_conflicts->nelts; i++)
        {
          conflict = APR_ARRAY_IDX(info->tree_conflicts, i, 
                                   svn_wc_conflict_description_t *);
          SVN_ERR(svn_cl__append_tree_conflict_info_xml(sb, conflict, pool));
        }

      /* "</tree-conflicts>" */
      svn_xml_make_close_tag(&sb, pool, "tree-conflicts");
    }
=======
  if (info->tree_conflict)
    SVN_ERR(svn_cl__append_tree_conflict_info_xml(sb, info->tree_conflict,
                                                  pool));
>>>>>>> e363d545

  /* "</entry>" */
  svn_xml_make_close_tag(&sb, pool, "entry");

  return svn_cl__error_checked_fputs(sb->data, stdout);
}


/* A callback of type svn_info_receiver_t. */
static svn_error_t *
print_info(void *baton,
           const char *target,
           const svn_info_t *info,
           apr_pool_t *pool)
{
  SVN_ERR(svn_cmdline_printf(pool, _("Path: %s\n"),
                             svn_path_local_style(target, pool)));

  /* ### remove this someday:  it's only here for cmdline output
     compatibility with svn 1.1 and older.  */
  if (info->kind != svn_node_dir)
    SVN_ERR(svn_cmdline_printf(pool, _("Name: %s\n"),
                               svn_path_basename(target, pool)));

  if (info->URL)
    SVN_ERR(svn_cmdline_printf(pool, _("URL: %s\n"), info->URL));

  if (info->repos_root_URL)
    SVN_ERR(svn_cmdline_printf(pool, _("Repository Root: %s\n"),
                               info->repos_root_URL));

  if (info->repos_UUID)
    SVN_ERR(svn_cmdline_printf(pool, _("Repository UUID: %s\n"),
                               info->repos_UUID));

  if (SVN_IS_VALID_REVNUM(info->rev))
    SVN_ERR(svn_cmdline_printf(pool, _("Revision: %ld\n"), info->rev));

  switch (info->kind)
    {
    case svn_node_file:
      SVN_ERR(svn_cmdline_printf(pool, _("Node Kind: file\n")));
      break;

    case svn_node_dir:
      SVN_ERR(svn_cmdline_printf(pool, _("Node Kind: directory\n")));
      break;

    case svn_node_none:
      SVN_ERR(svn_cmdline_printf(pool, _("Node Kind: none\n")));
      break;

    case svn_node_unknown:
    default:
      SVN_ERR(svn_cmdline_printf(pool, _("Node Kind: unknown\n")));
      break;
    }

  if (info->has_wc_info)
    {
      switch (info->schedule)
        {
        case svn_wc_schedule_normal:
          SVN_ERR(svn_cmdline_printf(pool, _("Schedule: normal\n")));
          break;

        case svn_wc_schedule_add:
          SVN_ERR(svn_cmdline_printf(pool, _("Schedule: add\n")));
          break;

        case svn_wc_schedule_delete:
          SVN_ERR(svn_cmdline_printf(pool, _("Schedule: delete\n")));
          break;

        case svn_wc_schedule_replace:
          SVN_ERR(svn_cmdline_printf(pool, _("Schedule: replace\n")));
          break;

        default:
          break;
        }

      switch (info->depth)
        {
        case svn_depth_unknown:
          /* Unknown depth is the norm for remote directories anyway
             (although infinity would be equally appropriate).  Let's
             not bother to print it. */
          break;

        case svn_depth_empty:
          SVN_ERR(svn_cmdline_printf(pool, _("Depth: empty\n")));
          break;

        case svn_depth_files:
          SVN_ERR(svn_cmdline_printf(pool, _("Depth: files\n")));
          break;

        case svn_depth_immediates:
          SVN_ERR(svn_cmdline_printf(pool, _("Depth: immediates\n")));
          break;

        case svn_depth_infinity:
          /* Infinity is the default depth for working copy
             directories.  Let's not print it, it's not special enough
             to be worth mentioning.  */
          break;

        default:
          /* Other depths should never happen here. */
          SVN_ERR(svn_cmdline_printf(pool, _("Depth: INVALID\n")));
        }

      if (info->copyfrom_url)
        SVN_ERR(svn_cmdline_printf(pool, _("Copied From URL: %s\n"),
                                   info->copyfrom_url));

      if (SVN_IS_VALID_REVNUM(info->copyfrom_rev))
        SVN_ERR(svn_cmdline_printf(pool, _("Copied From Rev: %ld\n"),
                                   info->copyfrom_rev));
    }

  if (info->last_changed_author)
    SVN_ERR(svn_cmdline_printf(pool, _("Last Changed Author: %s\n"),
                               info->last_changed_author));

  if (SVN_IS_VALID_REVNUM(info->last_changed_rev))
    SVN_ERR(svn_cmdline_printf(pool, _("Last Changed Rev: %ld\n"),
                               info->last_changed_rev));

  if (info->last_changed_date)
    SVN_ERR(svn_cl__info_print_time(info->last_changed_date,
                                    _("Last Changed Date"), pool));

  if (info->has_wc_info)
    {
      if (info->text_time)
        SVN_ERR(svn_cl__info_print_time(info->text_time,
                                        _("Text Last Updated"), pool));

      if (info->prop_time)
        SVN_ERR(svn_cl__info_print_time(info->prop_time,
                                        _("Properties Last Updated"), pool));

      if (info->checksum)
        SVN_ERR(svn_cmdline_printf(pool, _("Checksum: %s\n"),
                                   info->checksum));

      if (info->conflict_old)
        SVN_ERR(svn_cmdline_printf(pool,
                                   _("Conflict Previous Base File: %s\n"),
                                   svn_path_local_style(info->conflict_old,
                                                        pool)));

      if (info->conflict_wrk)
        SVN_ERR(svn_cmdline_printf
                (pool, _("Conflict Previous Working File: %s\n"),
                 svn_path_local_style(info->conflict_wrk, pool)));

      if (info->conflict_new)
        SVN_ERR(svn_cmdline_printf(pool,
                                   _("Conflict Current Base File: %s\n"),
                                   svn_path_local_style(info->conflict_new,
                                                        pool)));

      if (info->prejfile)
        SVN_ERR(svn_cmdline_printf(pool, _("Conflict Properties File: %s\n"),
                                   svn_path_local_style(info->prejfile,
                                                        pool)));
    }

  if (info->lock)
    {
      if (info->lock->token)
        SVN_ERR(svn_cmdline_printf(pool, _("Lock Token: %s\n"),
                                   info->lock->token));

      if (info->lock->owner)
        SVN_ERR(svn_cmdline_printf(pool, _("Lock Owner: %s\n"),
                                   info->lock->owner));

      if (info->lock->creation_date)
        SVN_ERR(svn_cl__info_print_time(info->lock->creation_date,
                                        _("Lock Created"), pool));

      if (info->lock->expiration_date)
        SVN_ERR(svn_cl__info_print_time(info->lock->expiration_date,
                                        _("Lock Expires"), pool));

      if (info->lock->comment)
        {
          int comment_lines;
          /* NOTE: The stdio will handle newline translation. */
          comment_lines = svn_cstring_count_newlines(info->lock->comment) + 1;
          SVN_ERR(svn_cmdline_printf(pool,
                                     Q_("Lock Comment (%i line):\n%s\n",
                                        "Lock Comment (%i lines):\n%s\n",
                                        comment_lines),
                                     comment_lines,
                                     info->lock->comment));
        }
    }

  if (info->changelist)
    SVN_ERR(svn_cmdline_printf(pool, _("Changelist: %s\n"),
                               info->changelist));

<<<<<<< HEAD
  if (info->tree_conflicts)
    {
      svn_wc_conflict_description_t *tree_conflict;
      svn_stringbuf_t *tree_conflict_descs = svn_stringbuf_create("", pool);
      int i;

      for (i = 0; i < info->tree_conflicts->nelts; i++)
        {
          svn_stringbuf_appendcstr(tree_conflict_descs, "\n");
          tree_conflict = APR_ARRAY_IDX(info->tree_conflicts, i,
                                        svn_wc_conflict_description_t *);
          SVN_ERR(svn_cl__append_human_readable_tree_conflict_description(
                                                           tree_conflict_descs,
                                                           tree_conflict,
                                                           pool));
        }

      if (tree_conflict_descs->len > 0)
        {
          svn_cmdline_printf(pool, "Tree conflicts:%s",
                             tree_conflict_descs->data);
        }
    }

=======
  if (info->tree_conflict)
    {
      const char *desc, *src_left_version, *src_right_version;

      SVN_ERR(svn_cl__get_human_readable_tree_conflict_description(
                &desc, info->tree_conflict, pool));
      src_left_version =
        svn_cl__node_description(info->tree_conflict->src_left_version, pool);
      src_right_version =
        svn_cl__node_description(info->tree_conflict->src_right_version, pool);

      svn_cmdline_printf(pool,
                         "%s: %s\n",
                         _("Tree conflict"),
                         desc);
 
      if (src_left_version)
        svn_cmdline_printf(pool,
                           "  %s: %s\n",
                           _("Source  left"), /* (1) */
                           src_left_version);
        /* (1): Sneaking in a space in "Source  left" so that it is the
         * same length as "Source right" while it still starts in the same
         * column. That's just a tiny tweak in the English `svn'. */
 
      if (src_right_version)
        svn_cmdline_printf(pool,
                           "  %s: %s\n",
                           _("Source right"),
                           src_right_version);
    }

>>>>>>> e363d545
  /* Print extra newline separator. */
  return svn_cmdline_printf(pool, "\n");
}


/* This implements the `svn_opt_subcommand_t' interface. */
svn_error_t *
svn_cl__info(apr_getopt_t *os,
             void *baton,
             apr_pool_t *pool)
{
  svn_cl__opt_state_t *opt_state = ((svn_cl__cmd_baton_t *) baton)->opt_state;
  svn_client_ctx_t *ctx = ((svn_cl__cmd_baton_t *) baton)->ctx;
  apr_array_header_t *targets = NULL;
  apr_pool_t *subpool = svn_pool_create(pool);
  int i;
  svn_error_t *err;
  svn_boolean_t saw_a_problem = FALSE;
  svn_opt_revision_t peg_revision;
  svn_info_receiver_t receiver;

  SVN_ERR(svn_cl__args_to_target_array_print_reserved(&targets, os,
                                                      opt_state->targets,
                                                      ctx, pool));

  /* Add "." if user passed 0 arguments. */
  svn_opt_push_implicit_dot_target(targets, pool);

  if (opt_state->xml)
    {
      receiver = print_info_xml;

      /* If output is not incremental, output the XML header and wrap
         everything in a top-level element. This makes the output in
         its entirety a well-formed XML document. */
      if (! opt_state->incremental)
        SVN_ERR(svn_cl__xml_print_header("info", pool));
    }
  else
    {
      receiver = print_info;

      if (opt_state->incremental)
        return svn_error_create(SVN_ERR_CL_ARG_PARSING_ERROR, NULL,
                                _("'incremental' option only valid in XML "
                                  "mode"));
    }

  if (opt_state->depth == svn_depth_unknown)
    opt_state->depth = svn_depth_empty;

  for (i = 0; i < targets->nelts; i++)
    {
      const char *truepath;
      const char *target = APR_ARRAY_IDX(targets, i, const char *);

      svn_pool_clear(subpool);
      SVN_ERR(svn_cl__check_cancel(ctx->cancel_baton));

      /* Get peg revisions. */
      SVN_ERR(svn_opt_parse_path(&peg_revision, &truepath, target, subpool));

      /* If no peg-rev was attached to a URL target, then assume HEAD. */
      if ((svn_path_is_url(target))
          && (peg_revision.kind == svn_opt_revision_unspecified))
        peg_revision.kind = svn_opt_revision_head;

      err = svn_client_info2(truepath,
                             &peg_revision, &(opt_state->start_revision),
                             receiver, NULL, opt_state->depth,
                             opt_state->changelists, ctx, subpool);

      if (err)
        {
          /* If one of the targets is a non-existent URL or wc-entry,
             don't bail out.  Just warn and move on to the next target. */
          if (err->apr_err == SVN_ERR_UNVERSIONED_RESOURCE
              || err->apr_err == SVN_ERR_ENTRY_NOT_FOUND)
            {
              SVN_ERR(svn_cmdline_fprintf
                      (stderr, subpool,
                       _("%s:  (Not a versioned resource)\n\n"),
                       svn_path_local_style(target, pool)));
            }
          else if (err->apr_err == SVN_ERR_RA_ILLEGAL_URL)
            {
              SVN_ERR(svn_cmdline_fprintf
                      (stderr, subpool,
                       _("%s:  (Not a valid URL)\n\n"),
                       svn_path_local_style(target, pool)));
            }
          else
            {
              return err;
            }

          svn_error_clear(err);
          err = NULL;
          saw_a_problem = TRUE;
        }
    }
  svn_pool_destroy(subpool);

  if (opt_state->xml && (! opt_state->incremental))
    SVN_ERR(svn_cl__xml_print_footer("info", pool));

  if (saw_a_problem)
    return svn_error_create(SVN_ERR_BASE, NULL, NULL);
  else
    return SVN_NO_ERROR;
}<|MERGE_RESOLUTION|>--- conflicted
+++ resolved
@@ -221,30 +221,9 @@
       svn_xml_make_close_tag(&sb, pool, "lock");
     }
 
-<<<<<<< HEAD
-  if (info->tree_conflicts)
-    {
-      svn_wc_conflict_description_t *conflict;
-      int i;
-
-      /* "<tree-conflicts>" */
-      svn_xml_make_open_tag(&sb, pool, svn_xml_normal, "tree-conflicts", NULL);
-
-      for (i = 0; i < info->tree_conflicts->nelts; i++)
-        {
-          conflict = APR_ARRAY_IDX(info->tree_conflicts, i, 
-                                   svn_wc_conflict_description_t *);
-          SVN_ERR(svn_cl__append_tree_conflict_info_xml(sb, conflict, pool));
-        }
-
-      /* "</tree-conflicts>" */
-      svn_xml_make_close_tag(&sb, pool, "tree-conflicts");
-    }
-=======
   if (info->tree_conflict)
     SVN_ERR(svn_cl__append_tree_conflict_info_xml(sb, info->tree_conflict,
                                                   pool));
->>>>>>> e363d545
 
   /* "</entry>" */
   svn_xml_make_close_tag(&sb, pool, "entry");
@@ -452,32 +431,6 @@
     SVN_ERR(svn_cmdline_printf(pool, _("Changelist: %s\n"),
                                info->changelist));
 
-<<<<<<< HEAD
-  if (info->tree_conflicts)
-    {
-      svn_wc_conflict_description_t *tree_conflict;
-      svn_stringbuf_t *tree_conflict_descs = svn_stringbuf_create("", pool);
-      int i;
-
-      for (i = 0; i < info->tree_conflicts->nelts; i++)
-        {
-          svn_stringbuf_appendcstr(tree_conflict_descs, "\n");
-          tree_conflict = APR_ARRAY_IDX(info->tree_conflicts, i,
-                                        svn_wc_conflict_description_t *);
-          SVN_ERR(svn_cl__append_human_readable_tree_conflict_description(
-                                                           tree_conflict_descs,
-                                                           tree_conflict,
-                                                           pool));
-        }
-
-      if (tree_conflict_descs->len > 0)
-        {
-          svn_cmdline_printf(pool, "Tree conflicts:%s",
-                             tree_conflict_descs->data);
-        }
-    }
-
-=======
   if (info->tree_conflict)
     {
       const char *desc, *src_left_version, *src_right_version;
@@ -510,7 +463,6 @@
                            src_right_version);
     }
 
->>>>>>> e363d545
   /* Print extra newline separator. */
   return svn_cmdline_printf(pool, "\n");
 }
