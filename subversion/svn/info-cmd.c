/*
 * info-cmd.c -- Display information about a resource
 *
 * ====================================================================
 *    Licensed to the Apache Software Foundation (ASF) under one
 *    or more contributor license agreements.  See the NOTICE file
 *    distributed with this work for additional information
 *    regarding copyright ownership.  The ASF licenses this file
 *    to you under the Apache License, Version 2.0 (the
 *    "License"); you may not use this file except in compliance
 *    with the License.  You may obtain a copy of the License at
 *
 *      http://www.apache.org/licenses/LICENSE-2.0
 *
 *    Unless required by applicable law or agreed to in writing,
 *    software distributed under the License is distributed on an
 *    "AS IS" BASIS, WITHOUT WARRANTIES OR CONDITIONS OF ANY
 *    KIND, either express or implied.  See the License for the
 *    specific language governing permissions and limitations
 *    under the License.
 * ====================================================================
 */

/* ==================================================================== */



/*** Includes. ***/

#include "svn_string.h"
#include "svn_cmdline.h"
#include "svn_wc.h"
#include "svn_pools.h"
#include "svn_error_codes.h"
#include "svn_error.h"
#include "svn_dirent_uri.h"
#include "svn_path.h"
#include "svn_time.h"
#include "svn_xml.h"
#include "cl.h"

#include "svn_private_config.h"
#include "tree-conflicts.h"


/*** Code. ***/

static svn_error_t *
svn_cl__info_print_time(apr_time_t atime,
                        const char *desc,
                        apr_pool_t *pool)
{
  const char *time_utf8;

  time_utf8 = svn_time_to_human_cstring(atime, pool);
  return svn_cmdline_printf(pool, "%s: %s\n", desc, time_utf8);
}


/* Return string representation of SCHEDULE */
static const char *
schedule_str(svn_wc_schedule_t schedule)
{
  switch (schedule)
    {
    case svn_wc_schedule_normal:
      return "normal";
    case svn_wc_schedule_add:
      return "add";
    case svn_wc_schedule_delete:
      return "delete";
    case svn_wc_schedule_replace:
      return "replace";
    default:
      return "none";
    }
}


/* A callback of type svn_info_receiver_t.
   Prints svn info in xml mode to standard out */
static svn_error_t *
print_info_xml(void *baton,
               const char *target,
               const svn_info_t *info,
               apr_pool_t *pool)
{
  svn_stringbuf_t *sb = svn_stringbuf_create("", pool);
  const char *rev_str;

  if (SVN_IS_VALID_REVNUM(info->rev))
    rev_str = apr_psprintf(pool, "%ld", info->rev);
  else
    rev_str = apr_pstrdup(pool, _("Resource is not under version control."));

  /* "<entry ...>" */
  svn_xml_make_open_tag(&sb, pool, svn_xml_normal, "entry",
                        "path", svn_dirent_local_style(target, pool),
                        "kind", svn_cl__node_kind_str_xml(info->kind),
                        "revision", rev_str,
                        NULL);

  svn_cl__xml_tagged_cdata(&sb, pool, "url", info->URL);

  if (info->repos_root_URL || info->repos_UUID)
    {
      /* "<repository>" */
      svn_xml_make_open_tag(&sb, pool, svn_xml_normal, "repository", NULL);

      /* "<root> xx </root>" */
      svn_cl__xml_tagged_cdata(&sb, pool, "root", info->repos_root_URL);

      /* "<uuid> xx </uuid>" */
      svn_cl__xml_tagged_cdata(&sb, pool, "uuid", info->repos_UUID);

      /* "</repository>" */
      svn_xml_make_close_tag(&sb, pool, "repository");
    }

  if (info->has_wc_info)
    {
      /* "<wc-info>" */
      svn_xml_make_open_tag(&sb, pool, svn_xml_normal, "wc-info", NULL);

      /* "<schedule> xx </schedule>" */
      svn_cl__xml_tagged_cdata(&sb, pool, "schedule",
                               schedule_str(info->schedule));

      /* "<depth> xx </depth>" */
      svn_cl__xml_tagged_cdata(&sb, pool, "depth",
                               svn_depth_to_word(info->depth));

      /* "<copy-from-url> xx </copy-from-url>" */
      svn_cl__xml_tagged_cdata(&sb, pool, "copy-from-url",
                               info->copyfrom_url);

      /* "<copy-from-rev> xx </copy-from-rev>" */
      if (SVN_IS_VALID_REVNUM(info->copyfrom_rev))
        svn_cl__xml_tagged_cdata(&sb, pool, "copy-from-rev",
                                 apr_psprintf(pool, "%ld",
                                              info->copyfrom_rev));

      /* "<text-updated> xx </text-updated>" */
      if (info->text_time)
        svn_cl__xml_tagged_cdata(&sb, pool, "text-updated",
                                 svn_time_to_cstring(info->text_time, pool));

      /* "<checksum> xx </checksum>" */
      svn_cl__xml_tagged_cdata(&sb, pool, "checksum", info->checksum);

      if (info->changelist)
        /* "<changelist> xx </changelist>" */
        svn_cl__xml_tagged_cdata(&sb, pool, "changelist", info->changelist);

      /* "</wc-info>" */
      svn_xml_make_close_tag(&sb, pool, "wc-info");
    }

  if (info->last_changed_author
      || SVN_IS_VALID_REVNUM(info->last_changed_rev)
      || info->last_changed_date)
    {
      svn_cl__print_xml_commit(&sb, info->last_changed_rev,
                               info->last_changed_author,
                               svn_time_to_cstring(info->last_changed_date,
                                                   pool),
                               pool);
    }

  if (info->conflict_old || info->conflict_wrk
      || info->conflict_new || info->prejfile)
    {
      /* "<conflict>" */
      svn_xml_make_open_tag(&sb, pool, svn_xml_normal, "conflict", NULL);

      /* "<prev-base-file> xx </prev-base-file>" */
      svn_cl__xml_tagged_cdata(&sb, pool, "prev-base-file",
                               info->conflict_old);

      /* "<prev-wc-file> xx </prev-wc-file>" */
      svn_cl__xml_tagged_cdata(&sb, pool, "prev-wc-file",
                               info->conflict_wrk);

      /* "<cur-base-file> xx </cur-base-file>" */
      svn_cl__xml_tagged_cdata(&sb, pool, "cur-base-file",
                               info->conflict_new);

      /* "<prop-file> xx </prop-file>" */
      svn_cl__xml_tagged_cdata(&sb, pool, "prop-file", info->prejfile);

      /* "</conflict>" */
      svn_xml_make_close_tag(&sb, pool, "conflict");
    }

  if (info->lock)
    {
      /* "<lock>" */
      svn_xml_make_open_tag(&sb, pool, svn_xml_normal, "lock", NULL);

      /* "<token> xx </token>" */
      svn_cl__xml_tagged_cdata(&sb, pool, "token", info->lock->token);

      /* "<owner> xx </owner>" */
      svn_cl__xml_tagged_cdata(&sb, pool, "owner", info->lock->owner);

      /* "<comment ...> xxxx </comment>" */
      svn_cl__xml_tagged_cdata(&sb, pool, "comment", info->lock->comment);

      /* "<created> xx </created>" */
      svn_cl__xml_tagged_cdata(&sb, pool, "created",
                               svn_time_to_cstring
                               (info->lock->creation_date, pool));

      /* "<expires> xx </expires>" */
      svn_cl__xml_tagged_cdata(&sb, pool, "expires",
                               svn_time_to_cstring
                               (info->lock->expiration_date, pool));

      /* "</lock>" */
      svn_xml_make_close_tag(&sb, pool, "lock");
    }

  if (info->tree_conflict)
    SVN_ERR(svn_cl__append_tree_conflict_info_xml(sb, info->tree_conflict,
                                                  pool));

  /* "</entry>" */
  svn_xml_make_close_tag(&sb, pool, "entry");

  return svn_cl__error_checked_fputs(sb->data, stdout);
}


/* A callback of type svn_info_receiver_t. */
static svn_error_t *
print_info(void *baton,
           const char *target,
           const svn_info_t *info,
           apr_pool_t *pool)
{
  SVN_ERR(svn_cmdline_printf(pool, _("Path: %s\n"),
                             svn_dirent_local_style(target, pool)));

  /* ### remove this someday:  it's only here for cmdline output
     compatibility with svn 1.1 and older.  */
  if (info->kind != svn_node_dir)
    SVN_ERR(svn_cmdline_printf(pool, _("Name: %s\n"),
                               svn_dirent_basename(target, pool)));

  if (info->URL)
    SVN_ERR(svn_cmdline_printf(pool, _("URL: %s\n"), info->URL));

  if (info->repos_root_URL)
    SVN_ERR(svn_cmdline_printf(pool, _("Repository Root: %s\n"),
                               info->repos_root_URL));

  if (info->repos_UUID)
    SVN_ERR(svn_cmdline_printf(pool, _("Repository UUID: %s\n"),
                               info->repos_UUID));

  if (SVN_IS_VALID_REVNUM(info->rev))
    SVN_ERR(svn_cmdline_printf(pool, _("Revision: %ld\n"), info->rev));

  switch (info->kind)
    {
    case svn_node_file:
      SVN_ERR(svn_cmdline_printf(pool, _("Node Kind: file\n")));
      break;

    case svn_node_dir:
      SVN_ERR(svn_cmdline_printf(pool, _("Node Kind: directory\n")));
      break;

    case svn_node_none:
      SVN_ERR(svn_cmdline_printf(pool, _("Node Kind: none\n")));
      break;

    case svn_node_unknown:
    default:
      SVN_ERR(svn_cmdline_printf(pool, _("Node Kind: unknown\n")));
      break;
    }

  if (info->has_wc_info)
    {
      switch (info->schedule)
        {
        case svn_wc_schedule_normal:
          SVN_ERR(svn_cmdline_printf(pool, _("Schedule: normal\n")));
          break;

        case svn_wc_schedule_add:
          SVN_ERR(svn_cmdline_printf(pool, _("Schedule: add\n")));
          break;

        case svn_wc_schedule_delete:
          SVN_ERR(svn_cmdline_printf(pool, _("Schedule: delete\n")));
          break;

        case svn_wc_schedule_replace:
          SVN_ERR(svn_cmdline_printf(pool, _("Schedule: replace\n")));
          break;

        default:
          break;
        }

      switch (info->depth)
        {
        case svn_depth_unknown:
          /* Unknown depth is the norm for remote directories anyway
             (although infinity would be equally appropriate).  Let's
             not bother to print it. */
          break;

        case svn_depth_empty:
          SVN_ERR(svn_cmdline_printf(pool, _("Depth: empty\n")));
          break;

        case svn_depth_files:
          SVN_ERR(svn_cmdline_printf(pool, _("Depth: files\n")));
          break;

        case svn_depth_immediates:
          SVN_ERR(svn_cmdline_printf(pool, _("Depth: immediates\n")));
          break;

        case svn_depth_infinity:
          /* Infinity is the default depth for working copy
             directories.  Let's not print it, it's not special enough
             to be worth mentioning.  */
          break;

        default:
          /* Other depths should never happen here. */
          SVN_ERR(svn_cmdline_printf(pool, _("Depth: INVALID\n")));
        }

      if (info->copyfrom_url)
        SVN_ERR(svn_cmdline_printf(pool, _("Copied From URL: %s\n"),
                                   info->copyfrom_url));

      if (SVN_IS_VALID_REVNUM(info->copyfrom_rev))
        SVN_ERR(svn_cmdline_printf(pool, _("Copied From Rev: %ld\n"),
                                   info->copyfrom_rev));
    }

  if (info->last_changed_author)
    SVN_ERR(svn_cmdline_printf(pool, _("Last Changed Author: %s\n"),
                               info->last_changed_author));

  if (SVN_IS_VALID_REVNUM(info->last_changed_rev))
    SVN_ERR(svn_cmdline_printf(pool, _("Last Changed Rev: %ld\n"),
                               info->last_changed_rev));

  if (info->last_changed_date)
    SVN_ERR(svn_cl__info_print_time(info->last_changed_date,
                                    _("Last Changed Date"), pool));

  if (info->has_wc_info)
    {
      if (info->text_time)
        SVN_ERR(svn_cl__info_print_time(info->text_time,
                                        _("Text Last Updated"), pool));

      if (info->checksum)
        SVN_ERR(svn_cmdline_printf(pool, _("Checksum: %s\n"),
                                   info->checksum));

      if (info->conflict_old)
        SVN_ERR(svn_cmdline_printf(pool,
                                   _("Conflict Previous Base File: %s\n"),
                                   svn_dirent_local_style(info->conflict_old,
                                                          pool)));

      if (info->conflict_wrk)
        SVN_ERR(svn_cmdline_printf
                (pool, _("Conflict Previous Working File: %s\n"),
                 svn_dirent_local_style(info->conflict_wrk, pool)));

      if (info->conflict_new)
        SVN_ERR(svn_cmdline_printf(pool,
                                   _("Conflict Current Base File: %s\n"),
                                   svn_dirent_local_style(info->conflict_new,
                                                          pool)));

      if (info->prejfile)
        SVN_ERR(svn_cmdline_printf(pool, _("Conflict Properties File: %s\n"),
                                   svn_dirent_local_style(info->prejfile,
                                                          pool)));
    }

  if (info->lock)
    {
      if (info->lock->token)
        SVN_ERR(svn_cmdline_printf(pool, _("Lock Token: %s\n"),
                                   info->lock->token));

      if (info->lock->owner)
        SVN_ERR(svn_cmdline_printf(pool, _("Lock Owner: %s\n"),
                                   info->lock->owner));

      if (info->lock->creation_date)
        SVN_ERR(svn_cl__info_print_time(info->lock->creation_date,
                                        _("Lock Created"), pool));

      if (info->lock->expiration_date)
        SVN_ERR(svn_cl__info_print_time(info->lock->expiration_date,
                                        _("Lock Expires"), pool));

      if (info->lock->comment)
        {
          int comment_lines;
          /* NOTE: The stdio will handle newline translation. */
          comment_lines = svn_cstring_count_newlines(info->lock->comment) + 1;
          SVN_ERR(svn_cmdline_printf(pool,
                                     Q_("Lock Comment (%i line):\n%s\n",
                                        "Lock Comment (%i lines):\n%s\n",
                                        comment_lines),
                                     comment_lines,
                                     info->lock->comment));
        }
    }

  if (info->changelist)
    SVN_ERR(svn_cmdline_printf(pool, _("Changelist: %s\n"),
                               info->changelist));

  if (info->tree_conflict)
    {
      const char *desc;
      const char *src_left_version;
      const char *src_right_version;

      SVN_ERR(svn_cl__get_human_readable_tree_conflict_description(
                &desc, info->tree_conflict, pool));

      src_left_version =
        svn_cl__node_description(info->tree_conflict->src_left_version,
                                 info->repos_root_URL, pool);

      src_right_version =
        svn_cl__node_description(info->tree_conflict->src_right_version,
                                 info->repos_root_URL, pool);

      svn_cmdline_printf(pool,
                         "%s: %s\n",
                         _("Tree conflict"),
                         desc);

      if (src_left_version)
        svn_cmdline_printf(pool,
                           "  %s: %s\n",
                           _("Source  left"), /* (1) */
                           src_left_version);
        /* (1): Sneaking in a space in "Source  left" so that it is the
         * same length as "Source right" while it still starts in the same
         * column. That's just a tiny tweak in the English `svn'. */

      if (src_right_version)
        svn_cmdline_printf(pool,
                           "  %s: %s\n",
                           _("Source right"),
                           src_right_version);
    }

  /* Print extra newline separator. */
  return svn_cmdline_printf(pool, "\n");
}


/* This implements the `svn_opt_subcommand_t' interface. */
svn_error_t *
svn_cl__info(apr_getopt_t *os,
             void *baton,
             apr_pool_t *pool)
{
  svn_cl__opt_state_t *opt_state = ((svn_cl__cmd_baton_t *) baton)->opt_state;
  svn_client_ctx_t *ctx = ((svn_cl__cmd_baton_t *) baton)->ctx;
  apr_array_header_t *targets = NULL;
  apr_pool_t *subpool = svn_pool_create(pool);
  int i;
  svn_error_t *err;
  svn_boolean_t saw_a_problem = FALSE;
  svn_opt_revision_t peg_revision;
  svn_info_receiver_t receiver;

  SVN_ERR(svn_cl__args_to_target_array_print_reserved(&targets, os,
                                                      opt_state->targets,
                                                      ctx, pool));

  /* Add "." if user passed 0 arguments. */
  svn_opt_push_implicit_dot_target(targets, pool);

  if (opt_state->xml)
    {
      receiver = print_info_xml;

      /* If output is not incremental, output the XML header and wrap
         everything in a top-level element. This makes the output in
         its entirety a well-formed XML document. */
      if (! opt_state->incremental)
        SVN_ERR(svn_cl__xml_print_header("info", pool));
    }
  else
    {
      receiver = print_info;

      if (opt_state->incremental)
        return svn_error_create(SVN_ERR_CL_ARG_PARSING_ERROR, NULL,
                                _("'incremental' option only valid in XML "
                                  "mode"));
    }

  if (opt_state->depth == svn_depth_unknown)
    opt_state->depth = svn_depth_empty;

  for (i = 0; i < targets->nelts; i++)
    {
      const char *truepath;
      const char *target = APR_ARRAY_IDX(targets, i, const char *);

      svn_pool_clear(subpool);
      SVN_ERR(svn_cl__check_cancel(ctx->cancel_baton));

      /* Get peg revisions. */
      SVN_ERR(svn_opt_parse_path(&peg_revision, &truepath, target, subpool));

      /* If no peg-rev was attached to a URL target, then assume HEAD. */
      if ((svn_path_is_url(target))
          && (peg_revision.kind == svn_opt_revision_unspecified))
        peg_revision.kind = svn_opt_revision_head;

      err = svn_client_info2(truepath,
                             &peg_revision, &(opt_state->start_revision),
                             receiver, NULL, opt_state->depth,
                             opt_state->changelists, ctx, subpool);

      if (err)
        {
          /* If one of the targets is a non-existent URL or wc-entry,
             don't bail out.  Just warn and move on to the next target. */
          if (err->apr_err == SVN_ERR_UNVERSIONED_RESOURCE
              || err->apr_err == SVN_ERR_ENTRY_NOT_FOUND)
            {
              SVN_ERR(svn_cmdline_fprintf
                      (stderr, subpool,
                       _("%s:  (Not a versioned resource)\n\n"),
<<<<<<< HEAD
                       svn_path_is_url(truepath)
                         ? truepath
                         : svn_dirent_local_style(truepath, pool)));
=======
                       svn_path_local_style(target, pool)));
>>>>>>> 0213fdc3
            }
          else if (err->apr_err == SVN_ERR_RA_ILLEGAL_URL)
            {
              SVN_ERR(svn_cmdline_fprintf
                      (stderr, subpool,
                       _("%s:  (Not a valid URL)\n\n"),
<<<<<<< HEAD
                       svn_path_is_url(truepath)
                         ? truepath
                         : svn_dirent_local_style(truepath, pool)));
            }
          else
            {
              return svn_error_return(err);
=======
                       svn_path_local_style(target, pool)));
            }
          else
            {
              return err;
>>>>>>> 0213fdc3
            }

          svn_error_clear(err);
          err = NULL;
          saw_a_problem = TRUE;
        }
    }
  svn_pool_destroy(subpool);

  if (opt_state->xml && (! opt_state->incremental))
    SVN_ERR(svn_cl__xml_print_footer("info", pool));

  if (saw_a_problem)
    return svn_error_create(SVN_ERR_BASE, NULL, NULL);
  else
    return SVN_NO_ERROR;
}<|MERGE_RESOLUTION|>--- conflicted
+++ resolved
@@ -89,11 +89,15 @@
 {
   svn_stringbuf_t *sb = svn_stringbuf_create("", pool);
   const char *rev_str;
+  const char *path_prefix = baton;
 
   if (SVN_IS_VALID_REVNUM(info->rev))
     rev_str = apr_psprintf(pool, "%ld", info->rev);
   else
     rev_str = apr_pstrdup(pool, _("Resource is not under version control."));
+
+  if (path_prefix)
+    target = svn_dirent_skip_ancestor(path_prefix, target);
 
   /* "<entry ...>" */
   svn_xml_make_open_tag(&sb, pool, svn_xml_normal, "entry",
@@ -240,6 +244,11 @@
            const svn_info_t *info,
            apr_pool_t *pool)
 {
+  const char *path_prefix = baton;
+
+  if (path_prefix)
+    target = svn_dirent_skip_ancestor(path_prefix, target);
+
   SVN_ERR(svn_cmdline_printf(pool, _("Path: %s\n"),
                              svn_dirent_local_style(target, pool)));
 
@@ -486,6 +495,7 @@
   svn_boolean_t saw_a_problem = FALSE;
   svn_opt_revision_t peg_revision;
   svn_info_receiver_t receiver;
+  const char *path_prefix;
 
   SVN_ERR(svn_cl__args_to_target_array_print_reserved(&targets, os,
                                                       opt_state->targets,
@@ -517,6 +527,8 @@
   if (opt_state->depth == svn_depth_unknown)
     opt_state->depth = svn_depth_empty;
 
+  SVN_ERR(svn_dirent_get_absolute(&path_prefix, "", pool));
+
   for (i = 0; i < targets->nelts; i++)
     {
       const char *truepath;
@@ -529,13 +541,17 @@
       SVN_ERR(svn_opt_parse_path(&peg_revision, &truepath, target, subpool));
 
       /* If no peg-rev was attached to a URL target, then assume HEAD. */
-      if ((svn_path_is_url(target))
-          && (peg_revision.kind == svn_opt_revision_unspecified))
-        peg_revision.kind = svn_opt_revision_head;
-
-      err = svn_client_info2(truepath,
+      if (svn_path_is_url(target))
+        {
+          if (peg_revision.kind == svn_opt_revision_unspecified)
+            peg_revision.kind = svn_opt_revision_head;
+        }
+      else
+        SVN_ERR(svn_dirent_get_absolute(&truepath, truepath, subpool));
+
+      err = svn_client_info3(truepath,
                              &peg_revision, &(opt_state->start_revision),
-                             receiver, NULL, opt_state->depth,
+                             receiver, (void *) path_prefix, opt_state->depth,
                              opt_state->changelists, ctx, subpool);
 
       if (err)
@@ -548,20 +564,15 @@
               SVN_ERR(svn_cmdline_fprintf
                       (stderr, subpool,
                        _("%s:  (Not a versioned resource)\n\n"),
-<<<<<<< HEAD
                        svn_path_is_url(truepath)
                          ? truepath
                          : svn_dirent_local_style(truepath, pool)));
-=======
-                       svn_path_local_style(target, pool)));
->>>>>>> 0213fdc3
             }
           else if (err->apr_err == SVN_ERR_RA_ILLEGAL_URL)
             {
               SVN_ERR(svn_cmdline_fprintf
                       (stderr, subpool,
                        _("%s:  (Not a valid URL)\n\n"),
-<<<<<<< HEAD
                        svn_path_is_url(truepath)
                          ? truepath
                          : svn_dirent_local_style(truepath, pool)));
@@ -569,13 +580,6 @@
           else
             {
               return svn_error_return(err);
-=======
-                       svn_path_local_style(target, pool)));
-            }
-          else
-            {
-              return err;
->>>>>>> 0213fdc3
             }
 
           svn_error_clear(err);
