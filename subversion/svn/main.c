--- conflicted
+++ resolved
@@ -132,12 +132,9 @@
   opt_allow_mixed_revisions,
   opt_include_externals,
   opt_symmetric,
-<<<<<<< HEAD
   opt_show_inherited_props,
-=======
   opt_search,
   opt_isearch,
->>>>>>> 2b44b6ae
 } svn_cl__longopt_t;
 
 
@@ -383,16 +380,12 @@
                        "fixed revision. (See the svn:externals property)")},
   {"symmetric", opt_symmetric, 0,
                        N_("Symmetric merge")},
-<<<<<<< HEAD
   {"show-inherited-props", opt_show_inherited_props, 0,
                        N_("retrieve target's inherited properties")},
-=======
   {"search", opt_search, 1,
                        N_("use ARG as search pattern (glob syntax)")},
-
   {"isearch", opt_isearch, 1,
                        N_("like --search, but case-insensitive")}, 
->>>>>>> 2b44b6ae
 
   /* Long-opt Aliases
    *
