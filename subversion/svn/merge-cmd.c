/*
 * merge-cmd.c -- Merging changes into a working copy.
 *
 * ====================================================================
 *    Licensed to the Apache Software Foundation (ASF) under one
 *    or more contributor license agreements.  See the NOTICE file
 *    distributed with this work for additional information
 *    regarding copyright ownership.  The ASF licenses this file
 *    to you under the Apache License, Version 2.0 (the
 *    "License"); you may not use this file except in compliance
 *    with the License.  You may obtain a copy of the License at
 *
 *      http://www.apache.org/licenses/LICENSE-2.0
 *
 *    Unless required by applicable law or agreed to in writing,
 *    software distributed under the License is distributed on an
 *    "AS IS" BASIS, WITHOUT WARRANTIES OR CONDITIONS OF ANY
 *    KIND, either express or implied.  See the License for the
 *    specific language governing permissions and limitations
 *    under the License.
 * ====================================================================
 */

/* ==================================================================== */



/*** Includes. ***/

#include "svn_client.h"
#include "svn_dirent_uri.h"
#include "svn_path.h"
#include "svn_error.h"
#include "svn_types.h"
#include "cl.h"

#include "svn_private_config.h"


/*** Code. ***/


/* This implements the `svn_opt_subcommand_t' interface. */
svn_error_t *
svn_cl__merge(apr_getopt_t *os,
              void *baton,
              apr_pool_t *pool)
{
  svn_cl__opt_state_t *opt_state = ((svn_cl__cmd_baton_t *) baton)->opt_state;
  svn_client_ctx_t *ctx = ((svn_cl__cmd_baton_t *) baton)->ctx;
  apr_array_header_t *targets;
  const char *sourcepath1 = NULL, *sourcepath2 = NULL, *targetpath = "";
  svn_boolean_t two_sources_specified = TRUE;
  svn_error_t *err;
  svn_opt_revision_t first_range_start, first_range_end, peg_revision1,
    peg_revision2;
  apr_array_header_t *options, *ranges_to_merge = opt_state->revision_ranges;

  /* Merge doesn't support specifying a revision or revision range
     when using --reintegrate. */
  if (opt_state->reintegrate
      && opt_state->start_revision.kind != svn_opt_revision_unspecified)
    {
      return svn_error_create(SVN_ERR_CL_ARG_PARSING_ERROR, NULL,
                              _("-r and -c can't be used with --reintegrate"));
    }

  SVN_ERR(svn_cl__args_to_target_array_print_reserved(&targets, os,
                                                      opt_state->targets,
                                                      ctx, pool));

  /* For now, we require at least one source.  That may change in
     future versions of Subversion, for example if we have support for
     negated mergeinfo.  See this IRC conversation:

       <bhuvan>   kfogel: yeah, i think you are correct; we should
                  specify the source url

       <kfogel>   bhuvan: I'll change the help output and propose for
                  backport.  Thanks.

       <bhuvan>   kfogel: np; while we are at it, 'svn merge' simply
                  returns nothing; i think we should say: """svn: Not
                  enough arguments provided; try 'svn help' for more
                  info"""

       <kfogel>   good idea

       <kfogel>   (in the future, 'svn merge' might actually do
                  something, but that's all the more reason to make
                  sure it errors now)

       <cmpilato> actually, i'm pretty sure 'svn merge' does something

       <cmpilato> it says "please merge any unmerged changes from
                  myself to myself."

       <cmpilato> :-)

       <kfogel>   har har

       <cmpilato> kfogel: i was serious.

       <kfogel>   cmpilato: urrr, uh.  Is that meaningful?  Is there
                  ever a reason for a user to run it?

       <cmpilato> kfogel: not while we don't have support for negated
                  mergeinfo.

       <kfogel>   cmpilato: do you concur that until it does something
                  useful it should error?

       <cmpilato> kfogel: yup.

       <kfogel>   cool
  */
  if (targets->nelts < 1)
    {
      return svn_error_create(SVN_ERR_CL_INSUFFICIENT_ARGS, 0,
                              _("Merge source required"));
    }
  else  /* Parse at least one, and possible two, sources. */
    {
      SVN_ERR(svn_opt_parse_path(&peg_revision1, &sourcepath1,
                                 APR_ARRAY_IDX(targets, 0, const char *),
                                 pool));
      if (targets->nelts >= 2)
        SVN_ERR(svn_opt_parse_path(&peg_revision2, &sourcepath2,
                                   APR_ARRAY_IDX(targets, 1, const char *),
                                   pool));
    }

  /* We could have one or two sources.  Deliberately written to stay
     correct even if we someday permit implied merge source. */
  if (targets->nelts <= 1)
    {
      two_sources_specified = FALSE;
    }
  else if (targets->nelts == 2)
    {
      if (svn_path_is_url(sourcepath1) && !svn_path_is_url(sourcepath2))
        two_sources_specified = FALSE;
    }

  if (opt_state->revision_ranges->nelts > 0)
    {
      first_range_start = APR_ARRAY_IDX(opt_state->revision_ranges, 0,
                                        svn_opt_revision_range_t *)->start;
      first_range_end = APR_ARRAY_IDX(opt_state->revision_ranges, 0,
                                      svn_opt_revision_range_t *)->end;
    }
  else
    {
      first_range_start.kind = first_range_end.kind =
        svn_opt_revision_unspecified;
    }

  /* If revision_ranges has at least one real range at this point, then
     we know the user must have used the '-r' and/or '-c' switch(es).
     This means we're *not* doing two distinct sources. */
  if (first_range_start.kind != svn_opt_revision_unspecified)
    {
      /* A revision *range* is required. */
      if (first_range_end.kind == svn_opt_revision_unspecified)
        return svn_error_create(SVN_ERR_CL_INSUFFICIENT_ARGS, 0,
                                _("Second revision required"));

      two_sources_specified = FALSE;
    }

  if (! two_sources_specified) /* TODO: Switch order of if */
    {
      if (targets->nelts > 2)
        return svn_error_create(SVN_ERR_CL_ARG_PARSING_ERROR, NULL,
                                _("Too many arguments given"));

      /* Set the default value for unspecified paths and peg revision. */
      if (targets->nelts == 0)
        {
          peg_revision1.kind = svn_opt_revision_head;
        }
      else
        {
          /* targets->nelts is 1 ("svn merge SOURCE") or 2 ("svn merge
             SOURCE WCPATH") here. */
          sourcepath2 = sourcepath1;

          if (peg_revision1.kind == svn_opt_revision_unspecified)
            peg_revision1.kind = svn_path_is_url(sourcepath1)
              ? svn_opt_revision_head : svn_opt_revision_working;

          if (targets->nelts == 2)
            {
              targetpath = APR_ARRAY_IDX(targets, 1, const char *);
              if (svn_path_is_url(targetpath))
                return svn_error_create(SVN_ERR_CL_ARG_PARSING_ERROR, NULL,
                                        _("Cannot specify a revision range "
                                          "with two URLs"));
            }
        }
    }
  else /* using @rev syntax */
    {
      if (targets->nelts < 2)
        return svn_error_create(SVN_ERR_CL_INSUFFICIENT_ARGS, NULL, NULL);
      if (targets->nelts > 3)
        return svn_error_create(SVN_ERR_CL_ARG_PARSING_ERROR, NULL,
                                _("Too many arguments given"));

      first_range_start = peg_revision1;
      first_range_end = peg_revision2;

      /* Catch 'svn merge wc_path1 wc_path2 [target]' without explicit
         revisions--since it ignores local modifications it may not do what
         the user expects.  Forcing the user to specify a repository
         revision should avoid any confusion. */
      if ((first_range_start.kind == svn_opt_revision_unspecified
           && ! svn_path_is_url(sourcepath1))
          ||
          (first_range_end.kind == svn_opt_revision_unspecified
           && ! svn_path_is_url(sourcepath2)))
        return svn_error_create
          (SVN_ERR_CLIENT_BAD_REVISION, 0,
           _("A working copy merge source needs an explicit revision"));

      /* Default peg revisions to each URL's youngest revision. */
      if (first_range_start.kind == svn_opt_revision_unspecified)
        first_range_start.kind = svn_opt_revision_head;
      if (first_range_end.kind == svn_opt_revision_unspecified)
        first_range_end.kind = svn_opt_revision_head;

      /* Decide where to apply the delta (defaulting to "."). */
      if (targets->nelts == 3)
        targetpath = APR_ARRAY_IDX(targets, 2, const char *);
    }

  /* If no targetpath was specified, see if we can infer it from the
     sourcepaths. */
  if (sourcepath1 && sourcepath2 && strcmp(targetpath, "") == 0)
    {
      /* If the sourcepath is a URL, it can only refer to a target in the
         current working directory.
         However, if the sourcepath is a local path, it can refer to a target
         somewhere deeper in the directory structure. */
      if (svn_path_is_url(sourcepath1))
        {
          const char *sp1_basename, *sp2_basename;
          sp1_basename = svn_uri_basename(sourcepath1, pool);
          sp2_basename = svn_uri_basename(sourcepath2, pool);

          if (strcmp(sp1_basename, sp2_basename) == 0)
            {
              svn_node_kind_t kind;
              const char *decoded_path = svn_path_uri_decode(sp1_basename, pool);
              SVN_ERR(svn_io_check_path(decoded_path, &kind, pool));
              if (kind == svn_node_file)
                {
                  targetpath = decoded_path;
                }
            }
        }
      else if (strcmp(sourcepath1, sourcepath2) == 0)
        {
          svn_node_kind_t kind;
          const char *decoded_path = svn_path_uri_decode(sourcepath1, pool);
          SVN_ERR(svn_io_check_path(decoded_path, &kind, pool));
          if (kind == svn_node_file)
            {
              targetpath = decoded_path;
            }
        }
    }

  if (! opt_state->quiet)
    SVN_ERR(svn_cl__get_notifier(&ctx->notify_func2, &ctx->notify_baton2,
                                 FALSE, FALSE, FALSE, pool));

  if (opt_state->extensions)
    options = svn_cstring_split(opt_state->extensions, " \t\n\r", TRUE, pool);
  else
    options = NULL;

  /* More input validation. */
  if (opt_state->reintegrate)
    {
      if (opt_state->depth != svn_depth_unknown)
        return svn_error_create(SVN_ERR_CL_MUTUALLY_EXCLUSIVE_ARGS, NULL,
                                _("--depth cannot be used with "
                                  "--reintegrate"));

      if (opt_state->force)
        return svn_error_create(SVN_ERR_CL_MUTUALLY_EXCLUSIVE_ARGS, NULL,
                                _("--force cannot be used with "
                                  "--reintegrate"));

      if (two_sources_specified)
        return svn_error_create(SVN_ERR_CL_ARG_PARSING_ERROR, NULL,
                                _("--reintegrate can only be used with "
                                  "a single merge source"));
    }

  if (! two_sources_specified) /* TODO: Switch order of if */
    {
      /* If we don't have a source, use the target as the source. */
      if (! sourcepath1)
        sourcepath1 = targetpath;

      /* If we don't have at least one valid revision range, pick a
         good one that spans the entire set of revisions on our
         source. */
      if ((first_range_start.kind == svn_opt_revision_unspecified)
          && (first_range_end.kind == svn_opt_revision_unspecified))
        {
          svn_opt_revision_range_t *range = apr_pcalloc(pool, sizeof(*range));
          ranges_to_merge = apr_array_make(pool, 1, sizeof(range));
          range->start.kind = svn_opt_revision_number;
          range->start.value.number = 1;
          range->end = peg_revision1;
          APR_ARRAY_PUSH(ranges_to_merge, svn_opt_revision_range_t *) = range;
        }

      if (opt_state->reintegrate)
<<<<<<< HEAD
        err = svn_client_merge_reintegrate(sourcepath1,
                                           &peg_revision1,
                                           targetpath,
                                           opt_state->dry_run,
                                           options, ctx, pool);
=======
        {
          if (opt_state->depth != svn_depth_unknown)
            return svn_error_create(SVN_ERR_CL_MUTUALLY_EXCLUSIVE_ARGS, NULL,
                                    _("--depth cannot be used with "
                                      "--reintegrate"));

          if (opt_state->force)
            return svn_error_create(SVN_ERR_CL_MUTUALLY_EXCLUSIVE_ARGS, NULL,
                                    _("--force cannot be used with "
                                      "--reintegrate"));

          err = svn_client_merge_reintegrate(sourcepath1,
                                             &peg_revision1,
                                             targetpath,
                                             opt_state->dry_run,
                                             options, ctx, pool);
        }
>>>>>>> 0213fdc3
      else
        err = svn_client_merge_peg3(sourcepath1,
                                    ranges_to_merge,
                                    &peg_revision1,
                                    targetpath,
                                    opt_state->depth,
                                    opt_state->ignore_ancestry,
                                    opt_state->force,
                                    opt_state->record_only,
                                    opt_state->dry_run,
                                    options,
                                    ctx,
                                    pool);
    }
  else
    {
      err = svn_client_merge3(sourcepath1,
                              &first_range_start,
                              sourcepath2,
                              &first_range_end,
                              targetpath,
                              opt_state->depth,
                              opt_state->ignore_ancestry,
                              opt_state->force,
                              opt_state->record_only,
                              opt_state->dry_run,
                              options,
                              ctx,
                              pool);
    }

  if (! opt_state->quiet)
    SVN_ERR(svn_cl__print_conflict_stats(ctx->notify_baton2, pool));

  if (err && (! opt_state->reintegrate))
    return svn_cl__may_need_force(err);

  return svn_error_return(err);
}<|MERGE_RESOLUTION|>--- conflicted
+++ resolved
@@ -273,10 +273,6 @@
         }
     }
 
-  if (! opt_state->quiet)
-    SVN_ERR(svn_cl__get_notifier(&ctx->notify_func2, &ctx->notify_baton2,
-                                 FALSE, FALSE, FALSE, pool));
-
   if (opt_state->extensions)
     options = svn_cstring_split(opt_state->extensions, " \t\n\r", TRUE, pool);
   else
@@ -322,31 +318,11 @@
         }
 
       if (opt_state->reintegrate)
-<<<<<<< HEAD
         err = svn_client_merge_reintegrate(sourcepath1,
                                            &peg_revision1,
                                            targetpath,
                                            opt_state->dry_run,
                                            options, ctx, pool);
-=======
-        {
-          if (opt_state->depth != svn_depth_unknown)
-            return svn_error_create(SVN_ERR_CL_MUTUALLY_EXCLUSIVE_ARGS, NULL,
-                                    _("--depth cannot be used with "
-                                      "--reintegrate"));
-
-          if (opt_state->force)
-            return svn_error_create(SVN_ERR_CL_MUTUALLY_EXCLUSIVE_ARGS, NULL,
-                                    _("--force cannot be used with "
-                                      "--reintegrate"));
-
-          err = svn_client_merge_reintegrate(sourcepath1,
-                                             &peg_revision1,
-                                             targetpath,
-                                             opt_state->dry_run,
-                                             options, ctx, pool);
-        }
->>>>>>> 0213fdc3
       else
         err = svn_client_merge_peg3(sourcepath1,
                                     ranges_to_merge,
