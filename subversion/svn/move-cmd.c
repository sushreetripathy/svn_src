--- conflicted
+++ resolved
@@ -67,13 +67,6 @@
          _("Cannot specify revisions (except HEAD) with move operations"));
     }
 
-<<<<<<< HEAD
-  if (! opt_state->quiet)
-    SVN_ERR(svn_cl__get_notifier(&ctx->notify_func2, &ctx->notify_baton2,
-                                 FALSE, FALSE, FALSE, pool));
-
-=======
->>>>>>> 4cf18c3e
   dst_path = APR_ARRAY_IDX(targets, targets->nelts - 1, const char *);
   apr_array_pop(targets);
 
