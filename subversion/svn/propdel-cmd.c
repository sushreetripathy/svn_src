--- conflicted
+++ resolved
@@ -2,22 +2,17 @@
  * propdel-cmd.c -- Remove property from files/dirs
  *
  * ====================================================================
- *    Licensed to the Apache Software Foundation (ASF) under one
- *    or more contributor license agreements.  See the NOTICE file
- *    distributed with this work for additional information
- *    regarding copyright ownership.  The ASF licenses this file
- *    to you under the Apache License, Version 2.0 (the
- *    "License"); you may not use this file except in compliance
- *    with the License.  You may obtain a copy of the License at
+ * Copyright (c) 2000-2009 CollabNet.  All rights reserved.
  *
- *      http://www.apache.org/licenses/LICENSE-2.0
+ * This software is licensed as described in the file COPYING, which
+ * you should have received as part of this distribution.  The terms
+ * are also available at http://subversion.tigris.org/license-1.html.
+ * If newer versions of this license are posted there, you may use a
+ * newer version instead, at your option.
  *
- *    Unless required by applicable law or agreed to in writing,
- *    software distributed under the License is distributed on an
- *    "AS IS" BASIS, WITHOUT WARRANTIES OR CONDITIONS OF ANY
- *    KIND, either express or implied.  See the License for the
- *    specific language governing permissions and limitations
- *    under the License.
+ * This software consists of voluntary contributions made by many
+ * individuals.  For exact contribution history, see the revision
+ * history and logs, available at http://subversion.tigris.org/.
  * ====================================================================
  */
 
@@ -97,17 +92,13 @@
 
   if (! opt_state->quiet)
     {
-      SVN_ERR(svn_cl__get_notifier(&nwb.real_func, &nwb.real_baton, FALSE,
-                                   FALSE, FALSE, pool));
+      svn_cl__get_notifier(&nwb.real_func, &nwb.real_baton, FALSE,
+                           FALSE, FALSE, pool);
       ctx->notify_func2 = notify_wrapper;
       ctx->notify_baton2 = &nwb;
     }
 
-<<<<<<< HEAD
-  SVN_ERR(svn_opt_eat_peg_revisions(&targets, targets, pool));
-=======
   SVN_ERR(svn_opt__eat_peg_revisions(&targets, targets, pool));
->>>>>>> d3608daf
 
   if (opt_state->revprop)  /* operate on a revprop */
     {
@@ -115,7 +106,7 @@
       const char *URL;
 
       SVN_ERR(svn_cl__revprop_prepare(&opt_state->start_revision, targets,
-                                      &URL, ctx, pool));
+                                      &URL, pool));
 
       /* Let libsvn_client do the real work. */
       SVN_ERR(svn_client_revprop_set2(pname_utf8, NULL, NULL,
