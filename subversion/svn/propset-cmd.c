--- conflicted
+++ resolved
@@ -87,16 +87,6 @@
   /* We only want special Subversion property values to be in UTF-8
      and LF line endings.  All other propvals are taken literally. */
   if (svn_prop_needs_translation(pname_utf8))
-<<<<<<< HEAD
-    SVN_ERR(svn_subst_translate_string(&propval, propval,
-                                       opt_state->encoding, scratch_pool));
-  else
-    if (opt_state->encoding)
-      return svn_error_create
-        (SVN_ERR_UNSUPPORTED_FEATURE, NULL,
-         _("--encoding option applies only to textual"
-           " Subversion-controlled properties"));
-=======
     SVN_ERR(svn_subst_translate_string2(&propval, NULL, NULL, propval,
                                         opt_state->encoding, FALSE,
                                         scratch_pool, scratch_pool));
@@ -105,33 +95,20 @@
       (SVN_ERR_UNSUPPORTED_FEATURE, NULL,
        _("--encoding option applies only to textual"
          " Subversion-controlled properties"));
->>>>>>> 4cf18c3e
 
   /* Suck up all the remaining arguments into a targets array */
 
   SVN_ERR(svn_cl__args_to_target_array_print_reserved(&targets, os,
                                                       opt_state->targets,
-<<<<<<< HEAD
-                                                      ctx, scratch_pool));
-
-  if (! opt_state->quiet)
-    SVN_ERR(svn_cl__get_notifier(&ctx->notify_func2, &ctx->notify_baton2,
-                                 FALSE, FALSE, FALSE, scratch_pool));
-=======
                                                       ctx, FALSE,
                                                       scratch_pool));
->>>>>>> 4cf18c3e
 
   /* Implicit "." is okay for revision properties; it just helps
      us find the right repository. */
   if (opt_state->revprop)
     svn_opt_push_implicit_dot_target(targets, scratch_pool);
 
-<<<<<<< HEAD
-  SVN_ERR(svn_opt_eat_peg_revisions(&targets, targets, scratch_pool));
-=======
   SVN_ERR(svn_cl__eat_peg_revisions(&targets, targets, scratch_pool));
->>>>>>> 4cf18c3e
 
   if (opt_state->revprop)  /* operate on a revprop */
     {
@@ -156,11 +133,6 @@
     }
   else  /* operate on a normal, versioned property (not a revprop) */
     {
-<<<<<<< HEAD
-      apr_pool_t *iterpool;
-
-=======
->>>>>>> 4cf18c3e
       if (opt_state->depth == svn_depth_unknown)
         opt_state->depth = svn_depth_empty;
 
@@ -200,30 +172,6 @@
             }
         }
 
-<<<<<<< HEAD
-      iterpool = svn_pool_create(scratch_pool);
-      for (i = 0; i < targets->nelts; i++)
-        {
-          const char *target = APR_ARRAY_IDX(targets, i, const char *);
-          svn_commit_info_t *commit_info;
-
-          svn_pool_clear(iterpool);
-          SVN_ERR(svn_cl__check_cancel(ctx->cancel_baton));
-          SVN_ERR(svn_cl__try(svn_client_propset3
-                              (&commit_info, pname_utf8, propval, target,
-                               opt_state->depth, opt_state->force,
-                               SVN_INVALID_REVNUM, opt_state->changelists,
-                               NULL, ctx, iterpool),
-                              NULL, opt_state->quiet,
-                              SVN_ERR_UNVERSIONED_RESOURCE,
-                              SVN_ERR_ENTRY_NOT_FOUND,
-                              SVN_NO_ERROR));
-
-          if (! opt_state->quiet)
-            svn_cl__check_boolean_prop_val(pname_utf8, propval->data, iterpool);
-        }
-      svn_pool_destroy(iterpool);
-=======
       SVN_ERR(svn_client_propset_local(pname_utf8, propval, targets,
                                        opt_state->depth, opt_state->force,
                                        opt_state->changelists, ctx,
@@ -231,7 +179,6 @@
 
       if (! opt_state->quiet)
         svn_cl__check_boolean_prop_val(pname_utf8, propval->data, scratch_pool);
->>>>>>> 4cf18c3e
     }
 
   return SVN_NO_ERROR;
