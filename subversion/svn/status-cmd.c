--- conflicted
+++ resolved
@@ -276,32 +276,17 @@
 
   SVN_ERR(svn_cl__args_to_target_array_print_reserved(&targets, os,
                                                       opt_state->targets,
-<<<<<<< HEAD
-                                                      ctx, scratch_pool));
+                                                      ctx, FALSE,
+                                                      scratch_pool));
 
   /* Add "." if user passed 0 arguments */
   svn_opt_push_implicit_dot_target(targets, scratch_pool);
-=======
-                                                      ctx, FALSE,
-                                                      scratch_pool));
-
-  /* Add "." if user passed 0 arguments */
-  svn_opt_push_implicit_dot_target(targets, scratch_pool);
 
   SVN_ERR(svn_cl__check_targets_are_local_paths(targets));
->>>>>>> 4cf18c3e
 
   /* We want our -u statuses to be against HEAD. */
   rev.kind = svn_opt_revision_head;
 
-<<<<<<< HEAD
-  /* The notification callback, leave the notifier as NULL in XML mode */
-  if (! opt_state->xml)
-    SVN_ERR(svn_cl__get_notifier(&ctx->notify_func2, &ctx->notify_baton2,
-                                 FALSE, FALSE, FALSE, scratch_pool));
-
-=======
->>>>>>> 4cf18c3e
   sb.had_print_error = FALSE;
 
   if (opt_state->xml)
@@ -330,17 +315,12 @@
   sb.xml_mode = opt_state->xml;
   sb.cached_changelists = master_cl_hash;
   sb.cl_pool = scratch_pool;
-<<<<<<< HEAD
-
-  SVN_ERR(svn_opt_eat_peg_revisions(&targets, targets, scratch_pool));
-=======
   sb.text_conflicts = 0;
   sb.prop_conflicts = 0;
   sb.tree_conflicts = 0;
   sb.ctx = ctx;
 
   SVN_ERR(svn_cl__eat_peg_revisions(&targets, targets, scratch_pool));
->>>>>>> 4cf18c3e
 
   iterpool = svn_pool_create(scratch_pool);
   for (i = 0; i < targets->nelts; i++)
@@ -366,20 +346,12 @@
                                              opt_state->ignore_externals,
                                              FALSE /* depth_as_sticky */,
                                              opt_state->changelists,
-<<<<<<< HEAD
-                                             ctx, iterpool),
-                          NULL, opt_state->quiet,
-                          /* not versioned: */
-                          SVN_ERR_WC_NOT_WORKING_COPY,
-                          SVN_NO_ERROR));
-=======
                                              print_status, &sb,
                                              iterpool),
                           NULL, opt_state->quiet,
                           /* not versioned: */
                           SVN_ERR_WC_NOT_WORKING_COPY,
                           SVN_ERR_WC_PATH_NOT_FOUND));
->>>>>>> 4cf18c3e
 
       if (opt_state->xml)
         SVN_ERR(print_finish_target_xml(repos_rev, iterpool));
@@ -393,11 +365,7 @@
       svn_stringbuf_t *buf;
 
       if (opt_state->xml)
-<<<<<<< HEAD
-        buf = svn_stringbuf_create("", scratch_pool);
-=======
         buf = svn_stringbuf_create_empty(scratch_pool);
->>>>>>> 4cf18c3e
 
       for (hi = apr_hash_first(scratch_pool, master_cl_hash); hi;
            hi = apr_hash_next(hi))
@@ -442,12 +410,9 @@
 
   if (opt_state->xml && (! opt_state->incremental))
     SVN_ERR(svn_cl__xml_print_footer("status", scratch_pool));
-<<<<<<< HEAD
-=======
 
   if (! opt_state->quiet && ! opt_state->xml)
       SVN_ERR(print_conflict_stats(&sb, scratch_pool));
->>>>>>> 4cf18c3e
 
   return SVN_NO_ERROR;
 }