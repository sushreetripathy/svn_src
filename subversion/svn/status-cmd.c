--- conflicted
+++ resolved
@@ -105,11 +105,7 @@
 
 /* Function which *actually* causes a status structure to be output to
    the user.  Called by both print_status() and svn_cl__status(). */
-<<<<<<< HEAD
-static svn_error_t * 
-=======
 static svn_error_t *
->>>>>>> e363d545
 print_status_normal_or_xml(void *baton,
                            const char *path,
                            const svn_wc_status2_t *status,
