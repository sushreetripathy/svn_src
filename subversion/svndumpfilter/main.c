/*
 * main.c: Subversion dump stream filtering tool.
 *
 * ====================================================================
 *    Licensed to the Apache Software Foundation (ASF) under one
 *    or more contributor license agreements.  See the NOTICE file
 *    distributed with this work for additional information
 *    regarding copyright ownership.  The ASF licenses this file
 *    to you under the Apache License, Version 2.0 (the
 *    "License"); you may not use this file except in compliance
 *    with the License.  You may obtain a copy of the License at
 *
 *      http://www.apache.org/licenses/LICENSE-2.0
 *
 *    Unless required by applicable law or agreed to in writing,
 *    software distributed under the License is distributed on an
 *    "AS IS" BASIS, WITHOUT WARRANTIES OR CONDITIONS OF ANY
 *    KIND, either express or implied.  See the License for the
 *    specific language governing permissions and limitations
 *    under the License.
 * ====================================================================
 */


#include <stdlib.h>

#include <apr_file_io.h>

#include "svn_private_config.h"
#include "svn_cmdline.h"
#include "svn_error.h"
#include "svn_string.h"
#include "svn_opt.h"
#include "svn_utf.h"
#include "svn_dirent_uri.h"
#include "svn_path.h"
#include "svn_hash.h"
#include "svn_repos.h"
#include "svn_fs.h"
#include "svn_pools.h"
#include "svn_sorts.h"
#include "svn_props.h"
#include "svn_mergeinfo.h"
#include "svn_version.h"

#include "private/svn_mergeinfo_private.h"


/*** Code. ***/

/* Helper to open stdio streams */

/* NOTE: we used to call svn_stream_from_stdio(), which wraps a stream
   around a standard stdio.h FILE pointer.  The problem is that these
   pointers operate through C Run Time (CRT) on Win32, which does all
   sorts of translation on them: LF's become CRLF's, and ctrl-Z's
   embedded in Word documents are interpreted as premature EOF's.

   So instead, we use apr_file_open_std*, which bypass the CRT and
   directly wrap the OS's file-handles, which don't know or care about
   translation.  Thus dump/load works correctly on Win32.
*/
static svn_error_t *
create_stdio_stream(svn_stream_t **stream,
                    APR_DECLARE(apr_status_t) open_fn(apr_file_t **,
                                                      apr_pool_t *),
                    apr_pool_t *pool)
{
  apr_file_t *stdio_file;
  apr_status_t apr_err = open_fn(&stdio_file, pool);

  if (apr_err)
    return svn_error_wrap_apr(apr_err, _("Can't open stdio file"));

  *stream = svn_stream_from_aprfile2(stdio_file, TRUE, pool);
  return SVN_NO_ERROR;
}


/* Writes a property in dumpfile format to given stringbuf. */
static void
write_prop_to_stringbuf(svn_stringbuf_t *strbuf,
                        const char *name,
                        const svn_string_t *value)
{
  int bytes_used;
  size_t namelen;
  char buf[SVN_KEYLINE_MAXLEN];

  /* Output name length, then name. */
  namelen = strlen(name);
  svn_stringbuf_appendbytes(strbuf, "K ", 2);

  bytes_used = apr_snprintf(buf, sizeof(buf), "%" APR_SIZE_T_FMT, namelen);
  svn_stringbuf_appendbytes(strbuf, buf, bytes_used);
  svn_stringbuf_appendbyte(strbuf, '\n');

  svn_stringbuf_appendbytes(strbuf, name, namelen);
  svn_stringbuf_appendbyte(strbuf, '\n');

  /* Output value length, then value. */
  svn_stringbuf_appendbytes(strbuf, "V ", 2);

  bytes_used = apr_snprintf(buf, sizeof(buf), "%" APR_SIZE_T_FMT, value->len);
  svn_stringbuf_appendbytes(strbuf, buf, bytes_used);
  svn_stringbuf_appendbyte(strbuf, '\n');

  svn_stringbuf_appendbytes(strbuf, value->data, value->len);
  svn_stringbuf_appendbyte(strbuf, '\n');
}


/* Writes a property deletion in dumpfile format to given stringbuf. */
static void
write_propdel_to_stringbuf(svn_stringbuf_t **strbuf,
                           const char *name)
{
  int bytes_used;
  size_t namelen;
  char buf[SVN_KEYLINE_MAXLEN];

  /* Output name length, then name. */
  namelen = strlen(name);
  svn_stringbuf_appendbytes(*strbuf, "D ", 2);

  bytes_used = apr_snprintf(buf, sizeof(buf), "%" APR_SIZE_T_FMT, namelen);
  svn_stringbuf_appendbytes(*strbuf, buf, bytes_used);
  svn_stringbuf_appendbyte(*strbuf, '\n');

  svn_stringbuf_appendbytes(*strbuf, name, namelen);
  svn_stringbuf_appendbyte(*strbuf, '\n');
}


/* Compare the node-path PATH with the (const char *) prefixes in PFXLIST.
 * Return TRUE if any prefix is a prefix of PATH (matching whole path
 * components); FALSE otherwise.
 * PATH starts with a '/', as do the (const char *) paths in PREFIXES. */
static svn_boolean_t
ary_prefix_match(const apr_array_header_t *pfxlist, const char *path)
{
  int i;
  size_t path_len = strlen(path);

  for (i = 0; i < pfxlist->nelts; i++)
    {
      const char *pfx = APR_ARRAY_IDX(pfxlist, i, const char *);
      size_t pfx_len = strlen(pfx);

      if (path_len < pfx_len)
        continue;
      if (strncmp(path, pfx, pfx_len) == 0
          && (pfx_len == 1 || path[pfx_len] == '\0' || path[pfx_len] == '/'))
        return TRUE;
    }

  return FALSE;
}


/* Check whether we need to skip this PATH based on its presence in
   the PREFIXES list, and the DO_EXCLUDE option.
   PATH starts with a '/', as do the (const char *) paths in PREFIXES. */
static APR_INLINE svn_boolean_t
<<<<<<< HEAD
skip_path(const char *path, apr_array_header_t *prefixes,
=======
skip_path(const char *path, const apr_array_header_t *prefixes,
>>>>>>> 4cf18c3e
          svn_boolean_t do_exclude, svn_boolean_t glob)
{
  const svn_boolean_t matches =
    (glob
     ? svn_cstring_match_glob_list(path, prefixes)
     : ary_prefix_match(prefixes, path));

  /* NXOR */
  return (matches ? do_exclude : !do_exclude);
}



/* Note: the input stream parser calls us with events.
   Output of the filtered dump occurs for the most part streamily with the
   event callbacks, to avoid caching large quantities of data in memory.
   The exceptions this are:
   - All revision data (headers and props) must be cached until a non-skipped
     node within the revision is found, or the revision is closed.
   - Node headers and props must be cached until all props have been received
     (to allow the Prop-content-length to be found). This is signalled either
     by the node text arriving, or the node being closed.
   The writing_begun members of the associated object batons track the state.
   output_revision() and output_node() are called to cause this flushing of
   cached data to occur.
*/


/* Filtering batons */

struct revmap_t
{
  svn_revnum_t rev; /* Last non-dropped revision to which this maps. */
  svn_boolean_t was_dropped; /* Was this revision dropped? */
};

struct parse_baton_t
{
  /* Command-line options values. */
  svn_boolean_t do_exclude;
  svn_boolean_t quiet;
  svn_boolean_t glob;
  svn_boolean_t drop_empty_revs;
  svn_boolean_t do_renumber_revs;
  svn_boolean_t preserve_revprops;
  svn_boolean_t skip_missing_merge_sources;
  svn_boolean_t allow_deltas;
  apr_array_header_t *prefixes;

  /* Input and output streams. */
  svn_stream_t *in_stream;
  svn_stream_t *out_stream;

  /* State for the filtering process. */
  apr_int32_t rev_drop_count;
  apr_hash_t *dropped_nodes;
  apr_hash_t *renumber_history;  /* svn_revnum_t -> struct revmap_t */
  svn_revnum_t last_live_revision;
  /* The oldest original revision, greater than r0, in the input
     stream which was not filtered. */
  svn_revnum_t oldest_original_rev;
};

struct revision_baton_t
{
  /* Reference to the global parse baton. */
  struct parse_baton_t *pb;

  /* Does this revision have node or prop changes? */
  svn_boolean_t has_nodes;
  svn_boolean_t has_props;

  /* Did we drop any nodes? */
  svn_boolean_t had_dropped_nodes;

  /* Written to output stream? */
  svn_boolean_t writing_begun;

  /* The original and new (re-mapped) revision numbers. */
  svn_revnum_t rev_orig;
  svn_revnum_t rev_actual;

  /* Pointers to dumpfile data. */
  svn_stringbuf_t *header;
  apr_hash_t *props;
};

struct node_baton_t
{
  /* Reference to the current revision baton. */
  struct revision_baton_t *rb;

  /* Are we skipping this node? */
  svn_boolean_t do_skip;

  /* Have we been instructed to change or remove props on, or change
     the text of, this node? */
  svn_boolean_t has_props;
  svn_boolean_t has_text;

  /* Written to output stream? */
  svn_boolean_t writing_begun;

  /* The text content length according to the dumpfile headers, because we
     need the length before we have the actual text. */
  svn_filesize_t tcl;

  /* Pointers to dumpfile data. */
  svn_stringbuf_t *header;
  svn_stringbuf_t *props;

  /* Expect deltas? */
  svn_boolean_t has_prop_delta;
  svn_boolean_t has_text_delta;

  /* We might need the node path in a parse error message. */
  char *node_path;
};



/* Filtering vtable members */

/* File-format stamp. */
static svn_error_t *
magic_header_record(int version, void *parse_baton, apr_pool_t *pool)
{
  struct parse_baton_t *pb = parse_baton;

  if (version >= SVN_REPOS_DUMPFILE_FORMAT_VERSION_DELTAS)
    pb->allow_deltas = TRUE;

  SVN_ERR(svn_stream_printf(pb->out_stream, pool,
                            SVN_REPOS_DUMPFILE_MAGIC_HEADER ": %d\n\n",
                            version));

  return SVN_NO_ERROR;
}


/* New revision: set up revision_baton, decide if we skip it. */
static svn_error_t *
new_revision_record(void **revision_baton,
                    apr_hash_t *headers,
                    void *parse_baton,
                    apr_pool_t *pool)
{
  struct revision_baton_t *rb;
  apr_hash_index_t *hi;
  const char *rev_orig;
  svn_stream_t *header_stream;

  *revision_baton = apr_palloc(pool, sizeof(struct revision_baton_t));
  rb = *revision_baton;
  rb->pb = parse_baton;
  rb->has_nodes = FALSE;
  rb->has_props = FALSE;
  rb->had_dropped_nodes = FALSE;
  rb->writing_begun = FALSE;
  rb->header = svn_stringbuf_create_empty(pool);
  rb->props = apr_hash_make(pool);

  header_stream = svn_stream_from_stringbuf(rb->header, pool);

  rev_orig = apr_hash_get(headers, SVN_REPOS_DUMPFILE_REVISION_NUMBER,
                          APR_HASH_KEY_STRING);
  rb->rev_orig = SVN_STR_TO_REV(rev_orig);

  if (rb->pb->do_renumber_revs)
    rb->rev_actual = rb->rev_orig - rb->pb->rev_drop_count;
  else
    rb->rev_actual = rb->rev_orig;

  SVN_ERR(svn_stream_printf(header_stream, pool,
                            SVN_REPOS_DUMPFILE_REVISION_NUMBER ": %ld\n",
                            rb->rev_actual));

  for (hi = apr_hash_first(pool, headers); hi; hi = apr_hash_next(hi))
    {
      const char *key = svn__apr_hash_index_key(hi);
      const char *val = svn__apr_hash_index_val(hi);

      if ((!strcmp(key, SVN_REPOS_DUMPFILE_CONTENT_LENGTH))
          || (!strcmp(key, SVN_REPOS_DUMPFILE_PROP_CONTENT_LENGTH))
          || (!strcmp(key, SVN_REPOS_DUMPFILE_REVISION_NUMBER)))
        continue;

      /* passthru: put header into header stringbuf. */

      SVN_ERR(svn_stream_printf(header_stream, pool, "%s: %s\n",
                                key, val));
    }

  SVN_ERR(svn_stream_close(header_stream));

  return SVN_NO_ERROR;
}


/* Output revision to dumpstream
   This may be called by new_node_record(), iff rb->has_nodes has been set
   to TRUE, or by close_revision() otherwise. This must only be called
   if rb->writing_begun is FALSE. */
static svn_error_t *
output_revision(struct revision_baton_t *rb)
{
  int bytes_used;
  char buf[SVN_KEYLINE_MAXLEN];
  apr_hash_index_t *hi;
  apr_pool_t *hash_pool = apr_hash_pool_get(rb->props);
  svn_stringbuf_t *props = svn_stringbuf_create_empty(hash_pool);
  apr_pool_t *subpool = svn_pool_create(hash_pool);

  rb->writing_begun = TRUE;

  /* If this revision has no nodes left because the ones it had were
     dropped, and we are not dropping empty revisions, and we were not
     told to preserve revision props, then we want to fixup the
     revision props to only contain:
       - the date
       - a log message that reports that this revision is just stuffing. */
  if ((! rb->pb->preserve_revprops)
      && (! rb->has_nodes)
      && rb->had_dropped_nodes
      && (! rb->pb->drop_empty_revs))
    {
      apr_hash_t *old_props = rb->props;
      rb->has_props = TRUE;
      rb->props = apr_hash_make(hash_pool);
      apr_hash_set(rb->props, SVN_PROP_REVISION_DATE, APR_HASH_KEY_STRING,
                   apr_hash_get(old_props, SVN_PROP_REVISION_DATE,
                                APR_HASH_KEY_STRING));
      apr_hash_set(rb->props, SVN_PROP_REVISION_LOG, APR_HASH_KEY_STRING,
                   svn_string_create(_("This is an empty revision for "
                                       "padding."), hash_pool));
    }

  /* Now, "rasterize" the props to a string, and append the property
     information to the header string.  */
  if (rb->has_props)
    {
      for (hi = apr_hash_first(subpool, rb->props);
           hi;
           hi = apr_hash_next(hi))
        {
          const char *pname = svn__apr_hash_index_key(hi);
          const svn_string_t *pval = svn__apr_hash_index_val(hi);

          write_prop_to_stringbuf(props, pname, pval);
        }
      svn_stringbuf_appendcstr(props, "PROPS-END\n");
      svn_stringbuf_appendcstr(rb->header,
                               SVN_REPOS_DUMPFILE_PROP_CONTENT_LENGTH);
      bytes_used = apr_snprintf(buf, sizeof(buf), ": %" APR_SIZE_T_FMT,
                                props->len);
      svn_stringbuf_appendbytes(rb->header, buf, bytes_used);
      svn_stringbuf_appendbyte(rb->header, '\n');
    }

  svn_stringbuf_appendcstr(rb->header, SVN_REPOS_DUMPFILE_CONTENT_LENGTH);
  bytes_used = apr_snprintf(buf, sizeof(buf), ": %" APR_SIZE_T_FMT, props->len);
  svn_stringbuf_appendbytes(rb->header, buf, bytes_used);
  svn_stringbuf_appendbyte(rb->header, '\n');

  /* put an end to headers */
  svn_stringbuf_appendbyte(rb->header, '\n');

  /* put an end to revision */
  svn_stringbuf_appendbyte(props, '\n');

  /* write out the revision */
  /* Revision is written out in the following cases:
     1. No --drop-empty-revs has been supplied.
     2. --drop-empty-revs has been supplied,
     but revision has not all nodes dropped
     3. Revision had no nodes to begin with.
  */
  if (rb->has_nodes
      || (! rb->pb->drop_empty_revs)
      || (! rb->had_dropped_nodes))
    {
      /* This revision is a keeper. */
      SVN_ERR(svn_stream_write(rb->pb->out_stream,
                               rb->header->data, &(rb->header->len)));
      SVN_ERR(svn_stream_write(rb->pb->out_stream,
                               props->data, &(props->len)));

      /* Stash the oldest original rev not dropped. */
      if (rb->rev_orig > 0
          && !SVN_IS_VALID_REVNUM(rb->pb->oldest_original_rev))
        rb->pb->oldest_original_rev = rb->rev_orig;

      if (rb->pb->do_renumber_revs)
        {
          svn_revnum_t *rr_key;
          struct revmap_t *rr_val;
          apr_pool_t *rr_pool = apr_hash_pool_get(rb->pb->renumber_history);
          rr_key = apr_palloc(rr_pool, sizeof(*rr_key));
          rr_val = apr_palloc(rr_pool, sizeof(*rr_val));
          *rr_key = rb->rev_orig;
          rr_val->rev = rb->rev_actual;
          rr_val->was_dropped = FALSE;
          apr_hash_set(rb->pb->renumber_history, rr_key,
                       sizeof(*rr_key), rr_val);
          rb->pb->last_live_revision = rb->rev_actual;
        }

      if (! rb->pb->quiet)
        SVN_ERR(svn_cmdline_fprintf(stderr, subpool,
                                    _("Revision %ld committed as %ld.\n"),
                                    rb->rev_orig, rb->rev_actual));
    }
  else
    {
      /* We're dropping this revision. */
      rb->pb->rev_drop_count++;
      if (rb->pb->do_renumber_revs)
        {
          svn_revnum_t *rr_key;
          struct revmap_t *rr_val;
          apr_pool_t *rr_pool = apr_hash_pool_get(rb->pb->renumber_history);
          rr_key = apr_palloc(rr_pool, sizeof(*rr_key));
          rr_val = apr_palloc(rr_pool, sizeof(*rr_val));
          *rr_key = rb->rev_orig;
          rr_val->rev = rb->pb->last_live_revision;
          rr_val->was_dropped = TRUE;
          apr_hash_set(rb->pb->renumber_history, rr_key,
                       sizeof(*rr_key), rr_val);
        }

      if (! rb->pb->quiet)
        SVN_ERR(svn_cmdline_fprintf(stderr, subpool,
                                    _("Revision %ld skipped.\n"),
                                    rb->rev_orig));
    }
  svn_pool_destroy(subpool);
  return SVN_NO_ERROR;
}


/* UUID record here: dump it, as we do not filter them. */
static svn_error_t *
uuid_record(const char *uuid, void *parse_baton, apr_pool_t *pool)
{
  struct parse_baton_t *pb = parse_baton;
  SVN_ERR(svn_stream_printf(pb->out_stream, pool,
                            SVN_REPOS_DUMPFILE_UUID ": %s\n\n", uuid));
  return SVN_NO_ERROR;
}


/* New node here. Set up node_baton by copying headers. */
static svn_error_t *
new_node_record(void **node_baton,
                apr_hash_t *headers,
                void *rev_baton,
                apr_pool_t *pool)
{
  struct parse_baton_t *pb;
  struct node_baton_t *nb;
  char *node_path, *copyfrom_path;
  apr_hash_index_t *hi;
  const char *tcl;

  *node_baton = apr_palloc(pool, sizeof(struct node_baton_t));
  nb          = *node_baton;
  nb->rb      = rev_baton;
  pb          = nb->rb->pb;

  node_path = apr_hash_get(headers, SVN_REPOS_DUMPFILE_NODE_PATH,
                           APR_HASH_KEY_STRING);
  copyfrom_path = apr_hash_get(headers,
                               SVN_REPOS_DUMPFILE_NODE_COPYFROM_PATH,
                               APR_HASH_KEY_STRING);

  /* Ensure that paths start with a leading '/'. */
<<<<<<< HEAD
  node_path = svn_uri_join("/", node_path, pool);
  if (copyfrom_path)
    copyfrom_path = svn_uri_join("/", copyfrom_path, pool);
=======
  if (node_path[0] != '/')
    node_path = apr_pstrcat(pool, "/", node_path, (char *)NULL);
  if (copyfrom_path && copyfrom_path[0] != '/')
    copyfrom_path = apr_pstrcat(pool, "/", copyfrom_path, (char *)NULL);
>>>>>>> 4cf18c3e

  nb->do_skip = skip_path(node_path, pb->prefixes,
                          pb->do_exclude, pb->glob);

  /* If we're skipping the node, take note of path, discarding the
     rest.  */
  if (nb->do_skip)
    {
      apr_hash_set(pb->dropped_nodes,
                   apr_pstrdup(apr_hash_pool_get(pb->dropped_nodes),
                               node_path),
                   APR_HASH_KEY_STRING, (void *)1);
      nb->rb->had_dropped_nodes = TRUE;
    }
  else
    {
      tcl = apr_hash_get(headers, SVN_REPOS_DUMPFILE_TEXT_CONTENT_LENGTH,
                         APR_HASH_KEY_STRING);

      /* Test if this node was copied from dropped source. */
      if (copyfrom_path &&
          skip_path(copyfrom_path, pb->prefixes, pb->do_exclude, pb->glob))
        {
          /* This node was copied from a dropped source.
             We have a problem, since we did not want to drop this node too.

             However, there is one special case we'll handle.  If the node is
             a file, and this was a copy-and-modify operation, then the
             dumpfile should contain the new contents of the file.  In this
             scenario, we'll just do an add without history using the new
             contents.  */
          const char *kind;
          kind = apr_hash_get(headers, SVN_REPOS_DUMPFILE_NODE_KIND,
                              APR_HASH_KEY_STRING);

          /* If there is a Text-content-length header, and the kind is
             "file", we just fallback to an add without history. */
          if (tcl && (strcmp(kind, "file") == 0))
            {
              apr_hash_set(headers, SVN_REPOS_DUMPFILE_NODE_COPYFROM_PATH,
                           APR_HASH_KEY_STRING, NULL);
              apr_hash_set(headers, SVN_REPOS_DUMPFILE_NODE_COPYFROM_REV,
                           APR_HASH_KEY_STRING, NULL);
              copyfrom_path = NULL;
            }
          /* Else, this is either a directory or a file whose contents we
             don't have readily available.  */
          else
            {
              return svn_error_createf
                (SVN_ERR_INCOMPLETE_DATA, 0,
                 _("Invalid copy source path '%s'"), copyfrom_path);
            }
        }

      nb->has_props = FALSE;
      nb->has_text = FALSE;
      nb->has_prop_delta = FALSE;
      nb->has_text_delta = FALSE;
      nb->writing_begun = FALSE;
      nb->tcl = tcl ? svn__atoui64(tcl) : 0;
      nb->header = svn_stringbuf_create_empty(pool);
      nb->props = svn_stringbuf_create_empty(pool);
      nb->node_path = apr_pstrdup(pool, node_path);

      /* Now we know for sure that we have a node that will not be
         skipped, flush the revision if it has not already been done. */
      nb->rb->has_nodes = TRUE;
      if (! nb->rb->writing_begun)
        SVN_ERR(output_revision(nb->rb));

      for (hi = apr_hash_first(pool, headers); hi; hi = apr_hash_next(hi))
        {
          const char *key = svn__apr_hash_index_key(hi);
          const char *val = svn__apr_hash_index_val(hi);

          if ((!strcmp(key, SVN_REPOS_DUMPFILE_PROP_DELTA))
              && (!strcmp(val, "true")))
            nb->has_prop_delta = TRUE;

          if ((!strcmp(key, SVN_REPOS_DUMPFILE_TEXT_DELTA))
              && (!strcmp(val, "true")))
            nb->has_text_delta = TRUE;

          if ((!strcmp(key, SVN_REPOS_DUMPFILE_CONTENT_LENGTH))
              || (!strcmp(key, SVN_REPOS_DUMPFILE_PROP_CONTENT_LENGTH))
              || (!strcmp(key, SVN_REPOS_DUMPFILE_TEXT_CONTENT_LENGTH)))
            continue;

          /* Rewrite Node-Copyfrom-Rev if we are renumbering revisions.
             The number points to some revision in the past. We keep track
             of revision renumbering in an apr_hash, which maps original
             revisions to new ones. Dropped revision are mapped to -1.
             This should never happen here.
          */
          if (pb->do_renumber_revs
              && (!strcmp(key, SVN_REPOS_DUMPFILE_NODE_COPYFROM_REV)))
            {
              svn_revnum_t cf_orig_rev;
              struct revmap_t *cf_renum_val;

              cf_orig_rev = SVN_STR_TO_REV(val);
              cf_renum_val = apr_hash_get(pb->renumber_history,
                                          &cf_orig_rev,
                                          sizeof(svn_revnum_t));
              if (! (cf_renum_val && SVN_IS_VALID_REVNUM(cf_renum_val->rev)))
                return svn_error_createf
                  (SVN_ERR_NODE_UNEXPECTED_KIND, NULL,
                   _("No valid copyfrom revision in filtered stream"));
              SVN_ERR(svn_stream_printf
                      (nb->rb->pb->out_stream, pool,
                       SVN_REPOS_DUMPFILE_NODE_COPYFROM_REV ": %ld\n",
                       cf_renum_val->rev));
              continue;
            }

          /* passthru: put header straight to output */

          SVN_ERR(svn_stream_printf(nb->rb->pb->out_stream,
                                    pool, "%s: %s\n",
                                    key, val));
        }
    }

  return SVN_NO_ERROR;
}


/* Output node header and props to dumpstream
   This will be called by set_fulltext() after setting nb->has_text to TRUE,
   if the node has any text, or by close_node() otherwise. This must only
   be called if nb->writing_begun is FALSE. */
static svn_error_t *
output_node(struct node_baton_t *nb)
{
  int bytes_used;
  char buf[SVN_KEYLINE_MAXLEN];

  nb->writing_begun = TRUE;

  /* when there are no props nb->props->len would be zero and won't mess up
     Content-Length. */
  if (nb->has_props)
    svn_stringbuf_appendcstr(nb->props, "PROPS-END\n");

  /* 1. recalculate & check text-md5 if present. Passed through right now. */

  /* 2. recalculate and add content-lengths */

  if (nb->has_props)
    {
      svn_stringbuf_appendcstr(nb->header,
                               SVN_REPOS_DUMPFILE_PROP_CONTENT_LENGTH);
      bytes_used = apr_snprintf(buf, sizeof(buf), ": %" APR_SIZE_T_FMT,
                                nb->props->len);
      svn_stringbuf_appendbytes(nb->header, buf, bytes_used);
      svn_stringbuf_appendbyte(nb->header, '\n');
    }
  if (nb->has_text)
    {
      svn_stringbuf_appendcstr(nb->header,
                               SVN_REPOS_DUMPFILE_TEXT_CONTENT_LENGTH);
      bytes_used = apr_snprintf(buf, sizeof(buf), ": %" SVN_FILESIZE_T_FMT,
                                nb->tcl);
      svn_stringbuf_appendbytes(nb->header, buf, bytes_used);
      svn_stringbuf_appendbyte(nb->header, '\n');
    }
  svn_stringbuf_appendcstr(nb->header, SVN_REPOS_DUMPFILE_CONTENT_LENGTH);
  bytes_used = apr_snprintf(buf, sizeof(buf), ": %" SVN_FILESIZE_T_FMT,
                            (svn_filesize_t) (nb->props->len + nb->tcl));
  svn_stringbuf_appendbytes(nb->header, buf, bytes_used);
  svn_stringbuf_appendbyte(nb->header, '\n');

  /* put an end to headers */
  svn_stringbuf_appendbyte(nb->header, '\n');

  /* 3. output all the stuff */

  SVN_ERR(svn_stream_write(nb->rb->pb->out_stream,
                           nb->header->data , &(nb->header->len)));
  SVN_ERR(svn_stream_write(nb->rb->pb->out_stream,
                           nb->props->data , &(nb->props->len)));

  return SVN_NO_ERROR;
}


/* Examine the mergeinfo in INITIAL_VAL, omitting missing merge
   sources or renumbering revisions in rangelists as appropriate, and
   return the (possibly new) mergeinfo in *FINAL_VAL (allocated from
   POOL). */
static svn_error_t *
adjust_mergeinfo(svn_string_t **final_val, const svn_string_t *initial_val,
                 struct revision_baton_t *rb, apr_pool_t *pool)
{
  apr_hash_t *mergeinfo;
  apr_hash_t *final_mergeinfo = apr_hash_make(pool);
  apr_hash_index_t *hi;
  apr_pool_t *subpool = svn_pool_create(pool);

  SVN_ERR(svn_mergeinfo_parse(&mergeinfo, initial_val->data, subpool));
<<<<<<< HEAD
=======

  /* Issue #3020: If we are skipping missing merge sources, then also
     filter mergeinfo ranges as old or older than the oldest revision in the
     dump stream.  Those older than the oldest obviously refer to history
     outside of the dump stream.  The oldest rev itself is present in the
     dump, but cannot be a valid merge source revision since it is the
     start of all history.  E.g. if we dump -r100:400 then dumpfilter the
     result with --skip-missing-merge-sources, any mergeinfo with revision
     100 implies a change of -r99:100, but r99 is part of the history we
     want filtered.  This is analogous to how r1 is always meaningless as
     a merge source revision.

     If the oldest rev is r0 then there is nothing to filter. */
  if (rb->pb->skip_missing_merge_sources && rb->pb->oldest_original_rev > 0)
    SVN_ERR(svn_mergeinfo__filter_mergeinfo_by_ranges(
      &mergeinfo, mergeinfo,
      rb->pb->oldest_original_rev, 0,
      FALSE, subpool, subpool));

>>>>>>> 4cf18c3e
  for (hi = apr_hash_first(subpool, mergeinfo); hi; hi = apr_hash_next(hi))
    {
      const char *merge_source = svn__apr_hash_index_key(hi);
      apr_array_header_t *rangelist = svn__apr_hash_index_val(hi);
      struct parse_baton_t *pb = rb->pb;

      /* Determine whether the merge_source is a part of the prefix. */
      if (skip_path(merge_source, pb->prefixes, pb->do_exclude, pb->glob))
        {
          if (pb->skip_missing_merge_sources)
            continue;
          else
            return svn_error_createf(SVN_ERR_INCOMPLETE_DATA, 0,
                                     _("Missing merge source path '%s'; try "
                                       "with --skip-missing-merge-sources"),
                                     merge_source);
        }

      /* Possibly renumber revisions in merge source's rangelist. */
      if (pb->do_renumber_revs)
        {
          int i;

          for (i = 0; i < rangelist->nelts; i++)
            {
              struct revmap_t *revmap_start;
              struct revmap_t *revmap_end;
              svn_merge_range_t *range = APR_ARRAY_IDX(rangelist, i,
                                                       svn_merge_range_t *);

              revmap_start = apr_hash_get(pb->renumber_history,
                                          &range->start, sizeof(svn_revnum_t));
              if (! (revmap_start && SVN_IS_VALID_REVNUM(revmap_start->rev)))
                return svn_error_createf
                  (SVN_ERR_NODE_UNEXPECTED_KIND, NULL,
                   _("No valid revision range 'start' in filtered stream"));

              revmap_end = apr_hash_get(pb->renumber_history,
                                        &range->end, sizeof(svn_revnum_t));
              if (! (revmap_end && SVN_IS_VALID_REVNUM(revmap_end->rev)))
                return svn_error_createf
                  (SVN_ERR_NODE_UNEXPECTED_KIND, NULL,
                   _("No valid revision range 'end' in filtered stream"));

              range->start = revmap_start->rev;
              range->end = revmap_end->rev;
            }
        }
      apr_hash_set(final_mergeinfo, merge_source,
                   APR_HASH_KEY_STRING, rangelist);
    }

  SVN_ERR(svn_mergeinfo_sort(final_mergeinfo, subpool));
  SVN_ERR(svn_mergeinfo_to_string(final_val, final_mergeinfo, pool));
  svn_pool_destroy(subpool);

  return SVN_NO_ERROR;
}


static svn_error_t *
set_revision_property(void *revision_baton,
                      const char *name,
                      const svn_string_t *value)
{
  struct revision_baton_t *rb = revision_baton;
  apr_pool_t *hash_pool = apr_hash_pool_get(rb->props);

  rb->has_props = TRUE;
  apr_hash_set(rb->props, apr_pstrdup(hash_pool, name),
               APR_HASH_KEY_STRING, svn_string_dup(value, hash_pool));
  return SVN_NO_ERROR;
}


static svn_error_t *
set_node_property(void *node_baton,
                  const char *name,
                  const svn_string_t *value)
{
  struct node_baton_t *nb = node_baton;
  struct revision_baton_t *rb = nb->rb;

  if (nb->do_skip)
    return SVN_NO_ERROR;

  if (! (nb->has_props || nb->has_prop_delta))
    return svn_error_createf(SVN_ERR_STREAM_MALFORMED_DATA, NULL,
                             _("Delta property block detected, but deltas "
                               "are not enabled for node '%s' in original "
                               "revision %ld"),
                             nb->node_path, rb->rev_orig);

  if (strcmp(name, SVN_PROP_MERGEINFO) == 0)
    {
      svn_string_t *filtered_mergeinfo;  /* Avoid compiler warning. */
      apr_pool_t *pool = apr_hash_pool_get(rb->props);
      SVN_ERR(adjust_mergeinfo(&filtered_mergeinfo, value, rb, pool));
      value = filtered_mergeinfo;
    }

  nb->has_props = TRUE;
  write_prop_to_stringbuf(nb->props, name, value);

  return SVN_NO_ERROR;
}


static svn_error_t *
delete_node_property(void *node_baton, const char *name)
{
  struct node_baton_t *nb = node_baton;
  struct revision_baton_t *rb = nb->rb;

  if (nb->do_skip)
    return SVN_NO_ERROR;

  if (!nb->has_prop_delta)
    return svn_error_createf(SVN_ERR_STREAM_MALFORMED_DATA, NULL,
                             _("Delta property block detected, but deltas "
                               "are not enabled for node '%s' in original"
                               "revision %ld"),
                             nb->node_path, rb->rev_orig);
 
  nb->has_props = TRUE;
  write_propdel_to_stringbuf(&(nb->props), name);

  return SVN_NO_ERROR;
}


static svn_error_t *
remove_node_props(void *node_baton)
{
  struct node_baton_t *nb = node_baton;

  /* In this case, not actually indicating that the node *has* props,
     rather that we know about all the props that it has, since it now
     has none. */
  nb->has_props = TRUE;

  return SVN_NO_ERROR;
}


static svn_error_t *
set_fulltext(svn_stream_t **stream, void *node_baton)
{
  struct node_baton_t *nb = node_baton;

  if (!nb->do_skip)
    {
      nb->has_text = TRUE;
      if (! nb->writing_begun)
        SVN_ERR(output_node(nb));
      *stream = nb->rb->pb->out_stream;
    }

  return SVN_NO_ERROR;
}


/* Finalize node */
static svn_error_t *
close_node(void *node_baton)
{
  struct node_baton_t *nb = node_baton;
  apr_size_t len = 2;

  /* Get out of here if we can. */
  if (nb->do_skip)
    return SVN_NO_ERROR;

  /* If the node was not flushed already to output its text, do it now. */
  if (! nb->writing_begun)
    SVN_ERR(output_node(nb));

  /* put an end to node. */
  SVN_ERR(svn_stream_write(nb->rb->pb->out_stream, "\n\n", &len));

  return SVN_NO_ERROR;
}


/* Finalize revision */
static svn_error_t *
close_revision(void *revision_baton)
{
  struct revision_baton_t *rb = revision_baton;

  /* If no node has yet flushed the revision, do it now. */
  if (! rb->writing_begun)
    return output_revision(rb);
  else
    return SVN_NO_ERROR;
}


/* Filtering vtable */
svn_repos_parse_fns3_t filtering_vtable =
  {
    magic_header_record,
    uuid_record,
    new_revision_record,
    new_node_record,
    set_revision_property,
    set_node_property,
    delete_node_property,
    remove_node_props,
    set_fulltext,
    NULL,
    close_node,
    close_revision
  };



/** Subcommands. **/

static svn_opt_subcommand_t
  subcommand_help,
  subcommand_exclude,
  subcommand_include;

enum
  {
    svndumpfilter__drop_empty_revs = SVN_OPT_FIRST_LONGOPT_ID,
    svndumpfilter__renumber_revs,
    svndumpfilter__preserve_revprops,
    svndumpfilter__skip_missing_merge_sources,
    svndumpfilter__targets,
    svndumpfilter__quiet,
    svndumpfilter__glob,
    svndumpfilter__version
  };

/* Option codes and descriptions.
 *
 * The entire list must be terminated with an entry of nulls.
 */
static const apr_getopt_option_t options_table[] =
  {
    {"help",          'h', 0,
     N_("show help on a subcommand")},

    {NULL,            '?', 0,
     N_("show help on a subcommand")},

    {"version",            svndumpfilter__version, 0,
     N_("show program version information") },
    {"quiet",              svndumpfilter__quiet, 0,
     N_("Do not display filtering statistics.") },
    {"pattern",            svndumpfilter__glob, 0,
     N_("Treat the path prefixes as file glob patterns.") },
    {"drop-empty-revs",    svndumpfilter__drop_empty_revs, 0,
     N_("Remove revisions emptied by filtering.")},
    {"renumber-revs",      svndumpfilter__renumber_revs, 0,
     N_("Renumber revisions left after filtering.") },
    {"skip-missing-merge-sources",
     svndumpfilter__skip_missing_merge_sources, 0,
     N_("Skip missing merge sources.") },
    {"preserve-revprops",  svndumpfilter__preserve_revprops, 0,
     N_("Don't filter revision properties.") },
    {"targets", svndumpfilter__targets, 1,
     N_("Read additional prefixes, one per line, from\n"
        "                             file ARG.")},
    {NULL}
  };


/* Array of available subcommands.
 * The entire list must be terminated with an entry of nulls.
 */
static const svn_opt_subcommand_desc2_t cmd_table[] =
  {
    {"exclude", subcommand_exclude, {0},
     N_("Filter out nodes with given prefixes from dumpstream.\n"
        "usage: svndumpfilter exclude PATH_PREFIX...\n"),
     {svndumpfilter__drop_empty_revs, svndumpfilter__renumber_revs,
      svndumpfilter__skip_missing_merge_sources, svndumpfilter__targets,
      svndumpfilter__preserve_revprops, svndumpfilter__quiet,
      svndumpfilter__glob} },

    {"include", subcommand_include, {0},
     N_("Filter out nodes without given prefixes from dumpstream.\n"
        "usage: svndumpfilter include PATH_PREFIX...\n"),
     {svndumpfilter__drop_empty_revs, svndumpfilter__renumber_revs,
      svndumpfilter__skip_missing_merge_sources, svndumpfilter__targets,
      svndumpfilter__preserve_revprops, svndumpfilter__quiet,
      svndumpfilter__glob} },

    {"help", subcommand_help, {"?", "h"},
     N_("Describe the usage of this program or its subcommands.\n"
        "usage: svndumpfilter help [SUBCOMMAND...]\n"),
     {0} },

    { NULL, NULL, {0}, NULL, {0} }
  };


/* Baton for passing option/argument state to a subcommand function. */
struct svndumpfilter_opt_state
{
  svn_opt_revision_t start_revision;     /* -r X[:Y] is         */
  svn_opt_revision_t end_revision;       /* not implemented.    */
  svn_boolean_t quiet;                   /* --quiet             */
  svn_boolean_t glob;                    /* --pattern           */
  svn_boolean_t version;                 /* --version           */
  svn_boolean_t drop_empty_revs;         /* --drop-empty-revs   */
  svn_boolean_t help;                    /* --help or -?        */
  svn_boolean_t renumber_revs;           /* --renumber-revs     */
  svn_boolean_t preserve_revprops;       /* --preserve-revprops */
  svn_boolean_t skip_missing_merge_sources;
                                         /* --skip-missing-merge-sources */
  const char *targets_file;              /* --targets-file       */
  apr_array_header_t *prefixes;          /* mainargs.           */
};


static svn_error_t *
parse_baton_initialize(struct parse_baton_t **pb,
                       struct svndumpfilter_opt_state *opt_state,
                       svn_boolean_t do_exclude,
                       apr_pool_t *pool)
{
  struct parse_baton_t *baton = apr_palloc(pool, sizeof(*baton));

  /* Read the stream from STDIN.  Users can redirect a file. */
  SVN_ERR(create_stdio_stream(&(baton->in_stream),
                              apr_file_open_stdin, pool));

  /* Have the parser dump results to STDOUT. Users can redirect a file. */
  SVN_ERR(create_stdio_stream(&(baton->out_stream),
                              apr_file_open_stdout, pool));

  baton->do_exclude = do_exclude;

  /* Ignore --renumber-revs if there can't possibly be
     anything to renumber. */
  baton->do_renumber_revs =
    (opt_state->renumber_revs && opt_state->drop_empty_revs);

  baton->drop_empty_revs = opt_state->drop_empty_revs;
  baton->preserve_revprops = opt_state->preserve_revprops;
  baton->quiet = opt_state->quiet;
  baton->glob = opt_state->glob;
  baton->prefixes = opt_state->prefixes;
  baton->skip_missing_merge_sources = opt_state->skip_missing_merge_sources;
  baton->rev_drop_count = 0; /* used to shift revnums while filtering */
  baton->dropped_nodes = apr_hash_make(pool);
  baton->renumber_history = apr_hash_make(pool);
  baton->last_live_revision = SVN_INVALID_REVNUM;
  baton->oldest_original_rev = SVN_INVALID_REVNUM;
  baton->allow_deltas = FALSE;

  *pb = baton;
  return SVN_NO_ERROR;
}

/* This implements `help` subcommand. */
static svn_error_t *
subcommand_help(apr_getopt_t *os, void *baton, apr_pool_t *pool)
{
  struct svndumpfilter_opt_state *opt_state = baton;
  const char *header =
    _("general usage: svndumpfilter SUBCOMMAND [ARGS & OPTIONS ...]\n"
      "Type 'svndumpfilter help <subcommand>' for help on a "
      "specific subcommand.\n"
      "Type 'svndumpfilter --version' to see the program version.\n"
      "\n"
      "Available subcommands:\n");

  SVN_ERR(svn_opt_print_help3(os, "svndumpfilter",
                              opt_state ? opt_state->version : FALSE,
                              opt_state ? opt_state->quiet : FALSE, NULL,
                              header, cmd_table, options_table, NULL,
                              NULL, pool));

  return SVN_NO_ERROR;
}


/* Version compatibility check */
static svn_error_t *
check_lib_versions(void)
{
  static const svn_version_checklist_t checklist[] =
    {
      { "svn_subr",  svn_subr_version },
      { "svn_repos", svn_repos_version },
      { "svn_delta", svn_delta_version },
      { NULL, NULL }
    };

  SVN_VERSION_DEFINE(my_version);
  return svn_ver_check_list(&my_version, checklist);
}


/* Do the real work of filtering. */
static svn_error_t *
do_filter(apr_getopt_t *os,
          void *baton,
          svn_boolean_t do_exclude,
          apr_pool_t *pool)
{
  struct svndumpfilter_opt_state *opt_state = baton;
  struct parse_baton_t *pb;
  apr_hash_index_t *hi;
  apr_array_header_t *keys;
  int i, num_keys;

  if (! opt_state->quiet)
    {
      apr_pool_t *subpool = svn_pool_create(pool);

      if (opt_state->glob)
        {
          SVN_ERR(svn_cmdline_fprintf(stderr, subpool,
                                      do_exclude
                                      ? opt_state->drop_empty_revs
<<<<<<< HEAD
                                      ? _("Excluding (and dropping empty "
                                          "revisions for) prefixes:\n")
                                      : _("Excluding prefixes:\n")
                                      : opt_state->drop_empty_revs
                                      ? _("Including (and dropping empty "
                                          "revisions for) prefixes:\n")
                                      : _("Including prefixes:\n")));
=======
                                        ? _("Excluding (and dropping empty "
                                            "revisions for) prefix patterns:\n")
                                        : _("Excluding prefix patterns:\n")
                                      : opt_state->drop_empty_revs
                                        ? _("Including (and dropping empty "
                                            "revisions for) prefix patterns:\n")
                                        : _("Including prefix patterns:\n")));
>>>>>>> 4cf18c3e
        }
      else
        {
          SVN_ERR(svn_cmdline_fprintf(stderr, subpool,
                                      do_exclude
                                      ? opt_state->drop_empty_revs
<<<<<<< HEAD
                                      ? _("Excluding (and dropping empty "
                                          "revisions for) prefix patterns:\n")
                                      : _("Excluding prefix patterns:\n")
                                      : opt_state->drop_empty_revs
                                      ? _("Including (and dropping empty "
                                          "revisions for) prefix patterns:\n")
                                      : _("Including prefix patterns:\n")));
=======
                                        ? _("Excluding (and dropping empty "
                                            "revisions for) prefixes:\n")
                                        : _("Excluding prefixes:\n")
                                      : opt_state->drop_empty_revs
                                        ? _("Including (and dropping empty "
                                            "revisions for) prefixes:\n")
                                        : _("Including prefixes:\n")));
>>>>>>> 4cf18c3e
        }

      for (i = 0; i < opt_state->prefixes->nelts; i++)
        {
          svn_pool_clear(subpool);
          SVN_ERR(svn_cmdline_fprintf
                  (stderr, subpool, "   '%s'\n",
                   APR_ARRAY_IDX(opt_state->prefixes, i, const char *)));
        }

      SVN_ERR(svn_cmdline_fputs("\n", stderr, subpool));
      svn_pool_destroy(subpool);
    }

  SVN_ERR(parse_baton_initialize(&pb, opt_state, do_exclude, pool));
  SVN_ERR(svn_repos_parse_dumpstream3(pb->in_stream, &filtering_vtable, pb,
                                      TRUE, NULL, NULL, pool));

  /* The rest of this is just reporting.  If we aren't reporting, get
     outta here. */
  if (opt_state->quiet)
    return SVN_NO_ERROR;

  SVN_ERR(svn_cmdline_fputs("\n", stderr, pool));

  if (pb->rev_drop_count)
    SVN_ERR(svn_cmdline_fprintf(stderr, pool,
                                Q_("Dropped %d revision.\n\n",
                                   "Dropped %d revisions.\n\n",
                                   pb->rev_drop_count),
                                pb->rev_drop_count));

  if (pb->do_renumber_revs)
    {
      apr_pool_t *subpool = svn_pool_create(pool);
      SVN_ERR(svn_cmdline_fputs(_("Revisions renumbered as follows:\n"),
                                stderr, subpool));

      /* Get the keys of the hash, sort them, then print the hash keys
         and values, sorted by keys. */
      num_keys = apr_hash_count(pb->renumber_history);
      keys = apr_array_make(pool, num_keys + 1, sizeof(svn_revnum_t));
      for (hi = apr_hash_first(pool, pb->renumber_history);
           hi;
           hi = apr_hash_next(hi))
        {
          const svn_revnum_t *revnum = svn__apr_hash_index_key(hi);

          APR_ARRAY_PUSH(keys, svn_revnum_t) = *revnum;
        }
      qsort(keys->elts, keys->nelts,
            keys->elt_size, svn_sort_compare_revisions);
      for (i = 0; i < keys->nelts; i++)
        {
          svn_revnum_t this_key;
          struct revmap_t *this_val;

          svn_pool_clear(subpool);
          this_key = APR_ARRAY_IDX(keys, i, svn_revnum_t);
          this_val = apr_hash_get(pb->renumber_history, &this_key,
                                  sizeof(this_key));
          if (this_val->was_dropped)
            SVN_ERR(svn_cmdline_fprintf(stderr, subpool,
                                        _("   %ld => (dropped)\n"),
                                        this_key));
          else
            SVN_ERR(svn_cmdline_fprintf(stderr, subpool,
                                        "   %ld => %ld\n",
                                        this_key, this_val->rev));
        }
      SVN_ERR(svn_cmdline_fputs("\n", stderr, subpool));
      svn_pool_destroy(subpool);
    }

  if ((num_keys = apr_hash_count(pb->dropped_nodes)))
    {
      apr_pool_t *subpool = svn_pool_create(pool);
      SVN_ERR(svn_cmdline_fprintf(stderr, subpool,
                                  Q_("Dropped %d node:\n",
                                     "Dropped %d nodes:\n",
                                     num_keys),
                                  num_keys));

      /* Get the keys of the hash, sort them, then print the hash keys
         and values, sorted by keys. */
      keys = apr_array_make(pool, num_keys + 1, sizeof(const char *));
      for (hi = apr_hash_first(pool, pb->dropped_nodes);
           hi;
           hi = apr_hash_next(hi))
        {
          const char *path = svn__apr_hash_index_key(hi);

          APR_ARRAY_PUSH(keys, const char *) = path;
        }
      qsort(keys->elts, keys->nelts, keys->elt_size, svn_sort_compare_paths);
      for (i = 0; i < keys->nelts; i++)
        {
          svn_pool_clear(subpool);
          SVN_ERR(svn_cmdline_fprintf
                  (stderr, subpool, "   '%s'\n",
                   (const char *)APR_ARRAY_IDX(keys, i, const char *)));
        }
      SVN_ERR(svn_cmdline_fputs("\n", stderr, subpool));
      svn_pool_destroy(subpool);
    }

  return SVN_NO_ERROR;
}

/* This implements `exclude' subcommand. */
static svn_error_t *
subcommand_exclude(apr_getopt_t *os, void *baton, apr_pool_t *pool)
{
  return do_filter(os, baton, TRUE, pool);
}


/* This implements `include` subcommand. */
static svn_error_t *
subcommand_include(apr_getopt_t *os, void *baton, apr_pool_t *pool)
{
  return do_filter(os, baton, FALSE, pool);
}



/** Main. **/

int
main(int argc, const char *argv[])
{
  svn_error_t *err;
  apr_status_t apr_err;
  apr_pool_t *pool;

  const svn_opt_subcommand_desc2_t *subcommand = NULL;
  struct svndumpfilter_opt_state opt_state;
  apr_getopt_t *os;
  int opt_id;
  apr_array_header_t *received_opts;
  int i;


  /* Initialize the app. */
  if (svn_cmdline_init("svndumpfilter", stderr) != EXIT_SUCCESS)
    return EXIT_FAILURE;

  /* Create our top-level pool.  Use a separate mutexless allocator,
   * given this application is single threaded.
   */
  pool = apr_allocator_owner_get(svn_pool_create_allocator(FALSE));

  /* Check library versions */
  err = check_lib_versions();
  if (err)
    return svn_cmdline_handle_exit_error(err, pool, "svndumpfilter: ");

  received_opts = apr_array_make(pool, SVN_OPT_MAX_OPTIONS, sizeof(int));

  /* Initialize the FS library. */
  err = svn_fs_initialize(pool);
  if (err)
    return svn_cmdline_handle_exit_error(err, pool, "svndumpfilter: ");

  if (argc <= 1)
    {
      SVN_INT_ERR(subcommand_help(NULL, NULL, pool));
      svn_pool_destroy(pool);
      return EXIT_FAILURE;
    }

  /* Initialize opt_state. */
  memset(&opt_state, 0, sizeof(opt_state));
  opt_state.start_revision.kind = svn_opt_revision_unspecified;
  opt_state.end_revision.kind = svn_opt_revision_unspecified;

  /* Parse options. */
  err = svn_cmdline__getopt_init(&os, argc, argv, pool);
  if (err)
    return svn_cmdline_handle_exit_error(err, pool, "svndumpfilter: ");

  os->interleave = 1;
  while (1)
    {
      const char *opt_arg;

      /* Parse the next option. */
      apr_err = apr_getopt_long(os, options_table, &opt_id, &opt_arg);
      if (APR_STATUS_IS_EOF(apr_err))
        break;
      else if (apr_err)
        {
          SVN_INT_ERR(subcommand_help(NULL, NULL, pool));
          svn_pool_destroy(pool);
          return EXIT_FAILURE;
        }

      /* Stash the option code in an array before parsing it. */
      APR_ARRAY_PUSH(received_opts, int) = opt_id;

      switch (opt_id)
        {
        case 'h':
        case '?':
          opt_state.help = TRUE;
          break;
        case svndumpfilter__version:
          opt_state.version = TRUE;
          break;
        case svndumpfilter__quiet:
          opt_state.quiet = TRUE;
          break;
        case svndumpfilter__glob:
          opt_state.glob = TRUE;
          break;
        case svndumpfilter__drop_empty_revs:
          opt_state.drop_empty_revs = TRUE;
          break;
        case svndumpfilter__renumber_revs:
          opt_state.renumber_revs = TRUE;
          break;
        case svndumpfilter__preserve_revprops:
          opt_state.preserve_revprops = TRUE;
          break;
        case svndumpfilter__skip_missing_merge_sources:
          opt_state.skip_missing_merge_sources = TRUE;
          break;
        case svndumpfilter__targets:
          opt_state.targets_file = opt_arg;
          break;
        default:
          {
            SVN_INT_ERR(subcommand_help(NULL, NULL, pool));
            svn_pool_destroy(pool);
            return EXIT_FAILURE;
          }
        }  /* close `switch' */
    }  /* close `while' */

  /* If the user asked for help, then the rest of the arguments are
     the names of subcommands to get help on (if any), or else they're
     just typos/mistakes.  Whatever the case, the subcommand to
     actually run is subcommand_help(). */
  if (opt_state.help)
    subcommand = svn_opt_get_canonical_subcommand2(cmd_table, "help");

  /* If we're not running the `help' subcommand, then look for a
     subcommand in the first argument. */
  if (subcommand == NULL)
    {
      if (os->ind >= os->argc)
        {
          if (opt_state.version)
            {
              /* Use the "help" subcommand to handle the "--version" option. */
              static const svn_opt_subcommand_desc2_t pseudo_cmd =
                { "--version", subcommand_help, {0}, "",
                  {svndumpfilter__version,  /* must accept its own option */
                   svndumpfilter__quiet,
                  } };

              subcommand = &pseudo_cmd;
            }
          else
            {
              svn_error_clear(svn_cmdline_fprintf
                              (stderr, pool,
                               _("Subcommand argument required\n")));
              SVN_INT_ERR(subcommand_help(NULL, NULL, pool));
              svn_pool_destroy(pool);
              return EXIT_FAILURE;
            }
        }
      else
        {
          const char *first_arg = os->argv[os->ind++];
          subcommand = svn_opt_get_canonical_subcommand2(cmd_table, first_arg);
          if (subcommand == NULL)
            {
              const char* first_arg_utf8;
              if ((err = svn_utf_cstring_to_utf8(&first_arg_utf8, first_arg,
                                                 pool)))
                return svn_cmdline_handle_exit_error(err, pool,
                                                     "svndumpfilter: ");

              svn_error_clear(svn_cmdline_fprintf(stderr, pool,
                                                  _("Unknown command: '%s'\n"),
                                                  first_arg_utf8));
              SVN_INT_ERR(subcommand_help(NULL, NULL, pool));
              svn_pool_destroy(pool);
              return EXIT_FAILURE;
            }
        }
    }

  /* If there's a second argument, it's probably [one of] prefixes.
     Every subcommand except `help' requires at least one, so we parse
     them out here and store in opt_state. */

  if (subcommand->cmd_func != subcommand_help)
    {

      opt_state.prefixes = apr_array_make(pool, os->argc - os->ind,
                                          sizeof(const char *));
      for (i = os->ind ; i< os->argc; i++)
        {
          const char *prefix;

          /* Ensure that each prefix is UTF8-encoded, in internal
             style, and absolute. */
          SVN_INT_ERR(svn_utf_cstring_to_utf8(&prefix, os->argv[i], pool));
<<<<<<< HEAD
          prefix = svn_relpath_internal_style(prefix, pool);
          prefix = svn_uri_join("/", prefix, pool);
=======
          prefix = svn_relpath__internal_style(prefix, pool);
          if (prefix[0] != '/')
            prefix = apr_pstrcat(pool, "/", prefix, (char *)NULL);
>>>>>>> 4cf18c3e
          APR_ARRAY_PUSH(opt_state.prefixes, const char *) = prefix;
        }

      if (opt_state.targets_file)
        {
          svn_stringbuf_t *buffer, *buffer_utf8;
          const char *utf8_targets_file;

          /* We need to convert to UTF-8 now, even before we divide
             the targets into an array, because otherwise we wouldn't
             know what delimiter to use for svn_cstring_split().  */

          SVN_INT_ERR(svn_utf_cstring_to_utf8(&utf8_targets_file,
                                              opt_state.targets_file, pool));

          SVN_INT_ERR(svn_stringbuf_from_file2(&buffer, utf8_targets_file,
                                               pool));
          SVN_INT_ERR(svn_utf_stringbuf_to_utf8(&buffer_utf8, buffer, pool));

          opt_state.prefixes = apr_array_append(pool,
                                    svn_cstring_split(buffer_utf8->data, "\n\r",
                                                      TRUE, pool),
                                    opt_state.prefixes);
        }

      if (apr_is_empty_array(opt_state.prefixes))
        {
          svn_error_clear(svn_cmdline_fprintf
                          (stderr, pool,
                           _("\nError: no prefixes supplied.\n")));
          svn_pool_destroy(pool);
          return EXIT_FAILURE;
        }
    }


  /* Check that the subcommand wasn't passed any inappropriate options. */
  for (i = 0; i < received_opts->nelts; i++)
    {
      opt_id = APR_ARRAY_IDX(received_opts, i, int);

      /* All commands implicitly accept --help, so just skip over this
         when we see it. Note that we don't want to include this option
         in their "accepted options" list because it would be awfully
         redundant to display it in every commands' help text. */
      if (opt_id == 'h' || opt_id == '?')
        continue;

      if (! svn_opt_subcommand_takes_option3(subcommand, opt_id, NULL))
        {
          const char *optstr;
          const apr_getopt_option_t *badopt =
            svn_opt_get_option_from_code2(opt_id, options_table, subcommand,
                                          pool);
          svn_opt_format_option(&optstr, badopt, FALSE, pool);
          if (subcommand->name[0] == '-')
            SVN_INT_ERR(subcommand_help(NULL, NULL, pool));
          else
            svn_error_clear(svn_cmdline_fprintf
                            (stderr, pool,
                             _("Subcommand '%s' doesn't accept option '%s'\n"
                               "Type 'svndumpfilter help %s' for usage.\n"),
                             subcommand->name, optstr, subcommand->name));
          svn_pool_destroy(pool);
          return EXIT_FAILURE;
        }
    }

  /* Run the subcommand. */
  err = (*subcommand->cmd_func)(os, &opt_state, pool);
  if (err)
    {
      /* For argument-related problems, suggest using the 'help'
         subcommand. */
      if (err->apr_err == SVN_ERR_CL_INSUFFICIENT_ARGS
          || err->apr_err == SVN_ERR_CL_ARG_PARSING_ERROR)
        {
          err = svn_error_quick_wrap(err,
                                     _("Try 'svndumpfilter help' for more "
                                       "info"));
        }
      return svn_cmdline_handle_exit_error(err, pool, "svndumpfilter: ");
    }
  else
    {
      svn_pool_destroy(pool);

      /* Flush stdout, making sure the user will see any print errors. */
      SVN_INT_ERR(svn_cmdline_fflush(stdout));
      return EXIT_SUCCESS;
    }
}<|MERGE_RESOLUTION|>--- conflicted
+++ resolved
@@ -163,11 +163,7 @@
    the PREFIXES list, and the DO_EXCLUDE option.
    PATH starts with a '/', as do the (const char *) paths in PREFIXES. */
 static APR_INLINE svn_boolean_t
-<<<<<<< HEAD
-skip_path(const char *path, apr_array_header_t *prefixes,
-=======
 skip_path(const char *path, const apr_array_header_t *prefixes,
->>>>>>> 4cf18c3e
           svn_boolean_t do_exclude, svn_boolean_t glob)
 {
   const svn_boolean_t matches =
@@ -546,16 +542,10 @@
                                APR_HASH_KEY_STRING);
 
   /* Ensure that paths start with a leading '/'. */
-<<<<<<< HEAD
-  node_path = svn_uri_join("/", node_path, pool);
-  if (copyfrom_path)
-    copyfrom_path = svn_uri_join("/", copyfrom_path, pool);
-=======
   if (node_path[0] != '/')
     node_path = apr_pstrcat(pool, "/", node_path, (char *)NULL);
   if (copyfrom_path && copyfrom_path[0] != '/')
     copyfrom_path = apr_pstrcat(pool, "/", copyfrom_path, (char *)NULL);
->>>>>>> 4cf18c3e
 
   nb->do_skip = skip_path(node_path, pb->prefixes,
                           pb->do_exclude, pb->glob);
@@ -757,8 +747,6 @@
   apr_pool_t *subpool = svn_pool_create(pool);
 
   SVN_ERR(svn_mergeinfo_parse(&mergeinfo, initial_val->data, subpool));
-<<<<<<< HEAD
-=======
 
   /* Issue #3020: If we are skipping missing merge sources, then also
      filter mergeinfo ranges as old or older than the oldest revision in the
@@ -778,7 +766,6 @@
       rb->pb->oldest_original_rev, 0,
       FALSE, subpool, subpool));
 
->>>>>>> 4cf18c3e
   for (hi = apr_hash_first(subpool, mergeinfo); hi; hi = apr_hash_next(hi))
     {
       const char *merge_source = svn__apr_hash_index_key(hi);
@@ -1201,15 +1188,6 @@
           SVN_ERR(svn_cmdline_fprintf(stderr, subpool,
                                       do_exclude
                                       ? opt_state->drop_empty_revs
-<<<<<<< HEAD
-                                      ? _("Excluding (and dropping empty "
-                                          "revisions for) prefixes:\n")
-                                      : _("Excluding prefixes:\n")
-                                      : opt_state->drop_empty_revs
-                                      ? _("Including (and dropping empty "
-                                          "revisions for) prefixes:\n")
-                                      : _("Including prefixes:\n")));
-=======
                                         ? _("Excluding (and dropping empty "
                                             "revisions for) prefix patterns:\n")
                                         : _("Excluding prefix patterns:\n")
@@ -1217,22 +1195,12 @@
                                         ? _("Including (and dropping empty "
                                             "revisions for) prefix patterns:\n")
                                         : _("Including prefix patterns:\n")));
->>>>>>> 4cf18c3e
         }
       else
         {
           SVN_ERR(svn_cmdline_fprintf(stderr, subpool,
                                       do_exclude
                                       ? opt_state->drop_empty_revs
-<<<<<<< HEAD
-                                      ? _("Excluding (and dropping empty "
-                                          "revisions for) prefix patterns:\n")
-                                      : _("Excluding prefix patterns:\n")
-                                      : opt_state->drop_empty_revs
-                                      ? _("Including (and dropping empty "
-                                          "revisions for) prefix patterns:\n")
-                                      : _("Including prefix patterns:\n")));
-=======
                                         ? _("Excluding (and dropping empty "
                                             "revisions for) prefixes:\n")
                                         : _("Excluding prefixes:\n")
@@ -1240,7 +1208,6 @@
                                         ? _("Including (and dropping empty "
                                             "revisions for) prefixes:\n")
                                         : _("Including prefixes:\n")));
->>>>>>> 4cf18c3e
         }
 
       for (i = 0; i < opt_state->prefixes->nelts; i++)
@@ -1553,14 +1520,9 @@
           /* Ensure that each prefix is UTF8-encoded, in internal
              style, and absolute. */
           SVN_INT_ERR(svn_utf_cstring_to_utf8(&prefix, os->argv[i], pool));
-<<<<<<< HEAD
-          prefix = svn_relpath_internal_style(prefix, pool);
-          prefix = svn_uri_join("/", prefix, pool);
-=======
           prefix = svn_relpath__internal_style(prefix, pool);
           if (prefix[0] != '/')
             prefix = apr_pstrcat(pool, "/", prefix, (char *)NULL);
->>>>>>> 4cf18c3e
           APR_ARRAY_PUSH(opt_state.prefixes, const char *) = prefix;
         }
 
