--- conflicted
+++ resolved
@@ -1,4 +1,3 @@
-<<<<<<< HEAD
 /*
  * main.c :  Main control function for svnserve
  *
@@ -211,219 +210,4 @@
     }
 
   return 0;
-}
-=======
-/*
- * main.c :  Main control function for svnserve
- *
- * ====================================================================
- * Copyright (c) 2000-2003 CollabNet.  All rights reserved.
- *
- * This software is licensed as described in the file COPYING, which
- * you should have received as part of this distribution.  The terms
- * are also available at http://subversion.tigris.org/license-1.html.
- * If newer versions of this license are posted there, you may use a
- * newer version instead, at your option.
- *
- * This software consists of voluntary contributions made by many
- * individuals.  For exact contribution history, see the revision
- * history and logs, available at http://subversion.tigris.org/.
- * ====================================================================
- */
-
-
--
-
-#define APR_WANT_STRFUNC
-#include <apr_want.h>
-#include <apr_general.h>
-#include <apr_lib.h>
-#include <apr_strings.h>
-#include <apr_getopt.h>
-#include <apr_network_io.h>
-#include <apr_signal.h>
-
-#include "svn_types.h"
-#include "svn_string.h"
-#include "svn_pools.h"
-#include "svn_error.h"
-#include "svn_ra_svn.h"
-#include "svn_utf.h"
-#include "svn_path.h"
-
-#include "server.h"
-
-static void usage(const char *progname)
-{
-  if (!progname)
-    progname = "svn-server";
-  fprintf(stderr, "Usage: %s [-X|-d|-t] [-r root]\n", progname);
-  exit(1);
-}
-
-static void sigchld_handler(int signo)
-{
-  /* Nothing to do; we just need to interrupt the accept(). */
-}
-
-int main(int argc, const char *const *argv)
-{
-  svn_boolean_t listen_once = FALSE, daemon_mode = FALSE, tunnel_mode = FALSE;
-  apr_socket_t *sock, *usock;
-  apr_file_t *in_file, *out_file;
-  apr_sockaddr_t *sa;
-  apr_pool_t *pool;
-  apr_pool_t *connection_pool;
-  svn_error_t *err;
-  apr_getopt_t *os;
-  char opt, errbuf[256];
-  const char *arg, *root = "/";
-  apr_status_t status;
-  svn_ra_svn_conn_t *conn;
-#if APR_HAS_FORK
-  apr_proc_t proc;
-#endif
-
-  apr_initialize();
-  atexit(apr_terminate);
-  pool = svn_pool_create(NULL);
-  apr_getopt_init(&os, pool, argc, argv);
-
-  while (1)
-    {
-      status = apr_getopt(os, "dtXr:", &opt, &arg);
-      if (APR_STATUS_IS_EOF(status))
-        break;
-      if (status != APR_SUCCESS)
-        usage(argv[0]);
-      switch (opt)
-        {
-        case 'd':
-          daemon_mode = TRUE;
-          break;
-
-        case 't':
-          tunnel_mode = TRUE;
-          break;
-
-        case 'X':
-          listen_once = TRUE;
-          break;
-
-        case 'r':
-          SVN_INT_ERR(svn_utf_cstring_to_utf8(&root, arg, NULL, pool));
-          SVN_INT_ERR(svn_path_get_absolute(&root, root, pool));
-          break;
-        }
-    }
-  if (os->ind != argc)
-    usage(argv[0]);
-
-  if (!daemon_mode && !listen_once)
-    {
-      apr_file_open_stdin(&in_file, pool);
-      apr_file_open_stdout(&out_file, pool);
-      conn = svn_ra_svn_create_conn(NULL, in_file, out_file, pool);
-      svn_error_clear(serve(conn, root, tunnel_mode, pool));
-      exit(0);
-    }
-
-  status = apr_socket_create(&sock, APR_INET, SOCK_STREAM, pool);
-  if (status)
-    {
-      fprintf(stderr, "Can't create server socket: %s\n",
-              apr_strerror(status, errbuf, sizeof(errbuf)));
-      exit(1);
-    }
-
-  /* Prevents "socket in use" errors when server is killed and quickly
-   * restarted. */
-  apr_socket_opt_set(sock, APR_SO_REUSEADDR, 1);
-
-  apr_sockaddr_info_get(&sa, NULL, APR_INET, SVN_RA_SVN_PORT, 0, pool);
-  status = apr_bind(sock, sa);
-  if (status)
-    {
-      fprintf(stderr, "Can't bind server socket: %s\n",
-              apr_strerror(status, errbuf, sizeof(errbuf)));
-      exit(1);
-    }
-
-  apr_listen(sock, 7);
-
-#if APR_HAS_FORK
-  if (!listen_once)
-    apr_proc_detach(APR_PROC_DETACH_DAEMONIZE);
-
-  apr_signal(SIGCHLD, sigchld_handler);
-#endif
-
-  connection_pool = svn_pool_create(pool);
-  while (1)
-    {
-      /* Clear the pool for each iteration. */
-      apr_pool_clear(connection_pool);
-
-      status = apr_accept(&usock, sock, connection_pool);
-#if APR_HAS_FORK
-      /* Collect any zombie child processes. */
-      while (apr_proc_wait_all_procs(&proc, NULL, NULL, APR_NOWAIT,
-                                     connection_pool) == APR_CHILD_DONE)
-        ;
-#endif
-      if (APR_STATUS_IS_EINTR(status))
-        continue;
-      if (status)
-        {
-          fprintf(stderr, "Can't accept client connection: %s\n",
-                  apr_strerror(status, errbuf, sizeof(errbuf)));
-          exit(1);
-        }
-
-      conn = svn_ra_svn_create_conn(usock, NULL, NULL, connection_pool);
-
-      if (listen_once)
-        {
-          err = serve(conn, root, FALSE, connection_pool);
-
-          if (listen_once && err
-              && err->apr_err != SVN_ERR_RA_SVN_CONNECTION_CLOSED)
-            svn_handle_error(err, stdout, FALSE);
-
-          apr_socket_close(usock);
-          apr_socket_close(sock);
-          exit(0);
-        }
-
-#if APR_HAS_FORK
-      /* This definitely won't work on Windows, which doesn't have the
-       * concept of forking a process at all.  I'm not sure how to
-       * structure a forking daemon process under Windows.  (Threads?
-       * Our library code isn't perfectly thread-safe at the
-       * moment.) -ghudson */
-      status = apr_proc_fork(&proc, connection_pool);
-      if (status == APR_INCHILD)
-        {
-          svn_error_clear(serve(conn, root, FALSE, connection_pool));
-          apr_socket_close(usock);
-          exit(0);
-        }
-      else if (status == APR_INPARENT)
-        {
-          apr_socket_close(usock);
-        }
-      else
-        {
-          /* Log an error, when we support logging. */
-          apr_socket_close(usock);
-        }
-#else
-      /* Serve one connection at a time. */
-      svn_error_clear(serve(conn, root, FALSE, connection_pool));
-#endif
-    }
-
-  return 0;
-}
->>>>>>> 2b3bfb48
+}