/*
 * serve.c :  Functions for serving the Subversion protocol
 *
 * ====================================================================
 *    Licensed to the Apache Software Foundation (ASF) under one
 *    or more contributor license agreements.  See the NOTICE file
 *    distributed with this work for additional information
 *    regarding copyright ownership.  The ASF licenses this file
 *    to you under the Apache License, Version 2.0 (the
 *    "License"); you may not use this file except in compliance
 *    with the License.  You may obtain a copy of the License at
 *
 *      http://www.apache.org/licenses/LICENSE-2.0
 *
 *    Unless required by applicable law or agreed to in writing,
 *    software distributed under the License is distributed on an
 *    "AS IS" BASIS, WITHOUT WARRANTIES OR CONDITIONS OF ANY
 *    KIND, either express or implied.  See the License for the
 *    specific language governing permissions and limitations
 *    under the License.
 * ====================================================================
 */




#include <limits.h> /* for UINT_MAX */
#include <stdarg.h>

#define APR_WANT_STRFUNC
#include <apr_want.h>
#include <apr_general.h>
#include <apr_lib.h>
#include <apr_strings.h>

#include "svn_compat.h"
#include "svn_private_config.h"  /* For SVN_PATH_LOCAL_SEPARATOR */
#include "svn_types.h"
#include "svn_string.h"
#include "svn_pools.h"
#include "svn_error.h"
#include "svn_ra.h"              /* for SVN_RA_CAPABILITY_* */
#include "svn_ra_svn.h"
#include "svn_repos.h"
#include "svn_dirent_uri.h"
#include "svn_path.h"
#include "svn_time.h"
#include "svn_config.h"
#include "svn_props.h"
#include "svn_mergeinfo.h"
#include "svn_user.h"

#include "private/svn_log.h"
#include "private/svn_mergeinfo_private.h"
#include "private/svn_fspath.h"

#ifdef HAVE_UNISTD_H
#include <unistd.h>   /* For getpid() */
#endif

#include "server.h"

typedef struct commit_callback_baton_t {
  apr_pool_t *pool;
  svn_revnum_t *new_rev;
  const char **date;
  const char **author;
  const char **post_commit_err;
} commit_callback_baton_t;

typedef struct report_driver_baton_t {
  server_baton_t *sb;
  const char *repos_url;  /* Decoded repository URL. */
  void *report_baton;
  svn_error_t *err;
  /* so update() can distinguish checkout from update in logging */
  int entry_counter;
  svn_boolean_t only_empty_entries;
  /* for diff() logging */
  svn_revnum_t *from_rev;
} report_driver_baton_t;

typedef struct log_baton_t {
  const char *fs_path;
  svn_ra_svn_conn_t *conn;
  int stack_depth;
} log_baton_t;

typedef struct file_revs_baton_t {
  svn_ra_svn_conn_t *conn;
  apr_pool_t *pool;  /* Pool provided in the handler call. */
} file_revs_baton_t;

typedef struct fs_warning_baton_t {
  server_baton_t *server;
  svn_ra_svn_conn_t *conn;
  apr_pool_t *pool;
} fs_warning_baton_t;


/* Write LEN bytes of ERRSTR to LOG_FILE with svn_io_file_write(). */
static svn_error_t *
log_write(apr_file_t *log_file, const char *errstr, apr_size_t len,
          apr_pool_t *pool)
{
  return svn_io_file_write(log_file, errstr, &len, pool);
}

void
log_error(svn_error_t *err, apr_file_t *log_file, const char *remote_host,
          const char *user, const char *repos, apr_pool_t *pool)
{
  const char *timestr, *continuation;
  char errbuf[256];
  /* 8192 from MAX_STRING_LEN in from httpd-2.2.4/include/httpd.h */
  char errstr[8192];

  if (err == SVN_NO_ERROR)
    return;

  if (log_file == NULL)
    return;

  timestr = svn_time_to_cstring(apr_time_now(), pool);
  remote_host = (remote_host ? remote_host : "-");
  user = (user ? user : "-");
  repos = (repos ? repos : "-");

  continuation = "";
  while (err != NULL)
    {
      const char *message = svn_err_best_message(err, errbuf, sizeof(errbuf));
      /* based on httpd-2.2.4/server/log.c:log_error_core */
      apr_size_t len = apr_snprintf(errstr, sizeof(errstr),
                                    "%" APR_PID_T_FMT
                                    " %s %s %s %s ERR%s %s %ld %d ",
                                    getpid(), timestr, remote_host, user,
                                    repos, continuation,
                                    err->file ? err->file : "-", err->line,
                                    err->apr_err);

      len += escape_errorlog_item(errstr + len, message,
                                  sizeof(errstr) - len);
      /* Truncate for the terminator (as apr_snprintf does) */
      if (len > sizeof(errstr) - sizeof(APR_EOL_STR)) {
        len = sizeof(errstr) - sizeof(APR_EOL_STR);
      }
      strcpy(errstr + len, APR_EOL_STR);
      len += strlen(APR_EOL_STR);
      svn_error_clear(log_write(log_file, errstr, len, pool));

      continuation = "-";
      err = err->child;
    }
}

/* Call log_error with log_file, remote_host, user, and repos
   arguments from SERVER and CONN. */
static void
log_server_error(svn_error_t *err, server_baton_t *server,
                 svn_ra_svn_conn_t *conn, apr_pool_t *pool)
{
  log_error(err, server->log_file, svn_ra_svn_conn_remote_host(conn),
            server->user, server->repos_name, pool);
}

/* svn_error_create() a new error, log_server_error() it, and
   return it. */
static svn_error_t *
error_create_and_log(apr_status_t apr_err, svn_error_t *child,
                     const char *message, server_baton_t *server,
                     svn_ra_svn_conn_t *conn, apr_pool_t *pool)
{
  svn_error_t *err = svn_error_create(apr_err, child, message);
  log_server_error(err, server, conn, pool);
  return err;
}

/* Log a failure ERR, transmit ERR back to the client (as part of a
   "failure" notification), consume ERR, and flush the connection. */
static svn_error_t *
log_fail_and_flush(svn_error_t *err, server_baton_t *server,
                   svn_ra_svn_conn_t *conn, apr_pool_t *pool)
{
  svn_error_t *io_err;

  log_server_error(err, server, conn, pool);
  io_err = svn_ra_svn_write_cmd_failure(conn, pool, err);
  svn_error_clear(err);
  SVN_ERR(io_err);
  return svn_ra_svn_flush(conn, pool);
}

/* Log a client command. */
static svn_error_t *log_command(server_baton_t *b,
                                svn_ra_svn_conn_t *conn,
                                apr_pool_t *pool,
                                const char *fmt, ...)
{
  const char *remote_host, *timestr, *log, *line;
  va_list ap;
  apr_size_t nbytes;

  if (b->log_file == NULL)
    return SVN_NO_ERROR;

  remote_host = svn_ra_svn_conn_remote_host(conn);
  timestr = svn_time_to_cstring(apr_time_now(), pool);

  va_start(ap, fmt);
  log = apr_pvsprintf(pool, fmt, ap);
  va_end(ap);

  line = apr_psprintf(pool, "%" APR_PID_T_FMT
                      " %s %s %s %s %s" APR_EOL_STR,
                      getpid(), timestr,
                      (remote_host ? remote_host : "-"),
                      (b->user ? b->user : "-"), b->repos_name, log);
  nbytes = strlen(line);

  return log_write(b->log_file, line, nbytes, pool);
}

svn_error_t *load_configs(svn_config_t **cfg,
                          svn_config_t **pwdb,
                          svn_authz_t **authzdb,
                          enum username_case_type *username_case,
                          const char *filename,
                          svn_boolean_t must_exist,
                          const char *base,
                          server_baton_t *server,
                          svn_ra_svn_conn_t *conn,
                          apr_pool_t *pool)
{
  const char *pwdb_path, *authzdb_path;
  svn_error_t *err;

  SVN_ERR(svn_config_read2(cfg, filename, must_exist, FALSE, pool));

  svn_config_get(*cfg, &pwdb_path, SVN_CONFIG_SECTION_GENERAL,
                 SVN_CONFIG_OPTION_PASSWORD_DB, NULL);

  *pwdb = NULL;
  if (pwdb_path)
    {
      pwdb_path = svn_dirent_canonicalize(pwdb_path, pool);
      pwdb_path = svn_dirent_join(base, pwdb_path, pool);

      err = svn_config_read2(pwdb, pwdb_path, TRUE, FALSE, pool);
      if (err)
        {
          if (server)
            /* Called by listening server; log error no matter what it is. */
            log_server_error(err, server, conn, pool);

          /* Because it may be possible to read the pwdb file with some
             access methods and not others, ignore errors reading the pwdb
             file and just don't present password authentication as an
             option.  Also, some authentications (e.g. --tunnel) can
             proceed without it anyway.

             ### Not entirely sure why SVN_ERR_BAD_FILENAME is checked
             ### for here.  That seems to have been introduced in r856914,
             ### and only in r870942 was the APR_EACCES check introduced. */
          if (err->apr_err != SVN_ERR_BAD_FILENAME
              && ! APR_STATUS_IS_EACCES(err->apr_err))
            {
              if (server)
                {
                  /* Called by listening server: Now that we've logged
                   * the error, clear it and return a nice, generic
                   * error to the user
                   * (http://subversion.tigris.org/issues/show_bug.cgi?id=2271). */
                  svn_error_clear(err);
                  return svn_error_create(SVN_ERR_AUTHN_FAILED, NULL, NULL);
                }
              /* Called during startup; return the error, whereupon it
               * will go to standard error for the admin to see. */
              return err;
            }
          else
            /* Ignore SVN_ERR_BAD_FILENAME and APR_EACCES and proceed. */
            svn_error_clear(err);
        }
    }

  /* Read authz configuration. */
  svn_config_get(*cfg, &authzdb_path, SVN_CONFIG_SECTION_GENERAL,
                 SVN_CONFIG_OPTION_AUTHZ_DB, NULL);
  if (authzdb_path)
    {
      const char *case_force_val;

      authzdb_path = svn_dirent_canonicalize(authzdb_path, pool);
      authzdb_path = svn_dirent_join(base, authzdb_path, pool);
      err = svn_repos_authz_read(authzdb, authzdb_path, TRUE, pool);
      if (err)
        {
          if (server)
            {
              /* Called by listening server: Log the error, clear it,
               * and return a nice, generic error to the user
               * (http://subversion.tigris.org/issues/show_bug.cgi?id=2271). */
              log_server_error(err, server, conn, pool);
              svn_error_clear(err);
              return svn_error_create(SVN_ERR_AUTHZ_INVALID_CONFIG, NULL, NULL);
            }
          else
            /* Called during startup; return the error, whereupon it
             * will go to standard error for the admin to see. */
            return err;
        }

      /* Are we going to be case-normalizing usernames when we consult
       * this authz file? */
      svn_config_get(*cfg, &case_force_val, SVN_CONFIG_SECTION_GENERAL,
                     SVN_CONFIG_OPTION_FORCE_USERNAME_CASE, NULL);
      if (case_force_val)
        {
          if (strcmp(case_force_val, "upper") == 0)
            *username_case = CASE_FORCE_UPPER;
          else if (strcmp(case_force_val, "lower") == 0)
            *username_case = CASE_FORCE_LOWER;
          else
            *username_case = CASE_ASIS;
        }
    }
  else
    {
      *authzdb = NULL;
      *username_case = CASE_ASIS;
    }

  return SVN_NO_ERROR;
}

/* Set *FS_PATH to the portion of URL that is the path within the
   repository, if URL is inside REPOS_URL (if URL is not inside
   REPOS_URL, then error, with the effect on *FS_PATH undefined).

   If the resultant fs path would be the empty string (i.e., URL and
   REPOS_URL are the same), then set *FS_PATH to "/".

   Assume that REPOS_URL and URL are already URI-decoded. */
static svn_error_t *get_fs_path(const char *repos_url, const char *url,
                                const char **fs_path)
{
  apr_size_t len;

  len = strlen(repos_url);
  if (strncmp(url, repos_url, len) != 0)
    return svn_error_createf(SVN_ERR_RA_ILLEGAL_URL, NULL,
                             "'%s' is not the same repository as '%s'",
                             url, repos_url);
  *fs_path = url + len;
  if (! **fs_path)
    *fs_path = "/";

  return SVN_NO_ERROR;
}

/* --- AUTHENTICATION AND AUTHORIZATION FUNCTIONS --- */

/* Convert TEXT to upper case if TO_UPPERCASE is TRUE, else
   converts it to lower case. */
static void convert_case(char *text, svn_boolean_t to_uppercase)
{
  char *c = text;
  while (*c)
    {
      *c = (char)(to_uppercase ? apr_toupper(*c) : apr_tolower(*c));
      ++c;
    }
}

/* Set *ALLOWED to TRUE if PATH is accessible in the REQUIRED mode to
   the user described in BATON according to the authz rules in BATON.
   Use POOL for temporary allocations only.  If no authz rules are
   present in BATON, grant access by default. */
static svn_error_t *authz_check_access(svn_boolean_t *allowed,
                                       const char *path,
                                       svn_repos_authz_access_t required,
                                       server_baton_t *b,
                                       apr_pool_t *pool)
{
  /* If authz cannot be performed, grant access.  This is NOT the same
     as the default policy when authz is performed on a path with no
     rules.  In the latter case, the default is to deny access, and is
     set by svn_repos_authz_check_access. */
  if (!b->authzdb)
    {
      *allowed = TRUE;
      return SVN_NO_ERROR;
    }

  /* If the authz request is for the empty path (ie. ""), replace it
     with the root path.  This happens because of stripping done at
     various levels in svnserve that remove the leading / on an
     absolute path. Passing such a malformed path to the authz
     routines throws them into an infinite loop and makes them miss
     ACLs. */
  if (path)
    path = svn_fspath__canonicalize(path, pool);

  /* If we have a username, and we've not yet used it + any username
     case normalization that might be requested to determine "the
     username we used for authz purposes", do so now. */
  if (b->user && (! b->authz_user))
    {
      char *authz_user = apr_pstrdup(b->pool, b->user);
      if (b->username_case == CASE_FORCE_UPPER)
        convert_case(authz_user, TRUE);
      else if (b->username_case == CASE_FORCE_LOWER)
        convert_case(authz_user, FALSE);
      b->authz_user = authz_user;
    }

  return svn_repos_authz_check_access(b->authzdb, b->authz_repos_name,
                                      path, b->authz_user, required,
                                      allowed, pool);
}

/* Set *ALLOWED to TRUE if PATH is readable by the user described in
 * BATON.  Use POOL for temporary allocations only.  ROOT is not used.
 * Implements the svn_repos_authz_func_t interface.
 */
static svn_error_t *authz_check_access_cb(svn_boolean_t *allowed,
                                          svn_fs_root_t *root,
                                          const char *path,
                                          void *baton,
                                          apr_pool_t *pool)
{
  server_baton_t *sb = baton;

  return authz_check_access(allowed, path, svn_authz_read, sb, pool);
}

/* If authz is enabled in the specified BATON, return a read authorization
   function. Otherwise, return NULL. */
static svn_repos_authz_func_t authz_check_access_cb_func(server_baton_t *baton)
{
  if (baton->authzdb)
     return authz_check_access_cb;
  return NULL;
}

/* Set *ALLOWED to TRUE if the REQUIRED access to PATH is granted,
 * according to the state in BATON.  Use POOL for temporary
 * allocations only.  ROOT is not used.  Implements the
 * svn_repos_authz_callback_t interface.
 */
static svn_error_t *authz_commit_cb(svn_repos_authz_access_t required,
                                    svn_boolean_t *allowed,
                                    svn_fs_root_t *root,
                                    const char *path,
                                    void *baton,
                                    apr_pool_t *pool)
{
  server_baton_t *sb = baton;

  return authz_check_access(allowed, path, required, sb, pool);
}


enum access_type get_access(server_baton_t *b, enum authn_type auth)
{
  const char *var = (auth == AUTHENTICATED) ? SVN_CONFIG_OPTION_AUTH_ACCESS :
    SVN_CONFIG_OPTION_ANON_ACCESS;
  const char *val, *def = (auth == AUTHENTICATED) ? "write" : "read";
  enum access_type result;

  svn_config_get(b->cfg, &val, SVN_CONFIG_SECTION_GENERAL, var, def);
  result = (strcmp(val, "write") == 0 ? WRITE_ACCESS :
            strcmp(val, "read") == 0 ? READ_ACCESS : NO_ACCESS);
  return (result == WRITE_ACCESS && b->read_only) ? READ_ACCESS : result;
}

static enum access_type current_access(server_baton_t *b)
{
  return get_access(b, (b->user) ? AUTHENTICATED : UNAUTHENTICATED);
}

/* Send authentication mechs for ACCESS_TYPE to the client.  If NEEDS_USERNAME
   is true, don't send anonymous mech even if that would give the desired
   access. */
static svn_error_t *send_mechs(svn_ra_svn_conn_t *conn, apr_pool_t *pool,
                               server_baton_t *b, enum access_type required,
                               svn_boolean_t needs_username)
{
  if (!needs_username && get_access(b, UNAUTHENTICATED) >= required)
    SVN_ERR(svn_ra_svn_write_word(conn, pool, "ANONYMOUS"));
  if (b->tunnel_user && get_access(b, AUTHENTICATED) >= required)
    SVN_ERR(svn_ra_svn_write_word(conn, pool, "EXTERNAL"));
  if (b->pwdb && get_access(b, AUTHENTICATED) >= required)
    SVN_ERR(svn_ra_svn_write_word(conn, pool, "CRAM-MD5"));
  return SVN_NO_ERROR;
}

/* Context for cleanup handler. */
struct cleanup_fs_access_baton
{
  svn_fs_t *fs;
  apr_pool_t *pool;
};

/* Pool cleanup handler.  Make sure fs's access_t points to NULL when
   the command pool is destroyed. */
static apr_status_t cleanup_fs_access(void *data)
{
  svn_error_t *serr;
  struct cleanup_fs_access_baton *baton = data;

  serr = svn_fs_set_access(baton->fs, NULL);
  if (serr)
    {
      apr_status_t apr_err = serr->apr_err;
      svn_error_clear(serr);
      return apr_err;
    }

  return APR_SUCCESS;
}


/* Create an svn_fs_access_t in POOL for USER and associate it with
   B's filesystem.  Also, register a cleanup handler with POOL which
   de-associates the svn_fs_access_t from B's filesystem. */
static svn_error_t *
create_fs_access(server_baton_t *b, apr_pool_t *pool)
{
  svn_fs_access_t *fs_access;
  struct cleanup_fs_access_baton *cleanup_baton;

  if (!b->user)
    return SVN_NO_ERROR;

  SVN_ERR(svn_fs_create_access(&fs_access, b->user, pool));
  SVN_ERR(svn_fs_set_access(b->fs, fs_access));

  cleanup_baton = apr_pcalloc(pool, sizeof(*cleanup_baton));
  cleanup_baton->pool = pool;
  cleanup_baton->fs = b->fs;
  apr_pool_cleanup_register(pool, cleanup_baton, cleanup_fs_access,
                            apr_pool_cleanup_null);

  return SVN_NO_ERROR;
}

/* Authenticate, once the client has chosen a mechanism and possibly
 * sent an initial mechanism token.  On success, set *success to true
 * and b->user to the authenticated username (or NULL for anonymous).
 * On authentication failure, report failure to the client and set
 * *success to FALSE.  On communications failure, return an error.
 * If NEEDS_USERNAME is TRUE, don't allow anonymous authentication. */
static svn_error_t *auth(svn_ra_svn_conn_t *conn, apr_pool_t *pool,
                         const char *mech, const char *mecharg,
                         server_baton_t *b, enum access_type required,
                         svn_boolean_t needs_username,
                         svn_boolean_t *success)
{
  const char *user;
  *success = FALSE;

  if (get_access(b, AUTHENTICATED) >= required
      && b->tunnel_user && strcmp(mech, "EXTERNAL") == 0)
    {
      if (*mecharg && strcmp(mecharg, b->tunnel_user) != 0)
        return svn_ra_svn_write_tuple(conn, pool, "w(c)", "failure",
                                      "Requested username does not match");
      b->user = b->tunnel_user;
      SVN_ERR(svn_ra_svn_write_tuple(conn, pool, "w()", "success"));
      *success = TRUE;
      return SVN_NO_ERROR;
    }

  if (get_access(b, UNAUTHENTICATED) >= required
      && strcmp(mech, "ANONYMOUS") == 0 && ! needs_username)
    {
      SVN_ERR(svn_ra_svn_write_tuple(conn, pool, "w()", "success"));
      *success = TRUE;
      return SVN_NO_ERROR;
    }

  if (get_access(b, AUTHENTICATED) >= required
      && b->pwdb && strcmp(mech, "CRAM-MD5") == 0)
    {
      SVN_ERR(svn_ra_svn_cram_server(conn, pool, b->pwdb, &user, success));
      b->user = apr_pstrdup(b->pool, user);
      return SVN_NO_ERROR;
    }

  return svn_ra_svn_write_tuple(conn, pool, "w(c)", "failure",
                                "Must authenticate with listed mechanism");
}

/* Perform an authentication request using the built-in SASL implementation. */
static svn_error_t *
internal_auth_request(svn_ra_svn_conn_t *conn, apr_pool_t *pool,
                      server_baton_t *b, enum access_type required,
                      svn_boolean_t needs_username)
{
  svn_boolean_t success;
  const char *mech, *mecharg;

  SVN_ERR(svn_ra_svn_write_tuple(conn, pool, "w((!", "success"));
  SVN_ERR(send_mechs(conn, pool, b, required, needs_username));
  SVN_ERR(svn_ra_svn_write_tuple(conn, pool, "!)c)", b->realm));
  do
    {
      SVN_ERR(svn_ra_svn_read_tuple(conn, pool, "w(?c)", &mech, &mecharg));
      if (!*mech)
        break;
      SVN_ERR(auth(conn, pool, mech, mecharg, b, required, needs_username,
                   &success));
    }
  while (!success);
  return SVN_NO_ERROR;
}

/* Perform an authentication request in order to get an access level of
 * REQUIRED or higher.  Since the client may escape the authentication
 * exchange, the caller should check current_access(b) to see if
 * authentication succeeded. */
static svn_error_t *auth_request(svn_ra_svn_conn_t *conn, apr_pool_t *pool,
                                 server_baton_t *b, enum access_type required,
                                 svn_boolean_t needs_username)
{
#ifdef SVN_HAVE_SASL
  if (b->use_sasl)
    return cyrus_auth_request(conn, pool, b, required, needs_username);
#endif

  return internal_auth_request(conn, pool, b, required, needs_username);
}

/* Send a trivial auth notification on CONN which lists no mechanisms,
 * indicating that authentication is unnecessary.  Usually called in
 * response to invocation of a svnserve command.
 */
static svn_error_t *trivial_auth_request(svn_ra_svn_conn_t *conn,
                                         apr_pool_t *pool, server_baton_t *b)
{
  return svn_ra_svn_write_cmd_response(conn, pool, "()c", "");
}

/* Ensure that the client has the REQUIRED access by checking the
 * access directives (both blanket and per-directory) in BATON.  If
 * PATH is NULL, then only the blanket access configuration will
 * impact the result.
 *
 * If NEEDS_USERNAME is TRUE, then a lookup is only successful if the
 * user described in BATON is authenticated and, well, has a username
 * assigned to him.
 *
 * Use POOL for temporary allocations only.
 */
static svn_boolean_t lookup_access(apr_pool_t *pool,
                                   server_baton_t *baton,
                                   svn_ra_svn_conn_t *conn,
                                   svn_repos_authz_access_t required,
                                   const char *path,
                                   svn_boolean_t needs_username)
{
  enum access_type req = (required & svn_authz_write) ?
    WRITE_ACCESS : READ_ACCESS;
  svn_boolean_t authorized;
  svn_error_t *err;

  /* Get authz's opinion on the access. */
  err = authz_check_access(&authorized, path, required, baton, pool);

  /* If an error made lookup fail, deny access. */
  if (err)
    {
      log_server_error(err, baton, conn, pool);
      svn_error_clear(err);
      return FALSE;
    }

  /* If the required access is blanket-granted AND granted by authz
     AND we already have a username if one is required, then the
     lookup has succeeded. */
  if (current_access(baton) >= req
      && authorized
      && (! needs_username || baton->user))
    return TRUE;

  return FALSE;
}

/* Check that the client has the REQUIRED access by consulting the
 * authentication and authorization states stored in BATON.  If the
 * client does not have the required access credentials, attempt to
 * authenticate the client to get that access, using CONN for
 * communication.
 *
 * This function is supposed to be called to handle the authentication
 * half of a standard svn protocol reply.  If an error is returned, it
 * probably means that the server can terminate the client connection
 * with an apologetic error, as it implies an authentication failure.
 *
 * PATH and NEEDS_USERNAME are passed along to lookup_access, their
 * behaviour is documented there.
 */
static svn_error_t *must_have_access(svn_ra_svn_conn_t *conn,
                                     apr_pool_t *pool,
                                     server_baton_t *b,
                                     svn_repos_authz_access_t required,
                                     const char *path,
                                     svn_boolean_t needs_username)
{
  enum access_type req = (required & svn_authz_write) ?
    WRITE_ACCESS : READ_ACCESS;

  /* See whether the user already has the required access.  If so,
     nothing needs to be done.  Create the FS access and send a
     trivial auth request. */
  if (lookup_access(pool, b, conn, required, path, needs_username))
    {
      SVN_ERR(create_fs_access(b, pool));
      return trivial_auth_request(conn, pool, b);
    }

  /* If the required blanket access can be obtained by authenticating,
     try that.  Unfortunately, we can't tell until after
     authentication whether authz will work or not.  We force
     requiring a username because we need one to be able to check
     authz configuration again with a different user credentials than
     the first time round. */
  if (b->user == NULL
      && get_access(b, AUTHENTICATED) >= req
      && (b->tunnel_user || b->pwdb || b->use_sasl))
    SVN_ERR(auth_request(conn, pool, b, req, TRUE));

  /* Now that an authentication has been done get the new take of
     authz on the request. */
  if (! lookup_access(pool, b, conn, required, path, needs_username))
    return svn_error_create(SVN_ERR_RA_SVN_CMD_ERR,
                            error_create_and_log(SVN_ERR_RA_NOT_AUTHORIZED,
                                                 NULL, NULL, b, conn, pool),
                            NULL);

  /* Else, access is granted, and there is much rejoicing. */
  SVN_ERR(create_fs_access(b, pool));

  return SVN_NO_ERROR;
}

/* --- REPORTER COMMAND SET --- */

/* To allow for pipelining, reporter commands have no reponses.  If we
 * get an error, we ignore all subsequent reporter commands and return
 * the error finish_report, to be handled by the calling command.
 */

static svn_error_t *set_path(svn_ra_svn_conn_t *conn, apr_pool_t *pool,
                             apr_array_header_t *params, void *baton)
{
  report_driver_baton_t *b = baton;
  const char *path, *lock_token, *depth_word;
  svn_revnum_t rev;
  /* Default to infinity, for old clients that don't send depth. */
  svn_depth_t depth = svn_depth_infinity;
  svn_boolean_t start_empty;

  SVN_ERR(svn_ra_svn_parse_tuple(params, pool, "crb?(?c)?w",
                                 &path, &rev, &start_empty, &lock_token,
                                 &depth_word));
  if (depth_word)
    depth = svn_depth_from_word(depth_word);
  path = svn_relpath_canonicalize(path, pool);
  if (b->from_rev && strcmp(path, "") == 0)
    *b->from_rev = rev;
  if (!b->err)
    b->err = svn_repos_set_path3(b->report_baton, path, rev, depth,
                                 start_empty, lock_token, pool);
  b->entry_counter++;
  if (!start_empty)
    b->only_empty_entries = FALSE;
  return SVN_NO_ERROR;
}

static svn_error_t *delete_path(svn_ra_svn_conn_t *conn, apr_pool_t *pool,
                                apr_array_header_t *params, void *baton)
{
  report_driver_baton_t *b = baton;
  const char *path;

  SVN_ERR(svn_ra_svn_parse_tuple(params, pool, "c", &path));
  path = svn_relpath_canonicalize(path, pool);
  if (!b->err)
    b->err = svn_repos_delete_path(b->report_baton, path, pool);
  return SVN_NO_ERROR;
}

static svn_error_t *link_path(svn_ra_svn_conn_t *conn, apr_pool_t *pool,
                              apr_array_header_t *params, void *baton)
{
  report_driver_baton_t *b = baton;
  const char *path, *url, *lock_token, *fs_path, *depth_word;
  svn_revnum_t rev;
  svn_boolean_t start_empty;
  /* Default to infinity, for old clients that don't send depth. */
  svn_depth_t depth = svn_depth_infinity;

  SVN_ERR(svn_ra_svn_parse_tuple(params, pool, "ccrb?(?c)?w",
                                 &path, &url, &rev, &start_empty,
                                 &lock_token, &depth_word));

  /* ### WHAT?!  The link path is an absolute URL?!  Didn't see that
     coming...   -- cmpilato  */
  path = svn_relpath_canonicalize(path, pool);
  url = svn_uri_canonicalize(url, pool);
  if (depth_word)
    depth = svn_depth_from_word(depth_word);
  if (!b->err)
    b->err = get_fs_path(svn_path_uri_decode(b->repos_url, pool),
                         svn_path_uri_decode(url, pool),
                         &fs_path);
  if (!b->err)
    b->err = svn_repos_link_path3(b->report_baton, path, fs_path, rev,
                                  depth, start_empty, lock_token, pool);
  b->entry_counter++;
  return SVN_NO_ERROR;
}

static svn_error_t *finish_report(svn_ra_svn_conn_t *conn, apr_pool_t *pool,
                                  apr_array_header_t *params, void *baton)
{
  report_driver_baton_t *b = baton;

  /* No arguments to parse. */
  SVN_ERR(trivial_auth_request(conn, pool, b->sb));
  if (!b->err)
    b->err = svn_repos_finish_report(b->report_baton, pool);
  return SVN_NO_ERROR;
}

static svn_error_t *abort_report(svn_ra_svn_conn_t *conn, apr_pool_t *pool,
                                 apr_array_header_t *params, void *baton)
{
  report_driver_baton_t *b = baton;

  /* No arguments to parse. */
  svn_error_clear(svn_repos_abort_report(b->report_baton, pool));
  return SVN_NO_ERROR;
}

static const svn_ra_svn_cmd_entry_t report_commands[] = {
  { "set-path",      set_path },
  { "delete-path",   delete_path },
  { "link-path",     link_path },
  { "finish-report", finish_report, TRUE },
  { "abort-report",  abort_report,  TRUE },
  { NULL }
};

/* Accept a report from the client, drive the network editor with the
 * result, and then write an empty command response.  If there is a
 * non-protocol failure, accept_report will abort the edit and return
 * a command error to be reported by handle_commands().
 *
 * If only_empty_entry is not NULL and the report contains only one
 * item, and that item is empty, set *only_empty_entry to TRUE, else
 * set it to FALSE.
 *
 * If from_rev is not NULL, set *from_rev to the revision number from
 * the set-path on ""; if somehow set-path "" never happens, set
 * *from_rev to SVN_INVALID_REVNUM.
 */
static svn_error_t *accept_report(svn_boolean_t *only_empty_entry,
                                  svn_revnum_t *from_rev,
                                  svn_ra_svn_conn_t *conn, apr_pool_t *pool,
                                  server_baton_t *b, svn_revnum_t rev,
                                  const char *target, const char *tgt_path,
                                  svn_boolean_t text_deltas,
                                  svn_depth_t depth,
                                  svn_boolean_t send_copyfrom_args,
                                  svn_boolean_t ignore_ancestry)
{
  const svn_delta_editor_t *editor;
  void *edit_baton, *report_baton;
  report_driver_baton_t rb;
  svn_error_t *err;

  /* Make an svn_repos report baton.  Tell it to drive the network editor
   * when the report is complete. */
  svn_ra_svn_get_editor(&editor, &edit_baton, conn, pool, NULL, NULL);
  SVN_CMD_ERR(svn_repos_begin_report2(&report_baton, rev, b->repos,
                                      b->fs_path->data, target, tgt_path,
                                      text_deltas, depth, ignore_ancestry,
                                      send_copyfrom_args,
                                      editor, edit_baton,
                                      authz_check_access_cb_func(b),
                                      b, pool));

  rb.sb = b;
  rb.repos_url = svn_path_uri_decode(b->repos_url, pool);
  rb.report_baton = report_baton;
  rb.err = NULL;
  rb.entry_counter = 0;
  rb.only_empty_entries = TRUE;
  rb.from_rev = from_rev;
  if (from_rev)
    *from_rev = SVN_INVALID_REVNUM;
  err = svn_ra_svn_handle_commands2(conn, pool, report_commands, &rb, TRUE);
  if (err)
    {
      /* Network or protocol error while handling commands. */
      svn_error_clear(rb.err);
      return err;
    }
  else if (rb.err)
    {
      /* Some failure during the reporting or editing operations. */
      SVN_CMD_ERR(rb.err);
    }
  SVN_ERR(svn_ra_svn_write_cmd_response(conn, pool, ""));

  if (only_empty_entry)
    *only_empty_entry = rb.entry_counter == 1 && rb.only_empty_entries;

  return SVN_NO_ERROR;
}

/* --- MAIN COMMAND SET --- */

/* Write out a list of property diffs.  PROPDIFFS is an array of svn_prop_t
 * values. */
static svn_error_t *write_prop_diffs(svn_ra_svn_conn_t *conn,
                                     apr_pool_t *pool,
                                     const apr_array_header_t *propdiffs)
{
  int i;

  for (i = 0; i < propdiffs->nelts; ++i)
    {
      const svn_prop_t *prop = &APR_ARRAY_IDX(propdiffs, i, svn_prop_t);

      SVN_ERR(svn_ra_svn_write_tuple(conn, pool, "c(?s)",
                                     prop->name, prop->value));
    }

  return SVN_NO_ERROR;
}

/* Write out a lock to the client. */
static svn_error_t *write_lock(svn_ra_svn_conn_t *conn,
                               apr_pool_t *pool,
                               svn_lock_t *lock)
{
  const char *cdate, *edate;

  cdate = svn_time_to_cstring(lock->creation_date, pool);
  edate = lock->expiration_date
    ? svn_time_to_cstring(lock->expiration_date, pool) : NULL;
  SVN_ERR(svn_ra_svn_write_tuple(conn, pool, "ccc(?c)c(?c)", lock->path,
                                 lock->token, lock->owner, lock->comment,
                                 cdate, edate));

  return SVN_NO_ERROR;
}

/* ### This really belongs in libsvn_repos. */
/* Get the properties and/or inherited properties for a PATH in ROOT, with
   hardcoded committed-info values. */
static svn_error_t *
get_props(apr_hash_t **props,
          apr_array_header_t **iprops,
          svn_fs_root_t *root,
          const char *path,
          apr_pool_t *pool)
{
  /* Get the properties. */
  SVN_ERR(svn_fs_node_proplist2(props, iprops, root, path, pool, pool));

  if (props)
    {
      svn_string_t *str;
      svn_revnum_t crev;
      const char *cdate, *cauthor, *uuid;

      /* Hardcode the values for the committed revision, date, and author. */
      SVN_ERR(svn_repos_get_committed_info(&crev, &cdate, &cauthor, root,
                                           path, pool));
      str = svn_string_create(apr_psprintf(pool, "%ld", crev),
                              pool);
      apr_hash_set(*props, SVN_PROP_ENTRY_COMMITTED_REV, APR_HASH_KEY_STRING,
                   str);
      str = (cdate) ? svn_string_create(cdate, pool) : NULL;
      apr_hash_set(*props, SVN_PROP_ENTRY_COMMITTED_DATE, APR_HASH_KEY_STRING,
                   str);
      str = (cauthor) ? svn_string_create(cauthor, pool) : NULL;
      apr_hash_set(*props, SVN_PROP_ENTRY_LAST_AUTHOR, APR_HASH_KEY_STRING,
                   str);

      /* Hardcode the values for the UUID. */
      SVN_ERR(svn_fs_get_uuid(svn_fs_root_fs(root), &uuid, pool));
      str = (uuid) ? svn_string_create(uuid, pool) : NULL;
      apr_hash_set(*props, SVN_PROP_ENTRY_UUID, APR_HASH_KEY_STRING, str);
    }

  return SVN_NO_ERROR;
}

/* Set BATON->FS_PATH for the repository URL found in PARAMS. */
static svn_error_t *reparent(svn_ra_svn_conn_t *conn, apr_pool_t *pool,
                             apr_array_header_t *params, void *baton)
{
  server_baton_t *b = baton;
  const char *url;
  const char *fs_path;

  SVN_ERR(svn_ra_svn_parse_tuple(params, pool, "c", &url));
  url = svn_uri_canonicalize(url, pool);
  SVN_ERR(trivial_auth_request(conn, pool, b));
  SVN_CMD_ERR(get_fs_path(svn_path_uri_decode(b->repos_url, pool),
                          svn_path_uri_decode(url, pool),
                          &fs_path));
  SVN_ERR(log_command(b, conn, pool, "%s", svn_log__reparent(fs_path, pool)));
  svn_stringbuf_set(b->fs_path, fs_path);
  SVN_ERR(svn_ra_svn_write_cmd_response(conn, pool, ""));
  return SVN_NO_ERROR;
}

static svn_error_t *get_latest_rev(svn_ra_svn_conn_t *conn, apr_pool_t *pool,
                                   apr_array_header_t *params, void *baton)
{
  server_baton_t *b = baton;
  svn_revnum_t rev;

  SVN_ERR(log_command(b, conn, pool, "get-latest-rev"));

  SVN_ERR(trivial_auth_request(conn, pool, b));
  SVN_CMD_ERR(svn_fs_youngest_rev(&rev, b->fs, pool));
  SVN_ERR(svn_ra_svn_write_cmd_response(conn, pool, "r", rev));
  return SVN_NO_ERROR;
}

static svn_error_t *get_dated_rev(svn_ra_svn_conn_t *conn, apr_pool_t *pool,
                                  apr_array_header_t *params, void *baton)
{
  server_baton_t *b = baton;
  svn_revnum_t rev;
  apr_time_t tm;
  const char *timestr;

  SVN_ERR(svn_ra_svn_parse_tuple(params, pool, "c", &timestr));
  SVN_ERR(log_command(b, conn, pool, "get-dated-rev %s", timestr));

  SVN_ERR(trivial_auth_request(conn, pool, b));
  SVN_CMD_ERR(svn_time_from_cstring(&tm, timestr, pool));
  SVN_CMD_ERR(svn_repos_dated_revision(&rev, b->repos, tm, pool));
  SVN_ERR(svn_ra_svn_write_cmd_response(conn, pool, "r", rev));
  return SVN_NO_ERROR;
}

/* Common logic for change_rev_prop() and change_rev_prop2(). */
static svn_error_t *do_change_rev_prop(svn_ra_svn_conn_t *conn,
                                       server_baton_t *b,
                                       svn_revnum_t rev,
                                       const char *name,
                                       const svn_string_t *const *old_value_p,
                                       const svn_string_t *value,
                                       apr_pool_t *pool)
{
  SVN_ERR(must_have_access(conn, pool, b, svn_authz_write, NULL, FALSE));
  SVN_ERR(log_command(b, conn, pool, "%s",
                      svn_log__change_rev_prop(rev, name, pool)));
  SVN_CMD_ERR(svn_repos_fs_change_rev_prop4(b->repos, rev, b->user,
                                            name, old_value_p, value,
                                            TRUE, TRUE,
                                            authz_check_access_cb_func(b), b,
                                            pool));
  SVN_ERR(svn_ra_svn_write_cmd_response(conn, pool, ""));

  return SVN_NO_ERROR;
}

static svn_error_t *change_rev_prop2(svn_ra_svn_conn_t *conn, apr_pool_t *pool,
                                     apr_array_header_t *params, void *baton)
{
  server_baton_t *b = baton;
  svn_revnum_t rev;
  const char *name;
  svn_string_t *value;
  const svn_string_t *const *old_value_p;
  svn_string_t *old_value;
  svn_boolean_t dont_care;

  SVN_ERR(svn_ra_svn_parse_tuple(params, pool, "rc(?s)(b?s)",
                                 &rev, &name, &value,
                                 &dont_care, &old_value));

  /* Argument parsing. */
  if (dont_care)
    old_value_p = NULL;
  else
    old_value_p = (const svn_string_t *const *)&old_value;

  /* Input validation. */
  if (dont_care && old_value)
    {
      svn_error_t *err;
      err = svn_error_create(SVN_ERR_INCORRECT_PARAMS, NULL,
                             "'previous-value' and 'dont-care' cannot both be "
                             "set in 'change-rev-prop2' request");
      return log_fail_and_flush(err, b, conn, pool);
    }

  /* Do it. */
  SVN_ERR(do_change_rev_prop(conn, b, rev, name, old_value_p, value, pool));

  return SVN_NO_ERROR;
}

static svn_error_t *change_rev_prop(svn_ra_svn_conn_t *conn, apr_pool_t *pool,
                                    apr_array_header_t *params, void *baton)
{
  server_baton_t *b = baton;
  svn_revnum_t rev;
  const char *name;
  svn_string_t *value;

  /* Because the revprop value was at one time mandatory, the usual
     optional element pattern "(?s)" isn't used. */
  SVN_ERR(svn_ra_svn_parse_tuple(params, pool, "rc?s", &rev, &name, &value));

  SVN_ERR(do_change_rev_prop(conn, b, rev, name, NULL, value, pool));

  return SVN_NO_ERROR;
}

static svn_error_t *rev_proplist(svn_ra_svn_conn_t *conn, apr_pool_t *pool,
                                 apr_array_header_t *params, void *baton)
{
  server_baton_t *b = baton;
  svn_revnum_t rev;
  apr_hash_t *props;

  SVN_ERR(svn_ra_svn_parse_tuple(params, pool, "r", &rev));
  SVN_ERR(log_command(b, conn, pool, "%s", svn_log__rev_proplist(rev, pool)));

  SVN_ERR(trivial_auth_request(conn, pool, b));
  SVN_CMD_ERR(svn_repos_fs_revision_proplist(&props, b->repos, rev,
                                             authz_check_access_cb_func(b), b,
                                             pool));
  SVN_ERR(svn_ra_svn_write_tuple(conn, pool, "w((!", "success"));
  SVN_ERR(svn_ra_svn_write_proplist(conn, pool, props));
  SVN_ERR(svn_ra_svn_write_tuple(conn, pool, "!))"));
  return SVN_NO_ERROR;
}

static svn_error_t *rev_prop(svn_ra_svn_conn_t *conn, apr_pool_t *pool,
                             apr_array_header_t *params, void *baton)
{
  server_baton_t *b = baton;
  svn_revnum_t rev;
  const char *name;
  svn_string_t *value;

  SVN_ERR(svn_ra_svn_parse_tuple(params, pool, "rc", &rev, &name));
  SVN_ERR(log_command(b, conn, pool, "%s",
                      svn_log__rev_prop(rev, name, pool)));

  SVN_ERR(trivial_auth_request(conn, pool, b));
  SVN_CMD_ERR(svn_repos_fs_revision_prop(&value, b->repos, rev, name,
                                         authz_check_access_cb_func(b), b,
                                         pool));
  SVN_ERR(svn_ra_svn_write_cmd_response(conn, pool, "(?s)", value));
  return SVN_NO_ERROR;
}

static svn_error_t *commit_done(const svn_commit_info_t *commit_info,
                                void *baton, apr_pool_t *pool)
{
  commit_callback_baton_t *ccb = baton;

  *ccb->new_rev = commit_info->revision;
  *ccb->date = commit_info->date
    ? apr_pstrdup(ccb->pool, commit_info->date): NULL;
  *ccb->author = commit_info->author
    ? apr_pstrdup(ccb->pool, commit_info->author) : NULL;
  *ccb->post_commit_err = commit_info->post_commit_err
    ? apr_pstrdup(ccb->pool, commit_info->post_commit_err) : NULL;
  return SVN_NO_ERROR;
}

/* Add the LOCK_TOKENS (if any) to the filesystem access context,
 * checking path authorizations using the state in SB as we go.
 * LOCK_TOKENS is an array of svn_ra_svn_item_t structs.  Return a
 * client error if LOCK_TOKENS is not a list of lists.  If a lock
 * violates the authz configuration, return SVN_ERR_RA_NOT_AUTHORIZED
 * to the client.  Use POOL for temporary allocations only.
 */
static svn_error_t *add_lock_tokens(svn_ra_svn_conn_t *conn,
                                    const apr_array_header_t *lock_tokens,
                                    server_baton_t *sb,
                                    apr_pool_t *pool)
{
  int i;
  svn_fs_access_t *fs_access;

  SVN_ERR(svn_fs_get_access(&fs_access, sb->fs));

  /* If there is no access context, nowhere to add the tokens. */
  if (! fs_access)
    return SVN_NO_ERROR;

  for (i = 0; i < lock_tokens->nelts; ++i)
    {
      const char *path, *token, *full_path;
      svn_ra_svn_item_t *path_item, *token_item;
      svn_ra_svn_item_t *item = &APR_ARRAY_IDX(lock_tokens, i,
                                               svn_ra_svn_item_t);
      if (item->kind != SVN_RA_SVN_LIST)
        return svn_error_create(SVN_ERR_RA_SVN_MALFORMED_DATA, NULL,
                                "Lock tokens aren't a list of lists");

      path_item = &APR_ARRAY_IDX(item->u.list, 0, svn_ra_svn_item_t);
      if (path_item->kind != SVN_RA_SVN_STRING)
        return svn_error_create(SVN_ERR_RA_SVN_MALFORMED_DATA, NULL,
                                "Lock path isn't a string");

      token_item = &APR_ARRAY_IDX(item->u.list, 1, svn_ra_svn_item_t);
      if (token_item->kind != SVN_RA_SVN_STRING)
        return svn_error_create(SVN_ERR_RA_SVN_MALFORMED_DATA, NULL,
                                "Lock token isn't a string");

      path = path_item->u.string->data;
      full_path = svn_fspath__join(sb->fs_path->data,
                                   svn_relpath_canonicalize(path, pool),
                                   pool);

      if (! lookup_access(pool, sb, conn, svn_authz_write,
                          full_path, TRUE))
        return error_create_and_log(SVN_ERR_RA_NOT_AUTHORIZED, NULL, NULL,
                                    sb, conn, pool);

      token = token_item->u.string->data;
      SVN_ERR(svn_fs_access_add_lock_token2(fs_access, path, token));
    }

  return SVN_NO_ERROR;
}

/* Unlock the paths with lock tokens in LOCK_TOKENS, ignoring any errors.
   LOCK_TOKENS contains svn_ra_svn_item_t elements, assumed to be lists. */
static svn_error_t *unlock_paths(const apr_array_header_t *lock_tokens,
                                 server_baton_t *sb,
                                 svn_ra_svn_conn_t *conn,
                                 apr_pool_t *pool)
{
  int i;
  apr_pool_t *iterpool;

  iterpool = svn_pool_create(pool);

  for (i = 0; i < lock_tokens->nelts; ++i)
    {
      svn_ra_svn_item_t *item, *path_item, *token_item;
      const char *path, *token, *full_path;
      svn_error_t *err;
      svn_pool_clear(iterpool);

      item = &APR_ARRAY_IDX(lock_tokens, i, svn_ra_svn_item_t);
      path_item = &APR_ARRAY_IDX(item->u.list, 0, svn_ra_svn_item_t);
      token_item = &APR_ARRAY_IDX(item->u.list, 1, svn_ra_svn_item_t);

      path = path_item->u.string->data;
      token = token_item->u.string->data;

      full_path = svn_fspath__join(sb->fs_path->data,
                                   svn_relpath_canonicalize(path, iterpool),
                                   iterpool);

      /* The lock may have become defunct after the commit, so ignore such
         errors. */
      err = svn_repos_fs_unlock(sb->repos, full_path, token,
                                FALSE, iterpool);
      log_server_error(err, sb, conn, iterpool);
      svn_error_clear(err);
    }

  svn_pool_destroy(iterpool);

  return SVN_NO_ERROR;
}

static svn_error_t *commit(svn_ra_svn_conn_t *conn, apr_pool_t *pool,
                           apr_array_header_t *params, void *baton)
{
  server_baton_t *b = baton;
  const char *log_msg = NULL,
             *date = NULL,
             *author = NULL,
             *post_commit_err = NULL;
  apr_array_header_t *lock_tokens;
  svn_boolean_t keep_locks;
  apr_array_header_t *revprop_list = NULL;
  apr_hash_t *revprop_table;
  const svn_delta_editor_t *editor;
  void *edit_baton;
  svn_boolean_t aborted;
  commit_callback_baton_t ccb;
  svn_revnum_t new_rev;

  if (params->nelts == 1)
    {
      /* Clients before 1.2 don't send lock-tokens, keep-locks,
         and rev-props fields. */
      SVN_ERR(svn_ra_svn_parse_tuple(params, pool, "c", &log_msg));
      lock_tokens = NULL;
      keep_locks = TRUE;
      revprop_list = NULL;
    }
  else
    {
      /* Clients before 1.5 don't send the rev-props field. */
      SVN_ERR(svn_ra_svn_parse_tuple(params, pool, "clb?l", &log_msg,
                                     &lock_tokens, &keep_locks,
                                     &revprop_list));
    }

  /* The handling for locks is a little problematic, because the
     protocol won't let us send several auth requests once one has
     succeeded.  So we request write access and a username before
     adding tokens (if we have any), and subsequently fail if a lock
     violates authz. */
  SVN_ERR(must_have_access(conn, pool, b, svn_authz_write,
                           NULL,
                           (lock_tokens && lock_tokens->nelts)));

  /* Authorize the lock tokens and give them to the FS if we got
     any. */
  if (lock_tokens && lock_tokens->nelts)
    SVN_CMD_ERR(add_lock_tokens(conn, lock_tokens, b, pool));

  if (revprop_list)
    SVN_ERR(svn_ra_svn_parse_proplist(revprop_list, pool, &revprop_table));
  else
    {
      revprop_table = apr_hash_make(pool);
      apr_hash_set(revprop_table, SVN_PROP_REVISION_LOG, APR_HASH_KEY_STRING,
                   svn_string_create(log_msg, pool));
    }

  /* Get author from the baton, making sure clients can't circumvent
     the authentication via the revision props. */
  apr_hash_set(revprop_table, SVN_PROP_REVISION_AUTHOR, APR_HASH_KEY_STRING,
               b->user ? svn_string_create(b->user, pool) : NULL);

  ccb.pool = pool;
  ccb.new_rev = &new_rev;
  ccb.date = &date;
  ccb.author = &author;
  ccb.post_commit_err = &post_commit_err;
  /* ### Note that svn_repos_get_commit_editor5 actually wants a decoded URL. */
  SVN_CMD_ERR(svn_repos_get_commit_editor5
              (&editor, &edit_baton, b->repos, NULL,
               svn_path_uri_decode(b->repos_url, pool),
               b->fs_path->data, revprop_table,
               commit_done, &ccb,
               authz_commit_cb, baton, pool));
  SVN_ERR(svn_ra_svn_write_cmd_response(conn, pool, ""));
  SVN_ERR(svn_ra_svn_drive_editor(conn, pool, editor, edit_baton, &aborted));
  if (!aborted)
    {
      SVN_ERR(log_command(b, conn, pool, "%s",
                          svn_log__commit(new_rev, pool)));
      SVN_ERR(trivial_auth_request(conn, pool, b));

      /* In tunnel mode, deltify before answering the client, because
         answering may cause the client to terminate the connection
         and thus kill the server.  But otherwise, deltify after
         answering the client, to avoid user-visible delay. */

      if (b->tunnel)
        SVN_ERR(svn_fs_deltify_revision(b->fs, new_rev, pool));

      /* Unlock the paths. */
      if (! keep_locks && lock_tokens && lock_tokens->nelts)
        SVN_ERR(unlock_paths(lock_tokens, b, conn, pool));

      SVN_ERR(svn_ra_svn_write_tuple(conn, pool, "r(?c)(?c)(?c)",
                                     new_rev, date, author, post_commit_err));

      if (! b->tunnel)
        SVN_ERR(svn_fs_deltify_revision(b->fs, new_rev, pool));
    }
  return SVN_NO_ERROR;
}

static svn_error_t *get_file(svn_ra_svn_conn_t *conn, apr_pool_t *pool,
                             apr_array_header_t *params, void *baton)
{
  server_baton_t *b = baton;
  const char *path, *full_path, *hex_digest;
  svn_revnum_t rev;
  svn_fs_root_t *root;
  svn_stream_t *contents;
  apr_hash_t *props = NULL;
  apr_array_header_t *inherited_props;
  svn_string_t write_str;
  char buf[4096];
  apr_size_t len;
  svn_boolean_t want_props, want_contents;
  apr_uint64_t wants_inherited_props;
  svn_checksum_t *checksum;
  svn_error_t *err, *write_err;
  int i;

  /* Parse arguments. */
  SVN_ERR(svn_ra_svn_parse_tuple(params, pool, "c(?r)bb?B", &path, &rev,
                                 &want_props, &want_contents,
                                 &wants_inherited_props));

  full_path = svn_fspath__join(b->fs_path->data,
                               svn_relpath_canonicalize(path, pool), pool);

  /* Check authorizations */
  SVN_ERR(must_have_access(conn, pool, b, svn_authz_read,
                           full_path, FALSE));

  if (!SVN_IS_VALID_REVNUM(rev))
    SVN_CMD_ERR(svn_fs_youngest_rev(&rev, b->fs, pool));

  SVN_ERR(log_command(b, conn, pool, "%s",
                      svn_log__get_file(full_path, rev,
                                        want_contents, want_props, pool)));

  /* Fetch the properties and a stream for the contents. */
  SVN_CMD_ERR(svn_fs_revision_root(&root, b->fs, rev, pool));
  SVN_CMD_ERR(svn_fs_file_checksum(&checksum, svn_checksum_md5, root,
                                   full_path, TRUE, pool));
  hex_digest = svn_checksum_to_cstring_display(checksum, pool);
  if (want_props || wants_inherited_props)
    SVN_CMD_ERR(get_props(&props, &inherited_props, root, full_path, pool));
  if (want_contents)
    SVN_CMD_ERR(svn_fs_file_contents(&contents, root, full_path, pool));

  /* Send successful command response with revision and props. */
  SVN_ERR(svn_ra_svn_write_tuple(conn, pool, "w((?c)r(!", "success",
                                 hex_digest, rev));
  SVN_ERR(svn_ra_svn_write_proplist(conn, pool, props));

  if (wants_inherited_props)
    {
      SVN_ERR(svn_ra_svn_write_tuple(conn, pool, "!)(?!"));
      for (i = 0; i < inherited_props->nelts; i++)
        {
          svn_prop_inherited_item_t *iprop =
            APR_ARRAY_IDX(inherited_props, i, svn_prop_inherited_item_t *);

          SVN_ERR(svn_ra_svn_write_tuple(conn, pool, "!(c(!",
                                         iprop->path_or_url));
          SVN_ERR(svn_ra_svn_write_proplist(conn, pool, iprop->prop_hash));
          SVN_ERR(svn_ra_svn_write_tuple(conn, pool, "!))!",
                                         iprop->path_or_url));
        }  
    }

  SVN_ERR(svn_ra_svn_write_tuple(conn, pool, "!))"));

  /* Now send the file's contents. */
  if (want_contents)
    {
      err = SVN_NO_ERROR;
      while (1)
        {
          len = sizeof(buf);
          err = svn_stream_read(contents, buf, &len);
          if (err)
            break;
          if (len > 0)
            {
              write_str.data = buf;
              write_str.len = len;
              SVN_ERR(svn_ra_svn_write_string(conn, pool, &write_str));
            }
          if (len < sizeof(buf))
            {
              err = svn_stream_close(contents);
              break;
            }
        }
      write_err = svn_ra_svn_write_cstring(conn, pool, "");
      if (write_err)
        {
          svn_error_clear(err);
          return write_err;
        }
      SVN_CMD_ERR(err);
      SVN_ERR(svn_ra_svn_write_cmd_response(conn, pool, ""));
    }

  return SVN_NO_ERROR;
}

static svn_error_t *get_dir(svn_ra_svn_conn_t *conn, apr_pool_t *pool,
                            apr_array_header_t *params, void *baton)
{
  server_baton_t *b = baton;
  const char *path, *full_path;
  svn_revnum_t rev;
<<<<<<< HEAD
  apr_hash_t *entries, *props = NULL, *file_props;
  apr_array_header_t *inherited_props;
=======
  apr_hash_t *entries, *props = NULL;
>>>>>>> 4e84121d
  apr_hash_index_t *hi;
  svn_fs_root_t *root;
  apr_pool_t *subpool;
  svn_boolean_t want_props, want_contents;
  apr_uint64_t wants_inherited_props;
  apr_uint64_t dirent_fields;
  apr_array_header_t *dirent_fields_list = NULL;
  svn_ra_svn_item_t *elt;
  int i;

  SVN_ERR(svn_ra_svn_parse_tuple(params, pool, "c(?r)bb?l?B", &path, &rev,
                                 &want_props, &want_contents,
                                 &dirent_fields_list,
                                 &wants_inherited_props));

  if (! dirent_fields_list)
    {
      dirent_fields = SVN_DIRENT_ALL;
    }
  else
    {
      dirent_fields = 0;

      for (i = 0; i < dirent_fields_list->nelts; ++i)
        {
          elt = &APR_ARRAY_IDX(dirent_fields_list, i, svn_ra_svn_item_t);

          if (elt->kind != SVN_RA_SVN_WORD)
            return svn_error_create(SVN_ERR_RA_SVN_MALFORMED_DATA, NULL,
                                    "Dirent field not a string");

          if (strcmp(SVN_RA_SVN_DIRENT_KIND, elt->u.word) == 0)
            dirent_fields |= SVN_DIRENT_KIND;
          else if (strcmp(SVN_RA_SVN_DIRENT_SIZE, elt->u.word) == 0)
            dirent_fields |= SVN_DIRENT_SIZE;
          else if (strcmp(SVN_RA_SVN_DIRENT_HAS_PROPS, elt->u.word) == 0)
            dirent_fields |= SVN_DIRENT_HAS_PROPS;
          else if (strcmp(SVN_RA_SVN_DIRENT_CREATED_REV, elt->u.word) == 0)
            dirent_fields |= SVN_DIRENT_CREATED_REV;
          else if (strcmp(SVN_RA_SVN_DIRENT_TIME, elt->u.word) == 0)
            dirent_fields |= SVN_DIRENT_TIME;
          else if (strcmp(SVN_RA_SVN_DIRENT_LAST_AUTHOR, elt->u.word) == 0)
            dirent_fields |= SVN_DIRENT_LAST_AUTHOR;
        }
    }

  full_path = svn_fspath__join(b->fs_path->data,
                               svn_relpath_canonicalize(path, pool), pool);

  /* Check authorizations */
  SVN_ERR(must_have_access(conn, pool, b, svn_authz_read,
                           full_path, FALSE));

  if (!SVN_IS_VALID_REVNUM(rev))
    SVN_CMD_ERR(svn_fs_youngest_rev(&rev, b->fs, pool));

  SVN_ERR(log_command(b, conn, pool, "%s",
                      svn_log__get_dir(full_path, rev,
                                       want_contents, want_props,
                                       dirent_fields, pool)));

  /* Fetch the root of the appropriate revision. */
  SVN_CMD_ERR(svn_fs_revision_root(&root, b->fs, rev, pool));

  /* Fetch the directory's explicit and/or inherited properties
     if requested. */
  if (want_props || wants_inherited_props)
    SVN_CMD_ERR(get_props(&props, &inherited_props, root, full_path, pool));

  /* Begin response ... */
  SVN_ERR(svn_ra_svn_write_tuple(conn, pool, "w(r(!", "success", rev));
  SVN_ERR(svn_ra_svn_write_proplist(conn, pool, props));
  SVN_ERR(svn_ra_svn_write_tuple(conn, pool, "!)(!"));

  /* Fetch the directory entries if requested and send them immediately. */
  if (want_contents)
    {
      /* Use epoch for a placeholder for a missing date.  */
      const char *missing_date = svn_time_to_cstring(0, pool);

      SVN_CMD_ERR(svn_fs_dir_entries(&entries, root, full_path, pool));

      /* Transform the hash table's FS entries into dirents.  This probably
       * belongs in libsvn_repos. */
      subpool = svn_pool_create(pool);
      for (hi = apr_hash_first(pool, entries); hi; hi = apr_hash_next(hi))
        {
          const char *name = svn__apr_hash_index_key(hi);
          svn_fs_dirent_t *fsent = svn__apr_hash_index_val(hi);
          const char *file_path;

          /* The fields in the entry tuple.  */
          svn_node_kind_t entry_kind = svn_node_none;
          svn_filesize_t entry_size = 0;
          svn_boolean_t has_props = FALSE;
          svn_revnum_t created_rev = 0; /* ### SVN_INVALID_REVNUM  */
          const char *cdate = NULL;
          const char *last_author = NULL;

          svn_pool_clear(subpool);

          file_path = svn_fspath__join(full_path, name, subpool);
          if (! lookup_access(subpool, b, conn, svn_authz_read,
                              file_path, FALSE))
            continue;

          if (dirent_fields & SVN_DIRENT_KIND)
              entry_kind = fsent->kind;

          if (dirent_fields & SVN_DIRENT_SIZE)
              if (entry_kind != svn_node_dir)
                SVN_CMD_ERR(svn_fs_file_length(&entry_size, root, file_path,
                                               subpool));

          if (dirent_fields & SVN_DIRENT_HAS_PROPS)
            {
              apr_hash_t *file_props;

              /* has_props */
              SVN_CMD_ERR(svn_fs_node_proplist(&file_props, root, file_path,
                                               subpool));
              has_props = (apr_hash_count(file_props) > 0);
            }

          if ((dirent_fields & SVN_DIRENT_LAST_AUTHOR)
              || (dirent_fields & SVN_DIRENT_TIME)
              || (dirent_fields & SVN_DIRENT_CREATED_REV))
            {
              /* created_rev, last_author, time */
              SVN_CMD_ERR(svn_repos_get_committed_info(&created_rev,
                                                       &cdate,
                                                       &last_author, 
                                                       root,
                                                       file_path,
                                                       subpool));
            }

          /* The client does not properly handle a missing CDATE. For
             interoperability purposes, we must fill in some junk.

             See libsvn_ra_svn/client.c:ra_svn_get_dir()  */
          if (cdate == NULL)
            cdate = missing_date;

          /* Send the entry. */
          SVN_ERR(svn_ra_svn_write_tuple(conn, pool, "cwnbr(?c)(?c)", name,
                                         svn_node_kind_to_word(entry_kind),
                                         (apr_uint64_t) entry_size,
                                         has_props, created_rev,
                                         cdate, last_author));
        }
      svn_pool_destroy(subpool);
    }

  if (wants_inherited_props)
    {
      SVN_ERR(svn_ra_svn_write_tuple(conn, pool, "!)(?!"));
      for (i = 0; i < inherited_props->nelts; i++)
        {
          svn_prop_inherited_item_t *iprop =
            APR_ARRAY_IDX(inherited_props, i, svn_prop_inherited_item_t *);

          SVN_ERR(svn_ra_svn_write_tuple(conn, pool, "!(c(!",
                                         iprop->path_or_url));
          SVN_ERR(svn_ra_svn_write_proplist(conn, pool, iprop->prop_hash));
          SVN_ERR(svn_ra_svn_write_tuple(conn, pool, "!))!",
                                         iprop->path_or_url));
        }  
    }

  /* Finish response. */
  return svn_ra_svn_write_tuple(conn, pool, "!))");
}

static svn_error_t *update(svn_ra_svn_conn_t *conn, apr_pool_t *pool,
                           apr_array_header_t *params, void *baton)
{
  server_baton_t *b = baton;
  svn_revnum_t rev;
  const char *target, *full_path, *depth_word;
  svn_boolean_t recurse;
  svn_boolean_t send_copyfrom_args;
  apr_uint64_t send_copyfrom_param;
  /* Default to unknown.  Old clients won't send depth, but we'll
     handle that by converting recurse if necessary. */
  svn_depth_t depth = svn_depth_unknown;
  svn_boolean_t is_checkout;

  /* Parse the arguments. */
  SVN_ERR(svn_ra_svn_parse_tuple(params, pool, "(?r)cb?wB", &rev, &target,
                                 &recurse, &depth_word, &send_copyfrom_param));
  target = svn_relpath_canonicalize(target, pool);

  if (depth_word)
    depth = svn_depth_from_word(depth_word);
  else
    depth = SVN_DEPTH_INFINITY_OR_FILES(recurse);

  send_copyfrom_args = (send_copyfrom_param == SVN_RA_SVN_UNSPECIFIED_NUMBER) ?
      FALSE : (svn_boolean_t) send_copyfrom_param;

  full_path = svn_fspath__join(b->fs_path->data, target, pool);
  /* Check authorization and authenticate the user if necessary. */
  SVN_ERR(must_have_access(conn, pool, b, svn_authz_read, full_path, FALSE));

  if (!SVN_IS_VALID_REVNUM(rev))
    SVN_CMD_ERR(svn_fs_youngest_rev(&rev, b->fs, pool));

  SVN_ERR(accept_report(&is_checkout, NULL,
                        conn, pool, b, rev, target, NULL, TRUE,
                        depth, send_copyfrom_args, FALSE));
  if (is_checkout)
    {
      SVN_ERR(log_command(b, conn, pool, "%s",
                          svn_log__checkout(full_path, rev,
                                            depth, pool)));
    }
  else
    {
      SVN_ERR(log_command(b, conn, pool, "%s",
                          svn_log__update(full_path, rev, depth,
                                          send_copyfrom_args, pool)));
    }

  return SVN_NO_ERROR;
}

static svn_error_t *switch_cmd(svn_ra_svn_conn_t *conn, apr_pool_t *pool,
                               apr_array_header_t *params, void *baton)
{
  server_baton_t *b = baton;
  svn_revnum_t rev;
  const char *target, *depth_word;
  const char *switch_url, *switch_path;
  svn_boolean_t recurse;
  /* Default to unknown.  Old clients won't send depth, but we'll
     handle that by converting recurse if necessary. */
  svn_depth_t depth = svn_depth_unknown;

  /* Parse the arguments. */
  SVN_ERR(svn_ra_svn_parse_tuple(params, pool, "(?r)cbc?w", &rev, &target,
                                 &recurse, &switch_url, &depth_word));
  target = svn_relpath_canonicalize(target, pool);
  switch_url = svn_uri_canonicalize(switch_url, pool);

  if (depth_word)
    depth = svn_depth_from_word(depth_word);
  else
    depth = SVN_DEPTH_INFINITY_OR_FILES(recurse);

  SVN_ERR(trivial_auth_request(conn, pool, b));
  if (!SVN_IS_VALID_REVNUM(rev))
    SVN_CMD_ERR(svn_fs_youngest_rev(&rev, b->fs, pool));

  SVN_CMD_ERR(get_fs_path(svn_path_uri_decode(b->repos_url, pool),
                          svn_path_uri_decode(switch_url, pool),
                          &switch_path));

  {
    const char *full_path = svn_fspath__join(b->fs_path->data, target, pool);
    SVN_ERR(log_command(b, conn, pool, "%s",
                        svn_log__switch(full_path, switch_path, rev,
                                        depth, pool)));
  }

  return accept_report(NULL, NULL,
                       conn, pool, b, rev, target, switch_path, TRUE,
                       depth,
                       FALSE /* TODO(sussman): no copyfrom args for now */,
                       TRUE);
}

static svn_error_t *status(svn_ra_svn_conn_t *conn, apr_pool_t *pool,
                           apr_array_header_t *params, void *baton)
{
  server_baton_t *b = baton;
  svn_revnum_t rev;
  const char *target, *depth_word;
  svn_boolean_t recurse;
  /* Default to unknown.  Old clients won't send depth, but we'll
     handle that by converting recurse if necessary. */
  svn_depth_t depth = svn_depth_unknown;

  /* Parse the arguments. */
  SVN_ERR(svn_ra_svn_parse_tuple(params, pool, "cb?(?r)?w",
                                 &target, &recurse, &rev, &depth_word));
  target = svn_relpath_canonicalize(target, pool);

  if (depth_word)
    depth = svn_depth_from_word(depth_word);
  else
    depth = SVN_DEPTH_INFINITY_OR_EMPTY(recurse);

  SVN_ERR(trivial_auth_request(conn, pool, b));
  if (!SVN_IS_VALID_REVNUM(rev))
    SVN_CMD_ERR(svn_fs_youngest_rev(&rev, b->fs, pool));

  {
    const char *full_path = svn_fspath__join(b->fs_path->data, target, pool);
    SVN_ERR(log_command(b, conn, pool, "%s",
                        svn_log__status(full_path, rev, depth, pool)));
  }

  return accept_report(NULL, NULL, conn, pool, b, rev, target, NULL, FALSE,
                       depth, FALSE, FALSE);
}

static svn_error_t *diff(svn_ra_svn_conn_t *conn, apr_pool_t *pool,
                         apr_array_header_t *params, void *baton)
{
  server_baton_t *b = baton;
  svn_revnum_t rev;
  const char *target, *versus_url, *versus_path, *depth_word;
  svn_boolean_t recurse, ignore_ancestry;
  svn_boolean_t text_deltas;
  /* Default to unknown.  Old clients won't send depth, but we'll
     handle that by converting recurse if necessary. */
  svn_depth_t depth = svn_depth_unknown;

  /* Parse the arguments. */
  if (params->nelts == 5)
    {
      /* Clients before 1.4 don't send the text_deltas boolean or depth. */
      SVN_ERR(svn_ra_svn_parse_tuple(params, pool, "(?r)cbbc", &rev, &target,
                                     &recurse, &ignore_ancestry, &versus_url));
      text_deltas = TRUE;
      depth_word = NULL;
    }
  else
    {
      SVN_ERR(svn_ra_svn_parse_tuple(params, pool, "(?r)cbbcb?w",
                                     &rev, &target, &recurse,
                                     &ignore_ancestry, &versus_url,
                                     &text_deltas, &depth_word));
    }
  target = svn_relpath_canonicalize(target, pool);
  versus_url = svn_uri_canonicalize(versus_url, pool);

  if (depth_word)
    depth = svn_depth_from_word(depth_word);
  else
    depth = SVN_DEPTH_INFINITY_OR_FILES(recurse);

  SVN_ERR(trivial_auth_request(conn, pool, b));

  if (!SVN_IS_VALID_REVNUM(rev))
    SVN_CMD_ERR(svn_fs_youngest_rev(&rev, b->fs, pool));
  SVN_CMD_ERR(get_fs_path(svn_path_uri_decode(b->repos_url, pool),
                          svn_path_uri_decode(versus_url, pool),
                          &versus_path));

  {
    const char *full_path = svn_fspath__join(b->fs_path->data, target, pool);
    svn_revnum_t from_rev;
    SVN_ERR(accept_report(NULL, &from_rev,
                          conn, pool, b, rev, target, versus_path,
                          text_deltas, depth, FALSE, ignore_ancestry));
    SVN_ERR(log_command(b, conn, pool, "%s",
                        svn_log__diff(full_path, from_rev, versus_path,
                                      rev, depth, ignore_ancestry,
                                      pool)));
  }
  return SVN_NO_ERROR;
}

/* Regardless of whether a client's capabilities indicate an
   understanding of this command (by way of SVN_RA_SVN_CAP_MERGEINFO),
   we provide a response.

   ASSUMPTION: When performing a 'merge' with two URLs at different
   revisions, the client will call this command more than once. */
static svn_error_t *get_mergeinfo(svn_ra_svn_conn_t *conn, apr_pool_t *pool,
                                  apr_array_header_t *params, void *baton)
{
  server_baton_t *b = baton;
  svn_revnum_t rev;
  apr_array_header_t *paths, *canonical_paths;
  svn_mergeinfo_catalog_t mergeinfo;
  int i;
  apr_hash_index_t *hi;
  const char *inherit_word;
  svn_mergeinfo_inheritance_t inherit;
  svn_boolean_t include_descendants;
  apr_pool_t *iterpool;

  SVN_ERR(svn_ra_svn_parse_tuple(params, pool, "l(?r)wb", &paths, &rev,
                                 &inherit_word, &include_descendants));
  inherit = svn_inheritance_from_word(inherit_word);

  /* Canonicalize the paths which mergeinfo has been requested for. */
  canonical_paths = apr_array_make(pool, paths->nelts, sizeof(const char *));
  for (i = 0; i < paths->nelts; i++)
     {
        svn_ra_svn_item_t *item = &APR_ARRAY_IDX(paths, i, svn_ra_svn_item_t);
        const char *full_path;

        if (item->kind != SVN_RA_SVN_STRING)
          return svn_error_create(SVN_ERR_RA_SVN_MALFORMED_DATA, NULL,
                                  _("Path is not a string"));
        full_path = svn_relpath_canonicalize(item->u.string->data, pool);
        full_path = svn_fspath__join(b->fs_path->data, full_path, pool);
        APR_ARRAY_PUSH(canonical_paths, const char *) = full_path;
     }

  SVN_ERR(log_command(b, conn, pool, "%s",
                      svn_log__get_mergeinfo(canonical_paths, inherit,
                                             include_descendants,
                                             pool)));

  SVN_ERR(trivial_auth_request(conn, pool, b));
  SVN_CMD_ERR(svn_repos_fs_get_mergeinfo(&mergeinfo, b->repos,
                                         canonical_paths, rev,
                                         inherit,
                                         include_descendants,
                                         authz_check_access_cb_func(b), b,
                                         pool));
  SVN_ERR(svn_mergeinfo__remove_prefix_from_catalog(&mergeinfo, mergeinfo,
                                                    b->fs_path->data, pool));
  SVN_ERR(svn_ra_svn_write_tuple(conn, pool, "w((!", "success"));
  iterpool = svn_pool_create(pool);
  for (hi = apr_hash_first(pool, mergeinfo); hi; hi = apr_hash_next(hi))
    {
      const char *key = svn__apr_hash_index_key(hi);
      svn_mergeinfo_t value = svn__apr_hash_index_val(hi);
      svn_string_t *mergeinfo_string;

      svn_pool_clear(iterpool);

      SVN_ERR(svn_mergeinfo_to_string(&mergeinfo_string, value, iterpool));
      SVN_ERR(svn_ra_svn_write_tuple(conn, iterpool, "cs", key,
                                     mergeinfo_string));
    }
  svn_pool_destroy(iterpool);
  SVN_ERR(svn_ra_svn_write_tuple(conn, pool, "!))"));

  return SVN_NO_ERROR;
}

/* Send a log entry to the client. */
static svn_error_t *log_receiver(void *baton,
                                 svn_log_entry_t *log_entry,
                                 apr_pool_t *pool)
{
  log_baton_t *b = baton;
  svn_ra_svn_conn_t *conn = b->conn;
  apr_hash_index_t *h;
  svn_boolean_t invalid_revnum = FALSE;
  char action[2];
  const char *author, *date, *message;
  apr_uint64_t revprop_count;

  if (log_entry->revision == SVN_INVALID_REVNUM)
    {
      /* If the stack depth is zero, we've seen the last revision, so don't
         send it, just return. */
      if (b->stack_depth == 0)
        return SVN_NO_ERROR;

      /* Because the svn protocol won't let us send an invalid revnum, we have
         to fudge here and send an additional flag. */
      log_entry->revision = 0;
      invalid_revnum = TRUE;
      b->stack_depth--;
    }

  SVN_ERR(svn_ra_svn_write_tuple(conn, pool, "(!"));
  if (log_entry->changed_paths2)
    {
      for (h = apr_hash_first(pool, log_entry->changed_paths2); h;
                                                        h = apr_hash_next(h))
        {
          const char *path = svn__apr_hash_index_key(h);
          svn_log_changed_path2_t *change = svn__apr_hash_index_val(h);

          action[0] = change->action;
          action[1] = '\0';
          SVN_ERR(svn_ra_svn_write_tuple(
                      conn, pool, "cw(?cr)(cbb)",
                      path,
                      action,
                      change->copyfrom_path,
                      change->copyfrom_rev,
                      svn_node_kind_to_word(change->node_kind),
                      /* text_modified and props_modified are never unknown */
                      change->text_modified  == svn_tristate_true,
                      change->props_modified == svn_tristate_true));
        }
    }
  svn_compat_log_revprops_out(&author, &date, &message, log_entry->revprops);
  svn_compat_log_revprops_clear(log_entry->revprops);
  if (log_entry->revprops)
    revprop_count = apr_hash_count(log_entry->revprops);
  else
    revprop_count = 0;
  SVN_ERR(svn_ra_svn_write_tuple(conn, pool, "!)r(?c)(?c)(?c)bbn(!",
                                 log_entry->revision,
                                 author, date, message,
                                 log_entry->has_children,
                                 invalid_revnum, revprop_count));
  SVN_ERR(svn_ra_svn_write_proplist(conn, pool, log_entry->revprops));
  SVN_ERR(svn_ra_svn_write_tuple(conn, pool, "!)b",
                                 log_entry->subtractive_merge));

  if (log_entry->has_children)
    b->stack_depth++;

  return SVN_NO_ERROR;
}

static svn_error_t *log_cmd(svn_ra_svn_conn_t *conn, apr_pool_t *pool,
                            apr_array_header_t *params, void *baton)
{
  svn_error_t *err, *write_err;
  server_baton_t *b = baton;
  svn_revnum_t start_rev, end_rev;
  const char *full_path;
  svn_boolean_t send_changed_paths, strict_node, include_merged_revisions;
  apr_array_header_t *paths, *full_paths, *revprop_items, *revprops;
  char *revprop_word;
  svn_ra_svn_item_t *elt;
  int i;
  apr_uint64_t limit, include_merged_revs_param;
  log_baton_t lb;

  SVN_ERR(svn_ra_svn_parse_tuple(params, pool, "l(?r)(?r)bb?n?Bwl", &paths,
                                 &start_rev, &end_rev, &send_changed_paths,
                                 &strict_node, &limit,
                                 &include_merged_revs_param,
                                 &revprop_word, &revprop_items));

  if (include_merged_revs_param == SVN_RA_SVN_UNSPECIFIED_NUMBER)
    include_merged_revisions = FALSE;
  else
    include_merged_revisions = (svn_boolean_t) include_merged_revs_param;

  if (revprop_word == NULL)
    /* pre-1.5 client */
    revprops = svn_compat_log_revprops_in(pool);
  else if (strcmp(revprop_word, "all-revprops") == 0)
    revprops = NULL;
  else if (strcmp(revprop_word, "revprops") == 0)
    {
      SVN_ERR_ASSERT(revprop_items);

      revprops = apr_array_make(pool, revprop_items->nelts,
                                sizeof(char *));
      for (i = 0; i < revprop_items->nelts; i++)
        {
          elt = &APR_ARRAY_IDX(revprop_items, i, svn_ra_svn_item_t);
          if (elt->kind != SVN_RA_SVN_STRING)
            return svn_error_create(SVN_ERR_RA_SVN_MALFORMED_DATA, NULL,
                                    _("Log revprop entry not a string"));
          APR_ARRAY_PUSH(revprops, const char *) = elt->u.string->data;
        }
    }
  else
    return svn_error_createf(SVN_ERR_RA_SVN_MALFORMED_DATA, NULL,
                             _("Unknown revprop word '%s' in log command"),
                             revprop_word);

  /* If we got an unspecified number then the user didn't send us anything,
     so we assume no limit.  If it's larger than INT_MAX then someone is
     messing with us, since we know the svn client libraries will never send
     us anything that big, so play it safe and default to no limit. */
  if (limit == SVN_RA_SVN_UNSPECIFIED_NUMBER || limit > INT_MAX)
    limit = 0;

  full_paths = apr_array_make(pool, paths->nelts, sizeof(const char *));
  for (i = 0; i < paths->nelts; i++)
    {
      elt = &APR_ARRAY_IDX(paths, i, svn_ra_svn_item_t);
      if (elt->kind != SVN_RA_SVN_STRING)
        return svn_error_create(SVN_ERR_RA_SVN_MALFORMED_DATA, NULL,
                                _("Log path entry not a string"));
      full_path = svn_relpath_canonicalize(elt->u.string->data, pool),
      full_path = svn_fspath__join(b->fs_path->data, full_path, pool);
      APR_ARRAY_PUSH(full_paths, const char *) = full_path;
    }
  SVN_ERR(trivial_auth_request(conn, pool, b));

  SVN_ERR(log_command(b, conn, pool, "%s",
                      svn_log__log(full_paths, start_rev, end_rev,
                                   limit, send_changed_paths, strict_node,
                                   include_merged_revisions, revprops,
                                   pool)));

  /* Get logs.  (Can't report errors back to the client at this point.) */
  lb.fs_path = b->fs_path->data;
  lb.conn = conn;
  lb.stack_depth = 0;
  err = svn_repos_get_logs4(b->repos, full_paths, start_rev, end_rev,
                            (int) limit, send_changed_paths, strict_node,
                            include_merged_revisions, revprops,
                            authz_check_access_cb_func(b), b, log_receiver,
                            &lb, pool);

  write_err = svn_ra_svn_write_word(conn, pool, "done");
  if (write_err)
    {
      svn_error_clear(err);
      return write_err;
    }
  SVN_CMD_ERR(err);
  SVN_ERR(svn_ra_svn_write_cmd_response(conn, pool, ""));
  return SVN_NO_ERROR;
}

static svn_error_t *check_path(svn_ra_svn_conn_t *conn, apr_pool_t *pool,
                               apr_array_header_t *params, void *baton)
{
  server_baton_t *b = baton;
  svn_revnum_t rev;
  const char *path, *full_path;
  svn_fs_root_t *root;
  svn_node_kind_t kind;

  SVN_ERR(svn_ra_svn_parse_tuple(params, pool, "c(?r)", &path, &rev));
  full_path = svn_fspath__join(b->fs_path->data,
                               svn_relpath_canonicalize(path, pool), pool);

  /* Check authorizations */
  SVN_ERR(must_have_access(conn, pool, b, svn_authz_read,
                           full_path, FALSE));

  if (!SVN_IS_VALID_REVNUM(rev))
    SVN_CMD_ERR(svn_fs_youngest_rev(&rev, b->fs, pool));

  SVN_ERR(log_command(b, conn, pool, "check-path %s@%d",
                      svn_path_uri_encode(full_path, pool), rev));

  SVN_CMD_ERR(svn_fs_revision_root(&root, b->fs, rev, pool));
  SVN_CMD_ERR(svn_fs_check_path(&kind, root, full_path, pool));
  SVN_ERR(svn_ra_svn_write_cmd_response(conn, pool, "w",
                                        svn_node_kind_to_word(kind)));
  return SVN_NO_ERROR;
}

static svn_error_t *stat_cmd(svn_ra_svn_conn_t *conn, apr_pool_t *pool,
                             apr_array_header_t *params, void *baton)
{
  server_baton_t *b = baton;
  svn_revnum_t rev;
  const char *path, *full_path, *cdate;
  svn_fs_root_t *root;
  svn_dirent_t *dirent;

  SVN_ERR(svn_ra_svn_parse_tuple(params, pool, "c(?r)", &path, &rev));
  full_path = svn_fspath__join(b->fs_path->data,
                               svn_relpath_canonicalize(path, pool), pool);

  /* Check authorizations */
  SVN_ERR(must_have_access(conn, pool, b, svn_authz_read,
                           full_path, FALSE));

  if (!SVN_IS_VALID_REVNUM(rev))
    SVN_CMD_ERR(svn_fs_youngest_rev(&rev, b->fs, pool));

  SVN_ERR(log_command(b, conn, pool, "stat %s@%d",
                      svn_path_uri_encode(full_path, pool), rev));

  SVN_CMD_ERR(svn_fs_revision_root(&root, b->fs, rev, pool));
  SVN_CMD_ERR(svn_repos_stat(&dirent, root, full_path, pool));

  /* Need to return the equivalent of "(?l)", since that's what the
     client is reading.  */

  if (dirent == NULL)
    {
      SVN_ERR(svn_ra_svn_write_cmd_response(conn, pool, "()"));
      return SVN_NO_ERROR;
    }

  cdate = (dirent->time == (time_t) -1) ? NULL
    : svn_time_to_cstring(dirent->time, pool);

  SVN_ERR(svn_ra_svn_write_cmd_response(conn, pool, "((wnbr(?c)(?c)))",
                                        svn_node_kind_to_word(dirent->kind),
                                        (apr_uint64_t) dirent->size,
                                        dirent->has_props, dirent->created_rev,
                                        cdate, dirent->last_author));

  return SVN_NO_ERROR;
}

static svn_error_t *get_locations(svn_ra_svn_conn_t *conn, apr_pool_t *pool,
                                  apr_array_header_t *params, void *baton)
{
  svn_error_t *err, *write_err;
  server_baton_t *b = baton;
  svn_revnum_t revision;
  apr_array_header_t *location_revisions, *loc_revs_proto;
  svn_ra_svn_item_t *elt;
  int i;
  const char *relative_path;
  svn_revnum_t peg_revision;
  apr_hash_t *fs_locations;
  const char *abs_path;

  /* Parse the arguments. */
  SVN_ERR(svn_ra_svn_parse_tuple(params, pool, "crl", &relative_path,
                                 &peg_revision,
                                 &loc_revs_proto));
  relative_path = svn_relpath_canonicalize(relative_path, pool);

  abs_path = svn_fspath__join(b->fs_path->data, relative_path, pool);

  location_revisions = apr_array_make(pool, loc_revs_proto->nelts,
                                      sizeof(svn_revnum_t));
  for (i = 0; i < loc_revs_proto->nelts; i++)
    {
      elt = &APR_ARRAY_IDX(loc_revs_proto, i, svn_ra_svn_item_t);
      if (elt->kind != SVN_RA_SVN_NUMBER)
        return svn_error_create(SVN_ERR_RA_SVN_MALFORMED_DATA, NULL,
                                "Get-locations location revisions entry "
                                "not a revision number");
      revision = (svn_revnum_t)(elt->u.number);
      APR_ARRAY_PUSH(location_revisions, svn_revnum_t) = revision;
    }
  SVN_ERR(trivial_auth_request(conn, pool, b));
  SVN_ERR(log_command(b, conn, pool, "%s",
                      svn_log__get_locations(abs_path, peg_revision,
                                             location_revisions, pool)));

  /* All the parameters are fine - let's perform the query against the
   * repository. */

  /* We store both err and write_err here, so the client will get
   * the "done" even if there was an error in fetching the results. */

  err = svn_repos_trace_node_locations(b->fs, &fs_locations, abs_path,
                                       peg_revision, location_revisions,
                                       authz_check_access_cb_func(b), b, pool);

  /* Now, write the results to the connection. */
  if (!err)
    {
      if (fs_locations)
        {
          apr_hash_index_t *iter;

          for (iter = apr_hash_first(pool, fs_locations); iter;
              iter = apr_hash_next(iter))
            {
              const svn_revnum_t *iter_key = svn__apr_hash_index_key(iter);
              const char *iter_value = svn__apr_hash_index_val(iter);

              SVN_ERR(svn_ra_svn_write_tuple(conn, pool, "rc",
                                             *iter_key, iter_value));
            }
        }
    }

  write_err = svn_ra_svn_write_word(conn, pool, "done");
  if (write_err)
    {
      svn_error_clear(err);
      return write_err;
    }
  SVN_CMD_ERR(err);

  SVN_ERR(svn_ra_svn_write_cmd_response(conn, pool, ""));

  return SVN_NO_ERROR;
}

static svn_error_t *gls_receiver(svn_location_segment_t *segment,
                                 void *baton,
                                 apr_pool_t *pool)
{
  svn_ra_svn_conn_t *conn = baton;
  return svn_ra_svn_write_tuple(conn, pool, "rr(?c)",
                                segment->range_start,
                                segment->range_end,
                                segment->path);
}

static svn_error_t *get_location_segments(svn_ra_svn_conn_t *conn,
                                          apr_pool_t *pool,
                                          apr_array_header_t *params,
                                          void *baton)
{
  svn_error_t *err, *write_err;
  server_baton_t *b = baton;
  svn_revnum_t peg_revision, start_rev, end_rev;
  const char *relative_path;
  const char *abs_path;

  /* Parse the arguments. */
  SVN_ERR(svn_ra_svn_parse_tuple(params, pool, "c(?r)(?r)(?r)",
                                 &relative_path, &peg_revision,
                                 &start_rev, &end_rev));
  relative_path = svn_relpath_canonicalize(relative_path, pool);

  abs_path = svn_fspath__join(b->fs_path->data, relative_path, pool);

  if (SVN_IS_VALID_REVNUM(start_rev)
      && SVN_IS_VALID_REVNUM(end_rev)
      && (end_rev > start_rev))
    {
      err = svn_error_createf(SVN_ERR_INCORRECT_PARAMS, NULL,
                              "Get-location-segments end revision must not be "
                              "younger than start revision");
      return log_fail_and_flush(err, b, conn, pool);
    }

  if (SVN_IS_VALID_REVNUM(peg_revision)
      && SVN_IS_VALID_REVNUM(start_rev)
      && (start_rev > peg_revision))
    {
      err = svn_error_createf(SVN_ERR_INCORRECT_PARAMS, NULL,
                              "Get-location-segments start revision must not "
                              "be younger than peg revision");
      return log_fail_and_flush(err, b, conn, pool);
    }

  SVN_ERR(trivial_auth_request(conn, pool, b));
  SVN_ERR(log_command(baton, conn, pool, "%s",
                      svn_log__get_location_segments(abs_path, peg_revision,
                                                     start_rev, end_rev,
                                                     pool)));

  /* All the parameters are fine - let's perform the query against the
   * repository. */

  /* We store both err and write_err here, so the client will get
   * the "done" even if there was an error in fetching the results. */

  err = svn_repos_node_location_segments(b->repos, abs_path,
                                         peg_revision, start_rev, end_rev,
                                         gls_receiver, (void *)conn,
                                         authz_check_access_cb_func(b), b,
                                         pool);
  write_err = svn_ra_svn_write_word(conn, pool, "done");
  if (write_err)
    {
      svn_error_clear(err);
      return write_err;
    }
  SVN_CMD_ERR(err);

  SVN_ERR(svn_ra_svn_write_cmd_response(conn, pool, ""));

  return SVN_NO_ERROR;
}

/* This implements svn_write_fn_t.  Write LEN bytes starting at DATA to the
   client as a string. */
static svn_error_t *svndiff_handler(void *baton, const char *data,
                                    apr_size_t *len)
{
  file_revs_baton_t *b = baton;
  svn_string_t str;

  str.data = data;
  str.len = *len;
  return svn_ra_svn_write_string(b->conn, b->pool, &str);
}

/* This implements svn_close_fn_t.  Mark the end of the data by writing an
   empty string to the client. */
static svn_error_t *svndiff_close_handler(void *baton)
{
  file_revs_baton_t *b = baton;

  SVN_ERR(svn_ra_svn_write_cstring(b->conn, b->pool, ""));
  return SVN_NO_ERROR;
}

/* This implements the svn_repos_file_rev_handler_t interface. */
static svn_error_t *file_rev_handler(void *baton, const char *path,
                                     svn_revnum_t rev, apr_hash_t *rev_props,
                                     svn_boolean_t merged_revision,
                                     svn_txdelta_window_handler_t *d_handler,
                                     void **d_baton,
                                     apr_array_header_t *prop_diffs,
                                     apr_pool_t *pool)
{
  file_revs_baton_t *frb = baton;
  svn_stream_t *stream;

  SVN_ERR(svn_ra_svn_write_tuple(frb->conn, pool, "cr(!",
                                 path, rev));
  SVN_ERR(svn_ra_svn_write_proplist(frb->conn, pool, rev_props));
  SVN_ERR(svn_ra_svn_write_tuple(frb->conn, pool, "!)(!"));
  SVN_ERR(write_prop_diffs(frb->conn, pool, prop_diffs));
  SVN_ERR(svn_ra_svn_write_tuple(frb->conn, pool, "!)b", merged_revision));

  /* Store the pool for the delta stream. */
  frb->pool = pool;

  /* Prepare for the delta or just write an empty string. */
  if (d_handler)
    {
      stream = svn_stream_create(baton, pool);
      svn_stream_set_write(stream, svndiff_handler);
      svn_stream_set_close(stream, svndiff_close_handler);

      /* If the connection does not support SVNDIFF1 or if we don't want to use
       * compression, use the non-compressing "version 0" implementation */
      if (   svn_ra_svn_compression_level(frb->conn) > 0
          && svn_ra_svn_has_capability(frb->conn, SVN_RA_SVN_CAP_SVNDIFF1))
        svn_txdelta_to_svndiff3(d_handler, d_baton, stream, 1,
                                svn_ra_svn_compression_level(frb->conn), pool);
      else
        svn_txdelta_to_svndiff3(d_handler, d_baton, stream, 0,
                                svn_ra_svn_compression_level(frb->conn), pool);
    }
  else
    SVN_ERR(svn_ra_svn_write_cstring(frb->conn, pool, ""));

  return SVN_NO_ERROR;
}

static svn_error_t *get_file_revs(svn_ra_svn_conn_t *conn, apr_pool_t *pool,
                                  apr_array_header_t *params, void *baton)
{
  server_baton_t *b = baton;
  svn_error_t *err, *write_err;
  file_revs_baton_t frb;
  svn_revnum_t start_rev, end_rev;
  const char *path;
  const char *full_path;
  apr_uint64_t include_merged_revs_param;
  svn_boolean_t include_merged_revisions;

  /* Parse arguments. */
  SVN_ERR(svn_ra_svn_parse_tuple(params, pool, "c(?r)(?r)?B",
                                 &path, &start_rev, &end_rev,
                                 &include_merged_revs_param));
  path = svn_relpath_canonicalize(path, pool);
  SVN_ERR(trivial_auth_request(conn, pool, b));
  full_path = svn_fspath__join(b->fs_path->data, path, pool);

  if (include_merged_revs_param == SVN_RA_SVN_UNSPECIFIED_NUMBER)
    include_merged_revisions = FALSE;
  else
    include_merged_revisions = (svn_boolean_t) include_merged_revs_param;

  SVN_ERR(log_command(b, conn, pool, "%s",
                      svn_log__get_file_revs(full_path, start_rev, end_rev,
                                             include_merged_revisions,
                                             pool)));

  frb.conn = conn;
  frb.pool = NULL;

  err = svn_repos_get_file_revs2(b->repos, full_path, start_rev, end_rev,
                                 include_merged_revisions,
                                 authz_check_access_cb_func(b), b,
                                 file_rev_handler, &frb, pool);
  write_err = svn_ra_svn_write_word(conn, pool, "done");
  if (write_err)
    {
      svn_error_clear(err);
      return write_err;
    }
  SVN_CMD_ERR(err);
  SVN_ERR(svn_ra_svn_write_cmd_response(conn, pool, ""));

  return SVN_NO_ERROR;
}

static svn_error_t *lock(svn_ra_svn_conn_t *conn, apr_pool_t *pool,
                         apr_array_header_t *params, void *baton)
{
  server_baton_t *b = baton;
  const char *path;
  const char *comment;
  const char *full_path;
  svn_boolean_t steal_lock;
  svn_revnum_t current_rev;
  svn_lock_t *l;

  SVN_ERR(svn_ra_svn_parse_tuple(params, pool, "c(?c)b(?r)", &path, &comment,
                                 &steal_lock, &current_rev));
  full_path = svn_fspath__join(b->fs_path->data,
                               svn_relpath_canonicalize(path, pool), pool);

  SVN_ERR(must_have_access(conn, pool, b, svn_authz_write,
                           full_path, TRUE));
  SVN_ERR(log_command(b, conn, pool, "%s",
                      svn_log__lock_one_path(full_path, steal_lock, pool)));

  SVN_CMD_ERR(svn_repos_fs_lock(&l, b->repos, full_path, NULL, comment, 0,
                                0, /* No expiration time. */
                                current_rev, steal_lock, pool));

  SVN_ERR(svn_ra_svn_write_tuple(conn, pool, "w(!", "success"));
  SVN_ERR(write_lock(conn, pool, l));
  SVN_ERR(svn_ra_svn_write_tuple(conn, pool, "!)"));

  return SVN_NO_ERROR;
}

static svn_error_t *lock_many(svn_ra_svn_conn_t *conn, apr_pool_t *pool,
                              apr_array_header_t *params, void *baton)
{
  server_baton_t *b = baton;
  apr_array_header_t *path_revs;
  const char *comment;
  svn_boolean_t steal_lock;
  int i;
  apr_pool_t *subpool;
  const char *path;
  const char *full_path;
  svn_revnum_t current_rev;
  apr_array_header_t *log_paths;
  svn_lock_t *l;
  svn_error_t *err = SVN_NO_ERROR, *write_err;

  SVN_ERR(svn_ra_svn_parse_tuple(params, pool, "(?c)bl", &comment, &steal_lock,
                                 &path_revs));

  subpool = svn_pool_create(pool);

  /* Because we can only send a single auth reply per request, we send
     a reply before parsing the lock commands.  This means an authz
     access denial will abort the processing of the locks and return
     an error. */
  SVN_ERR(must_have_access(conn, pool, b, svn_authz_write, NULL, TRUE));

  /* Loop through the lock requests. */
  log_paths = apr_array_make(pool, path_revs->nelts, sizeof(full_path));
  for (i = 0; i < path_revs->nelts; ++i)
    {
      svn_ra_svn_item_t *item = &APR_ARRAY_IDX(path_revs, i,
                                               svn_ra_svn_item_t);

      svn_pool_clear(subpool);

      if (item->kind != SVN_RA_SVN_LIST)
        return svn_error_create(SVN_ERR_RA_SVN_MALFORMED_DATA, NULL,
                                "Lock requests should be list of lists");

      SVN_ERR(svn_ra_svn_parse_tuple(item->u.list, pool, "c(?r)", &path,
                                     &current_rev));

      /* Allocate the full_path out of pool so it will survive for use
       * by operational logging, after this loop. */
      full_path = svn_fspath__join(b->fs_path->data,
                                   svn_relpath_canonicalize(path, subpool),
                                   pool);
      APR_ARRAY_PUSH(log_paths, const char *) = full_path;

      if (! lookup_access(pool, b, conn, svn_authz_write, full_path, TRUE))
        {
          err = error_create_and_log(SVN_ERR_RA_NOT_AUTHORIZED, NULL, NULL,
                                     b, conn, pool);
          break;
        }

      err = svn_repos_fs_lock(&l, b->repos, full_path,
                              NULL, comment, FALSE,
                              0, /* No expiration time. */
                              current_rev,
                              steal_lock, subpool);

      if (err)
        {
          if (SVN_ERR_IS_LOCK_ERROR(err))
            {
              write_err = svn_ra_svn_write_cmd_failure(conn, pool, err);
              svn_error_clear(err);
              err = NULL;
              SVN_ERR(write_err);
            }
          else
            break;
        }
      else
        {
          SVN_ERR(svn_ra_svn_write_tuple(conn, subpool, "w!", "success"));
          SVN_ERR(write_lock(conn, subpool, l));
          SVN_ERR(svn_ra_svn_write_tuple(conn, subpool, "!"));
        }
    }

  svn_pool_destroy(subpool);

  SVN_ERR(log_command(b, conn, pool, "%s",
                      svn_log__lock(log_paths, steal_lock, pool)));

  /* NOTE: err might contain a fatal locking error from the loop above. */
  write_err = svn_ra_svn_write_word(conn, pool, "done");
  if (!write_err)
    SVN_CMD_ERR(err);
  svn_error_clear(err);
  SVN_ERR(write_err);
  SVN_ERR(svn_ra_svn_write_cmd_response(conn, pool, ""));

  return SVN_NO_ERROR;
}

static svn_error_t *unlock(svn_ra_svn_conn_t *conn, apr_pool_t *pool,
                           apr_array_header_t *params, void *baton)
{
  server_baton_t *b = baton;
  const char *path, *token, *full_path;
  svn_boolean_t break_lock;

  SVN_ERR(svn_ra_svn_parse_tuple(params, pool, "c(?c)b", &path, &token,
                                 &break_lock));

  full_path = svn_fspath__join(b->fs_path->data,
                               svn_relpath_canonicalize(path, pool), pool);

  /* Username required unless break_lock was specified. */
  SVN_ERR(must_have_access(conn, pool, b, svn_authz_write,
                           full_path, ! break_lock));
  SVN_ERR(log_command(b, conn, pool, "%s",
                      svn_log__unlock_one_path(full_path, break_lock, pool)));

  SVN_CMD_ERR(svn_repos_fs_unlock(b->repos, full_path, token, break_lock,
                                  pool));

  SVN_ERR(svn_ra_svn_write_cmd_response(conn, pool, ""));

  return SVN_NO_ERROR;
}

static svn_error_t *unlock_many(svn_ra_svn_conn_t *conn, apr_pool_t *pool,
                                apr_array_header_t *params, void *baton)
{
  server_baton_t *b = baton;
  svn_boolean_t break_lock;
  apr_array_header_t *unlock_tokens;
  int i;
  apr_pool_t *subpool;
  const char *path;
  const char *full_path;
  apr_array_header_t *log_paths;
  const char *token;
  svn_error_t *err = SVN_NO_ERROR, *write_err;

  SVN_ERR(svn_ra_svn_parse_tuple(params, pool, "bl", &break_lock,
                                 &unlock_tokens));

  /* Username required unless break_lock was specified. */
  SVN_ERR(must_have_access(conn, pool, b, svn_authz_write, NULL, ! break_lock));

  subpool = svn_pool_create(pool);

  /* Loop through the unlock requests. */
  log_paths = apr_array_make(pool, unlock_tokens->nelts, sizeof(full_path));
  for (i = 0; i < unlock_tokens->nelts; i++)
    {
      svn_ra_svn_item_t *item = &APR_ARRAY_IDX(unlock_tokens, i,
                                               svn_ra_svn_item_t);

      svn_pool_clear(subpool);

      if (item->kind != SVN_RA_SVN_LIST)
        return svn_error_create(SVN_ERR_RA_SVN_MALFORMED_DATA, NULL,
                                "Unlock request should be a list of lists");

      SVN_ERR(svn_ra_svn_parse_tuple(item->u.list, subpool, "c(?c)", &path,
                                     &token));

      /* Allocate the full_path out of pool so it will survive for use
       * by operational logging, after this loop. */
      full_path = svn_fspath__join(b->fs_path->data,
                                   svn_relpath_canonicalize(path, subpool),
                                   pool);
      APR_ARRAY_PUSH(log_paths, const char *) = full_path;

      if (! lookup_access(subpool, b, conn, svn_authz_write, full_path,
                          ! break_lock))
        return svn_error_create(SVN_ERR_RA_SVN_CMD_ERR,
                                error_create_and_log(SVN_ERR_RA_NOT_AUTHORIZED,
                                                     NULL, NULL,
                                                     b, conn, pool),
                                NULL);

      err = svn_repos_fs_unlock(b->repos, full_path, token, break_lock,
                                subpool);
      if (err)
        {
          if (SVN_ERR_IS_UNLOCK_ERROR(err))
            {
              write_err = svn_ra_svn_write_cmd_failure(conn, pool, err);
              svn_error_clear(err);
              err = NULL;
              SVN_ERR(write_err);
            }
          else
            break;
        }
      else
        SVN_ERR(svn_ra_svn_write_tuple(conn, subpool, "w(c)", "success",
                                       path));
    }

  svn_pool_destroy(subpool);

  SVN_ERR(log_command(b, conn, pool, "%s",
                      svn_log__unlock(log_paths, break_lock, pool)));

  /* NOTE: err might contain a fatal unlocking error from the loop above. */
  write_err = svn_ra_svn_write_word(conn, pool, "done");
  if (! write_err)
    SVN_CMD_ERR(err);
  svn_error_clear(err);
  SVN_ERR(svn_ra_svn_write_cmd_response(conn, pool, ""));

  return SVN_NO_ERROR;
}

static svn_error_t *get_lock(svn_ra_svn_conn_t *conn, apr_pool_t *pool,
                             apr_array_header_t *params, void *baton)
{
  server_baton_t *b = baton;
  const char *path;
  const char *full_path;
  svn_lock_t *l;

  SVN_ERR(svn_ra_svn_parse_tuple(params, pool, "c", &path));

  full_path = svn_fspath__join(b->fs_path->data,
                               svn_relpath_canonicalize(path, pool), pool);

  SVN_ERR(must_have_access(conn, pool, b, svn_authz_read,
                           full_path, FALSE));
  SVN_ERR(log_command(b, conn, pool, "get-lock %s",
                      svn_path_uri_encode(full_path, pool)));

  SVN_CMD_ERR(svn_fs_get_lock(&l, b->fs, full_path, pool));

  SVN_ERR(svn_ra_svn_write_tuple(conn, pool, "w((!", "success"));
  if (l)
    SVN_ERR(write_lock(conn, pool, l));
  SVN_ERR(svn_ra_svn_write_tuple(conn, pool, "!))"));

  return SVN_NO_ERROR;
}

static svn_error_t *get_locks(svn_ra_svn_conn_t *conn, apr_pool_t *pool,
                              apr_array_header_t *params, void *baton)
{
  server_baton_t *b = baton;
  const char *path;
  const char *full_path;
  const char *depth_word;
  svn_depth_t depth;
  apr_hash_t *locks;
  apr_hash_index_t *hi;
  svn_error_t *err;

  SVN_ERR(svn_ra_svn_parse_tuple(params, pool, "c?(?w)", &path, &depth_word));

  depth = depth_word ? svn_depth_from_word(depth_word) : svn_depth_infinity;
  if ((depth != svn_depth_empty) &&
      (depth != svn_depth_files) &&
      (depth != svn_depth_immediates) &&
      (depth != svn_depth_infinity))
    {
      err = svn_error_create(SVN_ERR_INCORRECT_PARAMS, NULL,
                             "Invalid 'depth' specified in get-locks request");
      return log_fail_and_flush(err, b, conn, pool);
    }

  full_path = svn_fspath__join(b->fs_path->data,
                               svn_relpath_canonicalize(path, pool), pool);

  SVN_ERR(trivial_auth_request(conn, pool, b));

  SVN_ERR(log_command(b, conn, pool, "get-locks %s",
                      svn_path_uri_encode(full_path, pool)));
  SVN_CMD_ERR(svn_repos_fs_get_locks2(&locks, b->repos, full_path, depth,
                                      authz_check_access_cb_func(b), b, pool));

  SVN_ERR(svn_ra_svn_write_tuple(conn, pool, "w((!", "success"));
  for (hi = apr_hash_first(pool, locks); hi; hi = apr_hash_next(hi))
    {
      svn_lock_t *l = svn__apr_hash_index_val(hi);

      SVN_ERR(write_lock(conn, pool, l));
    }
  SVN_ERR(svn_ra_svn_write_tuple(conn, pool, "!))"));

  return SVN_NO_ERROR;
}

static svn_error_t *replay_one_revision(svn_ra_svn_conn_t *conn,
                                        server_baton_t *b,
                                        svn_revnum_t rev,
                                        svn_revnum_t low_water_mark,
                                        svn_boolean_t send_deltas,
                                        apr_pool_t *pool)
{
  const svn_delta_editor_t *editor;
  void *edit_baton;
  svn_fs_root_t *root;
  svn_error_t *err;

  SVN_ERR(log_command(b, conn, pool,
                      svn_log__replay(b->fs_path->data, low_water_mark,
                                      pool)));

  svn_ra_svn_get_editor(&editor, &edit_baton, conn, pool, NULL, NULL);

  err = svn_fs_revision_root(&root, b->fs, rev, pool);

  if (! err)
    err = svn_repos_replay2(root, b->fs_path->data, low_water_mark,
                            send_deltas, editor, edit_baton,
                            authz_check_access_cb_func(b), b, pool);

  if (err)
    svn_error_clear(editor->abort_edit(edit_baton, pool));
  SVN_CMD_ERR(err);

  return svn_ra_svn_write_cmd(conn, pool, "finish-replay", "");
}

static svn_error_t *replay(svn_ra_svn_conn_t *conn, apr_pool_t *pool,
                           apr_array_header_t *params, void *baton)
{
  svn_revnum_t rev, low_water_mark;
  svn_boolean_t send_deltas;
  server_baton_t *b = baton;

  SVN_ERR(svn_ra_svn_parse_tuple(params, pool, "rrb", &rev, &low_water_mark,
                                 &send_deltas));

  SVN_ERR(trivial_auth_request(conn, pool, b));

  SVN_ERR(replay_one_revision(conn, b, rev, low_water_mark,
                              send_deltas, pool));

  SVN_ERR(svn_ra_svn_write_cmd_response(conn, pool, ""));

  return SVN_NO_ERROR;
}

static svn_error_t *replay_range(svn_ra_svn_conn_t *conn, apr_pool_t *pool,
                                 apr_array_header_t *params, void *baton)
{
  svn_revnum_t start_rev, end_rev, rev, low_water_mark;
  svn_boolean_t send_deltas;
  server_baton_t *b = baton;
  apr_pool_t *iterpool;

  SVN_ERR(svn_ra_svn_parse_tuple(params, pool, "rrrb", &start_rev,
                                 &end_rev, &low_water_mark,
                                 &send_deltas));

  SVN_ERR(trivial_auth_request(conn, pool, b));

  iterpool = svn_pool_create(pool);
  for (rev = start_rev; rev <= end_rev; rev++)
    {
      apr_hash_t *props;

      svn_pool_clear(iterpool);

      SVN_CMD_ERR(svn_repos_fs_revision_proplist(&props, b->repos, rev,
                                                 authz_check_access_cb_func(b),
                                                 b,
                                                 iterpool));
      SVN_ERR(svn_ra_svn_write_tuple(conn, iterpool, "w(!", "revprops"));
      SVN_ERR(svn_ra_svn_write_proplist(conn, iterpool, props));
      SVN_ERR(svn_ra_svn_write_tuple(conn, iterpool, "!)"));

      SVN_ERR(replay_one_revision(conn, b, rev, low_water_mark,
                                  send_deltas, iterpool));

    }
  svn_pool_destroy(iterpool);

  SVN_ERR(svn_ra_svn_write_cmd_response(conn, pool, ""));

  return SVN_NO_ERROR;
}

static svn_error_t *
get_deleted_rev(svn_ra_svn_conn_t *conn,
                apr_pool_t *pool,
                apr_array_header_t *params,
                void *baton)
{
  server_baton_t *b = baton;
  const char *path, *full_path;
  svn_revnum_t peg_revision;
  svn_revnum_t end_revision;
  svn_revnum_t revision_deleted;

  SVN_ERR(svn_ra_svn_parse_tuple(params, pool, "crr",
                                 &path, &peg_revision, &end_revision));
  full_path = svn_fspath__join(b->fs_path->data,
                               svn_relpath_canonicalize(path, pool), pool);
  SVN_ERR(log_command(b, conn, pool, "get-deleted-rev"));
  SVN_ERR(trivial_auth_request(conn, pool, b));
  SVN_ERR(svn_repos_deleted_rev(b->fs, full_path, peg_revision, end_revision,
                                &revision_deleted, pool));
  SVN_ERR(svn_ra_svn_write_cmd_response(conn, pool, "r", revision_deleted));
  return SVN_NO_ERROR;
}

static svn_error_t *
get_inherited_props(svn_ra_svn_conn_t *conn,
                    apr_pool_t *pool,
                    apr_array_header_t *params,
                    void *baton)
{
  server_baton_t *b = baton;
  const char *path, *full_path;
  svn_revnum_t rev;
  svn_fs_root_t *root;
  apr_array_header_t *inherited_props;
  int i;

  /* Parse arguments. */
  SVN_ERR(svn_ra_svn_parse_tuple(params, pool, "c(?r)", &path, &rev));

  full_path = svn_fspath__join(b->fs_path->data,
                               svn_relpath_canonicalize(path, pool), pool);

  /* Check authorizations */
  SVN_ERR(must_have_access(conn, pool, b, svn_authz_read,
                           full_path, FALSE));

  if (!SVN_IS_VALID_REVNUM(rev))
    SVN_CMD_ERR(svn_fs_youngest_rev(&rev, b->fs, pool));

  SVN_ERR(log_command(b, conn, pool, "%s",
                      svn_log__get_inherited_props(full_path, rev, pool)));

  /* Fetch the properties and a stream for the contents. */
  SVN_CMD_ERR(svn_fs_revision_root(&root, b->fs, rev, pool));
  SVN_CMD_ERR(get_props(NULL, &inherited_props, root, full_path, pool));

  /* Send successful command response with revision and props. */
  SVN_ERR(svn_ra_svn_write_tuple(conn, pool, "w(!", "success"));

  SVN_ERR(svn_ra_svn_write_tuple(conn, pool, "!(?!"));
  for (i = 0; i < inherited_props->nelts; i++)
    {
      svn_prop_inherited_item_t *iprop =
        APR_ARRAY_IDX(inherited_props, i, svn_prop_inherited_item_t *);

      SVN_ERR(svn_ra_svn_write_tuple(conn, pool, "!(c(!",
                                     iprop->path_or_url));
      SVN_ERR(svn_ra_svn_write_proplist(conn, pool, iprop->prop_hash));
      SVN_ERR(svn_ra_svn_write_tuple(conn, pool, "!))!",
                                     iprop->path_or_url));
    }  

  SVN_ERR(svn_ra_svn_write_tuple(conn, pool, "!))"));
  return SVN_NO_ERROR;
}

static const svn_ra_svn_cmd_entry_t main_commands[] = {
  { "reparent",        reparent },
  { "get-latest-rev",  get_latest_rev },
  { "get-dated-rev",   get_dated_rev },
  { "change-rev-prop", change_rev_prop },
  { "change-rev-prop2",change_rev_prop2 },
  { "rev-proplist",    rev_proplist },
  { "rev-prop",        rev_prop },
  { "commit",          commit },
  { "get-file",        get_file },
  { "get-dir",         get_dir },
  { "update",          update },
  { "switch",          switch_cmd },
  { "status",          status },
  { "diff",            diff },
  { "get-mergeinfo",   get_mergeinfo },
  { "log",             log_cmd },
  { "check-path",      check_path },
  { "stat",            stat_cmd },
  { "get-locations",   get_locations },
  { "get-location-segments",   get_location_segments },
  { "get-file-revs",   get_file_revs },
  { "lock",            lock },
  { "lock-many",       lock_many },
  { "unlock",          unlock },
  { "unlock-many",     unlock_many },
  { "get-lock",        get_lock },
  { "get-locks",       get_locks },
  { "replay",          replay },
  { "replay-range",    replay_range },
  { "get-deleted-rev", get_deleted_rev },
  { "get-iprops",      get_inherited_props },
  { NULL }
};

/* Skip past the scheme part of a URL, including the tunnel specification
 * if present.  Return NULL if the scheme part is invalid for ra_svn. */
static const char *skip_scheme_part(const char *url)
{
  if (strncmp(url, "svn", 3) != 0)
    return NULL;
  url += 3;
  if (*url == '+')
    url += strcspn(url, ":");
  if (strncmp(url, "://", 3) != 0)
    return NULL;
  return url + 3;
}

/* Check that PATH is a valid repository path, meaning it doesn't contain any
   '..' path segments.
   NOTE: This is similar to svn_path_is_backpath_present, but that function
   assumes the path separator is '/'.  This function also checks for
   segments delimited by the local path separator. */
static svn_boolean_t
repos_path_valid(const char *path)
{
  const char *s = path;

  while (*s)
    {
      /* Scan for the end of the segment. */
      while (*path && *path != '/' && *path != SVN_PATH_LOCAL_SEPARATOR)
        ++path;

      /* Check for '..'. */
#ifdef WIN32
      /* On Windows, don't allow sequences of more than one character
         consisting of just dots and spaces.  Win32 functions treat
         paths such as ".. " and "......." inconsistently.  Make sure
         no one can escape out of the root. */
      if (path - s >= 2 && strspn(s, ". ") == path - s)
        return FALSE;
#else  /* ! WIN32 */
      if (path - s == 2 && s[0] == '.' && s[1] == '.')
        return FALSE;
#endif

      /* Skip all separators. */
      while (*path && (*path == '/' || *path == SVN_PATH_LOCAL_SEPARATOR))
        ++path;
      s = path;
    }

  return TRUE;
}

/* Callback which receives hook environment variables from the hook
 * environment configuration section,
 * An implementation of svn_config_enumerator2_t. */
static svn_boolean_t
hooks_env_conf_cb(const char *name,
                  const char *value,
                  void *baton,
                  apr_pool_t *pool)
{
  apr_hash_t *hooks_env = baton;
  apr_pool_t *hash_pool = apr_hash_pool_get(hooks_env);

  apr_hash_set(hooks_env, apr_pstrdup(hash_pool, name),
               APR_HASH_KEY_STRING, apr_pstrdup(hash_pool, value));

  return TRUE;
}

/* Look for the repository given by URL, using ROOT as the virtual
 * repository root.  If we find one, fill in the repos, fs, cfg,
 * repos_url, and fs_path fields of B.  Set B->repos's client
 * capabilities to CAPABILITIES, which must be at least as long-lived
 * as POOL, and whose elements are SVN_RA_CAPABILITY_*.
 */
static svn_error_t *find_repos(const char *url, const char *root,
                               server_baton_t *b,
                               svn_ra_svn_conn_t *conn,
                               const apr_array_header_t *capabilities,
                               apr_pool_t *pool)
{
  const char *path, *full_path, *repos_root, *fs_path;
  svn_stringbuf_t *url_buf;

  /* Skip past the scheme and authority part. */
  path = skip_scheme_part(url);
  if (path == NULL)
    return svn_error_createf(SVN_ERR_BAD_URL, NULL,
                             "Non-svn URL passed to svn server: '%s'", url);


  path = strchr(path, '/');
  path = (path == NULL) ? "" : svn_relpath_canonicalize(path, pool);
  path = svn_path_uri_decode(path, pool);

  /* Ensure that it isn't possible to escape the root by disallowing
     '..' segments. */
  if (!repos_path_valid(path))
    return svn_error_create(SVN_ERR_BAD_FILENAME, NULL,
                            "Couldn't determine repository path");

  /* Join the server-configured root with the client path. */
  full_path = svn_dirent_join(svn_dirent_canonicalize(root, pool),
                              path, pool);

  /* Search for a repository in the full path. */
  repos_root = svn_repos_find_root_path(full_path, pool);
  if (!repos_root)
    return svn_error_createf(SVN_ERR_RA_SVN_REPOS_NOT_FOUND, NULL,
                             "No repository found in '%s'", url);

  /* Open the repository and fill in b with the resulting information. */
  SVN_ERR(svn_repos_open2(&b->repos, repos_root, b->fs_config, pool));
  SVN_ERR(svn_repos_remember_client_capabilities(b->repos, capabilities));
  b->fs = svn_repos_fs(b->repos);
  fs_path = full_path + strlen(repos_root);
  b->fs_path = svn_stringbuf_create(*fs_path ? fs_path : "/", pool);
  url_buf = svn_stringbuf_create(url, pool);
  svn_path_remove_components(url_buf,
                             svn_path_component_count(b->fs_path->data));
  b->repos_url = url_buf->data;
  b->authz_repos_name = svn_dirent_is_child(root, repos_root, pool);
  if (b->authz_repos_name == NULL)
    b->repos_name = svn_dirent_basename(repos_root, pool);
  else
    b->repos_name = b->authz_repos_name;
  b->repos_name = svn_path_uri_encode(b->repos_name, pool);

  /* If the svnserve configuration files have not been loaded then
     load them from the repository. */
  if (NULL == b->cfg)
    SVN_ERR(load_configs(&b->cfg, &b->pwdb, &b->authzdb, &b->username_case,
                         svn_repos_svnserve_conf(b->repos, pool), FALSE,
                         svn_repos_conf_dir(b->repos, pool),
                         b, conn,
                         pool));

#ifdef SVN_HAVE_SASL
  /* Should we use Cyrus SASL? */
  svn_config_get_bool(b->cfg, &b->use_sasl, SVN_CONFIG_SECTION_SASL,
                      SVN_CONFIG_OPTION_USE_SASL, FALSE);
#endif

  /* Use the repository UUID as the default realm. */
  SVN_ERR(svn_fs_get_uuid(b->fs, &b->realm, pool));
  svn_config_get(b->cfg, &b->realm, SVN_CONFIG_SECTION_GENERAL,
                 SVN_CONFIG_OPTION_REALM, b->realm);

  /* Make sure it's possible for the client to authenticate.  Note
     that this doesn't take into account any authz configuration read
     above, because we can't know about access it grants until paths
     are given by the client. */
  if (get_access(b, UNAUTHENTICATED) == NO_ACCESS
      && (get_access(b, AUTHENTICATED) == NO_ACCESS
          || (!b->tunnel_user && !b->pwdb && !b->use_sasl)))
    return error_create_and_log(SVN_ERR_RA_NOT_AUTHORIZED, NULL,
                                 "No access allowed to this repository",
                                 b, conn, pool);

  /* If a hook environment has been configured, set it up. */
  if (svn_config_has_section(b->cfg, SVN_CONFIG_SECTION_HOOKS_ENV))
    {
      apr_hash_t *hooks_env = apr_hash_make(pool);

      svn_config_enumerate2(b->cfg, SVN_CONFIG_SECTION_HOOKS_ENV,
                            hooks_env_conf_cb, hooks_env, pool);

      svn_repos_hooks_setenv(b->repos, hooks_env);
    }

  return SVN_NO_ERROR;
}

/* Compute the authentication name EXTERNAL should be able to get, if any. */
static const char *get_tunnel_user(serve_params_t *params, apr_pool_t *pool)
{
  /* Only offer EXTERNAL for connections tunneled over a login agent. */
  if (!params->tunnel)
    return NULL;

  /* If a tunnel user was provided on the command line, use that. */
  if (params->tunnel_user)
    return params->tunnel_user;

  return svn_user_get_name(pool);
}

static void
fs_warning_func(void *baton, svn_error_t *err)
{
  fs_warning_baton_t *b = baton;
  log_server_error(err, b->server, b->conn, b->pool);
  /* TODO: Keep log_pool in the server baton, cleared after every log? */
  svn_pool_clear(b->pool);
}


static svn_error_t *
fetch_props_func(apr_hash_t **props,
                 void *baton,
                 const char *path,
                 svn_revnum_t base_revision,
                 apr_pool_t *result_pool,
                 apr_pool_t *scratch_pool)
{
  server_baton_t *sb = baton;
  svn_fs_root_t *fs_root;
  svn_error_t *err;

  if (!SVN_IS_VALID_REVNUM(base_revision))
    SVN_ERR(svn_fs_youngest_rev(&base_revision, sb->fs, scratch_pool));

  if (svn_path_is_url(path))
    {
      /* This is a copyfrom URL. */
      path = svn_uri_skip_ancestor(sb->repos_url, path, scratch_pool);
      path = svn_fspath__canonicalize(path, scratch_pool);
    }
  else
    {
      /* This is a base-relative path. */
      if (path[0] != '/')
        /* Get an absolute path for use in the FS. */
        path = svn_fspath__join(sb->fs_path->data, path, scratch_pool);
    }

  SVN_ERR(svn_fs_revision_root(&fs_root, sb->fs, base_revision, scratch_pool));

  err = svn_fs_node_proplist(props, fs_root, path, result_pool);
  if (err && err->apr_err == SVN_ERR_FS_NOT_FOUND)
    {
      svn_error_clear(err);
      *props = apr_hash_make(result_pool);
      return SVN_NO_ERROR;
    }
  else if (err)
    return svn_error_trace(err);

  return SVN_NO_ERROR;
}

static svn_error_t *
fetch_kind_func(svn_kind_t *kind,
                void *baton,
                const char *path,
                svn_revnum_t base_revision,
                apr_pool_t *scratch_pool)
{
  server_baton_t *sb = baton;
  svn_node_kind_t node_kind;
  svn_fs_root_t *fs_root;

  if (!SVN_IS_VALID_REVNUM(base_revision))
    SVN_ERR(svn_fs_youngest_rev(&base_revision, sb->fs, scratch_pool));

  if (svn_path_is_url(path))
    {
      /* This is a copyfrom URL. */
      path = svn_uri_skip_ancestor(sb->repos_url, path, scratch_pool);
      path = svn_fspath__canonicalize(path, scratch_pool);
    }
  else
    {
      /* This is a base-relative path. */
      if (path[0] != '/')
        /* Get an absolute path for use in the FS. */
        path = svn_fspath__join(sb->fs_path->data, path, scratch_pool);
    }

  SVN_ERR(svn_fs_revision_root(&fs_root, sb->fs, base_revision, scratch_pool));

  SVN_ERR(svn_fs_check_path(&node_kind, fs_root, path, scratch_pool));
  *kind = svn__kind_from_node_kind(node_kind, FALSE);

  return SVN_NO_ERROR;
}

static svn_error_t *
fetch_base_func(const char **filename,
                void *baton,
                const char *path,
                svn_revnum_t base_revision,
                apr_pool_t *result_pool,
                apr_pool_t *scratch_pool)
{
  server_baton_t *sb = baton;
  svn_stream_t *contents;
  svn_stream_t *file_stream;
  const char *tmp_filename;
  svn_fs_root_t *fs_root;
  svn_error_t *err;

  if (!SVN_IS_VALID_REVNUM(base_revision))
    SVN_ERR(svn_fs_youngest_rev(&base_revision, sb->fs, scratch_pool));

  if (svn_path_is_url(path))
    {
      /* This is a copyfrom URL. */
      path = svn_uri_skip_ancestor(sb->repos_url, path, scratch_pool);
      path = svn_fspath__canonicalize(path, scratch_pool);
    }
  else
    {
      /* This is a base-relative path. */
      if (path[0] != '/')
        /* Get an absolute path for use in the FS. */
        path = svn_fspath__join(sb->fs_path->data, path, scratch_pool);
    }

  SVN_ERR(svn_fs_revision_root(&fs_root, sb->fs, base_revision, scratch_pool));

  err = svn_fs_file_contents(&contents, fs_root, path, scratch_pool);
  if (err && err->apr_err == SVN_ERR_FS_NOT_FOUND)
    {
      svn_error_clear(err);
      *filename = NULL;
      return SVN_NO_ERROR;
    }
  else if (err)
    return svn_error_trace(err);
  SVN_ERR(svn_stream_open_unique(&file_stream, &tmp_filename, NULL,
                                 svn_io_file_del_on_pool_cleanup,
                                 scratch_pool, scratch_pool));
  SVN_ERR(svn_stream_copy3(contents, file_stream, NULL, NULL, scratch_pool));

  *filename = apr_pstrdup(result_pool, tmp_filename);

  return SVN_NO_ERROR;
}

svn_error_t *serve(svn_ra_svn_conn_t *conn, serve_params_t *params,
                   apr_pool_t *pool)
{
  svn_error_t *err, *io_err;
  apr_uint64_t ver;
  const char *uuid, *client_url, *ra_client_string, *client_string;
  apr_array_header_t *caplist, *cap_words;
  server_baton_t b;
  fs_warning_baton_t warn_baton;
  svn_stringbuf_t *cap_log = svn_stringbuf_create_empty(pool);

  b.tunnel = params->tunnel;
  b.tunnel_user = get_tunnel_user(params, pool);
  b.read_only = params->read_only;
  b.user = NULL;
  b.username_case = params->username_case;
  b.authz_user = NULL;
  b.cfg = params->cfg;
  b.pwdb = params->pwdb;
  b.authzdb = params->authzdb;
  b.realm = NULL;
  b.log_file = params->log_file;
  b.pool = pool;
  b.use_sasl = FALSE;

  /* construct FS configuration parameters */
  b.fs_config = apr_hash_make(pool);
  apr_hash_set(b.fs_config, SVN_FS_CONFIG_FSFS_CACHE_DELTAS,
               APR_HASH_KEY_STRING, params->cache_txdeltas ? "1" : "0");
  apr_hash_set(b.fs_config, SVN_FS_CONFIG_FSFS_CACHE_FULLTEXTS,
               APR_HASH_KEY_STRING, params->cache_fulltexts ? "1" : "0");

  /* Send greeting.  We don't support version 1 any more, so we can
   * send an empty mechlist. */
  if (params->compression_level > 0)
    SVN_ERR(svn_ra_svn_write_cmd_response(conn, pool, "nn()(wwwwwwwww)",
                                          (apr_uint64_t) 2, (apr_uint64_t) 2,
                                          SVN_RA_SVN_CAP_EDIT_PIPELINE,
                                          SVN_RA_SVN_CAP_SVNDIFF1,
                                          SVN_RA_SVN_CAP_ABSENT_ENTRIES,
                                          SVN_RA_SVN_CAP_COMMIT_REVPROPS,
                                          SVN_RA_SVN_CAP_DEPTH,
                                          SVN_RA_SVN_CAP_LOG_REVPROPS,
                                          SVN_RA_SVN_CAP_ATOMIC_REVPROPS,
                                          SVN_RA_SVN_CAP_PARTIAL_REPLAY,
                                          SVN_RA_SVN_CAP_INHERITED_PROPS));
  else
    SVN_ERR(svn_ra_svn_write_cmd_response(conn, pool, "nn()(wwwwwwww)",
                                          (apr_uint64_t) 2, (apr_uint64_t) 2,
                                          SVN_RA_SVN_CAP_EDIT_PIPELINE,
                                          SVN_RA_SVN_CAP_ABSENT_ENTRIES,
                                          SVN_RA_SVN_CAP_COMMIT_REVPROPS,
                                          SVN_RA_SVN_CAP_DEPTH,
                                          SVN_RA_SVN_CAP_LOG_REVPROPS,
                                          SVN_RA_SVN_CAP_ATOMIC_REVPROPS,
                                          SVN_RA_SVN_CAP_PARTIAL_REPLAY,
                                          SVN_RA_SVN_CAP_INHERITED_PROPS));

  /* Read client response, which we assume to be in version 2 format:
   * version, capability list, and client URL; then we do an auth
   * request. */
  SVN_ERR(svn_ra_svn_read_tuple(conn, pool, "nlc?c(?c)",
                                &ver, &caplist, &client_url,
                                &ra_client_string,
                                &client_string));
  if (ver != 2)
    return SVN_NO_ERROR;

  client_url = svn_uri_canonicalize(client_url, pool);
  SVN_ERR(svn_ra_svn_set_capabilities(conn, caplist));

  /* All released versions of Subversion support edit-pipeline,
   * so we do not accept connections from clients that do not. */
  if (! svn_ra_svn_has_capability(conn, SVN_RA_SVN_CAP_EDIT_PIPELINE))
    return SVN_NO_ERROR;

  /* find_repos needs the capabilities as a list of words (eventually
     they get handed to the start-commit hook).  While we could add a
     new interface to re-retrieve them from conn and convert the
     result to a list, it's simpler to just convert caplist by hand
     here, since we already have it and turning 'svn_ra_svn_item_t's
     into 'const char *'s is pretty easy.

     We only record capabilities we care about.  The client may report
     more (because it doesn't know what the server cares about). */
  {
    int i;
    svn_ra_svn_item_t *item;

    cap_words = apr_array_make(pool, 1, sizeof(const char *));
    for (i = 0; i < caplist->nelts; i++)
      {
        item = &APR_ARRAY_IDX(caplist, i, svn_ra_svn_item_t);
        /* ra_svn_set_capabilities() already type-checked for us */
        if (strcmp(item->u.word, SVN_RA_SVN_CAP_MERGEINFO) == 0)
          {
            APR_ARRAY_PUSH(cap_words, const char *)
              = SVN_RA_CAPABILITY_MERGEINFO;
          }
        /* Save for operational log. */
        if (cap_log->len > 0)
          svn_stringbuf_appendcstr(cap_log, " ");
        svn_stringbuf_appendcstr(cap_log, item->u.word);
      }
  }

  err = find_repos(client_url, params->root, &b, conn, cap_words, pool);
  if (!err)
    {
      SVN_ERR(auth_request(conn, pool, &b, READ_ACCESS, FALSE));
      if (current_access(&b) == NO_ACCESS)
        err = error_create_and_log(SVN_ERR_RA_NOT_AUTHORIZED, NULL,
                                   "Not authorized for access",
                                   &b, conn, pool);
    }
  if (err)
    {
      log_error(err, b.log_file, svn_ra_svn_conn_remote_host(conn),
                b.user, NULL, pool);
      io_err = svn_ra_svn_write_cmd_failure(conn, pool, err);
      svn_error_clear(err);
      SVN_ERR(io_err);
      return svn_ra_svn_flush(conn, pool);
    }

  /* Log the open. */
  if (ra_client_string == NULL || ra_client_string[0] == '\0')
    ra_client_string = "-";
  else
    ra_client_string = svn_path_uri_encode(ra_client_string, pool);
  if (client_string == NULL || client_string[0] == '\0')
    client_string = "-";
  else
    client_string = svn_path_uri_encode(client_string, pool);
  SVN_ERR(log_command(&b, conn, pool,
                      "open %" APR_UINT64_T_FMT " cap=(%s) %s %s %s",
                      ver, cap_log->data,
                      svn_path_uri_encode(b.fs_path->data, pool),
                      ra_client_string, client_string));

  warn_baton.server = &b;
  warn_baton.conn = conn;
  warn_baton.pool = svn_pool_create(pool);
  svn_fs_set_warning_func(b.fs, fs_warning_func, &warn_baton);

  SVN_ERR(svn_fs_get_uuid(b.fs, &uuid, pool));

  /* We can't claim mergeinfo capability until we know whether the
     repository supports mergeinfo (i.e., is not a 1.4 repository),
     but we don't get the repository url from the client until after
     we've already sent the initial list of server capabilities.  So
     we list repository capabilities here, in our first response after
     the client has sent the url. */
  {
    svn_boolean_t supports_mergeinfo;
    SVN_ERR(svn_repos_has_capability(b.repos, &supports_mergeinfo,
                                     SVN_REPOS_CAPABILITY_MERGEINFO, pool));

    SVN_ERR(svn_ra_svn_write_tuple(conn, pool, "w(cc(!",
                                   "success", uuid, b.repos_url));
    if (supports_mergeinfo)
      SVN_ERR(svn_ra_svn_write_word(conn, pool, SVN_RA_SVN_CAP_MERGEINFO));
    SVN_ERR(svn_ra_svn_write_tuple(conn, pool, "!))"));
  }

  /* Set up editor shims. */
  {
    svn_delta_shim_callbacks_t *callbacks =
                                svn_delta_shim_callbacks_default(pool);

    callbacks->fetch_base_func = fetch_base_func;
    callbacks->fetch_props_func = fetch_props_func;
    callbacks->fetch_kind_func = fetch_kind_func;
    callbacks->fetch_baton = &b;

    SVN_ERR(svn_ra_svn__set_shim_callbacks(conn, callbacks));
  }

  return svn_ra_svn_handle_commands2(conn, pool, main_commands, &b, FALSE);
}<|MERGE_RESOLUTION|>--- conflicted
+++ resolved
@@ -1504,12 +1504,8 @@
   server_baton_t *b = baton;
   const char *path, *full_path;
   svn_revnum_t rev;
-<<<<<<< HEAD
-  apr_hash_t *entries, *props = NULL, *file_props;
+  apr_hash_t *entries, *props = NULL;
   apr_array_header_t *inherited_props;
-=======
-  apr_hash_t *entries, *props = NULL;
->>>>>>> 4e84121d
   apr_hash_index_t *hi;
   svn_fs_root_t *root;
   apr_pool_t *subpool;
