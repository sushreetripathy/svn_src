--- conflicted
+++ resolved
@@ -487,13 +487,6 @@
 
   # Checkout the entire first repos into the other dir.  This should
   # fail because it's a different repository.
-<<<<<<< HEAD
-  exit_code, sout, serr = svntest.actions.run_and_verify_svn(
-    "Expected error during co", None, svntest.verify.AnyOutput,
-    "co", "--force", repo_url, other_wc_dir)
-
-  test_stderr("(Failed to add directory|UUID mismatch:).*'.*A'", serr)
-=======
   expected_output = svntest.wc.State(other_wc_dir, {
     'iota'              : Item(status='A '),
     'A'                 : Item(verb='Skipped'),
@@ -503,7 +496,6 @@
                                           expected_output, expected_wc,
                                           None, None, None, None,
                                           '--force')
->>>>>>> 4cf18c3e
 
   #ensure that other_wc_dir_A is not affected by this forced checkout.
   svntest.actions.run_and_verify_svn("empty status output", None,
