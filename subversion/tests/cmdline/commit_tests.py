--- conflicted
+++ resolved
@@ -2611,17 +2611,10 @@
                                         path)
 
 def tree_conflicts_block_commit(sbox):
-<<<<<<< HEAD
-  "tree conflicts block commit" 
-  
-  # Commit is not allowed in a directory containing tree conflicts.
-  # This test corresponds to use cases 1-3 (with file victims) in 
-=======
   "tree conflicts block commit"
 
   # Commit is not allowed in a directory containing tree conflicts.
   # This test corresponds to use cases 1-3 (with file victims) in
->>>>>>> e363d545
   # notes/tree-conflicts/use-cases.txt.
 
   svntest.actions.build_greek_tree_conflicts(sbox)
@@ -2637,21 +2630,12 @@
   commit_fails_at_path(G, G, error_re)
   commit_fails_at_path(os.path.join(G, 'pi'), G, error_re)
 
-<<<<<<< HEAD
-                                        
-def tree_conflicts_resolved(sbox):
-  "tree conflicts resolved" 
-  
-  # Commit is allowed after tree conflicts are resolved.
-  # This test corresponds to use cases 1-3 in 
-=======
 
 def tree_conflicts_resolved(sbox):
   "tree conflicts resolved"
 
   # Commit is allowed after tree conflicts are resolved.
   # This test corresponds to use cases 1-3 in
->>>>>>> e363d545
   # notes/tree-conflicts/use-cases.txt.
 
   svntest.actions.build_greek_tree_conflicts(sbox)
@@ -2659,18 +2643,6 @@
 
   # Duplicate wc for tests
   wc_dir_2 = sbox.add_wc_path('2')
-<<<<<<< HEAD
-  svntest.actions.duplicate_dir(wc_dir, wc_dir_2)  
-
-  # Resolved in directory containing tree conflicts
-  G = os.path.join(wc_dir, 'A', 'D', 'G')
-  svntest.actions.run_and_verify_svn(None, None, [], 'resolved', G)
-  
-  expected_status = svntest.actions.get_virginal_state(wc_dir, 2)
-  expected_status.tweak('A/D/G/pi',  status='D ')
-  expected_status.remove('A/D/G/rho',
-                         'A/D/G/tau')
-=======
   svntest.actions.duplicate_dir(wc_dir, wc_dir_2)
 
   # Mark the tree conflict victims as resolved
@@ -2683,20 +2655,13 @@
   # The expectation on 'rho' reflects partial progress on issue #3334.
   expected_status.tweak('A/D/G/rho', status='A ', copied='+', wc_rev='-')
   expected_status.tweak('A/D/G/tau', status='D ', wc_rev='1')
->>>>>>> e363d545
 
   svntest.actions.run_and_verify_status(wc_dir, expected_status)
 
   # Recursively resolved in parent directory -- expect same result
-<<<<<<< HEAD
-  D2 = os.path.join(wc_dir_2, 'A', 'D')
-  G2 = os.path.join(wc_dir_2, 'A', 'D', 'G')
-  svntest.actions.run_and_verify_svn(None, None, [], 'resolved', D2, '-R')
-=======
   G2 = os.path.join(wc_dir_2, 'A', 'D', 'G')
   victims = [ os.path.join(G2, v) for v in ['pi', 'rho', 'tau'] ]
   svntest.actions.run_and_verify_resolved(victims, G2, '-R')
->>>>>>> e363d545
 
   expected_status.wc_dir = wc_dir_2
   svntest.actions.run_and_verify_status(wc_dir_2, expected_status)
@@ -2734,11 +2699,7 @@
               commit_multiple_wc,
               commit_nonrecursive,
               failed_commit,
-<<<<<<< HEAD
-              XFail(commit_out_of_date_deletions, svntest.main.is_ra_type_dav),
-=======
               XFail(commit_out_of_date_deletions, svntest.main.is_ra_type_svn),
->>>>>>> e363d545
               commit_with_bad_log_message,
               commit_with_mixed_line_endings,
               commit_with_mixed_line_endings_in_ignored_part,
