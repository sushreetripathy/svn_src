#!/usr/bin/env python
#
#  copy_tests.py:  testing the many uses of 'svn cp' and 'svn mv'
#
#  Subversion is a tool for revision control.
#  See http://subversion.apache.org for more information.
#
# ====================================================================
<<<<<<< HEAD
#    Licensed to the Apache Software Foundation (ASF) under one
#    or more contributor license agreements.  See the NOTICE file
#    distributed with this work for additional information
#    regarding copyright ownership.  The ASF licenses this file
#    to you under the Apache License, Version 2.0 (the
#    "License"); you may not use this file except in compliance
#    with the License.  You may obtain a copy of the License at
=======
# Copyright (c) 2000-2008 CollabNet.  All rights reserved.
>>>>>>> 0213fdc3
#
#      http://www.apache.org/licenses/LICENSE-2.0
#
#    Unless required by applicable law or agreed to in writing,
#    software distributed under the License is distributed on an
#    "AS IS" BASIS, WITHOUT WARRANTIES OR CONDITIONS OF ANY
#    KIND, either express or implied.  See the License for the
#    specific language governing permissions and limitations
#    under the License.
######################################################################

# General modules
import stat, os, re, shutil

# Our testing module
import svntest
from svntest import main
from svntest.main import SVN_PROP_MERGEINFO

# (abbreviation)
Skip = svntest.testcase.Skip
SkipUnless = svntest.testcase.SkipUnless
XFail = svntest.testcase.XFail
Item = svntest.wc.StateItem


#
#----------------------------------------------------------------------
# Helper for wc_copy_replacement and repos_to_wc_copy_replacement
def copy_replace(sbox, wc_copy):
  """Tests for 'R'eplace functionanity for files.

Depending on the value of wc_copy either a working copy (when true)
or a url (when false) copy source is used."""

  sbox.build()
  wc_dir = sbox.wc_dir

  # File scheduled for deletion
  rho_path = os.path.join(wc_dir, 'A', 'D', 'G', 'rho')
  svntest.actions.run_and_verify_svn(None, None, [], 'rm', rho_path)

  # Status before attempting copies
  expected_status = svntest.actions.get_virginal_state(wc_dir, 1)
  expected_status.tweak('A/D/G/rho', status='D ')
  svntest.actions.run_and_verify_status(wc_dir, expected_status)

  # The copy shouldn't fail
  if wc_copy:
    pi_src = os.path.join(wc_dir, 'A', 'D', 'G', 'pi')
  else:
    pi_src = sbox.repo_url + '/A/D/G/pi'

  svntest.actions.run_and_verify_svn(None, None, [],
                                     'cp', pi_src, rho_path)

  # Now commit
  expected_status.tweak('A/D/G/rho', status='R ', copied='+', wc_rev='-')
  svntest.actions.run_and_verify_status(wc_dir, expected_status)

  expected_status.tweak('A/D/G/rho', status='  ', copied=None,
                        wc_rev='2')
  expected_output = svntest.wc.State(wc_dir, {
    'A/D/G/rho': Item(verb='Replacing'),
    })
  svntest.actions.run_and_verify_commit(wc_dir,
                                        expected_output,
                                        expected_status,
                                        None, wc_dir)

# Helper for wc_copy_replace_with_props and
# repos_to_wc_copy_replace_with_props
def copy_replace_with_props(sbox, wc_copy):
  """Tests for 'R'eplace functionanity for files with props.

  Depending on the value of wc_copy either a working copy (when true) or
  a url (when false) copy source is used."""

  sbox.build()
  wc_dir = sbox.wc_dir

  # Use a temp file to set properties with wildcards in their values
  # otherwise Win32/VS2005 will expand them
  prop_path = os.path.join(wc_dir, 'proptmp')
  svntest.main.file_append(prop_path, '*')

  # Set props on file which is copy-source later on
  pi_path = os.path.join(wc_dir, 'A', 'D', 'G', 'pi')
  rho_path = os.path.join(wc_dir, 'A', 'D', 'G', 'rho')
  svntest.actions.run_and_verify_svn(None, None, [],
                                     'ps', 'phony-prop', '-F',
                                     prop_path, pi_path)
  os.remove(prop_path)
  svntest.actions.run_and_verify_svn(None, None, [],
                                     'ps', 'svn:eol-style', 'LF', rho_path)

  # Verify props having been set
  expected_disk = svntest.main.greek_state.copy()
  expected_disk.tweak('A/D/G/pi',
                      props={ 'phony-prop': '*' })
  expected_disk.tweak('A/D/G/rho',
                      props={ 'svn:eol-style': 'LF' })

  actual_disk = svntest.tree.build_tree_from_wc(wc_dir, 1)
  svntest.tree.compare_trees("disk", actual_disk, expected_disk.old_tree())

  # Commit props
  expected_output = svntest.wc.State(wc_dir, {
    'A/D/G/pi':  Item(verb='Sending'),
    'A/D/G/rho': Item(verb='Sending'),
    })
  expected_status = svntest.actions.get_virginal_state(wc_dir, 1)
  expected_status.tweak('A/D/G/pi',  wc_rev='2')
  expected_status.tweak('A/D/G/rho', wc_rev='2')
  svntest.actions.run_and_verify_commit(wc_dir,
                                        expected_output,
                                        expected_status,
                                        None, wc_dir)

  # Bring wc into sync
  svntest.actions.run_and_verify_svn(None, None, [], 'up', wc_dir)

  # File scheduled for deletion
  svntest.actions.run_and_verify_svn(None, None, [], 'rm', rho_path)

  # Status before attempting copies
  expected_status = svntest.actions.get_virginal_state(wc_dir, 2)
  expected_status.tweak('A/D/G/rho', status='D ')
  svntest.actions.run_and_verify_status(wc_dir, expected_status)

  # The copy shouldn't fail
  if wc_copy:
    pi_src = os.path.join(wc_dir, 'A', 'D', 'G', 'pi')
  else:
    pi_src = sbox.repo_url + '/A/D/G/pi'

  svntest.actions.run_and_verify_svn(None, None, [],
                                     'cp', pi_src, rho_path)

  # Verify both content and props have been copied
  if wc_copy:
    props = { 'phony-prop' : '*'}
  else:
    props = { 'phony-prop' : '*'}

  expected_disk.tweak('A/D/G/rho',
                      contents="This is the file 'pi'.\n",
                      props=props)
  actual_disk = svntest.tree.build_tree_from_wc(wc_dir, 1)
  svntest.tree.compare_trees("disk", actual_disk, expected_disk.old_tree())

  # Now commit and verify
  expected_status.tweak('A/D/G/rho', status='R ', copied='+', wc_rev='-')
  svntest.actions.run_and_verify_status(wc_dir, expected_status)

  expected_status.tweak('A/D/G/rho', status='  ', copied=None,
                        wc_rev='3')
  expected_output = svntest.wc.State(wc_dir, {
    'A/D/G/rho': Item(verb='Replacing'),
    })
  svntest.actions.run_and_verify_commit(wc_dir,
                                        expected_output,
                                        expected_status,
                                        None, wc_dir)


######################################################################
# Tests
#
#   Each test must return on success or raise on failure.

# (Taken from notes/copy-planz.txt:)
#
#  We have four use cases for 'svn cp' now.
#
#     A. svn cp wc_path1 wc_path2
#
#        This duplicates a path in the working copy, and schedules it
#        for addition with history.
#
#     B. svn cp URL [-r rev]  wc_path
#
#        This "checks out" URL (in REV) into the working copy at
#        wc_path, integrates it, and schedules it for addition with
#        history.
#
#     C. svn cp wc_path URL
#
#        This immediately commits wc_path to URL on the server;  the
#        commit will be an addition with history.  The commit will not
#        change the working copy at all.
#
#     D. svn cp URL1 [-r rev] URL2
#
#        This causes a server-side copy to happen immediately;  no
#        working copy is required.



# TESTS THAT NEED TO BE WRITTEN
#
#  Use Cases A & C
#
#   -- single files, with/without local mods, as both 'cp' and 'mv'.
#        (need to verify commit worked by updating a 2nd working copy
#        to see the local mods)
#
#   -- dir copy, has mixed revisions
#
#   -- dir copy, has local mods (an edit, an add, a delete, and a replace)
#
#   -- dir copy, has mixed revisions AND local mods
#
#   -- dir copy, has mixed revisions AND another previously-made copy!
#      (perhaps done as two nested 'mv' commands!)
#
#  Use Case D
#

#   By the time the copy setup algorithm is complete, the copy
#   operation will have four parts: SRC-DIR, SRC-BASENAME, DST-DIR,
#   DST-BASENAME.  In all cases, SRC-DIR/SRC-BASENAME and DST_DIR must
#   already exist before the operation, but DST_DIR/DST_BASENAME must
#   NOT exist.
#
#   Besides testing things that don't meet the above criteria, we want to
#   also test valid cases:
#
#   - where SRC-DIR/SRC-BASENAME is a file or a dir.
#   - where SRC-DIR (or SRC-DIR/SRC-BASENAME) is a parent/grandparent
#     directory of DST-DIR
#   - where SRC-DIR (or SRC-DIR/SRC-BASENAME) is a child/grandchild
#     directory of DST-DIR
#   - where SRC-DIR (or SRC-DIR/SRC-BASENAME) is not in the lineage
#     of DST-DIR at all



#----------------------------------------------------------------------

def basic_copy_and_move_files(sbox):
  "basic copy and move commands -- on files only"

  sbox.build()
  wc_dir = sbox.wc_dir

  mu_path = os.path.join(wc_dir, 'A', 'mu')
  iota_path = os.path.join(wc_dir, 'iota')
  rho_path = os.path.join(wc_dir, 'A', 'D', 'G', 'rho')
  D_path = os.path.join(wc_dir, 'A', 'D')
  alpha_path = os.path.join(wc_dir, 'A', 'B', 'E', 'alpha')
  H_path = os.path.join(wc_dir, 'A', 'D', 'H')
  F_path = os.path.join(wc_dir, 'A', 'B', 'F')
  alpha2_path = os.path.join(wc_dir, 'A', 'C', 'alpha2')

  # Make local mods to mu and rho
  svntest.main.file_append(mu_path, 'appended mu text')
  svntest.main.file_append(rho_path, 'new appended text for rho')

  # Copy rho to D -- local mods
  svntest.actions.run_and_verify_svn(None, None, [], 'cp', rho_path, D_path)

  # Copy alpha to C -- no local mods, and rename it to 'alpha2' also
  svntest.actions.run_and_verify_svn(None, None, [], 'cp',
                                     alpha_path, alpha2_path)

  # Move mu to H -- local mods
  svntest.actions.run_and_verify_svn(None, None, [], 'mv',
                                     mu_path, H_path)

  # Move iota to F -- no local mods
  svntest.actions.run_and_verify_svn(None, None, [], 'mv', iota_path, F_path)

  # Created expected output tree for 'svn ci':
  # We should see four adds, two deletes, and one change in total.
  expected_output = svntest.wc.State(wc_dir, {
    'A/D/G/rho' : Item(verb='Sending'),
    'A/D/rho' : Item(verb='Adding'),
    'A/C/alpha2' : Item(verb='Adding'),
    'A/D/H/mu' : Item(verb='Adding'),
    'A/B/F/iota' : Item(verb='Adding'),
    'A/mu' : Item(verb='Deleting'),
    'iota' : Item(verb='Deleting'),
    })

  # Create expected status tree; all local revisions should be at 1,
  # but several files should be at revision 2.  Also, two files should
  # be missing.
  expected_status = svntest.actions.get_virginal_state(wc_dir, 1)
  expected_status.tweak('A/D/G/rho', 'A/mu', wc_rev=2)

  expected_status.add({
    'A/D/rho' : Item(status='  ', wc_rev=2),
    'A/C/alpha2' : Item(status='  ', wc_rev=2),
    'A/D/H/mu' : Item(status='  ', wc_rev=2),
    'A/B/F/iota' : Item(status='  ', wc_rev=2),
    })

  expected_status.remove('A/mu', 'iota')

  svntest.actions.run_and_verify_commit(wc_dir,
                                        expected_output,
                                        expected_status,
                                        None,
                                        wc_dir)

  # Issue 1091, alpha2 would now have the wrong checksum and so a
  # subsequent commit would fail
  svntest.main.file_append(alpha2_path, 'appended alpha2 text')
  expected_output = svntest.wc.State(wc_dir, {
    'A/C/alpha2' : Item(verb='Sending'),
    })
  expected_status.tweak('A/C/alpha2', wc_rev=3)
  svntest.actions.run_and_verify_commit(wc_dir,
                                        expected_output,
                                        expected_status,
                                        None,
                                        wc_dir)

  # Assure that attempts at local copy and move fail when a log
  # message is provided.
  expected_stderr = \
    ".*Local, non-commit operations do not take a log message"
  svntest.actions.run_and_verify_svn(None, None, expected_stderr,
                                     'cp', '-m', 'op fails', rho_path, D_path)
  svntest.actions.run_and_verify_svn(None, None, expected_stderr,
                                     'mv', '-m', 'op fails', rho_path, D_path)


#----------------------------------------------------------------------

# This test passes over ra_local certainly; we're adding it because at
# one time it failed over ra_neon.  Specifically, it failed when
# mod_dav_svn first started sending vsn-rsc-urls as "CR/path", and was
# sending bogus CR/paths for items within copied subtrees.

def receive_copy_in_update(sbox):
  "receive a copied directory during update"

  sbox.build()
  wc_dir = sbox.wc_dir

  # Make a backup copy of the working copy.
  wc_backup = sbox.add_wc_path('backup')
  svntest.actions.duplicate_dir(wc_dir, wc_backup)

  # Define a zillion paths in both working copies.
  G_path = os.path.join(wc_dir, 'A', 'D', 'G')
  newG_path = os.path.join(wc_dir, 'A', 'B', 'newG')

  # Copy directory A/D to A/B/newG
  svntest.actions.run_and_verify_svn(None, None, [], 'cp', G_path, newG_path)

  # Created expected output tree for 'svn ci':
  expected_output = svntest.wc.State(wc_dir, {
    'A/B/newG' : Item(verb='Adding'),
    })

  # Create expected status tree.
  expected_status = svntest.actions.get_virginal_state(wc_dir, 1)
  expected_status.add({
    'A/B/newG' : Item(status='  ', wc_rev=2),
    'A/B/newG/pi' : Item(status='  ', wc_rev=2),
    'A/B/newG/rho' : Item(status='  ', wc_rev=2),
    'A/B/newG/tau' : Item(status='  ', wc_rev=2),
    })

  svntest.actions.run_and_verify_commit(wc_dir,
                                        expected_output,
                                        expected_status,
                                        None,
                                        wc_dir)

  # Now update the other working copy; it should receive a full add of
  # the newG directory and its contents.

  # Expected output of update
  expected_output = svntest.wc.State(wc_backup, {
    'A/B/newG' : Item(status='A '),
    'A/B/newG/pi' : Item(status='A '),
    'A/B/newG/rho' : Item(status='A '),
    'A/B/newG/tau' : Item(status='A '),
    })

  # Create expected disk tree for the update.
  expected_disk = svntest.main.greek_state.copy()
  expected_disk.add({
    'A/B/newG' : Item(),
    'A/B/newG/pi' : Item("This is the file 'pi'.\n"),
    'A/B/newG/rho' : Item("This is the file 'rho'.\n"),
    'A/B/newG/tau' : Item("This is the file 'tau'.\n"),
    })

  # Create expected status tree for the update.
  expected_status = svntest.actions.get_virginal_state(wc_backup, 2)
  expected_status.add({
    'A/B/newG' : Item(status='  ', wc_rev=2),
    'A/B/newG/pi' : Item(status='  ', wc_rev=2),
    'A/B/newG/rho' : Item(status='  ', wc_rev=2),
    'A/B/newG/tau' : Item(status='  ', wc_rev=2),
    })

  # Do the update and check the results in three ways.
  svntest.actions.run_and_verify_update(wc_backup,
                                        expected_output,
                                        expected_disk,
                                        expected_status)


#----------------------------------------------------------------------

# Regression test for issue #683.  In particular, this bug prevented
# us from running 'svn cp -r N src_URL dst_URL' as a means of
# resurrecting a deleted directory.  Also, the final 'update' at the
# end of this test was uncovering a ghudson 'deleted' edge-case bug.
# (In particular, re-adding G to D, when D already had a 'deleted'
# entry for G.  The entry-merge wasn't overwriting the 'deleted'
# attribute, and thus the newly-added G was ending up disconnected
# from D.)

def resurrect_deleted_dir(sbox):
  "resurrect a deleted directory"

  sbox.build()
  wc_dir = sbox.wc_dir
  G_path = os.path.join(wc_dir, 'A', 'D', 'G')

  # Delete directory A/D/G, commit that as r2.
  svntest.actions.run_and_verify_svn(None, None, [], 'rm', '--force',
                                     G_path)

  expected_output = svntest.wc.State(wc_dir, {
    'A/D/G' : Item(verb='Deleting'),
    })

  expected_status = svntest.actions.get_virginal_state(wc_dir, 1)
  expected_status.remove('A/D/G')
  expected_status.remove('A/D/G/pi')
  expected_status.remove('A/D/G/rho')
  expected_status.remove('A/D/G/tau')

  svntest.actions.run_and_verify_commit(wc_dir,
                                        expected_output,
                                        expected_status,
                                        None,
                                        wc_dir)

  # Use 'svn cp URL@1 URL' to resurrect the deleted directory, where
  # the two URLs are identical.  This used to trigger a failure.
  url = sbox.repo_url + '/A/D/G'
  svntest.actions.run_and_verify_svn(None, None, [], 'cp',
                                     url + '@1', url,
                                     '-m', 'logmsg')

  # For completeness' sake, update to HEAD, and verify we have a full
  # greek tree again, all at revision 3.

  expected_output = svntest.wc.State(wc_dir, {
    'A/D/G'     : Item(status='A '),
    'A/D/G/pi'  : Item(status='A '),
    'A/D/G/rho' : Item(status='A '),
    'A/D/G/tau' : Item(status='A '),
    })

  expected_disk = svntest.main.greek_state.copy()

  expected_status = svntest.actions.get_virginal_state(wc_dir, 3)

  svntest.actions.run_and_verify_update(wc_dir,
                                        expected_output,
                                        expected_disk,
                                        expected_status)

def copy_deleted_dir_into_prefix(sbox):
  "copy a deleted dir to a prefix of its old path"

  sbox.build()
  wc_dir = sbox.wc_dir
  D_path = os.path.join(wc_dir, 'A', 'D')

  # Delete directory A/D, commit that as r2.
  svntest.actions.run_and_verify_svn(None, None, [], 'rm', '--force',
                                     D_path)

  expected_output = svntest.wc.State(wc_dir, {
    'A/D' : Item(verb='Deleting'),
    })

  svntest.actions.run_and_verify_commit(wc_dir,
                                        expected_output,
                                        None,
                                        None,
                                        wc_dir)

  # Ok, copy from a deleted URL into a prefix of that URL, this used to
  # result in an assert failing.
  url1 = sbox.repo_url + '/A/D/G'
  url2 = sbox.repo_url + '/A/D'
  svntest.actions.run_and_verify_svn(None, None, [], 'cp',
                                     url1 + '@1', url2,
                                     '-m', 'logmsg')

#----------------------------------------------------------------------

# Test that we're enforcing proper 'svn cp' overwrite behavior.  Note
# that svn_fs_copy() will always overwrite its destination if an entry
# by the same name already exists.  However, libsvn_client should be
# doing existence checks to prevent directories from being
# overwritten, and files can't be overwritten because the RA layers
# are doing out-of-dateness checks during the commit.


def no_copy_overwrites(sbox):
  "svn cp URL URL cannot overwrite destination"

  sbox.build()

  wc_dir = sbox.wc_dir

  fileURL1 =  sbox.repo_url + "/A/B/E/alpha"
  fileURL2 =  sbox.repo_url + "/A/B/E/beta"
  dirURL1  =  sbox.repo_url + "/A/D/G"
  dirURL2  =  sbox.repo_url + "/A/D/H"

  # Expect out-of-date failure if 'svn cp URL URL' tries to overwrite a file
  svntest.actions.run_and_verify_svn("Whoa, I was able to overwrite a file!",
                                     None, svntest.verify.AnyOutput,
                                     'cp', fileURL1, fileURL2,
                                     '-m', 'fooogle')

  # Create A/D/H/G by running 'svn cp ...A/D/G .../A/D/H'
  svntest.actions.run_and_verify_svn(None, None, [],
                                     'cp', dirURL1, dirURL2,
                                     '-m', 'fooogle')

  # Repeat the last command.  It should *fail* because A/D/H/G already exists.
  svntest.actions.run_and_verify_svn(
    "Whoa, I was able to overwrite a directory!",
    None, svntest.verify.AnyOutput,
    'cp', dirURL1, dirURL2,
    '-m', 'fooogle')

#----------------------------------------------------------------------

# Issue 845. WC -> WC copy should not overwrite base text-base

def no_wc_copy_overwrites(sbox):
  "svn cp PATH PATH cannot overwrite destination"

  sbox.build(read_only = True)
  wc_dir = sbox.wc_dir

  # File simply missing
  tau_path = os.path.join(wc_dir, 'A', 'D', 'G', 'tau')
  os.remove(tau_path)

  # Status before attempting copies
  expected_status = svntest.actions.get_virginal_state(wc_dir, 1)
  expected_status.tweak('A/D/G/tau', status='! ')
  svntest.actions.run_and_verify_status(wc_dir, expected_status)

  # These copies should fail
  pi_path = os.path.join(wc_dir, 'A', 'D', 'G', 'pi')
  rho_path = os.path.join(wc_dir, 'A', 'D', 'G', 'rho')
  svntest.actions.run_and_verify_svn(None, None, svntest.verify.AnyOutput,
                                     'cp', pi_path, rho_path)
  svntest.actions.run_and_verify_svn(None, None, svntest.verify.AnyOutput,
                                     'cp', pi_path, tau_path)

  # Status after failed copies should not have changed
  svntest.actions.run_and_verify_status(wc_dir, expected_status)

#----------------------------------------------------------------------

# Takes out working-copy locks for A/B2 and child A/B2/E. At one stage
# during issue 749 the second lock cause an already-locked error.
def copy_modify_commit(sbox):
  "copy a tree and modify before commit"

  sbox.build()
  wc_dir = sbox.wc_dir
  B_path = os.path.join(wc_dir, 'A', 'B')
  B2_path = os.path.join(wc_dir, 'A', 'B2')

  svntest.actions.run_and_verify_svn(None, None, [], 'cp',
                                     B_path, B2_path)

  alpha_path = os.path.join(wc_dir, 'A', 'B2', 'E', 'alpha')
  svntest.main.file_append(alpha_path, "modified alpha")

  expected_output = svntest.wc.State(wc_dir, {
    'A/B2' : Item(verb='Adding'),
    'A/B2/E/alpha' : Item(verb='Sending'),
    })

  svntest.actions.run_and_verify_commit(wc_dir,
                                        expected_output,
                                        None,
                                        None,
                                        wc_dir)

#----------------------------------------------------------------------

# Issue 591, at one point copying a file from URL to WC didn't copy
# properties.

def copy_files_with_properties(sbox):
  "copy files with properties"

  sbox.build()
  wc_dir = sbox.wc_dir

  # Set a property on a file
  rho_path = os.path.join(wc_dir, 'A', 'D', 'G', 'rho')
  svntest.actions.run_and_verify_svn(None, None, [],
                                     'propset', 'pname', 'pval', rho_path)

  # and commit it
  expected_output = svntest.wc.State(wc_dir, {
    'A/D/G/rho' : Item(verb='Sending'),
    })
  expected_status = svntest.actions.get_virginal_state(wc_dir, 1)
  expected_status.tweak('A/D/G/rho', status='  ', wc_rev=2)
  svntest.actions.run_and_verify_commit(wc_dir,
                                        expected_output, expected_status,
                                        None, wc_dir)

  # Set another property, but don't commit it yet
  svntest.actions.run_and_verify_svn(None, None, [],
                                     'propset', 'pname2', 'pval2', rho_path)

  # WC to WC copy of file with committed and uncommitted properties
  rho_wc_path = os.path.join(wc_dir, 'A', 'D', 'G', 'rho_wc')
  svntest.actions.run_and_verify_svn(None, None, [],
                                     'copy', rho_path, rho_wc_path)

  # REPOS to WC copy of file with properties
  rho_url_path = os.path.join(wc_dir, 'A', 'D', 'G', 'rho_url')
  rho_url = sbox.repo_url + '/A/D/G/rho'
  svntest.actions.run_and_verify_svn(None, None, [],
                                     'copy', rho_url, rho_url_path)

  # Properties are not visible in WC status 'A'
  expected_status.add({
    'A/D/G/rho' : Item(status=' M', wc_rev='2'),
    'A/D/G/rho_wc' : Item(status='A ', wc_rev='-', copied='+'),
    'A/D/G/rho_url' : Item(status='A ', wc_rev='-', copied='+'),
    })
  svntest.actions.run_and_verify_status(wc_dir, expected_status)

  # Check properties explicitly
  svntest.actions.run_and_verify_svn(None, ['pval\n'], [],
                                     'propget', 'pname', rho_wc_path)
  svntest.actions.run_and_verify_svn(None, ['pval2\n'], [],
                                     'propget', 'pname2', rho_wc_path)
  svntest.actions.run_and_verify_svn(None, ['pval\n'], [],
                                     'propget', 'pname', rho_url_path)

  # Commit and properties are visible in status
  expected_output = svntest.wc.State(wc_dir, {
    'A/D/G/rho' : Item(verb='Sending'),
    'A/D/G/rho_wc' : Item(verb='Adding'),
    'A/D/G/rho_url' : Item(verb='Adding'),
    })
  expected_status.tweak('A/D/G/rho', status='  ', wc_rev=3)
  expected_status.remove('A/D/G/rho_wc', 'A/D/G/rho_url')
  expected_status.add({
    'A/D/G/rho_wc' : Item(status='  ', wc_rev=3),
    'A/D/G/rho_url' : Item(status='  ', wc_rev=3),
    })
  svntest.actions.run_and_verify_commit(wc_dir,
                                        expected_output, expected_status,
                                        None, wc_dir)

#----------------------------------------------------------------------

# Issue 918
def copy_delete_commit(sbox):
  "copy a tree and delete part of it before commit"

  sbox.build()
  wc_dir = sbox.wc_dir
  B_path = os.path.join(wc_dir, 'A', 'B')
  B2_path = os.path.join(wc_dir, 'A', 'B2')

  # copy a tree
  svntest.actions.run_and_verify_svn(None, None, [], 'cp',
                                     B_path, B2_path)

  # delete two files
  lambda_path = os.path.join(wc_dir, 'A', 'B2', 'lambda')
  alpha_path = os.path.join(wc_dir, 'A', 'B2', 'E', 'alpha')
  svntest.actions.run_and_verify_svn(None, None, [],
                                     'rm', alpha_path, lambda_path)

  # commit copied tree containing a deleted file
  expected_output = svntest.wc.State(wc_dir, {
    'A/B2' : Item(verb='Adding'),
    'A/B2/lambda' : Item(verb='Deleting'),
    'A/B2/E/alpha' : Item(verb='Deleting'),
    })
  svntest.actions.run_and_verify_commit(wc_dir,
                                        expected_output,
                                        None,
                                        None,
                                        wc_dir)

  # copy a tree
  svntest.actions.run_and_verify_svn(None, None, [], 'cp',
                                     os.path.join(wc_dir, 'A', 'B'),
                                     os.path.join(wc_dir, 'A', 'B3'))

  # delete a directory
  E_path = os.path.join(wc_dir, 'A', 'B3', 'E')
  svntest.actions.run_and_verify_svn(None, None, [], 'rm', E_path)

  # commit copied tree containing a deleted directory
  expected_output = svntest.wc.State(wc_dir, {
    'A/B3' : Item(verb='Adding'),
    'A/B3/E' : Item(verb='Deleting'),
    })
  svntest.actions.run_and_verify_commit(wc_dir,
                                        expected_output,
                                        None,
                                        None,
                                        wc_dir)


#----------------------------------------------------------------------
def mv_and_revert_directory(sbox):
  "move and revert a directory"

  sbox.build(read_only = True)
  wc_dir = sbox.wc_dir
  E_path = os.path.join(wc_dir, 'A', 'B', 'E')
  F_path = os.path.join(wc_dir, 'A', 'B', 'F')
  new_E_path = os.path.join(F_path, 'E')

  # Issue 931: move failed to lock the directory being deleted
  svntest.actions.run_and_verify_svn(None, None, [], 'move',
                                     E_path, F_path)
  expected_status = svntest.actions.get_virginal_state(wc_dir, 1)
  expected_status.tweak('A/B/E', 'A/B/E/alpha', 'A/B/E/beta', status='D ')
  expected_status.add({
    'A/B/F/E' : Item(status='A ', wc_rev='-', copied='+'),
    'A/B/F/E/alpha' : Item(status='  ', wc_rev='-', copied='+'),
    'A/B/F/E/beta' : Item(status='  ', wc_rev='-', copied='+'),
    })
  svntest.actions.run_and_verify_status(wc_dir, expected_status)

  # Issue 932: revert failed to lock the parent directory
  svntest.actions.run_and_verify_svn(None, None, [], 'revert', '--recursive',
                                     new_E_path)
  expected_status.remove('A/B/F/E', 'A/B/F/E/alpha', 'A/B/F/E/beta')
  svntest.actions.run_and_verify_status(wc_dir, expected_status)


#----------------------------------------------------------------------
# Issue 982.  When copying a file with the executable bit set, the copied
# file should also have its executable bit set.
def copy_preserve_executable_bit(sbox):
  "executable bit should be preserved when copying"

  # Bootstrap
  sbox.build()
  wc_dir = sbox.wc_dir

  # Create two paths
  newpath1 = os.path.join(wc_dir, 'newfile1')
  newpath2 = os.path.join(wc_dir, 'newfile2')

  # Create the first file.
  svntest.main.file_append(newpath1, "a new file")
  svntest.actions.run_and_verify_svn(None, None, [], 'add', newpath1)

  mode1 = os.stat(newpath1)[stat.ST_MODE]

  # Doing this to get the executable bit set on systems that support
  # that -- the property itself is not the point.
  svntest.actions.run_and_verify_svn(None, None, [], 'propset',
                                     'svn:executable', 'on', newpath1)

  mode2 = os.stat(newpath1)[stat.ST_MODE]

  if mode1 == mode2:
    print("setting svn:executable did not change file's permissions")
    raise svntest.Failure

  # Commit the file
  svntest.actions.run_and_verify_svn(None, None, [], 'ci',
                                     '-m', 'create file and set svn:executable',
                                     wc_dir)

  # Copy the file
  svntest.actions.run_and_verify_svn(None, None, [], 'cp', newpath1, newpath2)

  mode3 = os.stat(newpath2)[stat.ST_MODE]

  # The mode on the original and copied file should be identical
  if mode2 != mode3:
    print("permissions on the copied file are not identical to original file")
    raise svntest.Failure

#----------------------------------------------------------------------
# Issue 1029, copy failed with a "working copy not locked" error
def wc_to_repos(sbox):
  "working-copy to repository copy"

  sbox.build()
  wc_dir = sbox.wc_dir

  beta_path = os.path.join(wc_dir, "A", "B", "E", "beta")
  beta2_url = sbox.repo_url + "/A/B/E/beta2"
  H_path = os.path.join(wc_dir, "A", "D", "H")
  H2_url = sbox.repo_url + "/A/D/H2"

  # modify some items to be copied
  svntest.main.file_append(os.path.join(wc_dir, 'A', 'D', 'H', 'omega'),
                           "new otext\n")
  svntest.actions.run_and_verify_svn(None, None, [], 'propset', 'foo', 'bar',
                                     beta_path)

  # copy a file
  svntest.actions.run_and_verify_svn(None, None, [], '-m', 'fumble file',
                                     'copy', beta_path, beta2_url)
  # and a directory
  svntest.actions.run_and_verify_svn(None, None, [], '-m', 'fumble dir',
                                     'copy', H_path, H2_url)
  # copy a file to a directory
  svntest.actions.run_and_verify_svn(None, None, [], '-m', 'fumble file',
                                     'copy', beta_path, H2_url)

  # update the working copy.  post-update mereinfo elision will remove
  # A/D/H2/beta's mergeinfo, leaving a local mod.
  expected_output = svntest.wc.State(wc_dir, {
    'A/B/E/beta2'  : Item(status='A '),
    'A/D/H2'       : Item(status='A '),
    'A/D/H2/chi'   : Item(status='A '),
    'A/D/H2/omega' : Item(status='A '),
    'A/D/H2/psi'   : Item(status='A '),
    'A/D/H2/beta'  : Item(status='A '),
    })
  expected_disk = svntest.main.greek_state.copy()
  expected_disk.tweak('A/D/H/omega',
                      contents="This is the file 'omega'.\nnew otext\n")
  expected_disk.add({
    'A/B/E/beta2'  : Item("This is the file 'beta'.\n"),
    'A/D/H2/chi'   : Item("This is the file 'chi'.\n"),
    'A/D/H2/omega' : Item("This is the file 'omega'.\nnew otext\n"),
    'A/D/H2/psi'   : Item("This is the file 'psi'.\n"),
    'A/D/H2/beta'  : Item("This is the file 'beta'.\n"),
    })
  expected_status = svntest.actions.get_virginal_state(wc_dir, 4)
  expected_status.add({
    'A/B/E/beta'   : Item(status=' M', wc_rev=4),
    'A/D/H/omega'  : Item(status='M ', wc_rev=4),
    'A/B/E/beta2'  : Item(status='  ', wc_rev=4),
    'A/D/H2'       : Item(status='  ', wc_rev=4),
    'A/D/H2/chi'   : Item(status='  ', wc_rev=4),
    'A/D/H2/omega' : Item(status='  ', wc_rev=4),
    'A/D/H2/psi'   : Item(status='  ', wc_rev=4),
    'A/D/H2/beta'  : Item(status='  ', wc_rev=4),
    })
  svntest.actions.run_and_verify_update(wc_dir,
                                        expected_output,
                                        expected_disk,
                                        expected_status)

  # check local property was copied
  svntest.actions.run_and_verify_svn(None, ['bar\n'], [],
                                     'propget', 'foo',
                                     beta_path + "2")

#----------------------------------------------------------------------
# Issue 1090: various use-cases of 'svn cp URL wc' where the
# repositories might be different, or be the same repository.

def repos_to_wc(sbox):
  "repository to working-copy copy"

  sbox.build()
  wc_dir = sbox.wc_dir

  # We have a standard repository and working copy.  Now we create a
  # second repository with the same greek tree, but different UUID.
  repo_dir       = sbox.repo_dir
  other_repo_dir, other_repo_url = sbox.add_repo_path('other')
  svntest.main.copy_repos(repo_dir, other_repo_dir, 1, 1)

  # URL->wc copy:
  # copy a file and a directory from the same repository.
  # we should get some scheduled additions *with history*.
  E_url = sbox.repo_url + "/A/B/E"
  pi_url = sbox.repo_url + "/A/D/G/pi"
  pi_path = os.path.join(wc_dir, 'pi')

  svntest.actions.run_and_verify_svn(None, None, [], 'copy', E_url, wc_dir)
  svntest.actions.run_and_verify_svn(None, None, [], 'copy', pi_url, wc_dir)

  # Extra test: modify file ASAP to check there was a timestamp sleep
  svntest.main.file_append(pi_path, 'zig\n')

  expected_output = svntest.actions.get_virginal_state(wc_dir, 1)
  expected_output.add({
    'pi' : Item(status='A ', copied='+', wc_rev='-'),
    'E' :  Item(status='A ', copied='+', wc_rev='-'),
    'E/alpha' :  Item(status='  ', copied='+', wc_rev='-'),
    'E/beta'  :  Item(status='  ', copied='+', wc_rev='-'),
    })
  svntest.actions.run_and_verify_status(wc_dir, expected_output)

  # Modification will only show up if timestamps differ
  exit_code, out, err = svntest.main.run_svn(None, 'diff', pi_path)
  if err or not out:
    print("diff failed")
    raise svntest.Failure
  for line in out:
    if line == '+zig\n': # Crude check for diff-like output
      break
  else:
    print("diff output incorrect %s" % out)
    raise svntest.Failure

  # Revert everything and verify.
  svntest.actions.run_and_verify_svn(None, None, [], 'revert', '-R', wc_dir)

  svntest.main.safe_rmtree(os.path.join(wc_dir, 'E'))
  os.unlink(os.path.join(wc_dir, 'pi'))

  expected_output = svntest.actions.get_virginal_state(wc_dir, 1)
  svntest.actions.run_and_verify_status(wc_dir, expected_output)

  # URL->wc copy:
  # Copy an empty directory from the same repository, see issue #1444.
  C_url = sbox.repo_url + "/A/C"

  svntest.actions.run_and_verify_svn(None, None, [], 'copy', C_url, wc_dir)

  expected_output = svntest.actions.get_virginal_state(wc_dir, 1)
  expected_output.add({
    'C' :  Item(status='A ', copied='+', wc_rev='-'),
    })
  svntest.actions.run_and_verify_status(wc_dir, expected_output)

  # Revert everything and verify.
  svntest.actions.run_and_verify_svn(None, None, [], 'revert', '-R', wc_dir)

  svntest.main.safe_rmtree(os.path.join(wc_dir, 'C'))

  expected_output = svntest.actions.get_virginal_state(wc_dir, 1)
  svntest.actions.run_and_verify_status(wc_dir, expected_output)

  # URL->wc copy:
  # copy a file and a directory from a foreign repository.
  # we should get some scheduled additions *without history*.
  E_url = other_repo_url + "/A/B/E"
  pi_url = other_repo_url + "/A/D/G/pi"

  # Expect an error in the directory case
  svntest.actions.run_and_verify_svn(None, None, svntest.verify.AnyOutput,
                                     'copy', E_url, wc_dir)

  # But file case should work fine.
  svntest.actions.run_and_verify_svn(None, None, [], 'copy', pi_url, wc_dir)

  expected_output = svntest.actions.get_virginal_state(wc_dir, 1)
  expected_output.add({
    'pi' : Item(status='A ',  wc_rev='0', entry_rev='1'),
    })
  svntest.actions.run_and_verify_status(wc_dir, expected_output)

  # Revert everything and verify.
  svntest.actions.run_and_verify_svn(None, None, [], 'revert', '-R', wc_dir)
  expected_output = svntest.actions.get_virginal_state(wc_dir, 1)

  # URL->wc copy:
  # Copy a directory to a pre-existing WC directory.
  # The source directory should be copied *under* the target directory.
  B_url = sbox.repo_url + "/A/B"
  D_dir = os.path.join(wc_dir, 'A', 'D')

  svntest.actions.run_and_verify_svn(None, None, [],
                                     'copy', B_url, D_dir)

  expected_output = svntest.actions.get_virginal_state(wc_dir, 1)
  expected_output.add({
    'A/D/B'         : Item(status='A ', copied='+', wc_rev='-'),
    'A/D/B/lambda'  : Item(status='  ', copied='+', wc_rev='-'),
    'A/D/B/E'       : Item(status='  ', copied='+', wc_rev='-'),
    'A/D/B/E/beta'  : Item(status='  ', copied='+', wc_rev='-'),
    'A/D/B/E/alpha' : Item(status='  ', copied='+', wc_rev='-'),
    'A/D/B/F'       : Item(status='  ', copied='+', wc_rev='-'),
    })
  svntest.actions.run_and_verify_status(wc_dir, expected_output)

  # Validate the merge info of the copy destination (we expect none)
  svntest.actions.run_and_verify_svn(None, [], [],
                                     'propget', SVN_PROP_MERGEINFO,
                                     os.path.join(D_dir, 'B'))

#----------------------------------------------------------------------
# Issue 1084: ra_svn move/copy bug

def copy_to_root(sbox):
  'copy item to root of repository'

  sbox.build()
  wc_dir = sbox.wc_dir

  root = sbox.repo_url
  mu = root + '/A/mu'

  svntest.actions.run_and_verify_svn(None, None, [], 'cp',
                                     '-m', '',
                                     mu, root)

  # Update to HEAD, and check to see if the files really were copied in the
  # repo

  expected_output = svntest.wc.State(wc_dir, {
    'mu': Item(status='A '),
    })

  expected_disk = svntest.main.greek_state.copy()
  expected_disk.add({
    'mu': Item(contents="This is the file 'mu'.\n")
    })

  expected_status = svntest.actions.get_virginal_state(wc_dir, 2)
  expected_status.add({
    'mu': Item(status='  ', wc_rev=2),
    })

  svntest.actions.run_and_verify_update(wc_dir,
                                        expected_output,
                                        expected_disk,
                                        expected_status)

#----------------------------------------------------------------------
def url_copy_parent_into_child(sbox):
  "copy URL URL/subdir"

  sbox.build()
  wc_dir = sbox.wc_dir

  B_url = sbox.repo_url + "/A/B"
  F_url = sbox.repo_url + "/A/B/F"

  # Issue 1367 parent/child URL-to-URL was rejected.
  svntest.actions.run_and_verify_svn(None,
                                     ['\n', 'Committed revision 2.\n'], [],
                                     'cp',
                                     '-m', 'a can of worms',
                                     B_url, F_url)

  # Do an update to verify the copy worked
  expected_output = svntest.wc.State(wc_dir, {
    'A/B/F/B'         : Item(status='A '),
    'A/B/F/B/E'       : Item(status='A '),
    'A/B/F/B/E/alpha' : Item(status='A '),
    'A/B/F/B/E/beta'  : Item(status='A '),
    'A/B/F/B/F'       : Item(status='A '),
    'A/B/F/B/lambda'  : Item(status='A '),
    })
  expected_disk = svntest.main.greek_state.copy()
  expected_disk.add({
    'A/B/F/B'         : Item(),
    'A/B/F/B/E'       : Item(),
    'A/B/F/B/E/alpha' : Item("This is the file 'alpha'.\n"),
    'A/B/F/B/E/beta'  : Item("This is the file 'beta'.\n"),
    'A/B/F/B/F'       : Item(),
    'A/B/F/B/lambda'  : Item("This is the file 'lambda'.\n"),
    })
  expected_status = svntest.actions.get_virginal_state(wc_dir, 2)
  expected_status.add({
    'A/B/F/B'         : Item(status='  ', wc_rev=2),
    'A/B/F/B/E'       : Item(status='  ', wc_rev=2),
    'A/B/F/B/E/alpha' : Item(status='  ', wc_rev=2),
    'A/B/F/B/E/beta'  : Item(status='  ', wc_rev=2),
    'A/B/F/B/F'       : Item(status='  ', wc_rev=2),
    'A/B/F/B/lambda'  : Item(status='  ', wc_rev=2),
    })
  svntest.actions.run_and_verify_update(wc_dir,
                                        expected_output,
                                        expected_disk,
                                        expected_status)

#----------------------------------------------------------------------
def wc_copy_parent_into_child(sbox):
  "copy WC URL/subdir"

  sbox.build(create_wc = False)
  wc_dir = sbox.wc_dir

  B_url = sbox.repo_url + "/A/B"
  F_B_url = sbox.repo_url + "/A/B/F/B"

  # Want a smaller WC
  svntest.main.safe_rmtree(wc_dir)
  svntest.actions.run_and_verify_svn(None, None, [],
                                     'checkout',
                                     B_url, wc_dir)

  # Issue 1367: A) copying '.' to URL failed with a parent/child
  # error, and also B) copying root of a working copy attempted to
  # lock the non-working copy parent directory.
  was_cwd = os.getcwd()
  os.chdir(wc_dir)

  svntest.actions.run_and_verify_svn(None,
                                     ['\n', 'Committed revision 2.\n'], [],
                                     'cp',
                                     '-m', 'a larger can',
                                     '.', F_B_url)

  os.chdir(was_cwd)

  # Do an update to verify the copy worked
  expected_output = svntest.wc.State(wc_dir, {
    'F/B'         : Item(status='A '),
    'F/B/E'       : Item(status='A '),
    'F/B/E/alpha' : Item(status='A '),
    'F/B/E/beta'  : Item(status='A '),
    'F/B/F'       : Item(status='A '),
    'F/B/lambda'  : Item(status='A '),
    })
  expected_disk = svntest.wc.State('', {
    'E'           : Item(),
    'E/alpha'     : Item("This is the file 'alpha'.\n"),
    'E/beta'      : Item("This is the file 'beta'.\n"),
    'F'           : Item(),
    'lambda'      : Item("This is the file 'lambda'.\n"),
    'F/B'         : Item(),
    'F/B/E'       : Item(),
    'F/B/E/alpha' : Item("This is the file 'alpha'.\n"),
    'F/B/E/beta'  : Item("This is the file 'beta'.\n"),
    'F/B/F'       : Item(),
    'F/B/lambda'  : Item("This is the file 'lambda'.\n"),
    })
  expected_status = svntest.wc.State(wc_dir, {
    ''            : Item(status='  ', wc_rev=2),
    'E'           : Item(status='  ', wc_rev=2),
    'E/alpha'     : Item(status='  ', wc_rev=2),
    'E/beta'      : Item(status='  ', wc_rev=2),
    'F'           : Item(status='  ', wc_rev=2),
    'lambda'      : Item(status='  ', wc_rev=2),
    'F/B'         : Item(status='  ', wc_rev=2),
    'F/B/E'       : Item(status='  ', wc_rev=2),
    'F/B/E/alpha' : Item(status='  ', wc_rev=2),
    'F/B/E/beta'  : Item(status='  ', wc_rev=2),
    'F/B/F'       : Item(status='  ', wc_rev=2),
    'F/B/lambda'  : Item(status='  ', wc_rev=2),
    })
  svntest.actions.run_and_verify_update(wc_dir,
                                        expected_output,
                                        expected_disk,
                                        expected_status)

#----------------------------------------------------------------------
# Issue 1419: at one point ra_neon->get_uuid() was failing on a
# non-existent public URL, which prevented us from resurrecting files
# (svn cp -rOLD URL wc).

def resurrect_deleted_file(sbox):
  "resurrect a deleted file"

  sbox.build()
  wc_dir = sbox.wc_dir

  # Delete a file in the repository via immediate commit
  rho_url = sbox.repo_url + '/A/D/G/rho'
  svntest.actions.run_and_verify_svn(None, None, [],
                                     'rm', rho_url, '-m', 'rev 2')

  # Update the wc to HEAD (r2)
  expected_output = svntest.wc.State(wc_dir, {
    'A/D/G/rho' : Item(status='D '),
    })
  expected_disk = svntest.main.greek_state.copy()
  expected_disk.remove('A/D/G/rho')
  expected_status = svntest.actions.get_virginal_state(wc_dir, 2)
  expected_status.remove('A/D/G/rho')
  svntest.actions.run_and_verify_update(wc_dir,
                                        expected_output,
                                        expected_disk,
                                        expected_status)

  # repos->wc copy, to resurrect deleted file.
  svntest.actions.run_and_verify_svn("Copy error:", None, [],
                                     'cp', rho_url + '@1', wc_dir)

  # status should now show the file scheduled for addition-with-history
  expected_status.add({
    'rho' : Item(status='A ', copied='+', wc_rev='-'),
    })
  svntest.actions.run_and_verify_status(wc_dir, expected_status)

#-------------------------------------------------------------
# Regression tests for Issue #1297:
# svn diff failed after a repository to WC copy of a single file
# This test checks just that.

def diff_repos_to_wc_copy(sbox):
  "copy file from repos to working copy and run diff"

  sbox.build(read_only = True)
  wc_dir = sbox.wc_dir

  iota_repos_path = sbox.repo_url + '/iota'
  target_wc_path = os.path.join(wc_dir, 'new_file')

  # Copy a file from the repository to the working copy.
  svntest.actions.run_and_verify_svn(None, None, [], 'cp',
                                     iota_repos_path, target_wc_path)

  # Run diff.
  svntest.actions.run_and_verify_svn(None, None, [], 'diff', wc_dir)


#-------------------------------------------------------------

def repos_to_wc_copy_eol_keywords(sbox):
  "repos->WC copy with keyword or eol property set"

  # See issue #1473: repos->wc copy would seg fault if svn:keywords or
  # svn:eol were set on the copied file, because we'd be querying an
  # entry for keyword values when the entry was still null (because
  # not yet been fully installed in the wc).

  sbox.build()
  wc_dir = sbox.wc_dir

  iota_repos_path = sbox.repo_url + '/iota'
  iota_wc_path = os.path.join(wc_dir, 'iota')
  target_wc_path = os.path.join(wc_dir, 'new_file')

  # Modify iota to make it checkworthy.
  svntest.main.file_write(iota_wc_path,
                          "Hello\nSubversion\n$LastChangedRevision$\n",
                          "ab")

  svntest.actions.run_and_verify_svn(None, None, [],
                                     'propset', 'svn:eol-style',
                                     'CRLF', iota_wc_path)

  svntest.actions.run_and_verify_svn(None, None, [],
                                     'propset', 'svn:keywords',
                                     'Rev', iota_wc_path)

  svntest.actions.run_and_verify_svn(None, None, [],
                                     'commit', '-m', 'log msg',
                                     wc_dir)

  # Copy a file from the repository to the working copy.
  svntest.actions.run_and_verify_svn(None, None, [], 'cp',
                                     iota_repos_path, target_wc_path)

  # The original bug was that the copy would seg fault.  So we test
  # that the copy target exists now; if it doesn't, it's probably
  # because of the segfault.  Note that the crash would be independent
  # of whether there are actually any line breaks or keywords in the
  # file's contents -- the mere existence of the property would
  # trigger the bug.
  if not os.path.exists(target_wc_path):
    raise svntest.Failure

  # Okay, if we got this far, we might as well make sure that the
  # translations/substitutions were done correctly:
  f = open(target_wc_path, "rb")
  raw_contents = f.read()
  f.seek(0, 0)
  line_contents = f.readlines()
  f.close()

  if re.match('[^\\r]\\n', raw_contents):
    raise svntest.Failure

  if not re.match('.*\$LastChangedRevision:\s*\d+\s*\$', line_contents[3]):
    raise svntest.Failure

#-------------------------------------------------------------
# Regression test for revision 7331, with commented-out parts for a further
# similar bug.

def revision_kinds_local_source(sbox):
  "revision-kind keywords with non-URL source"

  sbox.build()
  wc_dir = sbox.wc_dir

  mu_path = os.path.join(wc_dir, 'A', 'mu')

  # Make a file with different content in each revision and WC; BASE != HEAD.
  expected_output = svntest.wc.State(wc_dir, {
    'A/mu' : Item(verb='Sending'), })
  svntest.main.file_append(mu_path, "New r2 text.\n")
  svntest.actions.run_and_verify_commit(wc_dir, expected_output, None,
                                        None, wc_dir)
  svntest.main.file_append(mu_path, "New r3 text.\n")
  svntest.actions.run_and_verify_commit(wc_dir, expected_output, None,
                                        None, wc_dir)
  svntest.actions.run_and_verify_svn(None, None, [], 'up', '-r2', mu_path)
  svntest.main.file_append(mu_path, "Working copy.\n")

  r1 = "This is the file 'mu'.\n"
  r2 = r1 + "New r2 text.\n"
  r3 = r2 + "New r3 text.\n"
  rWC = r2 + "Working copy.\n"

  expected_disk = svntest.main.greek_state.copy()
  expected_disk.tweak('A/mu', contents=rWC)

  # Test the various revision-kind keywords, and none.
  sub_tests = [ ('file0', 2, rWC, None),
                ('file1', 3, r3, 'HEAD'),
                ('file2', 2, r2, 'BASE'),
                # ('file3', 2, r2, 'COMMITTED'),
                # ('file4', 1, r1, 'PREV'),
              ]

  for dst, from_rev, text, peg_rev in sub_tests:
    dst_path = os.path.join(wc_dir, dst)
    if peg_rev is None:
      svntest.actions.run_and_verify_svn(None, None, [], "copy",
                                         mu_path, dst_path)
    else:
      svntest.actions.run_and_verify_svn(None, None, [], "copy",
                                         mu_path + "@" + peg_rev, dst_path)
    expected_disk.add({ dst: Item(contents=text) })

    # Check that the copied-from revision == from_rev.
    exit_code, output, errput = svntest.main.run_svn(None, "info", dst_path)
    for line in output:
      if line.rstrip() == "Copied From Rev: " + str(from_rev):
        break
    else:
      print("%s should have been copied from revision %s" % (dst, from_rev))
      raise svntest.Failure

  # Check that the new files have the right contents
  actual_disk = svntest.tree.build_tree_from_wc(wc_dir)
  svntest.tree.compare_trees("disk", actual_disk, expected_disk.old_tree())


#-------------------------------------------------------------
# Regression test for issue 1581.

def copy_over_missing_file(sbox):
  "copy over a missing file"
  sbox.build(read_only = True)
  wc_dir = sbox.wc_dir

  mu_path = os.path.join(wc_dir, 'A', 'mu')
  iota_path = os.path.join(wc_dir, 'iota')
  iota_url = sbox.repo_url + "/iota"

  # Make the target missing.
  os.remove(mu_path)

  # Try both wc->wc copy and repos->wc copy, expect failures:
  svntest.actions.run_and_verify_svn(None, None, svntest.verify.AnyOutput,
                                     'cp', iota_path, mu_path)

  svntest.actions.run_and_verify_svn(None, None, svntest.verify.AnyOutput,
                                    'cp', iota_url, mu_path)

  # Make sure that the working copy is not corrupted:
  expected_disk = svntest.main.greek_state.copy()
  expected_status = svntest.actions.get_virginal_state(wc_dir, 1)
  expected_output = svntest.wc.State(wc_dir, {'A/mu' : Item(verb='Restored')})
  svntest.actions.run_and_verify_update(wc_dir,
                                        expected_output,
                                        expected_disk,
                                        expected_status)



#----------------------------------------------------------------------
#  Regression test for issue 1634

def repos_to_wc_1634(sbox):
  "copy a deleted directory back from the repos"

  sbox.build()
  wc_dir = sbox.wc_dir

  # First delete a subdirectory and commit.
  E_path = os.path.join(wc_dir, 'A', 'B', 'E')
  svntest.actions.run_and_verify_svn(None, None, [], 'delete', E_path)
  expected_output = svntest.wc.State(wc_dir, {
    'A/B/E' : Item(verb='Deleting'),
    })
  expected_status = svntest.actions.get_virginal_state(wc_dir, 1)
  expected_status.remove('A/B/E', 'A/B/E/alpha', 'A/B/E/beta')
  svntest.actions.run_and_verify_commit(wc_dir,
                                        expected_output,
                                        expected_status,
                                        None, wc_dir)

  # Now copy the directory back.
  E_url = sbox.repo_url + "/A/B/E@1"
  svntest.actions.run_and_verify_svn(None, None, [],
                                     'copy', E_url, E_path)
  expected_status.add({
    'A/B/E'       :  Item(status='A ', copied='+', wc_rev='-'),
    'A/B/E/alpha' :  Item(status='  ', copied='+', wc_rev='-'),
    'A/B/E/beta'  :  Item(status='  ', copied='+', wc_rev='-'),
    })
  svntest.actions.run_and_verify_status(wc_dir, expected_status)

  svntest.actions.run_and_verify_svn(None, None, [], 'up', wc_dir)
  expected_status = svntest.actions.get_virginal_state(wc_dir, 2)
  expected_status.add({
    'A/B/E'       :  Item(status='A ', copied='+', wc_rev='-'),
    'A/B/E/alpha' :  Item(status='  ', copied='+', wc_rev='-'),
    'A/B/E/beta'  :  Item(status='  ', copied='+', wc_rev='-'),
    })
  svntest.actions.run_and_verify_status(wc_dir, expected_status)

#----------------------------------------------------------------------
#  Regression test for issue 1814

def double_uri_escaping_1814(sbox):
  "check for double URI escaping in svn ls -R"

  sbox.build(create_wc = False)

  base_url = sbox.repo_url + '/base'

  # rev. 2
  svntest.actions.run_and_verify_svn(None, None, [],
                                     'mkdir', '-m', 'mybase',
                                     base_url)

  orig_url = base_url + '/foo%20bar'

  # rev. 3
  svntest.actions.run_and_verify_svn(None, None, [],
                                     'mkdir', '-m', 'r1',
                                     orig_url)
  orig_rev = 3

  # rev. 4
  new_url = base_url + '/foo_bar'
  svntest.actions.run_and_verify_svn(None, None, [],
                                     'mv', '-m', 'r2',
                                     orig_url, new_url)

  # This had failed with ra_neon because "foo bar" would be double-encoded
  # "foo bar" ==> "foo%20bar" ==> "foo%2520bar"
  svntest.actions.run_and_verify_svn(None, None, [],
                                     'ls', ('-r'+str(orig_rev)),
                                     '-R', base_url)


#----------------------------------------------------------------------
#  Regression test for issues 2404

def wc_to_wc_copy_between_different_repos(sbox):
  "wc to wc copy attempts between different repos"

  sbox.build(read_only = True)
  wc_dir = sbox.wc_dir

  sbox2 = sbox.clone_dependent()
  sbox2.build()
  wc2_dir = sbox2.wc_dir

  # Attempt a copy between different repositories.
  exit_code, out, err = svntest.main.run_svn(1, 'cp',
                                             os.path.join(wc2_dir, 'A'),
                                             os.path.join(wc_dir, 'A', 'B'))
  for line in err:
    if line.find("it is not from repository") != -1:
      break
  else:
    raise svntest.Failure

#----------------------------------------------------------------------
#  Regression test for issues 2101 and 2020

def wc_to_wc_copy_deleted(sbox):
  "wc to wc copy with deleted=true items"

  sbox.build()
  wc_dir = sbox.wc_dir

  B_path = os.path.join(wc_dir, 'A', 'B')
  B2_path = os.path.join(wc_dir, 'A', 'B2')

  # Schedule for delete
  svntest.actions.run_and_verify_svn(None, None, [], 'rm',
                                     os.path.join(B_path, 'E', 'alpha'),
                                     os.path.join(B_path, 'lambda'),
                                     os.path.join(B_path, 'F'))
  expected_status = svntest.actions.get_virginal_state(wc_dir, 1)
  expected_status.tweak('A/B/E/alpha', 'A/B/lambda', 'A/B/F', status='D ')
  svntest.actions.run_and_verify_status(wc_dir, expected_status)

  # Copy to schedule=delete fails
  exit_code, out, err = svntest.main.run_svn(1, 'cp',
                                             os.path.join(B_path, 'E'),
                                             os.path.join(B_path, 'F'))
  for line in err:
    if line.find("is scheduled for deletion") != -1:
      break
  else:
    raise svntest.Failure
  svntest.actions.run_and_verify_status(wc_dir, expected_status)


  # Commit to get state deleted
  expected_status.remove('A/B/E/alpha', 'A/B/lambda', 'A/B/F')
  expected_output = svntest.wc.State(wc_dir, {
    'A/B/E/alpha' : Item(verb='Deleting'),
    'A/B/lambda'  : Item(verb='Deleting'),
    'A/B/F'       : Item(verb='Deleting'),
    })
  svntest.actions.run_and_verify_commit(wc_dir,
                                        expected_output,
                                        expected_status,
                                        None, wc_dir)

  # Copy including stuff in state deleted=true
  svntest.actions.run_and_verify_svn(None, None, [], 'copy', B_path, B2_path)
  expected_status.add({
    'A/B2'         : Item(status='A ', wc_rev='-', copied='+'),
    'A/B2/E'       : Item(status='  ', wc_rev='-', copied='+'),
    'A/B2/E/beta'  : Item(status='  ', wc_rev='-', copied='+'),
    'A/B2/E/alpha' : Item(status='D ', wc_rev=2),
    'A/B2/lambda'  : Item(status='D ', wc_rev='-', copied='+'),
    'A/B2/F'       : Item(status='D ', wc_rev='-', copied='+'),
    })
  svntest.actions.run_and_verify_status(wc_dir, expected_status)

  # Stuff copied from state deleted=true is now schedule=delete.
  # Attempts to revert the schedule=delete will fail, but should not
  # break the wc.  It's very important that the directory revert fails
  # since it's a placeholder rather than a full hierarchy
  exit_code, out, err = svntest.main.run_svn(1, 'revert', '--recursive',
                                             os.path.join(B2_path, 'F'))
  for line in err:
    if line.find("Error restoring text") != -1:
      break
  else:
    raise svntest.Failure
  exit_code, out, err = svntest.main.run_svn(1, 'revert',
                                             os.path.join(B2_path, 'lambda'))
  for line in err:
    if line.find("Error restoring text") != -1:
      break
  else:
    raise svntest.Failure
  svntest.actions.run_and_verify_status(wc_dir, expected_status)

  # Revert the entire copy including the schedule delete bits
  svntest.actions.run_and_verify_svn(None, None, [], 'revert', '--recursive',
                                     B2_path)
  expected_status.remove('A/B2',
                         'A/B2/E',
                         'A/B2/E/beta',
                         'A/B2/E/alpha',
                         'A/B2/lambda',
                         'A/B2/F')
  svntest.actions.run_and_verify_status(wc_dir, expected_status)
  svntest.main.safe_rmtree(B2_path)

  # Copy again and commit
  svntest.actions.run_and_verify_svn(None, None, [], 'copy', B_path, B2_path)
  expected_status.add({
    'A/B2'        : Item(status='  ', wc_rev=3),
    'A/B2/E'      : Item(status='  ', wc_rev=3),
    'A/B2/E/beta' : Item(status='  ', wc_rev=3),
    })
  expected_output = svntest.wc.State(wc_dir, {
    'A/B2'         : Item(verb='Adding'),
    'A/B2/E/alpha' : Item(verb='Deleting'),
    'A/B2/lambda'  : Item(verb='Deleting'),
    'A/B2/F'       : Item(verb='Deleting'),
    })

  ### This commit fails with a core dump. Before the commit, the rows
  ### in WORKING_NODE are marked as "not-present" indicating that the
  ### added node has been (schedule-)deleted. This is all fine.
  ###
  ### During the commit, the B2 directory is "promoted" to a BASE_NODE
  ### indicating it now reflects what is in the repository. HOWEVER, the
  ### not-present WORKING_NODE rows are left as not-present. Since there
  ### is no longer a parent for those nodes in WORKING_NODE, this is an
  ### integrity problem in the database. not-present is used to delete
  ### subtrees of *added* nodes. "base-deleted" is used to indicate a
  ### deletion in the BASE tree.
  ###
  ### In this particular situation, the proper status of "lambda" and
  ### "F" are unclear. Some thinking needs to happen around the correct
  ### transactional process during the commit.
  ###
  ### For now, this test is marked as an XFail() until we get our commit
  ### processing fixed up.

  svntest.actions.run_and_verify_commit(wc_dir,
                                        expected_output,
                                        expected_status,
                                        None, wc_dir)

#----------------------------------------------------------------------
# Test for copy into a non-existent URL path
def url_to_non_existent_url_path(sbox):
  "svn cp src-URL non-existent-URL-path"

  sbox.build(create_wc = False)

  dirURL1 = sbox.repo_url + "/A/B/E"
  dirURL2 = sbox.repo_url + "/G/C/E/I"

  # Look for both possible versions of the error message, as the DAV
  # error is worded differently from that of other RA layers.
  msg = ".*: (" + \
        "|".join(["Path 'G(/C/E)?' not present",
                  ".*G(/C/E)?' path not found",
                  "File not found.*'/G/C/E/I'",
                  ]) + ")"

  # Expect failure on 'svn cp SRC DST' where one or more ancestor
  # directories of DST do not exist
  exit_code, out, err = svntest.main.run_svn(1, 'cp', dirURL1, dirURL2,
                                             '-m', 'fooogle')
  for err_line in err:
    if re.match (msg, err_line):
      break
  else:
    print("message \"%s\" not found in error output: %s" % (msg, err))
    raise svntest.Failure


#----------------------------------------------------------------------
# Test for a copying (URL to URL) an old rev of a deleted file in a
# deleted directory.
def non_existent_url_to_url(sbox):
  "svn cp oldrev-of-deleted-URL URL"

  sbox.build(create_wc = False)

  adg_url = sbox.repo_url + '/A/D/G'
  pi_url = sbox.repo_url + '/A/D/G/pi'
  new_url = sbox.repo_url + '/newfile'

  svntest.actions.run_and_verify_svn(None, None, [],
                                     'delete',
                                     adg_url, '-m', '')

  svntest.actions.run_and_verify_svn(None, None, [],
                                     'copy',
                                     pi_url + '@1', new_url,
                                     '-m', '')

#----------------------------------------------------------------------
def old_dir_url_to_url(sbox):
  "test URL to URL copying edge case"

  sbox.build(create_wc = False)

  adg_url = sbox.repo_url + '/A/D/G'
  pi_url = sbox.repo_url + '/A/D/G/pi'
  iota_url = sbox.repo_url + '/iota'
  new_url = sbox.repo_url + '/newfile'

  # Delete a directory
  svntest.actions.run_and_verify_svn(None, None, [],
                                     'delete',
                                     adg_url, '-m', '')

  # Copy a file to where the directory used to be
  svntest.actions.run_and_verify_svn(None, None, [],
                                     'copy',
                                     iota_url, adg_url,
                                     '-m', '')

  # Try copying a file that was in the deleted directory that is now a
  # file
  svntest.actions.run_and_verify_svn(None, None, [],
                                     'copy',
                                     pi_url + '@1', new_url,
                                     '-m', '')



#----------------------------------------------------------------------
# Test fix for issue 2224 - copying wc dir to itself causes endless
# recursion
def wc_copy_dir_to_itself(sbox):
  "copy wc dir to itself"

  sbox.build(read_only = True)
  wc_dir = sbox.wc_dir
  dnames = ['A','A/B']

  for dirname in dnames:
    dir_path = os.path.join(wc_dir, dirname)

    # try to copy dir to itself
    svntest.actions.run_and_verify_svn(None, [],
                                       '.*Cannot copy .* into its own child.*',
                                       'copy', dir_path, dir_path)


#----------------------------------------------------------------------

def mixed_wc_to_url(sbox):
  "copy a complex mixed-rev wc"

  # For issue 2153.
  #
  # Copy a mixed-revision wc (that also has some uncommitted local
  # mods, and an entry marked as 'deleted') to a URL.  Make sure the
  # copy gets the uncommitted mods, and does not contain the deleted
  # file.

  sbox.build()

  wc_dir = sbox.wc_dir
  Z_url = sbox.repo_url + '/A/D/Z'
  Z2_url = sbox.repo_url + '/A/D/Z2'
  G_path = os.path.join(wc_dir, 'A', 'D', 'G')
  B_path = os.path.join(wc_dir, 'A', 'B')
  X_path = os.path.join(wc_dir, 'A', 'D', 'G', 'X')
  Y_path = os.path.join(wc_dir, 'A', 'D', 'G', 'Y')
  E_path = os.path.join(wc_dir, 'A', 'D', 'G', 'X', 'E')
  alpha_path = os.path.join(wc_dir, 'A', 'D', 'G', 'X', 'E', 'alpha')
  pi_path = os.path.join(wc_dir, 'A', 'D', 'G', 'pi')
  rho_path = os.path.join(wc_dir, 'A', 'D', 'G', 'rho')

  # Remove A/D/G/pi, then commit that removal.
  svntest.actions.run_and_verify_svn(None, None, [], 'rm', pi_path)
  svntest.actions.run_and_verify_svn(None, None, [],
                                     'ci', '-m', "Delete pi.", wc_dir)

  # Make a modification to A/D/G/rho, then commit that modification.
  svntest.main.file_append(rho_path, "\nFirst modification to rho.\n")
  svntest.actions.run_and_verify_svn(None, None, [],
                                     'ci', '-m', "Modify rho.", wc_dir)

  # Make another modification to A/D/G/rho, but don't commit it.
  svntest.main.file_append(rho_path, "Second modification to rho.\n")

  # Copy into the source, delete part of the copy, add a non-copied directory
  svntest.actions.run_and_verify_svn(None, None, [],
                                     'cp', B_path, X_path)
  svntest.actions.run_and_verify_svn(None, None, [],
                                     'rm', alpha_path)
  svntest.actions.run_and_verify_svn(None, None, [],
                                     'mkdir', Y_path)

  # Now copy local A/D/G to create new directory A/D/Z the repository.
  svntest.actions.run_and_verify_svn(None, None, [],
                                     'cp', '-m', "Make a copy.",
                                     G_path, Z_url)
  expected_output = svntest.verify.UnorderedOutput([
    'A + A/D/Z/\n',
    '    (from A/D/G/:r1)\n',
    'A + A/D/Z/X/\n',
    '    (from A/B/:r1)\n',
    'D   A/D/Z/X/E/alpha\n',
    'A   A/D/Z/Y/\n',
    'D   A/D/Z/pi\n',
    'D   A/D/Z/rho\n',
    'A + A/D/Z/rho\n',
    '    (from A/D/G/rho:r3)\n',
    ])
  svntest.actions.run_and_verify_svnlook(None, expected_output, [],
                                         'changed', sbox.repo_dir,
                                         '--copy-info')

  # Copy from copied source
  svntest.actions.run_and_verify_svn(None, None, [],
                                     'cp', '-m', "Make a copy.",
                                     E_path, Z2_url)
  expected_output = svntest.verify.UnorderedOutput([
    'A + A/D/Z2/\n',
    '    (from A/B/E/:r1)\n',
    'D   A/D/Z2/alpha\n',
    ])
  svntest.actions.run_and_verify_svnlook(None, expected_output, [],
                                         'changed', sbox.repo_dir,
                                         '--copy-info')

  # Check out A/D/Z.  If it has pi, that's a bug; or if its rho does
  # not have the second local mod, that's also a bug.
  svntest.main.safe_rmtree(wc_dir)
  svntest.actions.run_and_verify_svn(None, None, [],
                                     'co', Z_url, wc_dir)

  if os.path.exists(os.path.join(wc_dir, 'pi')):
    raise svntest.Failure("Path 'pi' exists but should be gone.")

  fp = open(os.path.join(wc_dir, 'rho'), 'r')
  found_it = 0
  for line in fp.readlines():
    if re.match("^Second modification to rho.", line):
      found_it = 1
  if not found_it:
    raise svntest.Failure("The second modification to rho didn't make it.")


#----------------------------------------------------------------------

# Issue 845 and 1516: WC replacement of files requires
# a second text-base and prop-base

def wc_copy_replacement(sbox):
  "svn cp PATH PATH replace file"

  copy_replace(sbox, 1)

def wc_copy_replace_with_props(sbox):
  "svn cp PATH PATH replace file with props"

  copy_replace_with_props(sbox, 1)


def repos_to_wc_copy_replacement(sbox):
  "svn cp URL PATH replace file"

  copy_replace(sbox, 0)

def repos_to_wc_copy_replace_with_props(sbox):
  "svn cp URL PATH replace file with props"

  copy_replace_with_props(sbox, 0)

def delete_replaced_file(sbox):
  "delete file scheduled for replace"

  sbox.build(read_only = True)
  wc_dir = sbox.wc_dir

  # File scheduled for deletion.
  rho_path = os.path.join(wc_dir, 'A', 'D', 'G', 'rho')
  svntest.actions.run_and_verify_svn(None, None, [], 'rm', rho_path)

  # Status before attempting copies
  expected_status = svntest.actions.get_virginal_state(wc_dir, 1)
  expected_status.tweak('A/D/G/rho', status='D ')
  svntest.actions.run_and_verify_status(wc_dir, expected_status)

  # Copy 'pi' over 'rho' with history.
  pi_src = os.path.join(wc_dir, 'A', 'D', 'G', 'pi')
  svntest.actions.run_and_verify_svn(None, None, [], 'cp', pi_src, rho_path)

  # Check that file copied.
  expected_status.tweak('A/D/G/rho', status='R ', copied='+', wc_rev='-')
  svntest.actions.run_and_verify_status(wc_dir, expected_status)

  # Now delete replaced file.
  svntest.actions.run_and_verify_svn(None, None, [], 'rm',
                                     '--force', rho_path)

  # Verify status after deletion.
  expected_status = svntest.actions.get_virginal_state(wc_dir, 1)
  expected_status.tweak('A/D/G/rho', status='D ')
  svntest.actions.run_and_verify_status(wc_dir, expected_status)


def mv_unversioned_file(sbox):
  "move an unversioned file"
  # Issue #2436: Attempting to move an unversioned file would seg fault.
  sbox.build(read_only = True)
  wc_dir = sbox.wc_dir

  unver_path_1 = os.path.join(wc_dir, 'unversioned1')
  dest_path_1 = os.path.join(wc_dir, 'dest')
  svntest.main.file_append(unver_path_1, "an unversioned file")

  unver_path_2 = os.path.join(wc_dir, 'A', 'unversioned2')
  dest_path_2 = os.path.join(wc_dir, 'A', 'dest_forced')
  svntest.main.file_append(unver_path_2, "another unversioned file")

  # Try to move an unversioned file.
  svntest.actions.run_and_verify_svn(None, None,
                                     ".*unversioned1.* is not under version control.*",
                                     'mv', unver_path_1, dest_path_1)

  # Try to forcibly move an unversioned file.
  svntest.actions.run_and_verify_svn(None, None,
                                     ".*unversioned2.* is not under version control.*",
                                     'mv',
                                     unver_path_2, dest_path_2)

def force_move(sbox):
  "'move' should not lose local mods"
  # Issue #2435: 'svn move' / 'svn mv' can lose local modifications.
  sbox.build()
  wc_dir = sbox.wc_dir
  file_name = "iota"
  file_path = os.path.join(wc_dir, file_name)

  # modify the content
  file_handle = open(file_path, "a")
  file_handle.write("Added contents\n")
  file_handle.close()
  expected_file_content = [ "This is the file 'iota'.\n",
                            "Added contents\n",
                          ]

  # check for the new content
  file_handle = open(file_path, "r")
  modified_file_content = file_handle.readlines()
  file_handle.close()
  if modified_file_content != expected_file_content:
    raise svntest.Failure("Test setup failed. Incorrect file contents.")

  # force move the file
  move_output = [ "A         dest\n",
                  "D         iota\n",
                ]
  was_cwd = os.getcwd()
  os.chdir(wc_dir)

  svntest.actions.run_and_verify_svn(None, move_output,
                                     [],
                                     'move',
                                     file_name, "dest")
  os.chdir(was_cwd)

  # check for the new content
  file_handle = open(os.path.join(wc_dir, "dest"), "r")
  modified_file_content = file_handle.readlines()
  file_handle.close()
  # Error if we dont find the modified contents...
  if modified_file_content != expected_file_content:
    raise svntest.Failure("File modifications were lost on 'move'")

  # Commit the move and make sure the new content actually reaches
  # the repository.
  expected_output = svntest.wc.State(wc_dir, {
    'iota': Item(verb='Deleting'),
    'dest': Item(verb='Adding'),
  })
  expected_status = svntest.actions.get_virginal_state(wc_dir, 1)
  expected_status.remove("iota")
  expected_status.add({
    'dest': Item(status='  ', wc_rev='2'),
  })
  svntest.actions.run_and_verify_commit(wc_dir,
                                        expected_output,
                                        expected_status,
                                        None, wc_dir)
  svntest.actions.run_and_verify_svn('Cat file', expected_file_content, [],
                                     'cat',
                                     sbox.repo_url + '/dest')


def copy_copied_file_and_dir(sbox):
  "copy a copied file and dir"
  # Improve support for copy and move
  # Allow copy of copied items without a commit between

  sbox.build()
  wc_dir = sbox.wc_dir

  rho_path = os.path.join(wc_dir, 'A', 'D', 'G', 'rho')
  rho_copy_path_1 = os.path.join(wc_dir, 'A', 'D', 'rho_copy_1')
  rho_copy_path_2 = os.path.join(wc_dir, 'A', 'B', 'F', 'rho_copy_2')

  # Copy A/D/G/rho to A/D/rho_copy_1
  svntest.actions.run_and_verify_svn(None, None, [], 'cp',
                                     rho_path, rho_copy_path_1)

  # Copy the copied file: A/D/rho_copy_1 to A/B/F/rho_copy_2
  svntest.actions.run_and_verify_svn(None, None, [], 'cp',
                                     rho_copy_path_1, rho_copy_path_2)

  E_path = os.path.join(wc_dir, 'A', 'B', 'E')
  E_path_copy_1 = os.path.join(wc_dir, 'A', 'B', 'F', 'E_copy_1')
  E_path_copy_2 = os.path.join(wc_dir, 'A', 'D', 'G', 'E_copy_2')

  # Copy A/B/E to A/B/F/E_copy_1
  svntest.actions.run_and_verify_svn(None, None, [], 'cp',
                                     E_path, E_path_copy_1)

  # Copy the copied dir: A/B/F/E_copy_1 to A/D/G/E_copy_2
  svntest.actions.run_and_verify_svn(None, None, [], 'cp',
                                     E_path_copy_1, E_path_copy_2)

  # Created expected output tree for 'svn ci':
  expected_output = svntest.wc.State(wc_dir, {
    'A/D/rho_copy_1'       : Item(verb='Adding'),
    'A/B/F/rho_copy_2'     : Item(verb='Adding'),
    'A/B/F/E_copy_1/'      : Item(verb='Adding'),
    'A/D/G/E_copy_2/'      : Item(verb='Adding'),
    })

  # Create expected status tree
  expected_status = svntest.actions.get_virginal_state(wc_dir, 1)
  expected_status.add({
    'A/D/rho_copy_1'       : Item(status='  ', wc_rev=2),
    'A/B/F/rho_copy_2'     : Item(status='  ', wc_rev=2),
    'A/B/F/E_copy_1'       : Item(status='  ', wc_rev=2),
    'A/B/F/E_copy_1/alpha' : Item(status='  ', wc_rev=2),
    'A/B/F/E_copy_1/beta'  : Item(status='  ', wc_rev=2),
    'A/D/G/E_copy_2'       : Item(status='  ', wc_rev=2),
    'A/D/G/E_copy_2/alpha' : Item(status='  ', wc_rev=2),
    'A/D/G/E_copy_2/beta'  : Item(status='  ', wc_rev=2),
    })

  svntest.actions.run_and_verify_commit(wc_dir,
                                        expected_output,
                                        expected_status,
                                        None,
                                        wc_dir)


def move_copied_file_and_dir(sbox):
  "move a copied file and dir"

  sbox.build()
  wc_dir = sbox.wc_dir

  rho_path = os.path.join(wc_dir, 'A', 'D', 'G', 'rho')
  rho_copy_path = os.path.join(wc_dir, 'A', 'D', 'rho_copy')
  rho_copy_move_path = os.path.join(wc_dir, 'A', 'B', 'F', 'rho_copy_moved')

  # Copy A/D/G/rho to A/D/rho_copy
  svntest.actions.run_and_verify_svn(None, None, [], 'cp',
                                     rho_path, rho_copy_path)

  # Move the copied file: A/D/rho_copy to A/B/F/rho_copy_moved
  svntest.actions.run_and_verify_svn(None, None, [], 'mv',
                                     rho_copy_path, rho_copy_move_path)

  E_path = os.path.join(wc_dir, 'A', 'B', 'E')
  E_path_copy = os.path.join(wc_dir, 'A', 'B', 'F', 'E_copy')
  E_path_copy_move = os.path.join(wc_dir, 'A', 'D', 'G', 'E_copy_moved')

  # Copy A/B/E to A/B/F/E_copy
  svntest.actions.run_and_verify_svn(None, None, [], 'cp',
                                     E_path, E_path_copy)

  # Move the copied file: A/B/F/E_copy to A/D/G/E_copy_moved
  svntest.actions.run_and_verify_svn(None, None, [], 'mv',
                                     E_path_copy, E_path_copy_move)

  # Created expected output tree for 'svn ci':
  # Since we are moving items that were only *scheduled* for addition
  # we expect only to additions when checking in, rather than a
  # deletion/addition pair.
  expected_output = svntest.wc.State(wc_dir, {
    'A/B/F/rho_copy_moved' : Item(verb='Adding'),
    'A/D/G/E_copy_moved/'  : Item(verb='Adding'),
    })

  # Create expected status tree
  expected_status = svntest.actions.get_virginal_state(wc_dir, 1)
  expected_status.add({
    'A/B/F/rho_copy_moved'     : Item(status='  ', wc_rev=2),
    'A/D/G/E_copy_moved'       : Item(status='  ', wc_rev=2),
    'A/D/G/E_copy_moved/alpha' : Item(status='  ', wc_rev=2),
    'A/D/G/E_copy_moved/beta'  : Item(status='  ', wc_rev=2),
    })

  svntest.actions.run_and_verify_commit(wc_dir,
                                        expected_output,
                                        expected_status,
                                        None,
                                        wc_dir)


def move_moved_file_and_dir(sbox):
  "move a moved file and dir"

  sbox.build()
  wc_dir = sbox.wc_dir

  rho_path = os.path.join(wc_dir, 'A', 'D', 'G', 'rho')
  rho_move_path = os.path.join(wc_dir, 'A', 'D', 'rho_moved')
  rho_move_moved_path = os.path.join(wc_dir, 'A', 'B', 'F', 'rho_move_moved')

  # Move A/D/G/rho to A/D/rho_moved
  svntest.actions.run_and_verify_svn(None, None, [], 'mv',
                                     rho_path, rho_move_path)

  # Move the moved file: A/D/rho_moved to A/B/F/rho_move_moved
  svntest.actions.run_and_verify_svn(None, None, [], 'mv',
                                     rho_move_path, rho_move_moved_path)

  E_path = os.path.join(wc_dir, 'A', 'B', 'E')
  E_path_moved = os.path.join(wc_dir, 'A', 'B', 'F', 'E_moved')
  E_path_move_moved = os.path.join(wc_dir, 'A', 'D', 'G', 'E_move_moved')

  # Copy A/B/E to A/B/F/E_moved
  svntest.actions.run_and_verify_svn(None, None, [], 'mv',
                                     E_path, E_path_moved)

  # Move the moved file: A/B/F/E_moved to A/D/G/E_move_moved
  svntest.actions.run_and_verify_svn(None, None, [], 'mv',
                                     E_path_moved, E_path_move_moved)

  # Created expected output tree for 'svn ci':
  expected_output = svntest.wc.State(wc_dir, {
    'A/B/E'                : Item(verb='Deleting'),
    'A/D/G/E_move_moved/'  : Item(verb='Adding'),
    'A/D/G/rho'            : Item(verb='Deleting'),
    'A/B/F/rho_move_moved' : Item(verb='Adding'),
    })

  # Create expected status tree
  expected_status = svntest.actions.get_virginal_state(wc_dir, 1)
  expected_status.add({
    'A/D/G/E_move_moved/'      : Item(status='  ', wc_rev=2),
    'A/D/G/E_move_moved/alpha' : Item(status='  ', wc_rev=2),
    'A/D/G/E_move_moved/beta'  : Item(status='  ', wc_rev=2),
    'A/B/F/rho_move_moved'     : Item(status='  ', wc_rev=2),
    })

  expected_status.remove('A/B/E',
                         'A/B/E/alpha',
                         'A/B/E/beta',
                         'A/D/G/rho')

  svntest.actions.run_and_verify_commit(wc_dir,
                                        expected_output,
                                        expected_status,
                                        None,
                                        wc_dir)


def move_file_within_moved_dir(sbox):
  "move a file twice within a moved dir"

  sbox.build()
  wc_dir = sbox.wc_dir

  D_path = os.path.join(wc_dir, 'A', 'D')
  D_path_moved = os.path.join(wc_dir, 'A', 'B', 'F', 'D_moved')

  # Move A/B/D to A/B/F/D_moved
  svntest.actions.run_and_verify_svn(None, None, [], 'mv',
                                     D_path, D_path_moved)

  chi_path = os.path.join(wc_dir, 'A', 'B', 'F', 'D_moved', 'H', 'chi')
  chi_moved_path = os.path.join(wc_dir, 'A', 'B', 'F', 'D_moved',
                                'H', 'chi_moved')
  chi_moved_again_path = os.path.join(wc_dir, 'A', 'B', 'F',
                                      'D_moved', 'H', 'chi_moved_again')

  # Move A/B/F/D_moved/H/chi to A/B/F/D_moved/H/chi_moved
  # then move that to A/B/F/D_moved/H/chi_moved_again
  svntest.actions.run_and_verify_svn(None, None, [], 'mv',
                                     chi_path, chi_moved_path)
  svntest.actions.run_and_verify_svn(None, None, [], 'mv',
                                     chi_moved_path,
                                     chi_moved_again_path)

  # Created expected output tree for 'svn ci':
  expected_output = svntest.wc.State(wc_dir, {
    'A/B/F/D_moved/'                  : Item(verb='Adding'),
    'A/B/F/D_moved/H/chi'             : Item(verb='Deleting'),
    'A/B/F/D_moved/H/chi_moved_again' : Item(verb='Adding'),
    'A/D'                             : Item(verb='Deleting'),
    })

  # Create expected status tree
  expected_status = svntest.actions.get_virginal_state(wc_dir, 1)
  expected_status.add({
    'A/B/F/D_moved'                   : Item(status='  ', wc_rev=2),
    'A/B/F/D_moved/gamma'             : Item(status='  ', wc_rev=2),
    'A/B/F/D_moved/G'                 : Item(status='  ', wc_rev=2),
    'A/B/F/D_moved/G/pi'              : Item(status='  ', wc_rev=2),
    'A/B/F/D_moved/G/rho'             : Item(status='  ', wc_rev=2),
    'A/B/F/D_moved/G/tau'             : Item(status='  ', wc_rev=2),
    'A/B/F/D_moved/H'                 : Item(status='  ', wc_rev=2),
    'A/B/F/D_moved/H/omega'           : Item(status='  ', wc_rev=2),
    'A/B/F/D_moved/H/psi'             : Item(status='  ', wc_rev=2),
    'A/B/F/D_moved/H/chi_moved_again' : Item(status='  ', wc_rev=2),
    })

  expected_status.remove('A/D',
                         'A/D/gamma',
                         'A/D/G',
                         'A/D/G/pi',
                         'A/D/G/rho',
                         'A/D/G/tau',
                         'A/D/H',
                         'A/D/H/chi',
                         'A/D/H/omega',
                         'A/D/H/psi',
                         )

  svntest.actions.run_and_verify_commit(wc_dir,
                                        expected_output,
                                        expected_status,
                                        None,
                                        wc_dir)


def move_file_out_of_moved_dir(sbox):
  "move a file out of a moved dir"

  sbox.build()
  wc_dir = sbox.wc_dir

  D_path = os.path.join(wc_dir, 'A', 'D')
  D_path_moved = os.path.join(wc_dir, 'A', 'B', 'F', 'D_moved')

  # Move A/B/D to A/B/F/D_moved
  svntest.actions.run_and_verify_svn(None, None, [], 'mv',
                                     D_path, D_path_moved)

  chi_path = os.path.join(wc_dir, 'A', 'B', 'F', 'D_moved', 'H', 'chi')
  chi_moved_path = os.path.join(wc_dir, 'A', 'B', 'F', 'D_moved',
                                'H', 'chi_moved')
  chi_moved_again_path = os.path.join(wc_dir, 'A', 'C', 'chi_moved_again')

  # Move A/B/F/D_moved/H/chi to A/B/F/D_moved/H/chi_moved
  # then move that to A/C/chi_moved_again
  svntest.actions.run_and_verify_svn(None, None, [], 'mv',
                                     chi_path, chi_moved_path)
  svntest.actions.run_and_verify_svn(None, None, [], 'mv',
                                     chi_moved_path,
                                     chi_moved_again_path)

  # Created expected output tree for 'svn ci':
  expected_output = svntest.wc.State(wc_dir, {
    'A/B/F/D_moved/'      : Item(verb='Adding'),
    'A/B/F/D_moved/H/chi' : Item(verb='Deleting'),
    'A/C/chi_moved_again' : Item(verb='Adding'),
    'A/D'                 : Item(verb='Deleting'),
    })

  # Create expected status tree
  expected_status = svntest.actions.get_virginal_state(wc_dir, 1)
  expected_status.add({
    'A/B/F/D_moved'         : Item(status='  ', wc_rev=2),
    'A/B/F/D_moved/gamma'   : Item(status='  ', wc_rev=2),
    'A/B/F/D_moved/G'       : Item(status='  ', wc_rev=2),
    'A/B/F/D_moved/G/pi'    : Item(status='  ', wc_rev=2),
    'A/B/F/D_moved/G/rho'   : Item(status='  ', wc_rev=2),
    'A/B/F/D_moved/G/tau'   : Item(status='  ', wc_rev=2),
    'A/B/F/D_moved/H'       : Item(status='  ', wc_rev=2),
    'A/B/F/D_moved/H/omega' : Item(status='  ', wc_rev=2),
    'A/B/F/D_moved/H/psi'   : Item(status='  ', wc_rev=2),
    'A/C/chi_moved_again'   : Item(status='  ', wc_rev=2),
    })

  expected_status.remove('A/D',
                         'A/D/gamma',
                         'A/D/G',
                         'A/D/G/pi',
                         'A/D/G/rho',
                         'A/D/G/tau',
                         'A/D/H',
                         'A/D/H/chi',
                         'A/D/H/omega',
                         'A/D/H/psi',
                         )

  svntest.actions.run_and_verify_commit(wc_dir,
                                        expected_output,
                                        expected_status,
                                        None,
                                        wc_dir)


def move_dir_within_moved_dir(sbox):
  "move a dir twice within a moved dir"

  sbox.build()
  wc_dir = sbox.wc_dir

  D_path = os.path.join(wc_dir, 'A', 'D')
  D_path_moved = os.path.join(wc_dir, 'A', 'B', 'F', 'D_moved')

  # Move A/D to A/B/F/D_moved
  svntest.actions.run_and_verify_svn(None, None, [], 'mv',
                                     D_path, D_path_moved)

  H_path = os.path.join(wc_dir, 'A', 'B', 'F', 'D_moved', 'H')
  H_moved_path = os.path.join(wc_dir, 'A', 'B', 'F', 'D_moved', 'H_moved')
  H_moved_again_path = os.path.join(wc_dir, 'A', 'B', 'F',
                                    'D_moved', 'H_moved_again')

  # Move A/B/F/D_moved/H to A/B/F/D_moved/H_moved
  # then move that to A/B/F/D_moved/H_moved_again
  svntest.actions.run_and_verify_svn(None, None, [], 'mv',
                                     H_path, H_moved_path)
  svntest.actions.run_and_verify_svn(None, None, [], 'mv',
                                     H_moved_path,
                                     H_moved_again_path)

  # Created expected output tree for 'svn ci':
  expected_output = svntest.wc.State(wc_dir, {
    'A/D'                         : Item(verb='Deleting'),
    'A/B/F/D_moved'               : Item(verb='Adding'),
    'A/B/F/D_moved/H'             : Item(verb='Deleting'),
    'A/B/F/D_moved/H_moved_again' : Item(verb='Adding'),
    })

  # Create expected status tree
  expected_status = svntest.actions.get_virginal_state(wc_dir, 1)
  expected_status.add({
    'A/B/F/D_moved'                     : Item(status='  ', wc_rev=2),
    'A/B/F/D_moved/gamma'               : Item(status='  ', wc_rev=2),
    'A/B/F/D_moved/G'                   : Item(status='  ', wc_rev=2),
    'A/B/F/D_moved/G/pi'                : Item(status='  ', wc_rev=2),
    'A/B/F/D_moved/G/rho'               : Item(status='  ', wc_rev=2),
    'A/B/F/D_moved/G/tau'               : Item(status='  ', wc_rev=2),
    'A/B/F/D_moved/H_moved_again'       : Item(status='  ', wc_rev=2),
    'A/B/F/D_moved/H_moved_again/omega' : Item(status='  ', wc_rev=2),
    'A/B/F/D_moved/H_moved_again/psi'   : Item(status='  ', wc_rev=2),
    'A/B/F/D_moved/H_moved_again/chi'   : Item(status='  ', wc_rev=2),
    })

  expected_status.remove('A/D',
                         'A/D/gamma',
                         'A/D/G',
                         'A/D/G/pi',
                         'A/D/G/rho',
                         'A/D/G/tau',
                         'A/D/H',
                         'A/D/H/chi',
                         'A/D/H/omega',
                         'A/D/H/psi',
                         )

  svntest.actions.run_and_verify_commit(wc_dir,
                                        expected_output,
                                        expected_status,
                                        None,
                                        wc_dir)


def move_dir_out_of_moved_dir(sbox):
  "move a dir out of a moved dir"

  sbox.build()
  wc_dir = sbox.wc_dir

  D_path = os.path.join(wc_dir, 'A', 'D')
  D_path_moved = os.path.join(wc_dir, 'A', 'B', 'F', 'D_moved')

  # Move A/D to A/B/F/D_moved
  svntest.actions.run_and_verify_svn(None, None, [], 'mv',
                                     D_path, D_path_moved)

  H_path = os.path.join(wc_dir, 'A', 'B', 'F', 'D_moved', 'H')
  H_moved_path = os.path.join(wc_dir, 'A', 'B', 'F', 'D_moved', 'H_moved')
  H_moved_again_path = os.path.join(wc_dir, 'A', 'C', 'H_moved_again')

  # Move A/B/F/D_moved/H to A/B/F/D_moved/H_moved
  # then move that to A/C/H_moved_again
  svntest.actions.run_and_verify_svn(None, None, [], 'mv',
                                     H_path, H_moved_path)
  svntest.actions.run_and_verify_svn(None, None, [], 'mv',
                                     H_moved_path,
                                     H_moved_again_path)

  # Created expected output tree for 'svn ci':
  expected_output = svntest.wc.State(wc_dir, {
    'A/D'               : Item(verb='Deleting'),
    'A/B/F/D_moved'     : Item(verb='Adding'),
    'A/B/F/D_moved/H'   : Item(verb='Deleting'),
    'A/C/H_moved_again' : Item(verb='Adding'),
    })

  # Create expected status tree
  expected_status = svntest.actions.get_virginal_state(wc_dir, 1)
  expected_status.add({
    'A/B/F/D_moved'           : Item(status='  ', wc_rev=2),
    'A/B/F/D_moved/gamma'     : Item(status='  ', wc_rev=2),
    'A/B/F/D_moved/G'         : Item(status='  ', wc_rev=2),
    'A/B/F/D_moved/G/pi'      : Item(status='  ', wc_rev=2),
    'A/B/F/D_moved/G/rho'     : Item(status='  ', wc_rev=2),
    'A/B/F/D_moved/G/tau'     : Item(status='  ', wc_rev=2),
    'A/C/H_moved_again'       : Item(status='  ', wc_rev=2),
    'A/C/H_moved_again/omega' : Item(status='  ', wc_rev=2),
    'A/C/H_moved_again/psi'   : Item(status='  ', wc_rev=2),
    'A/C/H_moved_again/chi'   : Item(status='  ', wc_rev=2),
    })

  expected_status.remove('A/D',
                         'A/D/gamma',
                         'A/D/G',
                         'A/D/G/pi',
                         'A/D/G/rho',
                         'A/D/G/tau',
                         'A/D/H',
                         'A/D/H/chi',
                         'A/D/H/omega',
                         'A/D/H/psi',
                         )

  svntest.actions.run_and_verify_commit(wc_dir,
                                        expected_output,
                                        expected_status,
                                        None,
                                        wc_dir)

def move_file_back_and_forth(sbox):
  "move a moved file back to original location"

  sbox.build()
  wc_dir = sbox.wc_dir

  rho_path = os.path.join(wc_dir, 'A', 'D', 'G', 'rho')
  rho_move_path = os.path.join(wc_dir, 'A', 'D', 'rho_moved')

  # Move A/D/G/rho to A/D/rho_moved
  svntest.actions.run_and_verify_svn(None, None, [], 'mv',
                                     rho_path, rho_move_path)

  # Move the moved file: A/D/rho_moved to A/B/F/rho_move_moved
  svntest.actions.run_and_verify_svn(None, None, [], 'mv',
                                     rho_move_path, rho_path)

  # Created expected output tree for 'svn ci':
  expected_output = svntest.wc.State(wc_dir, {
    'A/D/G/rho' : Item(verb='Replacing'),
    })

  # Create expected status tree
  expected_status = svntest.actions.get_virginal_state(wc_dir, 1)
  expected_status.add({
    'A/D/G/rho' : Item(status='  ', wc_rev=2),
    })

  svntest.actions.run_and_verify_commit(wc_dir,
                                        expected_output,
                                        expected_status,
                                        None,
                                        wc_dir)


def move_dir_back_and_forth(sbox):
  "move a moved dir back to original location"

  sbox.build(read_only = True)
  wc_dir = sbox.wc_dir

  D_path = os.path.join(wc_dir, 'A', 'D')
  D_move_path = os.path.join(wc_dir, 'D_moved')

  # Move A/D to D_moved
  svntest.actions.run_and_verify_svn(None, None, [], 'mv',
                                     D_path, D_move_path)

  # Move the moved dir: D_moved back to its starting
  # location at A/D.
  exit_code, out, err = svntest.actions.run_and_verify_svn(
    None, None, svntest.verify.AnyOutput,
    'mv', D_move_path, D_path)

  for line in err:
    if re.match('.*Cannot copy to .*as it is scheduled for deletion',
                line, ):
      return
  raise svntest.Failure("mv failed but not in the expected way")


def copy_move_added_paths(sbox):
  "copy and move added paths without commits"

  sbox.build()
  wc_dir = sbox.wc_dir

  # Create a new file and schedule it for addition
  upsilon_path = os.path.join(wc_dir, 'A', 'D', 'upsilon')
  svntest.main.file_write(upsilon_path, "This is the file 'upsilon'\n")
  svntest.actions.run_and_verify_svn(None, None, [], 'add', upsilon_path)

  # Create a dir with children and schedule it for addition
  I_path = os.path.join(wc_dir, 'A', 'D', 'I')
  J_path = os.path.join(I_path, 'J')
  eta_path = os.path.join(I_path, 'eta')
  theta_path = os.path.join(I_path, 'theta')
  kappa_path = os.path.join(J_path, 'kappa')
  os.mkdir(I_path)
  os.mkdir(J_path)
  svntest.main.file_write(eta_path, "This is the file 'eta'\n")
  svntest.main.file_write(theta_path, "This is the file 'theta'\n")
  svntest.main.file_write(kappa_path, "This is the file 'kappa'\n")
  svntest.actions.run_and_verify_svn(None, None, [], 'add', I_path)

  # Create another dir and schedule it for addition
  K_path = os.path.join(wc_dir, 'K')
  os.mkdir(K_path)
  svntest.actions.run_and_verify_svn(None, None, [], 'add', K_path)

  # Verify all the adds took place correctly.
  expected_status_after_adds = svntest.actions.get_virginal_state(wc_dir, 1)
  expected_status_after_adds.add({
    'A/D/I'         : Item(status='A ', wc_rev='0'),
    'A/D/I/eta'     : Item(status='A ', wc_rev='0'),
    'A/D/I/J'       : Item(status='A ', wc_rev='0'),
    'A/D/I/J/kappa' : Item(status='A ', wc_rev='0'),
    'A/D/I/theta'   : Item(status='A ', wc_rev='0'),
    'A/D/upsilon'   : Item(status='A ', wc_rev='0'),
    'K'             : Item(status='A ', wc_rev='0'),
    })
  svntest.actions.run_and_verify_status(wc_dir, expected_status_after_adds)

  # Scatter some unversioned paths within the added dir I.
  unversioned_path_1 = os.path.join(I_path, 'unversioned1')
  unversioned_path_2 = os.path.join(J_path, 'unversioned2')
  L_path = os.path.join(I_path, "L_UNVERSIONED")
  unversioned_path_3 = os.path.join(L_path, 'unversioned3')
  svntest.main.file_write(unversioned_path_1, "An unversioned file\n")
  svntest.main.file_write(unversioned_path_2, "An unversioned file\n")
  os.mkdir(L_path)
  svntest.main.file_write(unversioned_path_3, "An unversioned file\n")

  # Copy added dir A/D/I to added dir K/I
  I_copy_path = os.path.join(K_path, 'I')
  svntest.actions.run_and_verify_svn(None, None, [], 'cp',
                                     I_path, I_copy_path)

  # Copy added file A/D/upsilon into added dir K
  upsilon_copy_path = os.path.join(K_path, 'upsilon')
  svntest.actions.run_and_verify_svn(None, None, [], 'cp',
                                     upsilon_path, upsilon_copy_path)

  # Move added file A/D/upsilon to upsilon,
  # then move it again to A/upsilon
  upsilon_move_path = os.path.join(wc_dir, 'upsilon')
  upsilon_move_path_2 = os.path.join(wc_dir, 'A', 'upsilon')
  svntest.actions.run_and_verify_svn(None, None, [], 'mv',
                                     upsilon_path, upsilon_move_path)
  svntest.actions.run_and_verify_svn(None, None, [], 'mv',
                                     upsilon_move_path, upsilon_move_path_2)

  # Move added dir A/D/I to A/B/I,
  # then move it again to A/D/H/I
  I_move_path = os.path.join(wc_dir, 'A', 'B', 'I')
  I_move_path_2 = os.path.join(wc_dir, 'A', 'D', 'H', 'I')
  svntest.actions.run_and_verify_svn(None, None, [], 'mv',
                                     I_path, I_move_path)
  svntest.actions.run_and_verify_svn(None, None, [], 'mv',
                                     I_move_path, I_move_path_2)

  # Created expected output tree for 'svn ci'
  expected_output = svntest.wc.State(wc_dir, {
    'A/D/H/I'         : Item(verb='Adding'),
    'A/D/H/I/J'       : Item(verb='Adding'),
    'A/D/H/I/J/kappa' : Item(verb='Adding'),
    'A/D/H/I/eta'     : Item(verb='Adding'),
    'A/D/H/I/theta'   : Item(verb='Adding'),
    'A/upsilon'       : Item(verb='Adding'),
    'K'               : Item(verb='Adding'),
    'K/I'             : Item(verb='Adding'),
    'K/I/J'           : Item(verb='Adding'),
    'K/I/J/kappa'     : Item(verb='Adding'),
    'K/I/eta'         : Item(verb='Adding'),
    'K/I/theta'       : Item(verb='Adding'),
    'K/upsilon'       : Item(verb='Adding'),
    })

  # Create expected status tree
  expected_status = svntest.actions.get_virginal_state(wc_dir, 1)
  expected_status.add({
    'A/D/H/I'         : Item(status='  ', wc_rev=2),
    'A/D/H/I/J'       : Item(status='  ', wc_rev=2),
    'A/D/H/I/J/kappa' : Item(status='  ', wc_rev=2),
    'A/D/H/I/eta'     : Item(status='  ', wc_rev=2),
    'A/D/H/I/theta'   : Item(status='  ', wc_rev=2),
    'A/upsilon'       : Item(status='  ', wc_rev=2),
    'K'               : Item(status='  ', wc_rev=2),
    'K/I'             : Item(status='  ', wc_rev=2),
    'K/I/J'           : Item(status='  ', wc_rev=2),
    'K/I/J/kappa'     : Item(status='  ', wc_rev=2),
    'K/I/eta'         : Item(status='  ', wc_rev=2),
    'K/I/theta'       : Item(status='  ', wc_rev=2),
    'K/upsilon'       : Item(status='  ', wc_rev=2),
    })

  svntest.actions.run_and_verify_commit(wc_dir,
                                        expected_output,
                                        expected_status,
                                        None,
                                        wc_dir)

  # Run_and_verify_commit() doesn't handle status of unversioned paths
  # so manually confirm unversioned paths got copied and moved too.
  unversioned_paths = [
    os.path.join(wc_dir, 'A', 'D', 'H', 'I', 'unversioned1'),
    os.path.join(wc_dir, 'A', 'D', 'H', 'I', 'L_UNVERSIONED'),
    os.path.join(wc_dir, 'A', 'D', 'H', 'I', 'L_UNVERSIONED',
                 'unversioned3'),
    os.path.join(wc_dir, 'A', 'D', 'H', 'I', 'J', 'unversioned2'),
    os.path.join(wc_dir, 'K', 'I', 'unversioned1'),
    os.path.join(wc_dir, 'K', 'I', 'L_UNVERSIONED'),
    os.path.join(wc_dir, 'K', 'I', 'L_UNVERSIONED', 'unversioned3'),
    os.path.join(wc_dir, 'K', 'I', 'J', 'unversioned2')]
  for path in unversioned_paths:
    if not os.path.exists(path):
      raise svntest.Failure("Unversioned path '%s' not found." % path)

def copy_added_paths_with_props(sbox):
  "copy added uncommitted paths with props"

  sbox.build()
  wc_dir = sbox.wc_dir

  # Create a new file, schedule it for addition and set properties
  upsilon_path = os.path.join(wc_dir, 'A', 'D', 'upsilon')
  svntest.main.file_write(upsilon_path, "This is the file 'upsilon'\n")
  svntest.actions.run_and_verify_svn(None, None, [], 'add', upsilon_path)
  svntest.actions.run_and_verify_svn(None, None, [], 'propset',
                                     'foo', 'bar', upsilon_path)

  # Create a dir and schedule it for addition and set properties
  I_path = os.path.join(wc_dir, 'A', 'D', 'I')
  os.mkdir(I_path)
  svntest.actions.run_and_verify_svn(None, None, [], 'add', I_path)
  svntest.actions.run_and_verify_svn(None, None, [], 'propset',
                                     'foo', 'bar', I_path)

  # Verify all the adds took place correctly.
  expected_status_after_adds = svntest.actions.get_virginal_state(wc_dir, 1)
  expected_status_after_adds.add({
    'A/D/upsilon'   : Item(status='A ', wc_rev='0'),
    'A/D/I'         : Item(status='A ', wc_rev='0'),
    })
  svntest.actions.run_and_verify_status(wc_dir, expected_status_after_adds)

  expected_disk = svntest.main.greek_state.copy()
  expected_disk.add({
    'A/D/upsilon' : Item(props={'foo' : 'bar'},
                         contents="This is the file 'upsilon'\n"),
    'A/D/I'       : Item(props={'foo' : 'bar'}),
    })

  # Read disk state with props
  actual_disk_tree = svntest.tree.build_tree_from_wc(wc_dir, 1)

  # Compare actual vs. expected disk trees.
  svntest.tree.compare_trees("disk", actual_disk_tree,
                             expected_disk.old_tree())

  # Copy added dir I to dir A/C
  I_copy_path = os.path.join(wc_dir, 'A', 'C', 'I')
  svntest.actions.run_and_verify_svn(None, None, [], 'cp',
                                     I_path, I_copy_path)

  # Copy added file A/upsilon into dir A/C
  upsilon_copy_path = os.path.join(wc_dir, 'A', 'C', 'upsilon')
  svntest.actions.run_and_verify_svn(None, None, [], 'cp',
                                     upsilon_path, upsilon_copy_path)

  # Created expected output tree for 'svn ci'
  expected_output = svntest.wc.State(wc_dir, {
    'A/D/upsilon'     : Item(verb='Adding'),
    'A/D/I'           : Item(verb='Adding'),
    'A/C/upsilon'     : Item(verb='Adding'),
    'A/C/I'           : Item(verb='Adding'),
    })

  # Create expected status tree
  expected_status = svntest.actions.get_virginal_state(wc_dir, 1)
  expected_status.add({
    'A/D/upsilon'     : Item(status='  ', wc_rev=2),
    'A/D/I'           : Item(status='  ', wc_rev=2),
    'A/C/upsilon'     : Item(status='  ', wc_rev=2),
    'A/C/I'           : Item(status='  ', wc_rev=2),
    })

  # Tweak expected disk tree
  expected_disk.add({
<<<<<<< HEAD
    'A/C/upsilon' : Item(props={ 'foo' : 'bar'},
                         contents="This is the file 'upsilon'\n"),
    'A/C/I'       : Item(props={ 'foo' : 'bar'}),
=======
    'A/C/upsilon' : Item(props={ 'foo' : 'bar',
                                 SVN_PROP_MERGEINFO : '' },
                         contents="This is the file 'upsilon'\n"),
    'A/C/I'       : Item(props={ 'foo' : 'bar',
                                 SVN_PROP_MERGEINFO : '' }),
>>>>>>> 0213fdc3
    })

  svntest.actions.run_and_verify_commit(wc_dir,
                                        expected_output,
                                        expected_status,
                                        None,
                                        wc_dir)
  # Read disk state with props
  actual_disk_tree = svntest.tree.build_tree_from_wc(wc_dir, 1)

  # Compare actual vs. expected disk trees.
  svntest.tree.compare_trees("disk", actual_disk_tree,
                             expected_disk.old_tree())

def copy_added_paths_to_URL(sbox):
  "copy added path to URL"

  sbox.build()
  wc_dir = sbox.wc_dir

  # Create a new file and schedule it for addition
  upsilon_path = os.path.join(wc_dir, 'A', 'D', 'upsilon')
  svntest.main.file_write(upsilon_path, "This is the file 'upsilon'\n")
  svntest.actions.run_and_verify_svn(None, None, [], 'add', upsilon_path)

  # Create a dir with children and schedule it for addition
  I_path = os.path.join(wc_dir, 'A', 'D', 'I')
  J_path = os.path.join(I_path, 'J')
  eta_path = os.path.join(I_path, 'eta')
  theta_path = os.path.join(I_path, 'theta')
  kappa_path = os.path.join(J_path, 'kappa')
  os.mkdir(I_path)
  os.mkdir(J_path)
  svntest.main.file_write(eta_path, "This is the file 'eta'\n")
  svntest.main.file_write(theta_path, "This is the file 'theta'\n")
  svntest.main.file_write(kappa_path, "This is the file 'kappa'\n")
  svntest.actions.run_and_verify_svn(None, None, [], 'add', I_path)

  # Verify all the adds took place correctly.
  expected_status_after_adds = svntest.actions.get_virginal_state(wc_dir, 1)
  expected_status_after_adds.add({
    'A/D/I'         : Item(status='A ', wc_rev='0'),
    'A/D/I/eta'     : Item(status='A ', wc_rev='0'),
    'A/D/I/J'       : Item(status='A ', wc_rev='0'),
    'A/D/I/J/kappa' : Item(status='A ', wc_rev='0'),
    'A/D/I/theta'   : Item(status='A ', wc_rev='0'),
    'A/D/upsilon'   : Item(status='A ', wc_rev='0'),
    })
  svntest.actions.run_and_verify_status(wc_dir, expected_status_after_adds)

  # Scatter some unversioned paths within the added dir I.
  # These don't get copied in a WC->URL copy obviously.
  unversioned_path_1 = os.path.join(I_path, 'unversioned1')
  unversioned_path_2 = os.path.join(J_path, 'unversioned2')
  L_path = os.path.join(I_path, "L_UNVERSIONED")
  unversioned_path_3 = os.path.join(L_path, 'unversioned3')
  svntest.main.file_write(unversioned_path_1, "An unversioned file\n")
  svntest.main.file_write(unversioned_path_2, "An unversioned file\n")
  os.mkdir(L_path)
  svntest.main.file_write(unversioned_path_3, "An unversioned file\n")

  # Copy added file A/D/upsilon to URL://A/C/upsilon
  upsilon_copy_URL = sbox.repo_url + '/A/C/upsilon'
  svntest.actions.run_and_verify_svn(None, None, [],
                                     'cp', '-m', '',
                                     upsilon_path, upsilon_copy_URL)

  # Validate the merge info of the copy destination (we expect none).
  svntest.actions.run_and_verify_svn(None, [], [],
                                     'propget',
                                     SVN_PROP_MERGEINFO, upsilon_copy_URL)

  # Copy added dir A/D/I to URL://A/D/G/I
  I_copy_URL = sbox.repo_url + '/A/D/G/I'
  svntest.actions.run_and_verify_svn(None, None, [],
                                     'cp', '-m', '',
                                     I_path, I_copy_URL)

  # Created expected output tree for 'svn ci'
  expected_output = svntest.wc.State(wc_dir, {
    'A/D/I'         : Item(verb='Adding'),
    'A/D/I/J'       : Item(verb='Adding'),
    'A/D/I/J/kappa' : Item(verb='Adding'),
    'A/D/I/eta'     : Item(verb='Adding'),
    'A/D/I/theta'   : Item(verb='Adding'),
    'A/D/upsilon'   : Item(verb='Adding'),
    })

  # Create expected status tree
  expected_status = svntest.actions.get_virginal_state(wc_dir, 1)
  expected_status.add({
    'A/D/I'         : Item(status='  ', wc_rev=4),
    'A/D/I/J'       : Item(status='  ', wc_rev=4),
    'A/D/I/J/kappa' : Item(status='  ', wc_rev=4),
    'A/D/I/eta'     : Item(status='  ', wc_rev=4),
    'A/D/I/theta'   : Item(status='  ', wc_rev=4),
    'A/D/upsilon'   : Item(status='  ', wc_rev=4),
    })

  svntest.actions.run_and_verify_commit(wc_dir,
                                        expected_output,
                                        expected_status,
                                        None,
                                        wc_dir)

  # Created expected output for update
  expected_output = svntest.wc.State(wc_dir, {
    'A/D/G/I'         : Item(status='A '),
    'A/D/G/I/theta'   : Item(status='A '),
    'A/D/G/I/J'       : Item(status='A '),
    'A/D/G/I/J/kappa' : Item(status='A '),
    'A/D/G/I/eta'     : Item(status='A '),
    'A/C/upsilon'     : Item(status='A '),
    })

  # Created expected disk for update
  expected_disk = svntest.main.greek_state.copy()
  expected_disk.add({
    'A/D/G/I'                          : Item(),
    'A/D/G/I/theta'                    : Item("This is the file 'theta'\n"),
    'A/D/G/I/J'                        : Item(),
    'A/D/G/I/J/kappa'                  : Item("This is the file 'kappa'\n"),
    'A/D/G/I/eta'                      : Item("This is the file 'eta'\n"),
    'A/C/upsilon'                      : Item("This is the file 'upsilon'\n"),
    'A/D/I'                            : Item(),
    'A/D/I/J'                          : Item(),
    'A/D/I/J/kappa'                    : Item("This is the file 'kappa'\n"),
    'A/D/I/eta'                        : Item("This is the file 'eta'\n"),
    'A/D/I/theta'                      : Item("This is the file 'theta'\n"),
    'A/D/upsilon'                      : Item("This is the file 'upsilon'\n"),
    'A/D/I/L_UNVERSIONED/unversioned3' : Item("An unversioned file\n"),
    'A/D/I/L_UNVERSIONED'              : Item(),
    'A/D/I/unversioned1'               : Item("An unversioned file\n"),
    'A/D/I/J/unversioned2'             : Item("An unversioned file\n"),
    })

  # Some more changes to the expected_status to reflect post update WC
  expected_status.tweak(wc_rev=4)
  expected_status.add({
    'A/C'             : Item(status='  ', wc_rev=4),
    'A/C/upsilon'     : Item(status='  ', wc_rev=4),
    'A/D/G'           : Item(status='  ', wc_rev=4),
    'A/D/G/I'         : Item(status='  ', wc_rev=4),
    'A/D/G/I/theta'   : Item(status='  ', wc_rev=4),
    'A/D/G/I/J'       : Item(status='  ', wc_rev=4),
    'A/D/G/I/J/kappa' : Item(status='  ', wc_rev=4),
    'A/D/G/I/eta'     : Item(status='  ', wc_rev=4),
    })

  # Update WC, the WC->URL copies above should be added
  svntest.actions.run_and_verify_update(wc_dir,
                                        expected_output,
                                        expected_disk,
                                        expected_status)


# Issue #1869.
def move_to_relative_paths(sbox):
  "move file using relative dst path names"

  sbox.build()
  wc_dir = sbox.wc_dir
  E_path = os.path.join(wc_dir, 'A', 'B', 'E')
  rel_path = os.path.join('..', '..', '..')

  current_dir = os.getcwd()
  os.chdir(E_path)
  svntest.main.run_svn(None, 'mv', 'beta', rel_path)
  os.chdir(current_dir)

  expected_status = svntest.actions.get_virginal_state(wc_dir, 1)
  expected_status.add({
    'beta'        : Item(status='A ', copied='+', wc_rev='-'),
    'A/B/E/beta'  : Item(status='D ', wc_rev='1')
  })
  svntest.actions.run_and_verify_status(wc_dir, expected_status)


#----------------------------------------------------------------------
def move_from_relative_paths(sbox):
  "move file using relative src path names"

  sbox.build(read_only = True)
  wc_dir = sbox.wc_dir
  F_path = os.path.join(wc_dir, 'A', 'B', 'F')
  beta_rel_path = os.path.join('..', 'E', 'beta')

  current_dir = os.getcwd()
  os.chdir(F_path)
  svntest.main.run_svn(None, 'mv', beta_rel_path, '.')
  os.chdir(current_dir)

  expected_status = svntest.actions.get_virginal_state(wc_dir, 1)
  expected_status.add({
    'A/B/F/beta'  : Item(status='A ', copied='+', wc_rev='-'),
    'A/B/E/beta'  : Item(status='D ', wc_rev='1')
  })
  svntest.actions.run_and_verify_status(wc_dir, expected_status)


#----------------------------------------------------------------------
def copy_to_relative_paths(sbox):
  "copy file using relative dst path names"

  sbox.build(read_only = True)
  wc_dir = sbox.wc_dir
  E_path = os.path.join(wc_dir, 'A', 'B', 'E')
  rel_path = os.path.join('..', '..', '..')

  current_dir = os.getcwd()
  os.chdir(E_path)
  svntest.main.run_svn(None, 'cp', 'beta', rel_path)
  os.chdir(current_dir)

  expected_status = svntest.actions.get_virginal_state(wc_dir, 1)
  expected_status.add({
    'beta'        : Item(status='A ', copied='+', wc_rev='-'),
  })
  svntest.actions.run_and_verify_status(wc_dir, expected_status)


#----------------------------------------------------------------------
def copy_from_relative_paths(sbox):
  "copy file using relative src path names"

  sbox.build(read_only = True)
  wc_dir = sbox.wc_dir
  F_path = os.path.join(wc_dir, 'A', 'B', 'F')
  beta_rel_path = os.path.join('..', 'E', 'beta')

  current_dir = os.getcwd()
  os.chdir(F_path)
  svntest.main.run_svn(None, 'cp', beta_rel_path, '.')
  os.chdir(current_dir)

  expected_status = svntest.actions.get_virginal_state(wc_dir, 1)
  expected_status.add({
    'A/B/F/beta'  : Item(status='A ', copied='+', wc_rev='-'),
  })
  svntest.actions.run_and_verify_status(wc_dir, expected_status)


#----------------------------------------------------------------------

# Test moving multiple files within a wc.

def move_multiple_wc(sbox):
  "svn mv multiple files to a common directory"

  sbox.build()
  wc_dir = sbox.wc_dir

  chi_path = os.path.join(wc_dir, 'A', 'D', 'H', 'chi')
  psi_path = os.path.join(wc_dir, 'A', 'D', 'H', 'psi')
  omega_path = os.path.join(wc_dir, 'A', 'D', 'H', 'omega')
  E_path = os.path.join(wc_dir, 'A', 'B', 'E')
  C_path = os.path.join(wc_dir, 'A', 'C')

  # Move chi, psi, omega and E to A/C
  svntest.actions.run_and_verify_svn(None, None, [], 'mv', chi_path, psi_path,
                                     omega_path, E_path, C_path)

  # Create expected output
  expected_output = svntest.wc.State(wc_dir, {
    'A/C/chi'     : Item(verb='Adding'),
    'A/C/psi'     : Item(verb='Adding'),
    'A/C/omega'   : Item(verb='Adding'),
    'A/C/E'       : Item(verb='Adding'),
    'A/D/H/chi'   : Item(verb='Deleting'),
    'A/D/H/psi'   : Item(verb='Deleting'),
    'A/D/H/omega' : Item(verb='Deleting'),
    'A/B/E'       : Item(verb='Deleting'),
    })

  # Create expected status tree
  expected_status = svntest.actions.get_virginal_state(wc_dir, 1)

  # Add the moved files
  expected_status.add({
    'A/C/chi'     : Item(status='  ', wc_rev=2),
    'A/C/psi'     : Item(status='  ', wc_rev=2),
    'A/C/omega'   : Item(status='  ', wc_rev=2),
    'A/C/E'       : Item(status='  ', wc_rev=2),
    'A/C/E/alpha' : Item(status='  ', wc_rev=2),
    'A/C/E/beta'  : Item(status='  ', wc_rev=2),
    })

  # Removed the moved files
  expected_status.remove('A/D/H/chi', 'A/D/H/psi', 'A/D/H/omega', 'A/B/E/alpha',
                         'A/B/E/beta', 'A/B/E')

  svntest.actions.run_and_verify_commit(wc_dir,
                                        expected_output,
                                        expected_status,
                                        None,
                                        wc_dir)

#----------------------------------------------------------------------

# Test copying multiple files within a wc.

def copy_multiple_wc(sbox):
  "svn cp multiple files to a common directory"

  sbox.build()
  wc_dir = sbox.wc_dir

  chi_path = os.path.join(wc_dir, 'A', 'D', 'H', 'chi')
  psi_path = os.path.join(wc_dir, 'A', 'D', 'H', 'psi')
  omega_path = os.path.join(wc_dir, 'A', 'D', 'H', 'omega')
  E_path = os.path.join(wc_dir, 'A', 'B', 'E')
  C_path = os.path.join(wc_dir, 'A', 'C')

  # Copy chi, psi, omega and E to A/C
  svntest.actions.run_and_verify_svn(None, None, [], 'cp', chi_path, psi_path,
                                     omega_path, E_path, C_path)

  # Create expected output
  expected_output = svntest.wc.State(wc_dir, {
    'A/C/chi'     : Item(verb='Adding'),
    'A/C/psi'     : Item(verb='Adding'),
    'A/C/omega'   : Item(verb='Adding'),
    'A/C/E'       : Item(verb='Adding'),
    })

  # Create expected status tree
  expected_status = svntest.actions.get_virginal_state(wc_dir, 1)

  # Add the moved files
  expected_status.add({
    'A/C/chi'     : Item(status='  ', wc_rev=2),
    'A/C/psi'     : Item(status='  ', wc_rev=2),
    'A/C/omega'   : Item(status='  ', wc_rev=2),
    'A/C/E'       : Item(status='  ', wc_rev=2),
    'A/C/E/alpha' : Item(status='  ', wc_rev=2),
    'A/C/E/beta'  : Item(status='  ', wc_rev=2),
    })

  svntest.actions.run_and_verify_commit(wc_dir,
                                        expected_output,
                                        expected_status,
                                        None,
                                        wc_dir)

#----------------------------------------------------------------------

# Test moving multiple files within a repo.

def move_multiple_repo(sbox):
  "move multiple files within a repo"

  sbox.build()
  wc_dir = sbox.wc_dir

  chi_url = sbox.repo_url + '/A/D/H/chi'
  psi_url = sbox.repo_url + '/A/D/H/psi'
  omega_url = sbox.repo_url + '/A/D/H/omega'
  E_url = sbox.repo_url + '/A/B/E'
  C_url = sbox.repo_url + '/A/C'

  # Move three files and a directory in the repo to a different location
  # in the repo
  svntest.actions.run_and_verify_svn(None, None, [], 'mv',
                                     chi_url, psi_url, omega_url, E_url, C_url,
                                     '-m', 'logmsg')

  # Update to HEAD, and check to see if the files really moved in the repo

  expected_output = svntest.wc.State(wc_dir, {
    'A/C/chi'     : Item(status='A '),
    'A/C/psi'     : Item(status='A '),
    'A/C/omega'   : Item(status='A '),
    'A/C/E'       : Item(status='A '),
    'A/C/E/alpha' : Item(status='A '),
    'A/C/E/beta'  : Item(status='A '),
    'A/D/H/chi'   : Item(status='D '),
    'A/D/H/psi'   : Item(status='D '),
    'A/D/H/omega' : Item(status='D '),
    'A/B/E'       : Item(status='D '),
    })

  expected_disk = svntest.main.greek_state.copy()
  expected_disk.remove('A/D/H/chi', 'A/D/H/psi', 'A/D/H/omega', 'A/B/E/alpha',
                       'A/B/E/beta', 'A/B/E')
  expected_disk.add({
    'A/C/chi'     : Item(contents="This is the file 'chi'.\n"),
    'A/C/psi'     : Item(contents="This is the file 'psi'.\n"),
    'A/C/omega'   : Item(contents="This is the file 'omega'.\n"),
    'A/C/E'       : Item(),
    'A/C/E/alpha' : Item(contents="This is the file 'alpha'.\n"),
    'A/C/E/beta'  : Item(contents="This is the file 'beta'.\n"),
    })

  expected_status = svntest.actions.get_virginal_state(wc_dir, 2)
  expected_status.remove('A/D/H/chi', 'A/D/H/psi', 'A/D/H/omega', 'A/B/E/alpha',
                         'A/B/E/beta', 'A/B/E')
  expected_status.add({
    'A/C/chi'     : Item(status='  ', wc_rev=2),
    'A/C/psi'     : Item(status='  ', wc_rev=2),
    'A/C/omega'   : Item(status='  ', wc_rev=2),
    'A/C/E'       : Item(status='  ', wc_rev=2),
    'A/C/E/alpha' : Item(status='  ', wc_rev=2),
    'A/C/E/beta'  : Item(status='  ', wc_rev=2),
    })

  svntest.actions.run_and_verify_update(wc_dir,
                                        expected_output,
                                        expected_disk,
                                        expected_status)

#----------------------------------------------------------------------

# Test copying multiple files within a repo.

def copy_multiple_repo(sbox):
  "copy multiple files within a repo"

  sbox.build()
  wc_dir = sbox.wc_dir

  chi_url = sbox.repo_url + '/A/D/H/chi'
  psi_url = sbox.repo_url + '/A/D/H/psi'
  omega_url = sbox.repo_url + '/A/D/H/omega'
  E_url = sbox.repo_url + '/A/B/E'
  C_url = sbox.repo_url + '/A/C'

  # Copy three files and a directory in the repo to a different location
  # in the repo
  svntest.actions.run_and_verify_svn(None, None, [], 'cp',
                                     chi_url, psi_url, omega_url, E_url, C_url,
                                     '-m', 'logmsg')

  # Update to HEAD, and check to see if the files really moved in the repo

  expected_output = svntest.wc.State(wc_dir, {
    'A/C/chi'     : Item(status='A '),
    'A/C/psi'     : Item(status='A '),
    'A/C/omega'   : Item(status='A '),
    'A/C/E'       : Item(status='A '),
    'A/C/E/alpha' : Item(status='A '),
    'A/C/E/beta'  : Item(status='A '),
    })

  expected_disk = svntest.main.greek_state.copy()
  expected_disk.add({
    'A/C/chi'     : Item(contents="This is the file 'chi'.\n"),
    'A/C/psi'     : Item(contents="This is the file 'psi'.\n"),
    'A/C/omega'   : Item(contents="This is the file 'omega'.\n"),
    'A/C/E'       : Item(),
    'A/C/E/alpha' : Item(contents="This is the file 'alpha'.\n"),
    'A/C/E/beta'  : Item(contents="This is the file 'beta'.\n"),
    })

  expected_status = svntest.actions.get_virginal_state(wc_dir, 2)
  expected_status.add({
    'A/C/chi'     : Item(status='  ', wc_rev=2),
    'A/C/psi'     : Item(status='  ', wc_rev=2),
    'A/C/omega'   : Item(status='  ', wc_rev=2),
    'A/C/E'       : Item(status='  ', wc_rev=2),
    'A/C/E/alpha' : Item(status='  ', wc_rev=2),
    'A/C/E/beta'  : Item(status='  ', wc_rev=2),
    })

  svntest.actions.run_and_verify_update(wc_dir,
                                        expected_output,
                                        expected_disk,
                                        expected_status)

#----------------------------------------------------------------------

# Test moving copying multiple files from a repo to a wc

def copy_multiple_repo_wc(sbox):
  "copy multiple files from a repo to a wc"

  sbox.build()
  wc_dir = sbox.wc_dir

  chi_url = sbox.repo_url + '/A/D/H/chi'
  psi_url = sbox.repo_url + '/A/D/H/psi'
  omega_with_space_url = sbox.repo_url + '/A/D/H/omega 2'
  E_url = sbox.repo_url + '/A/B/E'
  C_path = os.path.join(wc_dir, 'A', 'C')

  # We need this in order to check that we don't end up with URI-encoded
  # paths in the WC (issue #2955)
  svntest.actions.run_and_verify_svn(None, None, [], 'mv', '-m', 'log_msg',
                                     sbox.repo_url + '/A/D/H/omega',
                                     omega_with_space_url)

  # Perform the copy and check the output
  svntest.actions.run_and_verify_svn(None, None, [], 'cp',
                                     chi_url, psi_url, omega_with_space_url,
                                     E_url, C_path)

  # Commit the changes, and verify the content actually got copied
  expected_output = svntest.wc.State(wc_dir, {
    'A/C/chi'     : Item(verb='Adding'),
    'A/C/psi'     : Item(verb='Adding'),
    'A/C/omega 2' : Item(verb='Adding'),
    'A/C/E'       : Item(verb='Adding'),
    })

  expected_status = svntest.actions.get_virginal_state(wc_dir, 1)
  expected_status.add({
    'A/C/chi'     : Item(status='  ', wc_rev=3),
    'A/C/psi'     : Item(status='  ', wc_rev=3),
    'A/C/omega 2' : Item(status='  ', wc_rev=3),
    'A/C/E'       : Item(status='  ', wc_rev=3),
    'A/C/E/alpha' : Item(status='  ', wc_rev=3),
    'A/C/E/beta'  : Item(status='  ', wc_rev=3),
    })

  svntest.actions.run_and_verify_commit(wc_dir,
                                        expected_output,
                                        expected_status,
                                        None, wc_dir)

#----------------------------------------------------------------------

# Test moving copying multiple files from a wc to a repo

def copy_multiple_wc_repo(sbox):
  "copy multiple files from a wc to a repo"

  sbox.build()
  wc_dir = sbox.wc_dir

  chi_path = os.path.join(wc_dir, 'A', 'D', 'H', 'chi')
  psi_path = os.path.join(wc_dir, 'A', 'D', 'H', 'psi')
  omega_path = os.path.join(wc_dir, 'A', 'D', 'H', 'omega')
  E_path = os.path.join(wc_dir, 'A', 'B', 'E')
  C_url = sbox.repo_url + '/A/C'

  # Perform the copy and check the output
  svntest.actions.run_and_verify_svn(None, None, [], 'cp',
                                     chi_path, psi_path, omega_path, E_path,
                                     C_url, '-m', 'logmsg')

  # Update to HEAD, and check to see if the files really got copied in the repo

  expected_output = svntest.wc.State(wc_dir, {
    'A/C/chi'     : Item(status='A '),
    'A/C/psi'     : Item(status='A '),
    'A/C/omega'   : Item(status='A '),
    'A/C/E'       : Item(status='A '),
    'A/C/E/alpha' : Item(status='A '),
    'A/C/E/beta'  : Item(status='A '),
    })

  expected_disk = svntest.main.greek_state.copy()
  expected_disk.add({
    'A/C/chi': Item(contents="This is the file 'chi'.\n"),
    'A/C/psi': Item(contents="This is the file 'psi'.\n"),
    'A/C/omega': Item(contents="This is the file 'omega'.\n"),
    'A/C/E'       : Item(),
    'A/C/E/alpha' : Item(contents="This is the file 'alpha'.\n"),
    'A/C/E/beta'  : Item(contents="This is the file 'beta'.\n"),
    })

  expected_status = svntest.actions.get_virginal_state(wc_dir, 2)
  expected_status.add({
    'A/C/chi'     : Item(status='  ', wc_rev=2),
    'A/C/psi'     : Item(status='  ', wc_rev=2),
    'A/C/omega'   : Item(status='  ', wc_rev=2),
    'A/C/E'       : Item(status='  ', wc_rev=2),
    'A/C/E/alpha' : Item(status='  ', wc_rev=2),
    'A/C/E/beta'  : Item(status='  ', wc_rev=2),
    })

  svntest.actions.run_and_verify_update(wc_dir,
                                        expected_output,
                                        expected_disk,
                                        expected_status)

#----------------------------------------------------------------------

# Test copying local files using peg revision syntax
# (Issue 2546)
def copy_peg_rev_local_files(sbox):
  "copy local files using peg rev syntax"

  sbox.build()
  wc_dir = sbox.wc_dir

  psi_path = os.path.join(wc_dir, 'A', 'D', 'H', 'psi')
  new_iota_path = os.path.join(wc_dir, 'new_iota')
  iota_path = os.path.join(wc_dir, 'iota')
  sigma_path = os.path.join(wc_dir, 'sigma')

  psi_text = "This is the file 'psi'.\n"
  iota_text = "This is the file 'iota'.\n"

  # Play a shell game with some WC files, then commit the changes back
  # to the repository (making r2).
  svntest.actions.run_and_verify_svn(None, None, [], 'mv',
                                     psi_path, new_iota_path)
  svntest.actions.run_and_verify_svn(None, None, [], 'mv',
                                     iota_path, psi_path)
  svntest.actions.run_and_verify_svn(None, None, [], 'mv',
                                     new_iota_path, iota_path)

  svntest.actions.run_and_verify_svn(None, None, [],
                                     'ci',
                                     '-m', 'rev 2',
                                     wc_dir)

  # Copy using a peg rev (remember, the object at iota_path at HEAD
  # was at psi_path back at r1).
  svntest.actions.run_and_verify_svn(None, None, [],
                                     'cp',
                                     iota_path + '@HEAD', '-r', '1',
                                     sigma_path)

  # Commit and verify disk contents
  svntest.actions.run_and_verify_svn(None, None, [],
                                     'ci', wc_dir,
                                     '-m', 'rev 3')

  expected_disk = svntest.main.greek_state.copy()
  expected_disk.tweak('A/D/H/psi', contents=iota_text)
  expected_disk.add({
    'iota'      : Item(contents=psi_text),
    'A/D/H/psi' : Item(contents=iota_text),
    'sigma'     : Item(contents=psi_text, props={}),
    })

  actual_disk = svntest.tree.build_tree_from_wc(wc_dir, 3)
  svntest.tree.compare_trees("disk", actual_disk, expected_disk.old_tree())


#----------------------------------------------------------------------

# Test copying local directories using peg revision syntax
# (Issue 2546)
def copy_peg_rev_local_dirs(sbox):
  "copy local dirs using peg rev syntax"

  sbox.build()
  wc_dir = sbox.wc_dir

  E_path = os.path.join(wc_dir, 'A', 'B', 'E')
  G_path = os.path.join(wc_dir, 'A', 'D', 'G')
  I_path = os.path.join(wc_dir, 'A', 'D', 'I')
  J_path = os.path.join(wc_dir, 'A', 'J')
  alpha_path = os.path.join(E_path, 'alpha')

  # Make some changes to the repository
  svntest.actions.run_and_verify_svn(None, None, [], 'rm',
                                     alpha_path)
  svntest.actions.run_and_verify_svn(None, None, [],
                                     'ci',
                                     '-m', 'rev 2',
                                     wc_dir)
  svntest.actions.run_and_verify_svn(None, None, [], 'up', wc_dir)

  svntest.actions.run_and_verify_svn(None, None, [],
                                     'mv',
                                     E_path, I_path)
  svntest.actions.run_and_verify_svn(None, None, [],
                                     'ci',
                                     '-m', 'rev 3',
                                     wc_dir)

  svntest.actions.run_and_verify_svn(None, None, [],
                                     'mv',
                                     G_path, E_path)
  svntest.actions.run_and_verify_svn(None, None, [],
                                     'ci',
                                     '-m', 'rev 4',
                                     wc_dir)

  svntest.actions.run_and_verify_svn(None, None, [],
                                     'mv',
                                     I_path, G_path)
  svntest.actions.run_and_verify_svn(None, None, [],
                                     'ci',
                                     '-m', 'rev 5',
                                     wc_dir)

  # Copy using a peg rev
  svntest.actions.run_and_verify_svn(None, None, [],
                                     'cp',
                                     G_path + '@HEAD', '-r', '1',
                                     J_path)

  # Commit and verify disk contents
  svntest.actions.run_and_verify_svn(None, None, [],
                                     'ci', wc_dir,
                                     '-m', 'rev 6')

  expected_disk = svntest.main.greek_state.copy()
  expected_disk.remove('A/B/E/beta')
  expected_disk.remove('A/B/E/alpha')
  expected_disk.remove('A/D/G/pi')
  expected_disk.remove('A/D/G/rho')
  expected_disk.remove('A/D/G/tau')
  expected_disk.add({
    'A/B/E'       : Item(),
    'A/B/E/pi'    : Item(contents="This is the file 'pi'.\n"),
    'A/B/E/rho'   : Item(contents="This is the file 'rho'.\n"),
    'A/B/E/tau'   : Item(contents="This is the file 'tau'.\n"),
    'A/D/G'       : Item(),
    'A/D/G/beta'  : Item(contents="This is the file 'beta'.\n"),
    'A/J'         : Item(),
    'A/J/alpha'   : Item(contents="This is the file 'alpha'.\n"),
    'A/J/beta'  : Item(contents="This is the file 'beta'.\n"),
    })

  actual_disk = svntest.tree.build_tree_from_wc(wc_dir, 5)
  svntest.tree.compare_trees("disk", actual_disk, expected_disk.old_tree())


#----------------------------------------------------------------------

# Test copying urls using peg revision syntax
# (Issue 2546)
def copy_peg_rev_url(sbox):
  "copy urls using peg rev syntax"

  sbox.build()
  wc_dir = sbox.wc_dir

  psi_path = os.path.join(wc_dir, 'A', 'D', 'H', 'psi')
  new_iota_path = os.path.join(wc_dir, 'new_iota')
  iota_path = os.path.join(wc_dir, 'iota')
  iota_url = sbox.repo_url + '/iota'
  sigma_url = sbox.repo_url + '/sigma'

  psi_text = "This is the file 'psi'.\n"
  iota_text = "This is the file 'iota'.\n"

  # Make some changes to the repository
  svntest.actions.run_and_verify_svn(None, None, [], 'mv',
                                     psi_path, new_iota_path)
  svntest.actions.run_and_verify_svn(None, None, [], 'mv',
                                     iota_path, psi_path)
  svntest.actions.run_and_verify_svn(None, None, [], 'mv',
                                     new_iota_path, iota_path)

  svntest.actions.run_and_verify_svn(None, None, [],
                                     'ci',
                                     '-m', 'rev 2',
                                     wc_dir)

  # Copy using a peg rev
  # Add peg rev '@HEAD' to sigma_url when copying which tests for issue #3651.
  svntest.actions.run_and_verify_svn(None, None, [],
                                     'cp',
                                     iota_url + '@HEAD', '-r', '1',
                                     sigma_url + '@HEAD', '-m', 'rev 3')

  # Validate the copy destination's mergeinfo (we expect none).
  svntest.actions.run_and_verify_svn(None, [], [],
                                     'propget', SVN_PROP_MERGEINFO, sigma_url)

  # Update to HEAD and verify disk contents
  expected_output = svntest.wc.State(wc_dir, {
    'sigma' : Item(status='A '),
    })

  expected_disk = svntest.main.greek_state.copy()
  expected_disk.tweak('iota', contents=psi_text)
  expected_disk.tweak('A/D/H/psi', contents=iota_text)
  expected_disk.add({
    'sigma' : Item(contents=psi_text),
    })

  expected_status = svntest.actions.get_virginal_state(wc_dir, 3)
  expected_status.add({
    'sigma' : Item(status='  ', wc_rev=3)
    })

  svntest.actions.run_and_verify_update(wc_dir,
                                        expected_output,
                                        expected_disk,
                                        expected_status)

# Test copying an older revision of a wc directory in the wc.
def old_dir_wc_to_wc(sbox):
  "copy old revision of wc dir to new dir"

  sbox.build()
  wc_dir = sbox.wc_dir

  E = os.path.join(wc_dir, 'A', 'B', 'E')
  E2 = os.path.join(wc_dir, 'E2')
  E_url = sbox.repo_url + '/A/B/E'
  alpha_url = E_url + '/alpha'

  # delete E/alpha in r2
  svntest.actions.run_and_verify_svn(None, None, [],
                                     'rm', '-m', '', alpha_url)

  # delete E in r3
  svntest.actions.run_and_verify_svn(None, None, [],
                                     'rm', '-m', '', E_url)

  # Copy an old revision of E into a new path in the WC
  svntest.actions.run_and_verify_svn(None, None, [],
                                     'cp', '-r1', E, E2)

  # Create expected output tree.
  expected_output = svntest.wc.State(wc_dir, {
    'E2'      : Item(verb='Adding'),
    })

  # Created expected status tree.
  expected_status = svntest.actions.get_virginal_state(wc_dir, 1)
  expected_status.add({
    'E2' : Item(status='  ', wc_rev=4),
    'E2/alpha'  : Item(status='  ', wc_rev=4),
    'E2/beta'  : Item(status='  ', wc_rev=4),
    })
  # Commit the one file.
  svntest.actions.run_and_verify_commit(wc_dir,
                                        expected_output,
                                        expected_status,
                                        None,
                                        wc_dir)


#----------------------------------------------------------------------
# Test copying and creating parents in the wc

def copy_make_parents_wc_wc(sbox):
  "svn cp --parents WC_PATH WC_PATH"

  sbox.build()
  wc_dir = sbox.wc_dir

  iota_path = os.path.join(wc_dir, 'iota')
  new_iota_path = os.path.join(wc_dir, 'X', 'Y', 'Z', 'iota')

  # Copy iota
  svntest.actions.run_and_verify_svn(None, None, [], 'cp', '--parents',
                                     iota_path, new_iota_path)

  # Create expected output
  expected_output = svntest.wc.State(wc_dir, {
    'X'           : Item(verb='Adding'),
    'X/Y'         : Item(verb='Adding'),
    'X/Y/Z'       : Item(verb='Adding'),
    'X/Y/Z/iota'  : Item(verb='Adding'),
    })

  # Create expected status tree
  expected_status = svntest.actions.get_virginal_state(wc_dir, 1)

  # Add the moved files
  expected_status.add({
    'X'           : Item(status='  ', wc_rev=2),
    'X/Y'         : Item(status='  ', wc_rev=2),
    'X/Y/Z'       : Item(status='  ', wc_rev=2),
    'X/Y/Z/iota'  : Item(status='  ', wc_rev=2),
    })

  svntest.actions.run_and_verify_commit(wc_dir,
                                        expected_output,
                                        expected_status,
                                        None,
                                        wc_dir)

#----------------------------------------------------------------------
# Test copying and creating parents from the repo to the wc

def copy_make_parents_repo_wc(sbox):
  "svn cp --parents URL WC_PATH"

  sbox.build()
  wc_dir = sbox.wc_dir

  iota_url = sbox.repo_url + '/iota'
  new_iota_path = os.path.join(wc_dir, 'X', 'Y', 'Z', 'iota')

  # Copy iota
  svntest.actions.run_and_verify_svn(None, None, [],
                                     'cp', '--parents',
                                     iota_url, new_iota_path)

  # Create expected output
  expected_output = svntest.wc.State(wc_dir, {
    'X'           : Item(verb='Adding'),
    'X/Y'         : Item(verb='Adding'),
    'X/Y/Z'       : Item(verb='Adding'),
    'X/Y/Z/iota'  : Item(verb='Adding'),
    })

  # Create expected status tree
  expected_status = svntest.actions.get_virginal_state(wc_dir, 1)

  # Add the moved files
  expected_status.add({
    'X'           : Item(status='  ', wc_rev=2),
    'X/Y'         : Item(status='  ', wc_rev=2),
    'X/Y/Z'       : Item(status='  ', wc_rev=2),
    'X/Y/Z/iota'  : Item(status='  ', wc_rev=2),
    })

  svntest.actions.run_and_verify_commit(wc_dir,
                                        expected_output,
                                        expected_status,
                                        None,
                                        wc_dir)


#----------------------------------------------------------------------
# Test copying and creating parents from the wc to the repo

def copy_make_parents_wc_repo(sbox):
  "svn cp --parents WC_PATH URL"

  sbox.build()
  wc_dir = sbox.wc_dir

  iota_path = os.path.join(wc_dir, 'iota')
  new_iota_url = sbox.repo_url + '/X/Y/Z/iota'

  # Copy iota
  svntest.actions.run_and_verify_svn(None, None, [],
                                     'cp', '--parents',
                                     '-m', 'log msg',
                                     iota_path, new_iota_url)

  # Update to HEAD and verify disk contents
  expected_output = svntest.wc.State(wc_dir, {
    'X'           : Item(status='A '),
    'X/Y'         : Item(status='A '),
    'X/Y/Z'       : Item(status='A '),
    'X/Y/Z/iota'  : Item(status='A '),
    })

  expected_disk = svntest.main.greek_state.copy()
  expected_disk.add({
    'X'           : Item(),
    'X/Y'         : Item(),
    'X/Y/Z'       : Item(),
    'X/Y/Z/iota'  : Item(contents="This is the file 'iota'.\n"),
    })

  expected_status = svntest.actions.get_virginal_state(wc_dir, 2)
  expected_status.add({
    'X'           : Item(status='  ', wc_rev=2),
    'X/Y'         : Item(status='  ', wc_rev=2),
    'X/Y/Z'       : Item(status='  ', wc_rev=2),
    'X/Y/Z/iota'  : Item(status='  ', wc_rev=2),
    })

  svntest.actions.run_and_verify_update(wc_dir,
                                        expected_output,
                                        expected_disk,
                                        expected_status)


#----------------------------------------------------------------------
# Test copying and creating parents from repo to repo

def copy_make_parents_repo_repo(sbox):
  "svn cp --parents URL URL"

  sbox.build()
  wc_dir = sbox.wc_dir

  iota_url = sbox.repo_url + '/iota'
  new_iota_url = sbox.repo_url + '/X/Y/Z/iota'

  # Copy iota
  svntest.actions.run_and_verify_svn(None, None, [],
                                     'cp', '--parents',
                                     '-m', 'log msg',
                                     iota_url, new_iota_url)

  # Update to HEAD and verify disk contents
  expected_output = svntest.wc.State(wc_dir, {
    'X'           : Item(status='A '),
    'X/Y'         : Item(status='A '),
    'X/Y/Z'       : Item(status='A '),
    'X/Y/Z/iota'  : Item(status='A '),
    })

  expected_disk = svntest.main.greek_state.copy()
  expected_disk.add({
    'X'           : Item(),
    'X/Y'         : Item(),
    'X/Y/Z'       : Item(),
    'X/Y/Z/iota'  : Item(contents="This is the file 'iota'.\n"),
    })

  expected_status = svntest.actions.get_virginal_state(wc_dir, 2)
  expected_status.add({
    'X'           : Item(status='  ', wc_rev=2),
    'X/Y'         : Item(status='  ', wc_rev=2),
    'X/Y/Z'       : Item(status='  ', wc_rev=2),
    'X/Y/Z/iota'  : Item(status='  ', wc_rev=2),
    })

  svntest.actions.run_and_verify_update(wc_dir,
                                        expected_output,
                                        expected_disk,
                                        expected_status)

# Test for issue #2894
# Can't perform URL to WC copy if URL needs URI encoding.
def URI_encoded_repos_to_wc(sbox):
  "copy a URL that needs URI encoding to WC"

  sbox.build()
  wc_dir = sbox.wc_dir
  expected_status = svntest.actions.get_virginal_state(wc_dir, 1)
  expected_disk = svntest.main.greek_state.copy()

  def copy_URL_to_WC(URL_rel_path, dest_name, rev):
    lines = [
       "A    " + os.path.join(wc_dir, dest_name, "B") + "\n",
       "A    " + os.path.join(wc_dir, dest_name, "B", "lambda") + "\n",
       "A    " + os.path.join(wc_dir, dest_name, "B", "E") + "\n",
       "A    " + os.path.join(wc_dir, dest_name, "B", "E", "alpha") + "\n",
       "A    " + os.path.join(wc_dir, dest_name, "B", "E", "beta") + "\n",
       "A    " + os.path.join(wc_dir, dest_name, "B", "F") + "\n",
       "A    " + os.path.join(wc_dir, dest_name, "mu") + "\n",
       "A    " + os.path.join(wc_dir, dest_name, "C") + "\n",
       "A    " + os.path.join(wc_dir, dest_name, "D") + "\n",
       "A    " + os.path.join(wc_dir, dest_name, "D", "gamma") + "\n",
       "A    " + os.path.join(wc_dir, dest_name, "D", "G") + "\n",
       "A    " + os.path.join(wc_dir, dest_name, "D", "G", "pi") + "\n",
       "A    " + os.path.join(wc_dir, dest_name, "D", "G", "rho") + "\n",
       "A    " + os.path.join(wc_dir, dest_name, "D", "G", "tau") + "\n",
       "A    " + os.path.join(wc_dir, dest_name, "D", "H") + "\n",
       "A    " + os.path.join(wc_dir, dest_name, "D", "H", "chi") + "\n",
       "A    " + os.path.join(wc_dir, dest_name, "D", "H", "omega") + "\n",
       "A    " + os.path.join(wc_dir, dest_name, "D", "H", "psi") + "\n",
       "Checked out revision " + str(rev - 1) + ".\n",
       "A         " + os.path.join(wc_dir, dest_name) + "\n"]
    expected = svntest.verify.UnorderedOutput(lines)
    expected_status.add({
      dest_name + "/B"         : Item(status='  ', wc_rev=rev),
      dest_name + "/B/lambda"  : Item(status='  ', wc_rev=rev),
      dest_name + "/B/E"       : Item(status='  ', wc_rev=rev),
      dest_name + "/B/E/alpha" : Item(status='  ', wc_rev=rev),
      dest_name + "/B/E/beta"  : Item(status='  ', wc_rev=rev),
      dest_name + "/B/F"       : Item(status='  ', wc_rev=rev),
      dest_name + "/mu"        : Item(status='  ', wc_rev=rev),
      dest_name + "/C"         : Item(status='  ', wc_rev=rev),
      dest_name + "/D"         : Item(status='  ', wc_rev=rev),
      dest_name + "/D/gamma"   : Item(status='  ', wc_rev=rev),
      dest_name + "/D/G"       : Item(status='  ', wc_rev=rev),
      dest_name + "/D/G/pi"    : Item(status='  ', wc_rev=rev),
      dest_name + "/D/G/rho"   : Item(status='  ', wc_rev=rev),
      dest_name + "/D/G/tau"   : Item(status='  ', wc_rev=rev),
      dest_name + "/D/H"       : Item(status='  ', wc_rev=rev),
      dest_name + "/D/H/chi"   : Item(status='  ', wc_rev=rev),
      dest_name + "/D/H/omega" : Item(status='  ', wc_rev=rev),
      dest_name + "/D/H/psi"   : Item(status='  ', wc_rev=rev),
      dest_name                : Item(status='  ', wc_rev=rev)})
    expected_disk.add({
      dest_name                : Item(props={}),
      dest_name + '/B'         : Item(),
      dest_name + '/B/lambda'  : Item("This is the file 'lambda'.\n"),
      dest_name + '/B/E'       : Item(),
      dest_name + '/B/E/alpha' : Item("This is the file 'alpha'.\n"),
      dest_name + '/B/E/beta'  : Item("This is the file 'beta'.\n"),
      dest_name + '/B/F'       : Item(),
      dest_name + '/mu'        : Item("This is the file 'mu'.\n"),
      dest_name + '/C'         : Item(),
      dest_name + '/D'         : Item(),
      dest_name + '/D/gamma'   : Item("This is the file 'gamma'.\n"),
      dest_name + '/D/G'       : Item(),
      dest_name + '/D/G/pi'    : Item("This is the file 'pi'.\n"),
      dest_name + '/D/G/rho'   : Item("This is the file 'rho'.\n"),
      dest_name + '/D/G/tau'   : Item("This is the file 'tau'.\n"),
      dest_name + '/D/H'       : Item(),
      dest_name + '/D/H/chi'   : Item("This is the file 'chi'.\n"),
      dest_name + '/D/H/omega' : Item("This is the file 'omega'.\n"),
      dest_name + '/D/H/psi'   : Item("This is the file 'psi'.\n"),
      })

    # Make a copy
    svntest.actions.run_and_verify_svn(None, expected, [],
                                       'copy',
                                       sbox.repo_url + '/' + URL_rel_path,
                                       os.path.join(wc_dir,
                                                    dest_name))

    expected_output = svntest.wc.State(wc_dir,
                                       {dest_name : Item(verb='Adding')})
    svntest.actions.run_and_verify_commit(wc_dir,
                                          expected_output,
                                          expected_status,
                                          None, wc_dir)

  copy_URL_to_WC('A', 'A COPY', 2)
  copy_URL_to_WC('A COPY', 'A_COPY_2', 3)

#----------------------------------------------------------------------
# Issue #3068: copy source parent may be unversioned
def allow_unversioned_parent_for_copy_src(sbox):
  "copy wc in unversioned parent to other wc"

  sbox.build(read_only = True)
  wc_dir = sbox.wc_dir

  # Make the "other" working copy
  wc2_dir = sbox.add_wc_path('other')
  svntest.actions.duplicate_dir(wc_dir, wc2_dir)
  copy_to_path = os.path.join(wc_dir, 'A', 'copy_of_wc2')

  # Copy the wc-in-unversioned-parent working copy to our original wc.
  svntest.actions.run_and_verify_svn(None,
                                     None,
                                     [],
                                     'cp',
                                     wc2_dir,
                                     copy_to_path)


#----------------------------------------------------------------------
# Issue #2986
def replaced_local_source_for_incoming_copy(sbox):
  "update receives copy, but local source is replaced"
  sbox.build()
  wc_dir = sbox.wc_dir
  other_wc_dir = wc_dir + '-other'

  # These paths are for regular content testing.
  tau_path = os.path.join(wc_dir, 'A', 'D', 'G', 'tau')
  rho_url = sbox.repo_url + '/A/D/G/rho'
  pi_url = sbox.repo_url + '/A/D/G/pi'
  other_G_path = os.path.join(other_wc_dir, 'A', 'D', 'G')
  other_rho_path = os.path.join(other_G_path, 'rho')

  # These paths are for properties testing.
  H_path = os.path.join(wc_dir, 'A', 'D', 'H')
  chi_path = os.path.join(H_path, 'chi')
  psi_path = os.path.join(H_path, 'psi')
  omega_path = os.path.join(H_path, 'omega')
  psi_url = sbox.repo_url + '/A/D/H/psi'
  chi_url = sbox.repo_url + '/A/D/H/chi'
  other_H_path = os.path.join(other_wc_dir, 'A', 'D', 'H')
  other_psi_path = os.path.join(other_H_path, 'psi')
  other_omega_path = os.path.join(other_H_path, 'omega')

  # Prepare for properties testing.  If the regular content bug
  # reappears, we still want to be able to test for the property bug
  # independently.  That means making two files have the same content,
  # to avoid encountering the checksum error that might reappear in a
  # regression.  So here we do that, as well as set the marker
  # property that we'll check for later.  The reason to set the marker
  # property in this commit, rather than later, is so that we pass the
  # conditional in update_editor.c:locate_copyfrom() that compares the
  # revisions.
  svntest.main.file_write(chi_path, "Same contents for two files.\n")
  svntest.main.file_write(psi_path, "Same contents for two files.\n")
  svntest.actions.run_and_verify_svn(None, None, [], 'propset',
                                     'chi-prop', 'chi-val', chi_path)
  svntest.actions.run_and_verify_svn(None, None, [], 'ci',
                                     '-m', 'identicalize contents', wc_dir);
  svntest.actions.run_and_verify_svn(None, None, [], 'up', wc_dir)

  # Make the duplicate working copy.
  svntest.main.safe_rmtree(other_wc_dir)
  shutil.copytree(wc_dir, other_wc_dir)

  try:
    ## Test properties. ##

    # Commit a replacement from the first working copy.
    svntest.actions.run_and_verify_svn(None, None, [], 'rm',
                                       omega_path);
    svntest.actions.run_and_verify_svn(None, None, [], 'cp',
                                       psi_url, omega_path);
    svntest.actions.run_and_verify_svn(None, None, [], 'ci',
                                       '-m', 'a propset and a copy', wc_dir);

    # Now schedule a replacement in the second working copy, then update
    # to receive the replacement from the first working copy, with the
    # source being the now-scheduled-replace file.
    svntest.actions.run_and_verify_svn(None, None, [], 'rm',
                                       other_psi_path);
    svntest.actions.run_and_verify_svn(None, None, [], 'cp',
                                       chi_url, other_psi_path);
    svntest.actions.run_and_verify_svn(None, None, [], 'up',
                                       other_wc_dir)
    exit_code, output, errput = svntest.main.run_svn(None, 'proplist',
                                                     '-v', other_omega_path)
    if len(errput):
      raise svntest.Failure("unexpected error output: %s" % errput)
    if len(output):
      raise svntest.Failure("unexpected properties found on '%s': %s"
                            % (other_omega_path, output))

    ## Test regular content. ##

    # Commit a replacement from the first working copy.
    svntest.actions.run_and_verify_svn(None, None, [], 'rm',
                                       tau_path);
    svntest.actions.run_and_verify_svn(None, None, [], 'cp',
                                       rho_url, tau_path);
    svntest.actions.run_and_verify_svn(None, None, [], 'ci',
                                       '-m', 'copy rho to tau', wc_dir);

    # Now schedule a replacement in the second working copy, then update
    # to receive the replacement from the first working copy, with the
    # source being the now-scheduled-replace file.
    svntest.actions.run_and_verify_svn(None, None, [], 'rm',
                                       other_rho_path);
    svntest.actions.run_and_verify_svn(None, None, [], 'cp',
                                       pi_url, other_rho_path);
    svntest.actions.run_and_verify_svn(None, None, [], 'up',
                                       other_wc_dir)

  finally:
    svntest.main.safe_rmtree(other_wc_dir)


def unneeded_parents(sbox):
  "svn cp --parents FILE_URL DIR_URL"

  # In this message...
  #
  #    http://subversion.tigris.org/servlets/ReadMsg?list=dev&msgNo=138738
  #    From: Alexander Kitaev <Alexander.Kitaev@svnkit.com>
  #    To: dev@subversion.tigris.org
  #    Subject: 1.5.x segmentation fault on Repos to Repos copy
  #    Message-ID: <4830332A.6060301@svnkit.com>
  #    Date: Sun, 18 May 2008 15:46:18 +0200
  #
  # ...Alexander Kitaev describes the bug:
  #
  #    svn cp --parents SRC_FILE_URL DST_DIR_URL -m "message"
  #
  #    SRC_FILE_URL - existing file
  #    DST_DIR_URL - existing directory
  #
  #    Omitting "--parents" option makes above copy operation work as
  #    expected.
  #
  #    Bug is in libsvn_client/copy.c:801, where "dir" should be
  #    checked for null before using it in svn_ra_check_path call.
  #
  # At first we couldn't reproduce it, but later he added this:
  #
  #   Looks like there is one more condition to reproduce the problem -
  #   dst URL should has no more segments count than source one.
  #
  # In other words, if we had "/A/B" below instead of "/A" (adjusting
  # expected_* accordingly, of course), the bug wouldn't reproduce.

  sbox.build()
  wc_dir = sbox.wc_dir

  iota_url = sbox.repo_url + '/iota'
  A_url = sbox.repo_url + '/A'

  # The --parents is unnecessary, but should still work (not segfault).
  svntest.actions.run_and_verify_svn(None, None, [], 'cp', '--parents',
                                     '-m', 'log msg', iota_url, A_url)

  # Verify that it worked.
  expected_output = svntest.wc.State(wc_dir, {
    'A/iota' : Item(status='A '),
    })
  expected_disk = svntest.main.greek_state.copy()
  expected_disk.add({
    'A/iota'  : Item(contents="This is the file 'iota'.\n"),
    })
  expected_status = svntest.actions.get_virginal_state(wc_dir, 2)
  expected_status.add({
    'A/iota'  : Item(status='  ', wc_rev=2),
    })
  svntest.actions.run_and_verify_update(
    wc_dir, expected_output, expected_disk, expected_status)


def double_parents_with_url(sbox):
  "svn cp --parents URL/src_dir URL/dst_dir"

  sbox.build()
  wc_dir = sbox.wc_dir

  E_url = sbox.repo_url + '/A/B/E'
  Z_url = sbox.repo_url + '/A/B/Z'

  # --parents shouldn't result in a double commit of the same directory.
  svntest.actions.run_and_verify_svn(None, None, [], 'cp', '--parents',
                                     '-m', 'log msg', E_url, Z_url)

  # Verify that it worked.
  expected_output = svntest.wc.State(wc_dir, {
    'A/B/Z/alpha' : Item(status='A '),
    'A/B/Z/beta'  : Item(status='A '),
    'A/B/Z'       : Item(status='A '),
    })
  expected_disk = svntest.main.greek_state.copy()
  expected_disk.add({
    'A/B/Z/alpha' : Item(contents="This is the file 'alpha'.\n"),
    'A/B/Z/beta'  : Item(contents="This is the file 'beta'.\n"),
    })
  expected_status = svntest.actions.get_virginal_state(wc_dir, 2)
  expected_status.add({
    'A/B/Z/alpha' : Item(status='  ', wc_rev=2),
    'A/B/Z/beta'  : Item(status='  ', wc_rev=2),
    'A/B/Z'       : Item(status='  ', wc_rev=2),
    })
  svntest.actions.run_and_verify_update(
    wc_dir, expected_output, expected_disk, expected_status)


# Used to cause corruption not fixable by 'svn cleanup'.
def copy_into_absent_dir(sbox):
  "copy file into absent dir"

  sbox.build(read_only = True)
  wc_dir = sbox.wc_dir

  A_path = os.path.join(wc_dir, 'A')
  iota_path = os.path.join(wc_dir, 'iota')

  # Remove 'A'
  svntest.main.safe_rmtree(A_path)

  # Copy into the now-missing dir.  This used to give this error:
  #     svn: In directory '.'
  #     svn: Error processing command 'modify-entry' in '.'
  #     svn: Error modifying entry for 'A'
  #     svn: Entry 'A' is already under version control
  svntest.actions.run_and_verify_svn(None,
                                     None, ".*: Path '.*' is not a directory",
                                     'cp', iota_path, A_path)

  # 'cleanup' should not error.
  svntest.actions.run_and_verify_svn(None, None, [],
                                     'cleanup', wc_dir)


<<<<<<< HEAD
def find_copyfrom_information_upstairs(sbox):
  "renaming inside a copied subtree shouldn't hang"

  # The final command in this series would cause the client to hang...
  #
  #    ${SVN} cp A A2
  #    cd A2/B
  #    ${SVN} mkdir blah
  #    ${SVN} mv lambda blah
  #
  # ...because it wouldn't walk up past "" to find copyfrom information
  # (which would be in A2/.svn/entries, not on A2/B/.svn/entries).
  # Instead, it would keep thinking the parent of "" is "", and so
  # loop forever, gobbling a little bit more memory with each iteration.
  #
  # Two things fixed this:
  #
  #   1) The client walks upward beyond CWD now, so it finds the
  #      copyfrom information.
  #
  #   2) Even if we do top out at "" without finding copyfrom information
  #      (say, because someone has corrupted their working copy), we'll
  #      still detect it and error, thus breaking the loop.
  #
  # This only tests case (1).  We could test that (2) gets the expected
  # error ("no parent with copyfrom information found above 'lambda'"),
  # but we'd need to chroot to the top of the working copy or manually
  # corrupt the wc by removing the copyfrom lines from A2/.svn/entries.

  sbox.build()
  wc_dir = sbox.wc_dir

  A_path = os.path.join(wc_dir, 'A')
  A2_path = os.path.join(wc_dir, 'A2')
  B2_path = os.path.join(A2_path, 'B')

  svntest.actions.run_and_verify_svn(None, None, [], 'cp', A_path, A2_path)
  saved_cwd = os.getcwd()
  try:
    os.chdir(B2_path)
    svntest.actions.run_and_verify_svn(None, None, [], 'mkdir', 'blah')
    svntest.actions.run_and_verify_svn(None, None, [], 'mv', 'lambda', 'blah')
  finally:
    os.chdir(saved_cwd)

#----------------------------------------------------------------------

def change_case_of_hostname(input):
  "Change the case of the hostname, try uppercase first"

  m = re.match(r"^(.*://)([^/]*)(.*)", input)
  if m:
    scheme = m.group(1)
    host = m.group(2).upper()
    if host == m.group(2):
      host = m.group(2).lower()

    path = m.group(3)

  return scheme + host + path

# regression test for issue #2475 - move file and folder
def path_move_and_copy_between_wcs_2475(sbox):
  "issue #2475 - move and copy between working copies"
  sbox.build()

  # checkout a second working copy, use repository url with different case
  wc2_dir = sbox.add_wc_path('2')
  repo_url2 = change_case_of_hostname(sbox.repo_url)

  expected_output = svntest.main.greek_state.copy()
  expected_output.wc_dir = wc2_dir
  expected_output.tweak(status='A ', contents=None)

  expected_wc = svntest.main.greek_state

  # Do a checkout, and verify the resulting output and disk contents.
  svntest.actions.run_and_verify_checkout(repo_url2,
                          wc2_dir,
                          expected_output,
                          expected_wc)

  # Copy a file from wc to wc2
  mu_path = os.path.join(sbox.wc_dir, 'A', 'mu')
  E_path = os.path.join(wc2_dir, 'A', 'B', 'E')

  svntest.main.run_svn(None, 'cp', mu_path, E_path)

  # Copy a folder from wc to wc2
  C_path = os.path.join(sbox.wc_dir, 'A', 'C')
  B_path = os.path.join(wc2_dir, 'A', 'B')

  svntest.main.run_svn(None, 'cp', C_path, B_path)

  # Move a file from wc to wc2
  mu_path = os.path.join(sbox.wc_dir, 'A', 'mu')
  B_path = os.path.join(wc2_dir, 'A', 'B')

  svntest.main.run_svn(None, 'mv', mu_path, B_path)

  # Move a folder from wc to wc2
  C_path = os.path.join(sbox.wc_dir, 'A', 'C')
  D_path = os.path.join(wc2_dir, 'A', 'D')

  svntest.main.run_svn(None, 'mv', C_path, D_path)

  # Verify modified status
  expected_status = svntest.actions.get_virginal_state(sbox.wc_dir, 1)
  expected_status.tweak('A/mu', 'A/C', status='D ')
  svntest.actions.run_and_verify_status(sbox.wc_dir, expected_status)
  expected_status2 = svntest.actions.get_virginal_state(wc2_dir, 1)
  expected_status2.add({ 'A/B/mu' :
                        Item(status='A ', copied='+', wc_rev='-') })
  expected_status2.add({ 'A/B/C' :
                        Item(status='A ', copied='+', wc_rev='-') })
  expected_status2.add({ 'A/B/E/mu' :
                        Item(status='A ', copied='+', wc_rev='-') })
  expected_status2.add({ 'A/D/C' :
                        Item(status='A ', copied='+', wc_rev='-') })
  svntest.actions.run_and_verify_status(wc2_dir, expected_status2)


# regression test for issue #2475 - direct copy in the repository
# this test handles the 'direct move' case too, that uses the same code.
def path_copy_in_repo_2475(sbox):
  "issue #2475 - direct copy in the repository"
  sbox.build()

  repo_url2 = change_case_of_hostname(sbox.repo_url)

  # Copy a file from repo to repo2
  mu_url = sbox.repo_url + '/A/mu'
  E_url = repo_url2 + '/A/B/E'

  svntest.main.run_svn(None, 'cp', mu_url, E_url, '-m', 'copy mu to /A/B/E')

  # For completeness' sake, update to HEAD, and verify we have a full
  # greek tree again, all at revision 2.
  expected_output = svntest.wc.State(sbox.wc_dir, {
    'A/B/E/mu'  : Item(status='A '),
    })

  expected_disk = svntest.main.greek_state.copy()
  expected_disk.add({'A/B/E/mu' : Item("This is the file 'mu'.\n") })

  expected_status = svntest.actions.get_virginal_state(sbox.wc_dir, 2)
  expected_status.add({'A/B/E/mu' : Item(status='  ', wc_rev=2) })
  svntest.actions.run_and_verify_update(sbox.wc_dir,
                                        expected_output,
                                        expected_disk,
                                        expected_status)

def commit_copy_depth_empty(sbox):
  "copy a wcdir, then commit it with --depth empty"
  sbox.build()

  a = os.path.join(sbox.wc_dir, 'A')
  new_a = os.path.join(sbox.wc_dir, 'new_A')

  svntest.actions.run_and_verify_svn(None, None, [],
                                     'cp', a, new_a)

  svntest.actions.run_and_verify_svn(None, None, [], 'ci',
                                     new_a, '--depth', 'empty',
                                     '-m', 'Copied directory')

def copy_below_copy(sbox):
  "copy a dir below a copied dir"
  sbox.build()

  A = os.path.join(sbox.wc_dir, 'A')
  new_A = os.path.join(sbox.wc_dir, 'new_A')
  new_A_D = os.path.join(new_A, 'D')
  new_A_new_D = os.path.join(new_A, 'new_D')
  new_A_mu = os.path.join(new_A, 'mu')
  new_A_new_mu = os.path.join(new_A, 'new_mu')

  svntest.actions.run_and_verify_svn(None, None, [],
                                     'cp', A, new_A)

  svntest.actions.run_and_verify_svn(None, None, [],
                                     'cp', new_A_D, new_A_new_D)
  svntest.actions.run_and_verify_svn(None, None, [],
                                     'cp', new_A_mu, new_A_new_mu)

  expected_output = svntest.wc.State(sbox.wc_dir, {
      'new_A'             : Item(verb='Adding'),
      'new_A/new_D'       : Item(verb='Adding'),
      'new_A/new_mu'      : Item(verb='Adding'),
    })
  expected_status = svntest.actions.get_virginal_state(sbox.wc_dir, 1)

  expected_status.add({
      'new_A'             : Item(status='  ', wc_rev='2'),
      'new_A/new_D'       : Item(status='  ', wc_rev='2'),
      'new_A/new_D/gamma' : Item(status='  ', wc_rev='2'),
      'new_A/new_D/G'     : Item(status='  ', wc_rev='2'),
      'new_A/new_D/G/pi'  : Item(status='  ', wc_rev='2'),
      'new_A/new_D/G/rho' : Item(status='  ', wc_rev='2'),
      'new_A/new_D/G/tau' : Item(status='  ', wc_rev='2'),
      'new_A/new_D/H'     : Item(status='  ', wc_rev='2'),
      'new_A/new_D/H/chi' : Item(status='  ', wc_rev='2'),
      'new_A/new_D/H/omega': Item(status='  ', wc_rev='2'),
      'new_A/new_D/H/psi' : Item(status='  ', wc_rev='2'),
      'new_A/D'           : Item(status='  ', wc_rev='2'),
      'new_A/D/H'         : Item(status='  ', wc_rev='2'),
      'new_A/D/H/chi'     : Item(status='  ', wc_rev='2'),
      'new_A/D/H/omega'   : Item(status='  ', wc_rev='2'),
      'new_A/D/H/psi'     : Item(status='  ', wc_rev='2'),
      'new_A/D/G'         : Item(status='  ', wc_rev='2'),
      'new_A/D/G/rho'     : Item(status='  ', wc_rev='2'),
      'new_A/D/G/pi'      : Item(status='  ', wc_rev='2'),
      'new_A/D/G/tau'     : Item(status='  ', wc_rev='2'),
      'new_A/D/gamma'     : Item(status='  ', wc_rev='2'),
      'new_A/new_mu'      : Item(status='  ', wc_rev='2'),
      'new_A/B'           : Item(status='  ', wc_rev='2'),
      'new_A/B/E'         : Item(status='  ', wc_rev='2'),
      'new_A/B/E/alpha'   : Item(status='  ', wc_rev='2'),
      'new_A/B/E/beta'    : Item(status='  ', wc_rev='2'),
      'new_A/B/F'         : Item(status='  ', wc_rev='2'),
      'new_A/B/lambda'    : Item(status='  ', wc_rev='2'),
      'new_A/C'           : Item(status='  ', wc_rev='2'),
      'new_A/mu'          : Item(status='  ', wc_rev='2'),
    })

  svntest.actions.run_and_verify_commit(sbox.wc_dir,
                                        expected_output,
                                        expected_status,
                                        None, sbox.wc_dir)

def move_below_move(sbox):
  "move a dir below a moved dir"
  sbox.build()
  "copy a dir below a copied dir"
  sbox.build()

  A = os.path.join(sbox.wc_dir, 'A')
  new_A = os.path.join(sbox.wc_dir, 'new_A')
  new_A_D = os.path.join(new_A, 'D')
  new_A_new_D = os.path.join(new_A, 'new_D')
  new_A_mu = os.path.join(new_A, 'mu')
  new_A_new_mu = os.path.join(new_A, 'new_mu')

  svntest.actions.run_and_verify_svn(None, None, [],
                                     'cp', A, new_A)

  svntest.actions.run_and_verify_svn(None, None, [],
                                     'mv', new_A_D, new_A_new_D)
  svntest.actions.run_and_verify_svn(None, None, [],
                                     'mv', new_A_mu, new_A_new_mu)

  # ### It could be that we miss a Deleting here.
  expected_output = svntest.wc.State(sbox.wc_dir, {
      'A'                 : Item(verb='Deleting'),
      'new_A'             : Item(verb='Adding'),
      'new_A/new_D'       : Item(verb='Adding'),
      'new_A/new_mu'      : Item(verb='Adding'),
    })
  expected_status = svntest.actions.get_virginal_state(sbox.wc_dir, 1)

  expected_status.add({
      'new_A'             : Item(status='  ', wc_rev='2'),
      'new_A/new_D'       : Item(status='  ', wc_rev='2'),
      'new_A/new_D/gamma' : Item(status='  ', wc_rev='2'),
      'new_A/new_D/G'     : Item(status='  ', wc_rev='2'),
      'new_A/new_D/G/pi'  : Item(status='  ', wc_rev='2'),
      'new_A/new_D/G/rho' : Item(status='  ', wc_rev='2'),
      'new_A/new_D/G/tau' : Item(status='  ', wc_rev='2'),
      'new_A/new_D/H'     : Item(status='  ', wc_rev='2'),
      'new_A/new_D/H/chi' : Item(status='  ', wc_rev='2'),
      'new_A/new_D/H/omega': Item(status='  ', wc_rev='2'),
      'new_A/new_D/H/psi' : Item(status='  ', wc_rev='2'),
      'new_A/new_mu'      : Item(status='  ', wc_rev='2'),
      'new_A/B'           : Item(status='  ', wc_rev='2'),
      'new_A/B/E'         : Item(status='  ', wc_rev='2'),
      'new_A/B/E/alpha'   : Item(status='  ', wc_rev='2'),
      'new_A/B/E/beta'    : Item(status='  ', wc_rev='2'),
      'new_A/B/F'         : Item(status='  ', wc_rev='2'),
      'new_A/B/lambda'    : Item(status='  ', wc_rev='2'),
      'new_A/C'           : Item(status='  ', wc_rev='2'),
    })

  # ### This remove block is untested, because the commit fails with an
  # ### assertion on trunk (BH: 2009-11-01
  expected_status.remove('A', 'A/D', 'A/D/gamma', 'A/D/G', 'A/D/G/pi',
                         'A/D/G/rho', 'A/D/G/tau', 'A/D/H', 'A/D/H/chi',
                         'A/D/H/omega', 'A/D/H/psi', 'A/B', 'A/B/E',
                         'A/B/E/alpha', 'A/B/E/beta', 'A/B/F', 'A/B/lambda',
                         'A/C', 'A/mu')

  svntest.actions.run_and_verify_commit(sbox.wc_dir,
                                        expected_output,
                                        expected_status,
                                        None, sbox.wc_dir)


def reverse_merge_move(sbox):
  """reverse merge move"""

  # Alias for svntest.actions.run_and_verify_svn
  rav_svn = svntest.actions.run_and_verify_svn

  wc_dir = sbox.wc_dir
  a_dir = os.path.join(wc_dir, 'A')
  a_repo_url = sbox.repo_url + '/A'
  sbox.build()

  # Create another working copy path and checkout.
  wc2_dir = sbox.add_wc_path('2')
  rav_svn(None, None, [], 'co', sbox.repo_url, wc2_dir)

  # Update working directory and ensure that we are at revision 1.
  rav_svn(None, ["At revision 1.\n"], [], 'up', wc_dir)

  # Add new folder and file, later commit
  new_path = os.path.join(a_dir, 'New')
  os.mkdir(new_path)
  first_path = os.path.join(new_path, 'first')
  svntest.main.file_append(first_path, 'appended first text')
  svntest.main.run_svn(None, "add", new_path)
  rav_svn(None, None, [], 'ci', wc_dir, '-m', 'Add new folder %s' % new_path)
  rav_svn(None, ["At revision 2.\n"], [], 'up', wc_dir)

  # Reverse merge to revert previous changes and commit
  rav_svn(None, None, [], 'merge', '-c', '-2', a_repo_url, a_dir)
  rav_svn(None, None, [], 'ci', '-m', 'Reverting svn merge -c -2.', a_dir)
  rav_svn(None, ["At revision 3.\n"], [], 'up', wc_dir)

  # Reverse merge again to undo last revert.
  rav_svn(None, None, [], 'merge', '-c', '-3', a_repo_url, a_dir)

  # Move new added file to another one and commit.
  second_path = os.path.join(new_path, 'second')
  rav_svn(None, None, [], 'move', first_path, second_path)
  rav_svn(None, "Adding.*New|Adding.*first||Committed revision 4.", [],
          'ci', '-m',
          'Revert svn merge. svn mv %s %s.' % (first_path, second_path), a_dir)

  # Update second working copy. There was a bug (at least on the 1.6.x
  # branch) in which this update received both "first" and "second".
  expected_output = svntest.wc.State(wc2_dir, {
      'A/New'         : Item(status='A '),
      'A/New/second'  : Item(status='A '),
      })
  svntest.actions.run_and_verify_update(wc2_dir,
                                        expected_output,
                                        None,
                                        None)

def nonrecursive_commit_of_copy(sbox):
  """commit only top of copy; check child behavior"""

  sbox.build()
  wc_dir = sbox.wc_dir

  main.run_svn(None, 'cp', os.path.join(wc_dir, 'A'),
               os.path.join(wc_dir, 'A_new'))
  main.run_svn(None, 'cp', os.path.join(wc_dir, 'A/D/G'),
               os.path.join(wc_dir, 'A_new/G_new'))
  main.run_svn(None, 'rm', os.path.join(wc_dir, 'A_new/C'))
  main.run_svn(None, 'rm', os.path.join(wc_dir, 'A_new/B/E'))

  expected_status = svntest.actions.get_virginal_state(wc_dir, 1)
  expected_status.add({
      'A_new'             : Item(status='A ', copied='+', wc_rev='-'),
      'A_new/D'           : Item(status='  ', copied='+', wc_rev='-'),
      'A_new/D/G'         : Item(status='  ', copied='+', wc_rev='-'),
      'A_new/D/G/pi'      : Item(status='  ', copied='+', wc_rev='-'),
      'A_new/D/G/rho'     : Item(status='  ', copied='+', wc_rev='-'),
      'A_new/D/G/tau'     : Item(status='  ', copied='+', wc_rev='-'),
      'A_new/D/H'         : Item(status='  ', copied='+', wc_rev='-'),
      'A_new/D/H/psi'     : Item(status='  ', copied='+', wc_rev='-'),
      'A_new/D/H/chi'     : Item(status='  ', copied='+', wc_rev='-'),
      'A_new/D/H/omega'   : Item(status='  ', copied='+', wc_rev='-'),
      'A_new/D/gamma'     : Item(status='  ', copied='+', wc_rev='-'),
      'A_new/B'           : Item(status='  ', copied='+', wc_rev='-'),
      'A_new/B/lambda'    : Item(status='  ', copied='+', wc_rev='-'),
      'A_new/B/E'         : Item(status='D ', wc_rev='?'),
      'A_new/B/E/alpha'   : Item(status='D ', wc_rev='?'),
      'A_new/B/E/beta'    : Item(status='D ', wc_rev='?'),
      'A_new/B/F'         : Item(status='  ', copied='+', wc_rev='-'),
      'A_new/mu'          : Item(status='  ', copied='+', wc_rev='-'),
      'A_new/C'           : Item(status='D ', wc_rev='?'),
      'A_new/G_new'       : Item(status='A ', copied='+', wc_rev='-'),
      'A_new/G_new/pi'    : Item(status='  ', copied='+', wc_rev='-'),
      'A_new/G_new/rho'   : Item(status='  ', copied='+', wc_rev='-'),
      'A_new/G_new/tau'   : Item(status='  ', copied='+', wc_rev='-'),
    })


  svntest.actions.run_and_verify_status(wc_dir, expected_status)
  
  expected_output = svntest.wc.State(wc_dir, {
    'A_new': Item(verb='Adding'),
    })
  
  # These nodes are added by the commit
  expected_status.tweak('A_new', 'A_new/D', 'A_new/D/G', 'A_new/D/G/pi',
                        'A_new/D/G/rho', 'A_new/D/G/tau', 'A_new/D/H',
                        'A_new/D/H/psi', 'A_new/D/H/chi', 'A_new/D/H/omega',
                        'A_new/D/gamma', 'A_new/B', 'A_new/B/lambda',
                        'A_new/B/F', 'A_new/mu',
                        status='  ', copied=None, wc_rev='2')

  # And these are deleted with their parent (not sure if this is ok)
  expected_status.remove('A_new/C', 'A_new/B/E', 'A_new/B/E/alpha',
                         'A_new/B/E/beta')

  # 'A_new/G_new' and everything below should still be added
  # as their operation root was not committed
  svntest.actions.run_and_verify_commit(wc_dir,
                                        expected_output,
                                        expected_status,
                                        None,
                                        wc_dir, '--depth', 'immediates')

def copy_added_dir_with_copy(sbox):
  """copy of new dir with copied file keeps history"""

  sbox.build()
  wc_dir = sbox.wc_dir

  new_dir = os.path.join(wc_dir, 'NewDir');
  new_dir2 = os.path.join(wc_dir, 'NewDir2');

  # Alias for svntest.actions.run_and_verify_svn
  rav_svn = svntest.actions.run_and_verify_svn

  rav_svn(None, None, [], 'mkdir', new_dir)
  rav_svn(None, None, [], 'cp', os.path.join(wc_dir, 'A', 'mu'), new_dir)
  rav_svn(None, None, [], 'cp', new_dir, new_dir2)

  expected_status = svntest.actions.get_virginal_state(wc_dir, 1)

  expected_status.add(
    {
      'NewDir'            : Item(status='A ', wc_rev='0'),
      'NewDir/mu'         : Item(status='A ', copied='+', wc_rev='-'),
      'NewDir2'           : Item(status='A ', wc_rev='0'),
      'NewDir2/mu'        : Item(status='A ', copied='+', wc_rev='-'),
    })

  # Currently this fails because NewDir2/mu loses its history in the copy
  # from NewDir to NewDir2
  svntest.actions.run_and_verify_status(wc_dir, expected_status)


def copy_broken_symlink(sbox):
  """copy broken symlink"""

  ## See http://subversion.tigris.org/issues/show_bug.cgi?id=3303. ##

  sbox.build()
  wc_dir = sbox.wc_dir

  new_symlink = os.path.join(wc_dir, 'new_symlink');
  copied_symlink = os.path.join(wc_dir, 'copied_symlink');
  os.symlink('linktarget', new_symlink)

  # Alias for svntest.actions.run_and_verify_svn
  rav_svn = svntest.actions.run_and_verify_svn

  rav_svn(None, None, [], 'add', new_symlink)
  rav_svn(None, None, [], 'cp', new_symlink, copied_symlink)

  # Check whether both new_symlink and copied_symlink are added to the
  # working copy
  expected_status = svntest.actions.get_virginal_state(wc_dir, 1)

  expected_status.add(
    {
      'new_symlink'       : Item(status='A ', wc_rev='0'),
      'copied_symlink'    : Item(status='A ', wc_rev='0'),
    })

  svntest.actions.run_and_verify_status(wc_dir, expected_status)


def move_dir_containing_move(sbox):
  """move a directory containing moved node"""

  sbox.build()
  svntest.actions.run_and_verify_svn(None, None, [], 'mv',
                                     sbox.ospath('A/B/E/alpha'),
                                     sbox.ospath('A/B/E/alpha_moved'))

  svntest.actions.run_and_verify_svn(None, None, [], 'mv',
                                     sbox.ospath('A/B/E'),
                                     sbox.ospath('A/B/E_tmp'))

  expected_status = svntest.actions.get_virginal_state(sbox.wc_dir, 1)
  expected_status.tweak('A/B/E', 'A/B/E/alpha', 'A/B/E/beta', status='D ')
  expected_status.add({
      'A/B/E_tmp'             : Item(status='A ', copied='+', wc_rev='-'),
      # alpha has a revision that isn't reported by status.
      'A/B/E_tmp/alpha'       : Item(status='D ', wc_rev='?', entry_rev='1'),
      'A/B/E_tmp/alpha_moved' : Item(status='A ', copied='+', wc_rev='-'),
      'A/B/E_tmp/beta'        : Item(status='  ', copied='+', wc_rev='-'),
    })

  svntest.actions.run_and_verify_status(sbox.wc_dir, expected_status)

  svntest.actions.run_and_verify_svn(None, None, [], 'mv',
                                     sbox.ospath('A/B/E_tmp'),
                                     sbox.ospath('A/B/E_moved'))
  expected_status.remove('A/B/E_tmp',
                         'A/B/E_tmp/alpha',
                         'A/B/E_tmp/alpha_moved',
                         'A/B/E_tmp/beta')
  expected_status.add({
      'A/B/E_moved'             : Item(status='A ', copied='+', wc_rev='-'),
      # alpha has a revision that isn't reported by status.
      'A/B/E_moved/alpha'       : Item(status='D ', wc_rev='?', entry_rev='1'),
      'A/B/E_moved/alpha_moved' : Item(status='A ', copied='+', wc_rev='-'),
      'A/B/E_moved/beta'        : Item(status='  ', copied='+', wc_rev='-'),
    })

  svntest.actions.run_and_verify_status(sbox.wc_dir, expected_status)

  expected_output = svntest.wc.State(sbox.wc_dir, {
    'A/B/E'                  : Item(verb='Deleting'),
    'A/B/E_moved'            : Item(verb='Adding'),
    'A/B/E_moved/alpha'      : Item(verb='Deleting'),
    'A/B/E_moved/alpha_moved': Item(verb='Adding'),
    })

  expected_status.tweak('A/B/E_moved',
                        'A/B/E_moved/alpha_moved',
                        'A/B/E_moved/beta',
                        status='  ', copied=None, wc_rev='2')
  expected_status.remove('A/B/E',
                         'A/B/E/alpha',
                         'A/B/E/beta',
                         'A/B/E_moved/alpha')
  svntest.actions.run_and_verify_commit(sbox.wc_dir,
                                        expected_output,
                                        expected_status,
                                        None, sbox.wc_dir)

def copy_dir_with_space(sbox):
  """copy a directory with whitespace to one without"""

  sbox.build()
  wc_dir = sbox.wc_dir

  svntest.actions.run_and_verify_svn(None, None, [], 'cp',
                                     os.path.join(wc_dir, 'A', 'B', 'E'),
                                     os.path.join(wc_dir, 'E with spaces'))

  svntest.actions.run_and_verify_svn(None, None, [], 'cp',
                                     os.path.join(wc_dir, 'A', 'B', 'E', 'alpha'),
                                     os.path.join(wc_dir, 'E with spaces', 'al pha'))

  expected_status = svntest.actions.get_virginal_state(wc_dir, 1)
  expected_output = svntest.wc.State(wc_dir, {
    'E with spaces'        : Item(verb='Adding'),
    'E with spaces/al pha' : Item(verb='Adding'),
    })
  expected_status.add({
    'E with spaces'        : Item(status='  ', wc_rev='2'),
    'E with spaces/alpha'  : Item(status='  ', wc_rev='2'),
    'E with spaces/beta'   : Item(status='  ', wc_rev='2'),
    'E with spaces/al pha' : Item(status='  ', wc_rev='2'),
    })
  svntest.actions.run_and_verify_commit(wc_dir,
                                        expected_output,
                                        expected_status,
                                        None, wc_dir)

  svntest.actions.run_and_verify_svn(None, None, [], 'cp',
                                     os.path.join(wc_dir, 'E with spaces'),
                                     os.path.join(wc_dir, 'E also spaces')
                                     )

  svntest.actions.run_and_verify_svn(None, None, [], 'cp',
                                     os.path.join(wc_dir, 'E with spaces/al pha'),
                                     os.path.join(wc_dir, 'E also spaces/al b')
                                     )

  expected_output = svntest.wc.State(wc_dir, {
      'E also spaces'     : Item(verb='Adding'),
      'E also spaces/al b': Item(verb='Adding'),
    })
  expected_status.add({
      'E also spaces'     : Item(status='  ', wc_rev='3'),
      'E also spaces/beta': Item(status='  ', wc_rev='3'),
      'E also spaces/al b': Item(status='  ', wc_rev='3'),
      'E also spaces/alpha': Item(status='  ', wc_rev='3'),
      'E also spaces/al pha': Item(status='  ', wc_rev='3'),
    })
  svntest.actions.run_and_verify_commit(wc_dir,
                                        expected_output,
                                        expected_status,
                                        None, wc_dir)

  svntest.actions.run_and_verify_svn(None, None, [], 'mv',
                                     os.path.join(wc_dir, 'E with spaces'),
                                     os.path.join(wc_dir, 'E new spaces')
                                     )

  svntest.actions.run_and_verify_svn(None, None, [], 'mv',
                                     os.path.join(wc_dir, 'E new spaces/al pha'),
                                     os.path.join(wc_dir, 'E also spaces/al c')
                                     )

  expected_output = svntest.wc.State(wc_dir, {
      'E with spaces'     : Item(verb='Deleting'),
      'E also spaces/al c': Item(verb='Adding'),
      'E new spaces'      : Item(verb='Adding'),
      'E new spaces/al pha': Item(verb='Deleting'),
  })
  expected_status = svntest.actions.get_virginal_state(wc_dir, 1)
  expected_status.add({
      'E also spaces'     : Item(status='  ', wc_rev='3'),
      'E also spaces/beta': Item(status='  ', wc_rev='3'),
      'E also spaces/al b': Item(status='  ', wc_rev='3'),
      'E also spaces/al c': Item(status='  ', wc_rev='4'),
      'E also spaces/alpha': Item(status='  ', wc_rev='3'),
      'E also spaces/al pha': Item(status='  ', wc_rev='3'),
      'E new spaces'      : Item(status='  ', wc_rev='4'),
      'E new spaces/alpha': Item(status='  ', wc_rev='4'),
      'E new spaces/beta' : Item(status='  ', wc_rev='4'),
  })
  svntest.actions.run_and_verify_commit(wc_dir,
                                        expected_output,
                                        expected_status,
                                        None, wc_dir)

# Regression test for issue #3676
def changed_data_should_match_checkout(sbox):
  """changed data after commit should match checkout"""

  sbox.build()
  wc_dir = sbox.wc_dir
  A_B_E = os.path.join(wc_dir, 'A', 'B', 'E')
  E_new = os.path.join(wc_dir, 'E_new')

  verify_dir = sbox.add_wc_path('verify')

  svntest.actions.run_and_verify_svn(None, None, [], 'copy', A_B_E, E_new)

  sbox.simple_commit(wc_dir)

  svntest.actions.run_and_verify_svn(None, None, [], 'up', wc_dir)

  svntest.actions.run_and_verify_svn(None, None, [], 'co', sbox.repo_url, verify_dir)

  was_cwd = os.getcwd()
  os.chdir(verify_dir)

  rv, verify_out, err = main.run_svn(None, 'status', '-v')

  os.chdir(was_cwd)
  os.chdir(wc_dir)
  svntest.actions.run_and_verify_svn(None, verify_out, [], 'status', '-v')
  os.chdir(was_cwd)

# Regression test for issue #3676 for copies including directories
def changed_dir_data_should_match_checkout(sbox):
  """changed dir after commit should match checkout"""

  sbox.build()
  wc_dir = sbox.wc_dir
  A_B = os.path.join(wc_dir, 'A', 'B')
  B_new = os.path.join(wc_dir, 'B_new')

  verify_dir = sbox.add_wc_path('verify')

  svntest.actions.run_and_verify_svn(None, None, [], 'copy', A_B, B_new)

  sbox.simple_commit(wc_dir)

  svntest.actions.run_and_verify_svn(None, None, [], 'up', wc_dir)

  svntest.actions.run_and_verify_svn(None, None, [], 'co', sbox.repo_url, verify_dir)

  was_cwd = os.getcwd()
  os.chdir(verify_dir)

  rv, verify_out, err = main.run_svn(None, 'status', '-v')

  os.chdir(was_cwd)
  os.chdir(wc_dir)
  svntest.actions.run_and_verify_svn(None, verify_out, [], 'status', '-v')
  os.chdir(was_cwd)
=======
>>>>>>> 0213fdc3

########################################################################
# Run the tests


# list all tests here, starting with None:
test_list = [ None,
              basic_copy_and_move_files,
              receive_copy_in_update,
              resurrect_deleted_dir,
              no_copy_overwrites,
              no_wc_copy_overwrites,
              copy_modify_commit,
              copy_files_with_properties,
              copy_delete_commit,
              mv_and_revert_directory,
              SkipUnless(copy_preserve_executable_bit, svntest.main.is_posix_os),
              wc_to_repos,
              repos_to_wc,
              copy_to_root,
              url_copy_parent_into_child,
              wc_copy_parent_into_child,
              resurrect_deleted_file,
              diff_repos_to_wc_copy,
              repos_to_wc_copy_eol_keywords,
              revision_kinds_local_source,
              copy_over_missing_file,
              repos_to_wc_1634,
              double_uri_escaping_1814,
              wc_to_wc_copy_between_different_repos,
              XFail(wc_to_wc_copy_deleted),
              url_to_non_existent_url_path,
              non_existent_url_to_url,
              old_dir_url_to_url,
              wc_copy_dir_to_itself,
              mixed_wc_to_url,
              wc_copy_replacement,
              wc_copy_replace_with_props,
              repos_to_wc_copy_replacement,
              repos_to_wc_copy_replace_with_props,
              delete_replaced_file,
              mv_unversioned_file,
              force_move,
              copy_deleted_dir_into_prefix,
              copy_copied_file_and_dir,
              move_copied_file_and_dir,
              move_moved_file_and_dir,
              move_file_within_moved_dir,
              move_file_out_of_moved_dir,
              move_dir_within_moved_dir,
              move_dir_out_of_moved_dir,
              move_file_back_and_forth,
              move_dir_back_and_forth,
              copy_move_added_paths,
              copy_added_paths_with_props,
              copy_added_paths_to_URL,
              move_to_relative_paths,
              move_from_relative_paths,
              copy_to_relative_paths,
              copy_from_relative_paths,
              move_multiple_wc,
              copy_multiple_wc,
              move_multiple_repo,
              copy_multiple_repo,
              copy_multiple_repo_wc,
              copy_multiple_wc_repo,
              copy_peg_rev_local_files,
              copy_peg_rev_local_dirs,
              copy_peg_rev_url,
              old_dir_wc_to_wc,
              copy_make_parents_wc_wc,
              copy_make_parents_repo_wc,
              copy_make_parents_wc_repo,
              copy_make_parents_repo_repo,
              URI_encoded_repos_to_wc,
              XFail(allow_unversioned_parent_for_copy_src),
              replaced_local_source_for_incoming_copy,
              unneeded_parents,
              double_parents_with_url,
              copy_into_absent_dir,
<<<<<<< HEAD
              find_copyfrom_information_upstairs,
              path_move_and_copy_between_wcs_2475,
              path_copy_in_repo_2475,
              commit_copy_depth_empty,
              copy_below_copy,
              XFail(move_below_move),
              reverse_merge_move,
              XFail(nonrecursive_commit_of_copy),
              copy_added_dir_with_copy,
              SkipUnless(copy_broken_symlink, svntest.main.is_posix_os),
              move_dir_containing_move,
              copy_dir_with_space,
              changed_data_should_match_checkout,
              XFail(changed_dir_data_should_match_checkout),
=======
>>>>>>> 0213fdc3
             ]

if __name__ == '__main__':
  svntest.main.run_tests(test_list)
  # NOTREACHED


### End of file.<|MERGE_RESOLUTION|>--- conflicted
+++ resolved
@@ -6,7 +6,6 @@
 #  See http://subversion.apache.org for more information.
 #
 # ====================================================================
-<<<<<<< HEAD
 #    Licensed to the Apache Software Foundation (ASF) under one
 #    or more contributor license agreements.  See the NOTICE file
 #    distributed with this work for additional information
@@ -14,9 +13,6 @@
 #    to you under the Apache License, Version 2.0 (the
 #    "License"); you may not use this file except in compliance
 #    with the License.  You may obtain a copy of the License at
-=======
-# Copyright (c) 2000-2008 CollabNet.  All rights reserved.
->>>>>>> 0213fdc3
 #
 #      http://www.apache.org/licenses/LICENSE-2.0
 #
@@ -2683,17 +2679,9 @@
 
   # Tweak expected disk tree
   expected_disk.add({
-<<<<<<< HEAD
     'A/C/upsilon' : Item(props={ 'foo' : 'bar'},
                          contents="This is the file 'upsilon'\n"),
     'A/C/I'       : Item(props={ 'foo' : 'bar'}),
-=======
-    'A/C/upsilon' : Item(props={ 'foo' : 'bar',
-                                 SVN_PROP_MERGEINFO : '' },
-                         contents="This is the file 'upsilon'\n"),
-    'A/C/I'       : Item(props={ 'foo' : 'bar',
-                                 SVN_PROP_MERGEINFO : '' }),
->>>>>>> 0213fdc3
     })
 
   svntest.actions.run_and_verify_commit(wc_dir,
@@ -4028,7 +4016,6 @@
                                      'cleanup', wc_dir)
 
 
-<<<<<<< HEAD
 def find_copyfrom_information_upstairs(sbox):
   "renaming inside a copied subtree shouldn't hang"
 
@@ -4262,8 +4249,6 @@
 def move_below_move(sbox):
   "move a dir below a moved dir"
   sbox.build()
-  "copy a dir below a copied dir"
-  sbox.build()
 
   A = os.path.join(sbox.wc_dir, 'A')
   new_A = os.path.join(sbox.wc_dir, 'new_A')
@@ -4273,16 +4258,17 @@
   new_A_new_mu = os.path.join(new_A, 'new_mu')
 
   svntest.actions.run_and_verify_svn(None, None, [],
-                                     'cp', A, new_A)
+                                     'mv', A, new_A)
 
   svntest.actions.run_and_verify_svn(None, None, [],
                                      'mv', new_A_D, new_A_new_D)
   svntest.actions.run_and_verify_svn(None, None, [],
                                      'mv', new_A_mu, new_A_new_mu)
 
-  # ### It could be that we miss a Deleting here.
   expected_output = svntest.wc.State(sbox.wc_dir, {
       'A'                 : Item(verb='Deleting'),
+      'new_A/D'           : Item(verb='Deleting'),
+      'new_A/mu'          : Item(verb='Deleting'),
       'new_A'             : Item(verb='Adding'),
       'new_A/new_D'       : Item(verb='Adding'),
       'new_A/new_mu'      : Item(verb='Adding'),
@@ -4311,8 +4297,6 @@
       'new_A/C'           : Item(status='  ', wc_rev='2'),
     })
 
-  # ### This remove block is untested, because the commit fails with an
-  # ### assertion on trunk (BH: 2009-11-01
   expected_status.remove('A', 'A/D', 'A/D/gamma', 'A/D/G', 'A/D/G/pi',
                          'A/D/G/rho', 'A/D/G/tau', 'A/D/H', 'A/D/H/chi',
                          'A/D/H/omega', 'A/D/H/psi', 'A/B', 'A/B/E',
@@ -4516,53 +4500,84 @@
                                      sbox.ospath('A/B/E/alpha_moved'))
 
   svntest.actions.run_and_verify_svn(None, None, [], 'mv',
-                                     sbox.ospath('A/B/E'),
-                                     sbox.ospath('A/B/E_tmp'))
+                                     sbox.ospath('A/B/F'),
+                                     sbox.ospath('A/B/F_moved'))
+
+  svntest.actions.run_and_verify_svn(None, None, [], 'mv',
+                                     sbox.ospath('A/B'),
+                                     sbox.ospath('A/B_tmp'))
 
   expected_status = svntest.actions.get_virginal_state(sbox.wc_dir, 1)
-  expected_status.tweak('A/B/E', 'A/B/E/alpha', 'A/B/E/beta', status='D ')
-  expected_status.add({
-      'A/B/E_tmp'             : Item(status='A ', copied='+', wc_rev='-'),
+  expected_status.tweak('A/B',
+                        'A/B/E',
+                        'A/B/E/alpha',
+                        'A/B/E/beta',
+                        'A/B/F',
+                        'A/B/lambda',
+                        status='D ')
+  expected_status.add({
+      'A/B_tmp'               : Item(status='A ', copied='+', wc_rev='-'),
       # alpha has a revision that isn't reported by status.
-      'A/B/E_tmp/alpha'       : Item(status='D ', wc_rev='?', entry_rev='1'),
-      'A/B/E_tmp/alpha_moved' : Item(status='A ', copied='+', wc_rev='-'),
-      'A/B/E_tmp/beta'        : Item(status='  ', copied='+', wc_rev='-'),
+      'A/B_tmp/E'             : Item(status='  ', copied='+', wc_rev='-'),
+      'A/B_tmp/E/alpha'       : Item(status='D ', wc_rev='?', entry_rev='1'),
+      'A/B_tmp/E/alpha_moved' : Item(status='A ', copied='+', wc_rev='-'),
+      'A/B_tmp/E/beta'        : Item(status='  ', copied='+', wc_rev='-'),
+      'A/B_tmp/F'             : Item(status='D ', wc_rev='?'),
+      'A/B_tmp/F_moved'       : Item(status='A ', copied='+', wc_rev='-'),
+      'A/B_tmp/lambda'        : Item(status='  ', copied='+', wc_rev='-'),
     })
 
   svntest.actions.run_and_verify_status(sbox.wc_dir, expected_status)
 
   svntest.actions.run_and_verify_svn(None, None, [], 'mv',
-                                     sbox.ospath('A/B/E_tmp'),
-                                     sbox.ospath('A/B/E_moved'))
-  expected_status.remove('A/B/E_tmp',
-                         'A/B/E_tmp/alpha',
-                         'A/B/E_tmp/alpha_moved',
-                         'A/B/E_tmp/beta')
-  expected_status.add({
-      'A/B/E_moved'             : Item(status='A ', copied='+', wc_rev='-'),
+                                     sbox.ospath('A/B_tmp'),
+                                     sbox.ospath('A/B_moved'))
+  expected_status.remove('A/B_tmp',
+                         'A/B_tmp/E',
+                         'A/B_tmp/E/alpha',
+                         'A/B_tmp/E/alpha_moved',
+                         'A/B_tmp/E/beta',
+                         'A/B_tmp/F',
+                         'A/B_tmp/F_moved',
+                         'A/B_tmp/lambda')
+  expected_status.add({
+      'A/B_moved'               : Item(status='A ', copied='+', wc_rev='-'),
       # alpha has a revision that isn't reported by status.
-      'A/B/E_moved/alpha'       : Item(status='D ', wc_rev='?', entry_rev='1'),
-      'A/B/E_moved/alpha_moved' : Item(status='A ', copied='+', wc_rev='-'),
-      'A/B/E_moved/beta'        : Item(status='  ', copied='+', wc_rev='-'),
+      'A/B_moved/E'             : Item(status='  ', copied='+', wc_rev='-'),
+      'A/B_moved/E/alpha'       : Item(status='D ', wc_rev='?', entry_rev='1'),
+      'A/B_moved/E/alpha_moved' : Item(status='A ', copied='+', wc_rev='-'),
+      'A/B_moved/E/beta'        : Item(status='  ', copied='+', wc_rev='-'),
+      'A/B_moved/F'             : Item(status='D ', wc_rev='?'),
+      'A/B_moved/F_moved'       : Item(status='A ', copied='+', wc_rev='-'),
+      'A/B_moved/lambda'        : Item(status='  ', copied='+', wc_rev='-'),
     })
 
   svntest.actions.run_and_verify_status(sbox.wc_dir, expected_status)
 
   expected_output = svntest.wc.State(sbox.wc_dir, {
-    'A/B/E'                  : Item(verb='Deleting'),
-    'A/B/E_moved'            : Item(verb='Adding'),
-    'A/B/E_moved/alpha'      : Item(verb='Deleting'),
-    'A/B/E_moved/alpha_moved': Item(verb='Adding'),
-    })
-
-  expected_status.tweak('A/B/E_moved',
-                        'A/B/E_moved/alpha_moved',
-                        'A/B/E_moved/beta',
+    'A/B'                    : Item(verb='Deleting'),
+    'A/B_moved'              : Item(verb='Adding'),
+    'A/B_moved/E/alpha'      : Item(verb='Deleting'),
+    'A/B_moved/E/alpha_moved': Item(verb='Adding'),
+    'A/B_moved/F'            : Item(verb='Deleting'),
+    'A/B_moved/F_moved'      : Item(verb='Adding'),
+    })
+
+  expected_status.tweak('A/B_moved',
+                        'A/B_moved/E',
+                        'A/B_moved/E/alpha_moved',
+                        'A/B_moved/E/beta',
+                        'A/B_moved/F_moved',
+                        'A/B_moved/lambda',
                         status='  ', copied=None, wc_rev='2')
-  expected_status.remove('A/B/E',
+  expected_status.remove('A/B',
+                         'A/B/E',
                          'A/B/E/alpha',
                          'A/B/E/beta',
-                         'A/B/E_moved/alpha')
+                         'A/B/F',
+                         'A/B/lambda',
+                         'A/B_moved/E/alpha',
+                         'A/B_moved/F')
   svntest.actions.run_and_verify_commit(sbox.wc_dir,
                                         expected_output,
                                         expected_status,
@@ -4714,8 +4729,44 @@
   os.chdir(wc_dir)
   svntest.actions.run_and_verify_svn(None, verify_out, [], 'status', '-v')
   os.chdir(was_cwd)
-=======
->>>>>>> 0213fdc3
+
+def move_added_nodes(sbox):
+  """move added nodes"""
+
+  sbox.build()
+
+  svntest.actions.run_and_verify_svn(None, None, [], 'mkdir',
+                                     sbox.ospath('X'),
+                                     sbox.ospath('X/Y'))
+
+  expected_status = svntest.actions.get_virginal_state(sbox.wc_dir, 1)
+  expected_status.add({
+      'X'   : Item(status='A ', wc_rev='0'),
+      'X/Y' : Item(status='A ', wc_rev='0'),
+      })
+  svntest.actions.run_and_verify_status(sbox.wc_dir, expected_status)
+
+  svntest.actions.run_and_verify_svn(None, None, [], 'mv',
+                                     sbox.ospath('X/Y'),
+                                     sbox.ospath('X/Z'))
+  expected_status.remove('X/Y')
+  expected_status.add({'X/Z' : Item(status='A ', wc_rev='0')})
+  svntest.actions.run_and_verify_status(sbox.wc_dir, expected_status)
+
+  svntest.actions.run_and_verify_svn(None, None, [], 'mv',
+                                     sbox.ospath('X/Z'),
+                                     sbox.ospath('Z'))
+  expected_status.remove('X/Z')
+  expected_status.add({'Z' : Item(status='A ', wc_rev='0')})
+  svntest.actions.run_and_verify_status(sbox.wc_dir, expected_status)
+
+  svntest.actions.run_and_verify_svn(None, None, [], 'mv',
+                                     sbox.ospath('Z'),
+                                     sbox.ospath('X/Z'))
+  expected_status.remove('Z')
+  expected_status.add({'X/Z' : Item(status='A ', wc_rev='0')})
+  svntest.actions.run_and_verify_status(sbox.wc_dir, expected_status)
+
 
 ########################################################################
 # Run the tests
@@ -4796,13 +4847,12 @@
               unneeded_parents,
               double_parents_with_url,
               copy_into_absent_dir,
-<<<<<<< HEAD
               find_copyfrom_information_upstairs,
               path_move_and_copy_between_wcs_2475,
               path_copy_in_repo_2475,
               commit_copy_depth_empty,
               copy_below_copy,
-              XFail(move_below_move),
+              move_below_move,
               reverse_merge_move,
               XFail(nonrecursive_commit_of_copy),
               copy_added_dir_with_copy,
@@ -4811,8 +4861,7 @@
               copy_dir_with_space,
               changed_data_should_match_checkout,
               XFail(changed_dir_data_should_match_checkout),
-=======
->>>>>>> 0213fdc3
+              XFail(move_added_nodes),
              ]
 
 if __name__ == '__main__':
