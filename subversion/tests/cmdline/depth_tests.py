--- conflicted
+++ resolved
@@ -2344,11 +2344,7 @@
   svntest.main.run_svn(None, 'up', '--set-depth', 'exclude', 'D')
   # we could grep the 'entries' file, but...
   # or we could use 'info', but info_excluded() is XFail.
-<<<<<<< HEAD
-  expected_stderr = ".*svn: '.*C' is already under version control.*"
-=======
   expected_stderr = ".*svn: E150002: '.*C' is already under version control.*"
->>>>>>> 4cf18c3e
   svntest.actions.run_and_verify_svn(None, None, expected_stderr,
                                      'mkdir', 'C')
 
