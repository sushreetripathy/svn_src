--- conflicted
+++ resolved
@@ -66,11 +66,7 @@
 
     /A/B/ ==>  ^/A/D/gamma                      gamma
     /A/C/ ==>  exdir_G                          <scheme>:///<other_repos>/A/D/G
-<<<<<<< HEAD
                ../../../<other_repos_basename>/A/D/H@1 exdir_H
-=======
-               -r 1 ../../../<other_repos_basename>/A/D/H exdir_H
->>>>>>> 0213fdc3
 
     /A/D/ ==>  ^/../<other_repos_basename>/A    exdir_A
                //<other_repos>/A/D/G/           exdir_A/G/
@@ -164,12 +160,7 @@
 
   # Set up the externals properties on A/B/, A/C/ and A/D/.
   externals_desc = \
-<<<<<<< HEAD
            external_url_for["A/B/gamma"] + " gamma\n"
-=======
-           "exdir_G       " + external_url_for["A/C/exdir_G"] + "\n" + \
-           "-r 1 " + external_url_for["A/C/exdir_H"] + " exdir_H\n"
->>>>>>> 0213fdc3
 
   change_external(B_path, externals_desc, commit=False)
 
@@ -922,43 +913,6 @@
                                    'target directory for an external ' \
                                    'definition.*')
 
-  for ext in [ 'http://example.com/ http://example.com/',
-               '-r1 http://example.com/ http://example.com/',
-               '-r 1 http://example.com/ http://example.com/',
-               'http://example.com/ -r1 http://example.com/',
-               'http://example.com/ -r 1 http://example.com/',
-               ]:
-    tmp_f = os.tempnam()
-    svntest.main.file_append(tmp_f, ext)
-    svntest.actions.run_and_verify_svn("No error for externals '%s'" % ext,
-                                       None,
-                                       '.*cannot use two absolute URLs.*',
-                                       'propset',
-                                       '-F',
-                                       tmp_f,
-                                       'svn:externals',
-                                       A_path)
-    os.remove(tmp_f)
-
-  for ext in [ 'http://example.com/ -r1 foo',
-               'http://example.com/ -r 1 foo',
-               '-r1 foo http://example.com/',
-               '-r 1 foo http://example.com/'
-               ]:
-    tmp_f = os.tempnam()
-    svntest.main.file_append(tmp_f, ext)
-    svntest.actions.run_and_verify_svn("No error for externals '%s'" % ext,
-                                       None,
-                                       '.*cannot use a URL \'.*\' as the ' \
-                                         'target directory for an external ' \
-                                         'definition.*',
-                                       'propset',
-                                       '-F',
-                                       tmp_f,
-                                       'svn:externals',
-                                       A_path)
-    os.remove(tmp_f)
-
 #----------------------------------------------------------------------
 
 def old_style_externals_ignore_peg_reg(sbox):
@@ -1517,6 +1471,104 @@
                                         None, None, None, None, None,
                                         True)
 
+#----------------------------------------------------------------------
+def merge_target_with_externals(sbox):
+  "merge target with externals"
+
+  # Test for a problem the plagued Subversion in the pre-1.7-single-DB world:
+  # Externals in a merge target would get meaningless explicit mergeinfo set
+  # on them.  See http://svn.haxx.se/dev/archive-2010-08/0088.shtml
+  externals_test_setup(sbox)
+  wc_dir = sbox.wc_dir
+  repo_url = sbox.repo_url
+
+  # Some paths we'll care about
+  A_path              = os.path.join(wc_dir, "A")
+  A_branch_path       = os.path.join(wc_dir, "A-branch")
+  A_gamma_branch_path = os.path.join(wc_dir, "A-branch", "D", "gamma")
+  
+  svntest.actions.run_and_verify_svn(None, None, [],
+                                     'checkout',
+                                     repo_url, wc_dir)
+
+  # Branch A@1 to A-branch and make a simple text change on the latter in r8.
+  svntest.actions.run_and_verify_svn(None, None, [], 'copy', A_path + '@1',
+                                     A_branch_path)
+  svntest.actions.run_and_verify_svn(None, None, [], 'ci',
+                                     '-m', 'make a copy', wc_dir)
+  svntest.main.file_write(A_gamma_branch_path, "The new gamma!\n")
+  svntest.actions.run_and_verify_svn(None, None, [], 'ci',
+                                     '-m', 'branch edit', wc_dir)
+  svntest.actions.run_and_verify_svn(None, None, [], 'up', wc_dir)
+
+  # Merge r8 from A-branch back to A.  There should be explicit mergeinfo
+  # only at the root of A; the externals should not get any.
+  svntest.actions.run_and_verify_svn(None, None, [], 'merge', '-c8',
+                                     repo_url + '/A-branch', A_path)
+  svntest.actions.run_and_verify_svn(
+    "Unexpected subtree mergeinfo created",
+    ["Properties on '" + A_path + "':\n",
+     "  svn:mergeinfo\n",
+     "    /A-branch:8\n"],
+    [], 'pg', svntest.main.SVN_PROP_MERGEINFO, '-vR', wc_dir)
+
+def update_modify_file_external(sbox):
+  "update that modifies a file external"
+
+  sbox.build()
+  wc_dir = sbox.wc_dir
+
+  # Setup A/external as file external to A/mu
+  externals_prop = "^/A/mu external\n"
+  change_external(sbox.ospath('A'), externals_prop)
+  expected_output = svntest.wc.State(wc_dir, {
+      'A/external'      : Item(status='E '),
+    })
+  expected_disk = svntest.main.greek_state.copy()
+  expected_disk.add({
+    'A'          : Item(props={'svn:externals':externals_prop}),
+    'A/external' : Item("This is the file 'mu'.\n"),
+    })
+  expected_status = svntest.actions.get_virginal_state(wc_dir, 2)
+  expected_status.add({
+    'A/external' : Item(status='  ', wc_rev='2', switched='X'),
+    })
+  svntest.actions.run_and_verify_update(wc_dir,
+                                        expected_output,
+                                        expected_disk,
+                                        expected_status,
+                                        None, None, None, None, None,
+                                        True)
+
+  # Modify A/mu
+  svntest.main.file_append(sbox.ospath('A/mu'), 'appended mu text')
+  expected_output = svntest.wc.State(wc_dir, {
+    'A/mu' : Item(verb='Sending'),
+    })
+  expected_status.tweak('A/mu', wc_rev=3)
+  svntest.actions.run_and_verify_commit(wc_dir,
+                                        expected_output,
+                                        expected_status,
+                                        None,
+                                        wc_dir)
+
+  # Update to modify the file external, this asserts in update_editor.c
+  expected_output = svntest.wc.State(wc_dir, {
+      'A/external'      : Item(status='E '),
+    })
+  expected_disk.tweak('A/mu', 'A/external',
+                      contents=expected_disk.desc['A/mu'].contents
+                      + 'appended mu text')
+  expected_status = svntest.actions.get_virginal_state(wc_dir, 3)
+  expected_status.add({
+    'A/external' : Item(status='  ', wc_rev='3', switched='X'),
+    })
+  svntest.actions.run_and_verify_update(wc_dir,
+                                        expected_output,
+                                        expected_disk,
+                                        expected_status,
+                                        None, None, None, None, None,
+                                        True)
 
 ########################################################################
 # Run the tests
@@ -1547,6 +1599,8 @@
               export_sparse_wc_with_externals,
               relegate_external,
               wc_repos_file_externals,
+              merge_target_with_externals,
+              XFail(update_modify_file_external),
              ]
 
 if __name__ == '__main__':
