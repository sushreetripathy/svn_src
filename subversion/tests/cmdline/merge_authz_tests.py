--- conflicted
+++ resolved
@@ -39,11 +39,7 @@
 SkipUnless = svntest.testcase.SkipUnless
 
 from merge_tests import set_up_branch
-<<<<<<< HEAD
 from merge_tests import expected_merge_output
-=======
-
->>>>>>> 0213fdc3
 from svntest.main import SVN_PROP_MERGEINFO
 from svntest.main import write_restrictive_svnserve_conf
 from svntest.main import write_authz_file
@@ -86,13 +82,6 @@
   #   2) Destination of merge is inaccessible due to authz restrictions.
   #   3) Source *and* destination of merge is inaccessible due to authz
   #      restrictions.
-  #   4) File path is versioned but is missing from disk due to OS deletion.
-  #      This isn't technically part of issue #2893 but we handle this case
-  #      and it didn't warrant its own test).
-  #
-  # Eventually we should also test(?):
-  #
-  #   5) Dir path is versioned but is missing from disk due to an OS deletion.
 
   sbox.build()
   wc_dir = sbox.wc_dir
@@ -126,38 +115,28 @@
   omega_path = os.path.join(wc_restricted, "A_COPY", "D", "H", "omega")
   zeta_path = os.path.join(wc_dir, "A", "D", "H", "zeta")
 
-  # Restrict access to some more of the merge destination the
-  # old fashioned way, delete it via the OS.
-  ### TODO: Delete a versioned directory?
-  os.remove(omega_path)
-
   # Merge r4:8 into the restricted WC's A_COPY.
   #
   # We expect A_COPY/B/E to be skipped because we can't access the source
   # and A_COPY/D/H/omega because it is missing.  Since we have A_COPY/B/E
   # we should override it's inherited mergeinfo, giving it just what it
-  # inherited from A_COPY before the merge.  omega is missing, but since
-  # it is a file we can record the fact that it is missing in its parent
-  # directory A_COPY/D/H.
+  # inherited from A_COPY before the merge.
   expected_output = wc.State(A_COPY_path, {
     'D/G/rho'   : Item(status='U '),
     'D/H/psi'   : Item(status='U '),
-    })
-<<<<<<< HEAD
+    'D/H/omega' : Item(status='U '),
+    })
   expected_mergeinfo_output = wc.State(A_COPY_path, {
     ''          : Item(status=' U'),
     'B/E'       : Item(status=' U'),
-    'D/H/omega' : Item(status=' U'),
     })
   expected_elision_output = wc.State(A_COPY_path, {
     })
-=======
->>>>>>> 0213fdc3
   expected_status = wc.State(A_COPY_path, {
     ''          : Item(status=' M', wc_rev=8),
     'D/H/chi'   : Item(status='  ', wc_rev=8),
     'D/H/psi'   : Item(status='M ', wc_rev=8),
-    'D/H/omega' : Item(status='!M', wc_rev=8),
+    'D/H/omega' : Item(status='M ', wc_rev=8),
     'D/H'       : Item(status='  ', wc_rev=8),
     'D/G/pi'    : Item(status='  ', wc_rev=8),
     'D/G/rho'   : Item(status='M ', wc_rev=8),
@@ -178,9 +157,7 @@
     ''          : Item(props={SVN_PROP_MERGEINFO : '/A:5-8'}),
     'D/H/psi'   : Item("New content"),
     'D/H/chi'   : Item("This is the file 'chi'.\n"),
-     # 'D/H/omega' : run_and_verify_merge() doesn't support checking
-     #               the props on a missing path, so we do that
-     #               manually (see below).
+    'D/H/omega' : Item("New content"),
     'D/H'       : Item(),
     'D/G/pi'    : Item("This is the file 'pi'.\n"),
     'D/G/rho'   : Item("New content"),
@@ -198,22 +175,10 @@
     'C'         : Item(),
     })
   expected_skip = wc.State(A_COPY_path, {
-<<<<<<< HEAD
-=======
-    'D/H/omega' : Item(),
->>>>>>> 0213fdc3
     'B/E'       : Item(),
-    'D/H/omega' : Item(),
-    })
-<<<<<<< HEAD
+    })
   svntest.actions.run_and_verify_merge(A_COPY_path, '4', '8',
                                        sbox.repo_url + '/A', None,
-=======
-  saved_cwd = os.getcwd()
-  svntest.actions.run_and_verify_merge(A_COPY_path, '4', '8',
-                                       sbox.repo_url + \
-                                       '/A',
->>>>>>> 0213fdc3
                                        expected_output,
                                        expected_mergeinfo_output,
                                        expected_elision_output,
@@ -223,10 +188,6 @@
                                        None, None, None, None,
                                        None, 1)
 
-  # Manually check the props on A_COPY/D/H/omega.
-  svntest.actions.run_and_verify_svn(None, ['\n'], [],
-                                    'pg', SVN_PROP_MERGEINFO, omega_path)
-
   # Merge r4:8 into the restricted WC's A_COPY_2.
   #
   # As before we expect A_COPY_2/B/E to be skipped because we can't access the
@@ -235,7 +196,6 @@
   # access.
   #
   # After the merge the parents of the missing dest paths, A_COPY_2/D and
-<<<<<<< HEAD
   # A_COPY_2/D/H get non-inheritable mergeinfo.  Those parents' children that
   # *are* present and are affected by the merge, only A_COPY_2/D/H/omega in
   # this case, get their own mergeinfo.  Note that A_COPY_2/D/H is both the
@@ -253,16 +213,6 @@
     })
   expected_elision_output = wc.State(A_COPY_2_path, {
     })
-=======
-  # A_COPY_2/D/H get non-inheritable mergeinfo.  Those parents children that
-  # *are* present, A_COPY_2/D/gamma, A_COPY_2/D/H/chi, and A_COPY_2/D/H/omega
-  # get their own mergeinfo.  Note that A_COPY_2/D/H is both the parent of
-  # a missing child and the sibling of missing child, but the former always
-  # takes precedence in terms of getting *non*-inheritable mergeinfo.
-  expected_output = wc.State(A_COPY_2_path, {
-    'D/H/omega' : Item(status='U '),
-    })
->>>>>>> 0213fdc3
   expected_status = wc.State(A_COPY_2_path, {
     ''          : Item(status=' M', wc_rev=8),
     'D/H/chi'   : Item(status='  ', wc_rev=8),
@@ -297,25 +247,12 @@
     'C'         : Item(),
     })
   expected_skip = wc.State(A_COPY_2_path, {
-<<<<<<< HEAD
-=======
-    'D/G'     : Item(),
-    'D/G/rho' : Item(),
-    'D/H/psi' : Item(),
->>>>>>> 0213fdc3
     'B/E'     : Item(),
     'D/G'       : Item(),
     'D/H/psi'   : Item(),
     })
-<<<<<<< HEAD
   svntest.actions.run_and_verify_merge(A_COPY_2_path, '4', '8',
                                        sbox.repo_url + '/A', None,
-=======
-  saved_cwd = os.getcwd()
-  svntest.actions.run_and_verify_merge(A_COPY_2_path, '4', '8',
-                                       sbox.repo_url + \
-                                       '/A',
->>>>>>> 0213fdc3
                                        expected_output,
                                        expected_mergeinfo_output,
                                        expected_elision_output,
@@ -329,7 +266,6 @@
   #
   # Again A_COPY_3/B/E should be skipped, but because we can't access the
   # source *or* the destination we expect its parent A_COPY_3/B to get
-<<<<<<< HEAD
   # non-inheritable mergeinfo.  A_COPY_3B's two existing siblings,
   # A_COPY_3/B/F and A_COPY_3/B/lambda are untouched by the merge so
   # neither gets any mergeinfo recorded.
@@ -342,13 +278,6 @@
     })
   expected_elision_output = wc.State(A_COPY_3_path, {
     })
-=======
-  # non-inheritable mergeinfo and its two existing siblings, A_COPY_3/B/F
-  # and A_COPY_3/B/lambda to get their own mergeinfo.
-  expected_output = wc.State(A_COPY_3_path, {
-    'D/G/rho' : Item(status='U '),
-    })
->>>>>>> 0213fdc3
   expected_status = wc.State(A_COPY_3_path, {
     ''          : Item(status=' M', wc_rev=8),
     'D/H/chi'   : Item(status='  ', wc_rev=8),
@@ -386,15 +315,8 @@
     'C'         : Item(),
     })
   expected_skip = wc.State(A_COPY_3_path, {'B/E' : Item()})
-<<<<<<< HEAD
   svntest.actions.run_and_verify_merge(A_COPY_3_path, '5', '7',
                                        sbox.repo_url + '/A', None,
-=======
-  saved_cwd = os.getcwd()
-  svntest.actions.run_and_verify_merge(A_COPY_3_path, '5', '7',
-                                       sbox.repo_url + \
-                                       '/A',
->>>>>>> 0213fdc3
                                        expected_output,
                                        expected_mergeinfo_output,
                                        expected_elision_output,
@@ -412,19 +334,12 @@
   #
   # Merge -c5 -c8 to the restricted WC's A_COPY_2/D/H.  r5 gets merged first
   # but is a no-op, r8 get's merged next and is operative so the mergeinfo
-<<<<<<< HEAD
   # should be updated on the merge target to reflect both merges.
   expected_output = wc.State(A_COPY_2_H_path, {
     'omega' : Item(status='U '),
     })
   expected_elision_output = wc.State(A_COPY_2_H_path, {
     })
-=======
-  # should be updated to reflect both merges.
-  expected_output = wc.State(A_COPY_2_H_path, {
-    'omega' : Item(status='U '),
-    })
->>>>>>> 0213fdc3
   expected_status = wc.State(A_COPY_2_H_path, {
     ''      : Item(status=' M', wc_rev=8),
     'chi'   : Item(status='  ', wc_rev=8),
@@ -433,7 +348,6 @@
   expected_disk = wc.State('', {
     ''      : Item(props={SVN_PROP_MERGEINFO : '/A/D/H:5*,8*'}),
     'omega' : Item("New content",
-<<<<<<< HEAD
                    props={SVN_PROP_MERGEINFO : '/A/D/H/omega:8'}),
     'chi'   : Item("This is the file 'chi'.\n"),
     })
@@ -447,17 +361,6 @@
   # same key.
   svntest.actions.run_and_verify_merge(A_COPY_2_H_path, '4', '5',
                                        sbox.repo_url + '/A/D/H', None,
-=======
-                   props={SVN_PROP_MERGEINFO : '/A/D/H/omega:5,8'}),
-    'chi'   : Item("This is the file 'chi'.\n",
-                   props={SVN_PROP_MERGEINFO : '/A/D/H/chi:5,8'}),
-    })
-  expected_skip = wc.State(A_COPY_2_H_path, {'psi' : Item()})
-  saved_cwd = os.getcwd()
-  svntest.actions.run_and_verify_merge(A_COPY_2_H_path, '4', '5',
-                                       sbox.repo_url + \
-                                       '/A/D/H',
->>>>>>> 0213fdc3
                                        expected_output,
                                        None, # expected_mergeinfo_output,
                                        expected_elision_output,
@@ -465,13 +368,8 @@
                                        expected_status,
                                        expected_skip,
                                        None, None, None, None,
-<<<<<<< HEAD
                                        None, 1, 0, '-c5', '-c8',
                                        A_COPY_2_H_path)
-=======
-                                       None, 1, 0, '-c5', '-c8')
-
->>>>>>> 0213fdc3
 
   # Test issue #2829 'Improve handling for skipped paths encountered
   # during a merge'
@@ -497,7 +395,6 @@
     'omega' : Item(status='U '),
     'zeta'  : Item(status='A '),
     })
-<<<<<<< HEAD
   expected_mergeinfo_output = wc.State(A_COPY_2_H_path, {
     ''      : Item(status=' U'),
     'omega' : Item(status=' U'),
@@ -508,11 +405,6 @@
   expected_status = wc.State(A_COPY_2_H_path, {
     ''      : Item(status=' M', wc_rev=8),
     'chi'   : Item(status='  ', wc_rev=8),
-=======
-  expected_status = wc.State(A_COPY_2_H_path, {
-    ''      : Item(status=' M', wc_rev=8),
-    'chi'   : Item(status=' M', wc_rev=8),
->>>>>>> 0213fdc3
     'omega' : Item(status='MM', wc_rev=8),
     'zeta'  : Item(status='A ', copied='+', wc_rev='-'),
     })
@@ -520,25 +412,13 @@
     ''      : Item(props={SVN_PROP_MERGEINFO : '/A/D/H:8-9*'}),
     'omega' : Item("New content",
                    props={SVN_PROP_MERGEINFO : '/A/D/H/omega:8-9'}),
-<<<<<<< HEAD
     'chi'   : Item("This is the file 'chi'.\n"),
-=======
-    'chi'   : Item("This is the file 'chi'.\n",
-                   props={SVN_PROP_MERGEINFO : '/A/D/H/chi:8-9'}),
->>>>>>> 0213fdc3
     'zeta'  : Item("This is the file 'zeta'.\n",
                    props={SVN_PROP_MERGEINFO : '/A/D/H/zeta:8-9'}),
     })
   expected_skip = wc.State(A_COPY_2_H_path, {})
-<<<<<<< HEAD
   svntest.actions.run_and_verify_merge(A_COPY_2_H_path, '7', '9',
                                        sbox.repo_url + '/A/D/H', None,
-=======
-  saved_cwd = os.getcwd()
-  svntest.actions.run_and_verify_merge(A_COPY_2_H_path, '7', '9',
-                                       sbox.repo_url + \
-                                       '/A/D/H',
->>>>>>> 0213fdc3
                                        expected_output,
                                        expected_mergeinfo_output,
                                        expected_elision_output,
@@ -547,7 +427,6 @@
                                        expected_skip,
                                        None, None, None, None,
                                        None, 1, 0)
-<<<<<<< HEAD
 
 def merge_fails_if_subtree_is_deleted_on_src(sbox):
   "merge fails if subtree is deleted on src"
@@ -729,8 +608,6 @@
                             "/A"      : "* = rw",
                             "/A_COPY" : "* = rw",
                             "/iota"   : "* = rw"})
-=======
->>>>>>> 0213fdc3
 
   # Now reintegrate A_COPY back to A.  The lack of access to the root of the
   # repository shouldn't be a problem.
@@ -806,14 +683,11 @@
               SkipUnless(Skip(mergeinfo_and_skipped_paths,
                               svntest.main.is_ra_type_file),
                          svntest.main.server_has_mergeinfo),
-<<<<<<< HEAD
               SkipUnless(merge_fails_if_subtree_is_deleted_on_src,
                          server_has_mergeinfo),
               SkipUnless(Skip(reintegrate_fails_if_no_root_access,
                               svntest.main.is_ra_type_file),
                          svntest.main.server_has_mergeinfo),
-=======
->>>>>>> 0213fdc3
              ]
 
 if __name__ == '__main__':
