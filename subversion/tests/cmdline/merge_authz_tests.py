#!/usr/bin/env python
#
#  merge_authz_tests.py:  merge tests that need to write an authz file
#
#  Subversion is a tool for revision control.
#  See http://subversion.apache.org for more information.
#
# ====================================================================
#    Licensed to the Apache Software Foundation (ASF) under one
#    or more contributor license agreements.  See the NOTICE file
#    distributed with this work for additional information
#    regarding copyright ownership.  The ASF licenses this file
#    to you under the Apache License, Version 2.0 (the
#    "License"); you may not use this file except in compliance
#    with the License.  You may obtain a copy of the License at
#
#      http://www.apache.org/licenses/LICENSE-2.0
#
#    Unless required by applicable law or agreed to in writing,
#    software distributed under the License is distributed on an
#    "AS IS" BASIS, WITHOUT WARRANTIES OR CONDITIONS OF ANY
#    KIND, either express or implied.  See the License for the
#    specific language governing permissions and limitations
#    under the License.
######################################################################

# General modules
import shutil, sys, re, os
import time

# Our testing module
import svntest
from svntest import wc

# (abbreviation)
Item = wc.StateItem
XFail = svntest.testcase.XFail
Skip = svntest.testcase.Skip
SkipUnless = svntest.testcase.SkipUnless

from merge_tests import set_up_branch
from merge_tests import expected_merge_output
from svntest.main import SVN_PROP_MERGEINFO
from svntest.main import write_restrictive_svnserve_conf
from svntest.main import write_authz_file
from svntest.main import is_ra_type_dav
from svntest.main import is_ra_type_svn
from svntest.main import server_has_mergeinfo
from svntest.actions import fill_file_with_lines
from svntest.actions import make_conflict_marker_text
from svntest.actions import inject_conflict_into_expected_state

######################################################################
# Tests
#
#   Each test must return on success or raise on failure.


#----------------------------------------------------------------------

# Test for issues
#
# #2893 - Handle merge info for portions of a tree not checked out due
#        to insufficient authz.
#
# #2997 - If skipped paths come first in operative merge mergeinfo
#         is incomplete
#
# #2829 - Improve handling for skipped paths encountered during a merge.
#         This is *not* a full test of issue #2829, see also merge_tests.py,
#         search for "2829".  This tests the problem where a merge adds a path
#         with a missing sibling and so needs its own explicit mergeinfo.
def mergeinfo_and_skipped_paths(sbox):
  "skipped paths get overriding mergeinfo"

  # Test that we override the mergeinfo for child paths which weren't
  # actually merged because they were skipped.
  #
  # This test covers paths skipped because:
  #
  #   1) The source of a merge is inaccessible due to authz restrictions.
  #   2) Destination of merge is inaccessible due to authz restrictions.
  #   3) Source *and* destination of merge is inaccessible due to authz
  #      restrictions.

  sbox.build()
  wc_dir = sbox.wc_dir
  wc_disk, wc_status = set_up_branch(sbox, False, 3)

  # Create a restrictive authz where part of the merge source and part
  # of the target are inaccesible.
  write_restrictive_svnserve_conf(sbox.repo_dir)
  write_authz_file(sbox, {"/"               : svntest.main.wc_author +"=rw",
                          # Make a directory in the merge source inaccessible.
                          "/A/B/E"            : svntest.main.wc_author + "=",
                          # Make a file and dir in the merge destination
                          # inaccessible.
                          "/A_COPY_2/D/H/psi" : svntest.main.wc_author + "=",
                          "/A_COPY_2/D/G" : svntest.main.wc_author + "=",
                          # Make the source and destination inaccessible.
                          "/A_COPY_3/B/E"     : svntest.main.wc_author + "=",
                          })

  # Checkout just the branch under the newly restricted authz.
  wc_restricted = sbox.add_wc_path('restricted')
  svntest.actions.run_and_verify_svn(None, None, [], 'checkout',
                                     sbox.repo_url,
                                     wc_restricted)

  # Some paths we'll use in the second WC.
  A_COPY_path = os.path.join(wc_restricted, "A_COPY")
  A_COPY_2_path = os.path.join(wc_restricted, "A_COPY_2")
  A_COPY_2_H_path = os.path.join(wc_restricted, "A_COPY_2", "D", "H")
  A_COPY_3_path = os.path.join(wc_restricted, "A_COPY_3")
  omega_path = os.path.join(wc_restricted, "A_COPY", "D", "H", "omega")
  zeta_path = os.path.join(wc_dir, "A", "D", "H", "zeta")

  # Merge r4:8 into the restricted WC's A_COPY.
  #
  # We expect A_COPY/B/E to be skipped because we can't access the source
  # and A_COPY/D/H/omega because it is missing.  Since we have A_COPY/B/E
  # we should override it's inherited mergeinfo, giving it just what it
  # inherited from A_COPY before the merge.
  expected_output = wc.State(A_COPY_path, {
    'D/G/rho'   : Item(status='U '),
    'D/H/psi'   : Item(status='U '),
    'D/H/omega' : Item(status='U '),
    })
  expected_mergeinfo_output = wc.State(A_COPY_path, {
    ''          : Item(status=' U'),
    'B/E'       : Item(status=' U'),
    })
  expected_elision_output = wc.State(A_COPY_path, {
    })
  expected_status = wc.State(A_COPY_path, {
    ''          : Item(status=' M', wc_rev=8),
    'D/H/chi'   : Item(status='  ', wc_rev=8),
    'D/H/psi'   : Item(status='M ', wc_rev=8),
    'D/H/omega' : Item(status='M ', wc_rev=8),
    'D/H'       : Item(status='  ', wc_rev=8),
    'D/G/pi'    : Item(status='  ', wc_rev=8),
    'D/G/rho'   : Item(status='M ', wc_rev=8),
    'D/G/tau'   : Item(status='  ', wc_rev=8),
    'D/G'       : Item(status='  ', wc_rev=8),
    'D/gamma'   : Item(status='  ', wc_rev=8),
    'D'         : Item(status='  ', wc_rev=8),
    'B/lambda'  : Item(status='  ', wc_rev=8),
    'B/E'       : Item(status=' M', wc_rev=8),
    'B/E/alpha' : Item(status='  ', wc_rev=8),
    'B/E/beta'  : Item(status='  ', wc_rev=8),
    'B/F'       : Item(status='  ', wc_rev=8),
    'B'         : Item(status='  ', wc_rev=8),
    'mu'        : Item(status='  ', wc_rev=8),
    'C'         : Item(status='  ', wc_rev=8),
    })
  expected_disk = wc.State('', {
    ''          : Item(props={SVN_PROP_MERGEINFO : '/A:5-8'}),
    'D/H/psi'   : Item("New content"),
    'D/H/chi'   : Item("This is the file 'chi'.\n"),
    'D/H/omega' : Item("New content"),
    'D/H'       : Item(),
    'D/G/pi'    : Item("This is the file 'pi'.\n"),
    'D/G/rho'   : Item("New content"),
    'D/G/tau'   : Item("This is the file 'tau'.\n"),
    'D/G'       : Item(),
    'D/gamma'   : Item("This is the file 'gamma'.\n"),
    'D'         : Item(),
    'B/lambda'  : Item("This is the file 'lambda'.\n"),
    'B/E'       : Item(props={SVN_PROP_MERGEINFO : ''}),
    'B/E/alpha' : Item("This is the file 'alpha'.\n"),
    'B/E/beta'  : Item("This is the file 'beta'.\n"),
    'B/F'       : Item(),
    'B'         : Item(),
    'mu'        : Item("This is the file 'mu'.\n"),
    'C'         : Item(),
    })
  expected_skip = wc.State(A_COPY_path, {
    'B/E'       : Item(),
    })
  svntest.actions.run_and_verify_merge(A_COPY_path, '4', '8',
                                       sbox.repo_url + '/A', None,
                                       expected_output,
                                       expected_mergeinfo_output,
                                       expected_elision_output,
                                       expected_disk,
                                       expected_status,
                                       expected_skip,
                                       None, None, None, None,
                                       None, 1)

  # Merge r4:8 into the restricted WC's A_COPY_2.
  #
  # As before we expect A_COPY_2/B/E to be skipped because we can't access the
  # source but now the destination paths A_COPY_2/D/G, A_COPY_2/D/G/rho, and
  # A_COPY_2/D/H/psi should also be skipped because our test user doesn't have
  # access.
  #
  # After the merge the parents of the missing dest paths, A_COPY_2/D and
  # A_COPY_2/D/H get non-inheritable mergeinfo.  Those parents' children that
  # *are* present and are affected by the merge, only A_COPY_2/D/H/omega in
  # this case, get their own mergeinfo.  Note that A_COPY_2/D/H is both the
  # parent of a missing child and the sibling of missing child, but the former
  # always takes precedence in terms of getting *non*-inheritable mergeinfo.
  expected_output = wc.State(A_COPY_2_path, {
    'D/H/omega' : Item(status='U '),
    })
  expected_mergeinfo_output = wc.State(A_COPY_2_path, {
    ''          : Item(status=' U'),
    'D'         : Item(status=' U'),
    'D/H'       : Item(status=' U'),
    'D/H/omega' : Item(status=' U'),
    'B/E'       : Item(status=' U'),
    })
  expected_elision_output = wc.State(A_COPY_2_path, {
    })
  expected_status = wc.State(A_COPY_2_path, {
    ''          : Item(status=' M', wc_rev=8),
    'D/H/chi'   : Item(status='  ', wc_rev=8),
    'D/H/omega' : Item(status='MM', wc_rev=8),
    'D/H'       : Item(status=' M', wc_rev=8),
    'D/gamma'   : Item(status='  ', wc_rev=8),
    'D'         : Item(status=' M', wc_rev=8),
    'B/lambda'  : Item(status='  ', wc_rev=8),
    'B/E'       : Item(status=' M', wc_rev=8),
    'B/E/alpha' : Item(status='  ', wc_rev=8),
    'B/E/beta'  : Item(status='  ', wc_rev=8),
    'B/F'       : Item(status='  ', wc_rev=8),
    'B'         : Item(status='  ', wc_rev=8),
    'mu'        : Item(status='  ', wc_rev=8),
    'C'         : Item(status='  ', wc_rev=8),
    })
  expected_disk = wc.State('', {
    ''          : Item(props={SVN_PROP_MERGEINFO : '/A:5-8'}),
    'D/H/omega' : Item("New content",
                       props={SVN_PROP_MERGEINFO : '/A/D/H/omega:5-8'}),
    'D/H/chi'   : Item("This is the file 'chi'.\n"),
    'D/H'       : Item(props={SVN_PROP_MERGEINFO : '/A/D/H:5-8*'}),
    'D/gamma'   : Item("This is the file 'gamma'.\n"),
    'D'         : Item(props={SVN_PROP_MERGEINFO : '/A/D:5-8*'}),
    'B/lambda'  : Item("This is the file 'lambda'.\n"),
    'B/E'       : Item(props={SVN_PROP_MERGEINFO : ''}),
    'B/E/alpha' : Item("This is the file 'alpha'.\n"),
    'B/E/beta'  : Item("This is the file 'beta'.\n"),
    'B/F'       : Item(),
    'B'         : Item(),
    'mu'        : Item("This is the file 'mu'.\n"),
    'C'         : Item(),
    })
  expected_skip = wc.State(A_COPY_2_path, {
    'B/E'     : Item(),
    'D/G'       : Item(),
    'D/H/psi'   : Item(),
    })
  svntest.actions.run_and_verify_merge(A_COPY_2_path, '4', '8',
                                       sbox.repo_url + '/A', None,
                                       expected_output,
                                       expected_mergeinfo_output,
                                       expected_elision_output,
                                       expected_disk,
                                       expected_status,
                                       expected_skip,
                                       None, None, None, None,
                                       None, 1, 0)

  # Merge r5:7 into the restricted WC's A_COPY_3.
  #
  # Again A_COPY_3/B/E should be skipped, but because we can't access the
  # source *or* the destination we expect its parent A_COPY_3/B to get
  # non-inheritable mergeinfo.  A_COPY_3B's two existing siblings,
  # A_COPY_3/B/F and A_COPY_3/B/lambda are untouched by the merge so
  # neither gets any mergeinfo recorded.
  expected_output = wc.State(A_COPY_3_path, {
    'D/G/rho' : Item(status='U '),
    })
  expected_mergeinfo_output = wc.State(A_COPY_3_path, {
    ''  : Item(status=' U'),
    'B' : Item(status=' U'),
    })
  expected_elision_output = wc.State(A_COPY_3_path, {
    })
  expected_status = wc.State(A_COPY_3_path, {
    ''          : Item(status=' M', wc_rev=8),
    'D/H/chi'   : Item(status='  ', wc_rev=8),
    'D/H/omega' : Item(status='  ', wc_rev=8),
    'D/H/psi'   : Item(status='  ', wc_rev=8),
    'D/H'       : Item(status='  ', wc_rev=8),
    'D/gamma'   : Item(status='  ', wc_rev=8),
    'D'         : Item(status='  ', wc_rev=8),
    'D/G'       : Item(status='  ', wc_rev=8),
    'D/G/pi'    : Item(status='  ', wc_rev=8),
    'D/G/rho'   : Item(status='M ', wc_rev=8),
    'D/G/tau'   : Item(status='  ', wc_rev=8),
    'B/lambda'  : Item(status='  ', wc_rev=8),
    'B/F'       : Item(status='  ', wc_rev=8),
    'B'         : Item(status=' M', wc_rev=8),
    'mu'        : Item(status='  ', wc_rev=8),
    'C'         : Item(status='  ', wc_rev=8),
    })
  expected_disk = wc.State('', {
    ''          : Item(props={SVN_PROP_MERGEINFO : '/A:6-7'}),
    'D/H/omega' : Item("This is the file 'omega'.\n"),
    'D/H/chi'   : Item("This is the file 'chi'.\n"),
    'D/H/psi'   : Item("This is the file 'psi'.\n"),
    'D/H'       : Item(),
    'D/gamma'   : Item("This is the file 'gamma'.\n"),
    'D'         : Item(),
    'D/G'       : Item(),
    'D/G/pi'    : Item("This is the file 'pi'.\n"),
    'D/G/rho'   : Item("New content"),
    'D/G/tau'   : Item("This is the file 'tau'.\n"),
    'B/lambda'  : Item("This is the file 'lambda'.\n"),
    'B/F'       : Item(),
    'B'         : Item(props={SVN_PROP_MERGEINFO : '/A/B:6-7*'}),
    'mu'        : Item("This is the file 'mu'.\n"),
    'C'         : Item(),
    })
  expected_skip = wc.State(A_COPY_3_path, {'B/E' : Item()})
  svntest.actions.run_and_verify_merge(A_COPY_3_path, '5', '7',
                                       sbox.repo_url + '/A', None,
                                       expected_output,
                                       expected_mergeinfo_output,
                                       expected_elision_output,
                                       expected_disk,
                                       expected_status,
                                       expected_skip,
                                       None, None, None, None,
                                       None, 1, 0)
  svntest.actions.run_and_verify_svn(None, None, [], 'revert', '--recursive',
                                     wc_restricted)

  # Test issue #2997.  If a merge requires two separate editor drives and the
  # first is non-operative we should still update the mergeinfo to reflect
  # this.
  #
  # Merge -c5 -c8 to the restricted WC's A_COPY_2/D/H.  r5 gets merged first
  # but is a no-op, r8 get's merged next and is operative so the mergeinfo
  # should be updated on the merge target to reflect both merges.
  expected_output = wc.State(A_COPY_2_H_path, {
    'omega' : Item(status='U '),
    })
  expected_elision_output = wc.State(A_COPY_2_H_path, {
    })
  expected_status = wc.State(A_COPY_2_H_path, {
    ''      : Item(status=' M', wc_rev=8),
    'chi'   : Item(status='  ', wc_rev=8),
    'omega' : Item(status='MM', wc_rev=8),
    })
  expected_disk = wc.State('', {
    ''      : Item(props={SVN_PROP_MERGEINFO : '/A/D/H:5*,8*'}),
    'omega' : Item("New content",
                   props={SVN_PROP_MERGEINFO : '/A/D/H/omega:8'}),
    'chi'   : Item("This is the file 'chi'.\n"),
    })
  expected_skip = wc.State(A_COPY_2_H_path, {
    'psi'   : Item(),
    })
  # Note we don't bother checking expected mergeinfo output because the
  # multiple merges being performed here, -c5 and -c8, will result in
  # first ' U' and then ' G' mergeinfo notifications.  Our expected
  # tree structures can't handle checking for multiple values for the
  # same key.
  svntest.actions.run_and_verify_merge(A_COPY_2_H_path, '4', '5',
                                       sbox.repo_url + '/A/D/H', None,
                                       expected_output,
                                       None, # expected_mergeinfo_output,
                                       expected_elision_output,
                                       expected_disk,
                                       expected_status,
                                       expected_skip,
                                       None, None, None, None,
                                       None, 1, 0, '-c5', '-c8',
                                       A_COPY_2_H_path)

  # Test issue #2829 'Improve handling for skipped paths encountered
  # during a merge'

  # Revert previous changes to restricted WC
  svntest.actions.run_and_verify_svn(None, None, [], 'revert', '--recursive',
                                     wc_restricted)
  # Add new path 'A/D/H/zeta'
  svntest.main.file_write(zeta_path, "This is the file 'zeta'.\n")
  svntest.actions.run_and_verify_svn(None, None, [], 'add', zeta_path)
  expected_output = wc.State(wc_dir, {'A/D/H/zeta' : Item(verb='Adding')})
  wc_status.add({'A/D/H/zeta' : Item(status='  ', wc_rev=9)})
  svntest.actions.run_and_verify_commit(wc_dir, expected_output,
                                        wc_status, None, wc_dir)

  # Merge -r7:9 to the restricted WC's A_COPY_2/D/H.
  #
  # r9 adds a path, 'A_COPY_2/D/H/zeta', which has a parent with
  # non-inheritable mergeinfo (due to the fact 'A_COPY_2/D/H/psi' is missing).
  # 'A_COPY_2/D/H/zeta' must therefore get its own explicit mergeinfo from
  # this merge.
  expected_output = wc.State(A_COPY_2_H_path, {
    'omega' : Item(status='U '),
    'zeta'  : Item(status='A '),
    })
  expected_mergeinfo_output = wc.State(A_COPY_2_H_path, {
    ''      : Item(status=' U'),
    'omega' : Item(status=' U'),
    'zeta'  : Item(status=' U'),
    })
  expected_elision_output = wc.State(A_COPY_2_H_path, {
    })
  expected_status = wc.State(A_COPY_2_H_path, {
    ''      : Item(status=' M', wc_rev=8),
    'chi'   : Item(status='  ', wc_rev=8),
    'omega' : Item(status='MM', wc_rev=8),
    'zeta'  : Item(status='A ', copied='+', wc_rev='-'),
    })
  expected_disk = wc.State('', {
    ''      : Item(props={SVN_PROP_MERGEINFO : '/A/D/H:8-9*'}),
    'omega' : Item("New content",
                   props={SVN_PROP_MERGEINFO : '/A/D/H/omega:8-9'}),
    'chi'   : Item("This is the file 'chi'.\n"),
    'zeta'  : Item("This is the file 'zeta'.\n",
                   props={SVN_PROP_MERGEINFO : '/A/D/H/zeta:8-9'}),
    })
  expected_skip = wc.State(A_COPY_2_H_path, {})
<<<<<<< HEAD
  saved_cwd = os.getcwd()
=======
>>>>>>> f9486e4e
  svntest.actions.run_and_verify_merge(A_COPY_2_H_path, '7', '9',
                                       sbox.repo_url + '/A/D/H', None,
                                       expected_output,
                                       expected_mergeinfo_output,
                                       expected_elision_output,
                                       expected_disk,
                                       expected_status,
                                       expected_skip,
                                       None, None, None, None,
                                       None, 1, 0)

def merge_fails_if_subtree_is_deleted_on_src(sbox):
  "merge fails if subtree is deleted on src"

  ## See http://subversion.tigris.org/issues/show_bug.cgi?id=2876. ##

  # Create a WC
  sbox.build()
  wc_dir = sbox.wc_dir

  if is_ra_type_svn() or is_ra_type_dav():
    write_authz_file(sbox, {"/" : "* = rw",
                            "/unrelated" : ("* =\n" +
                             svntest.main.wc_author2 + " = rw")})

  # Some paths we'll care about
  Acopy_path = os.path.join(wc_dir, 'A_copy')
  gamma_path = os.path.join(wc_dir, 'A', 'D', 'gamma')
  Acopy_gamma_path = os.path.join(wc_dir, 'A_copy', 'D', 'gamma')
  Acopy_D_path = os.path.join(wc_dir, 'A_copy', 'D')
  A_url = sbox.repo_url + '/A'
  Acopy_url = sbox.repo_url + '/A_copy'

  # Contents to be added to 'gamma'
  new_content = "line1\nline2\nline3\nline4\nline5\n"

  svntest.main.file_write(gamma_path, new_content)

  # Create expected output tree for commit
  expected_output = wc.State(wc_dir, {
    'A/D/gamma' : Item(verb='Sending'),
    })

  # Create expected status tree for commit
  expected_status = svntest.actions.get_virginal_state(wc_dir, 1)
  expected_status.tweak('A/D/gamma', wc_rev=2)

  # Commit the new content
  svntest.actions.run_and_verify_commit(wc_dir, expected_output,
                                        expected_status, None, wc_dir)

  svntest.actions.run_and_verify_svn(None, None, [], 'cp', A_url, Acopy_url,
                                     '-m', 'create a new copy of A')

  # Update working copy
  svntest.actions.run_and_verify_svn(None, None, [], 'up', wc_dir)

  svntest.main.file_substitute(gamma_path, "line1", "this is line1")
  # Create expected output tree for commit
  expected_output = wc.State(wc_dir, {
    'A/D/gamma' : Item(verb='Sending'),
    })

  # Create expected status tree for commit
  expected_status.tweak(wc_rev=3)
  expected_status.tweak('A/D/gamma', wc_rev=4)
  expected_status.add({
    'A_copy'          : Item(status='  ', wc_rev=3),
    'A_copy/B'        : Item(status='  ', wc_rev=3),
    'A_copy/B/lambda' : Item(status='  ', wc_rev=3),
    'A_copy/B/E'      : Item(status='  ', wc_rev=3),
    'A_copy/B/E/alpha': Item(status='  ', wc_rev=3),
    'A_copy/B/E/beta' : Item(status='  ', wc_rev=3),
    'A_copy/B/F'      : Item(status='  ', wc_rev=3),
    'A_copy/mu'       : Item(status='  ', wc_rev=3),
    'A_copy/C'        : Item(status='  ', wc_rev=3),
    'A_copy/D'        : Item(status='  ', wc_rev=3),
    'A_copy/D/gamma'  : Item(status='  ', wc_rev=3),
    'A_copy/D/G'      : Item(status='  ', wc_rev=3),
    'A_copy/D/G/pi'   : Item(status='  ', wc_rev=3),
    'A_copy/D/G/rho'  : Item(status='  ', wc_rev=3),
    'A_copy/D/G/tau'  : Item(status='  ', wc_rev=3),
    'A_copy/D/H'      : Item(status='  ', wc_rev=3),
    'A_copy/D/H/chi'  : Item(status='  ', wc_rev=3),
    'A_copy/D/H/omega': Item(status='  ', wc_rev=3),
    'A_copy/D/H/psi'  : Item(status='  ', wc_rev=3),
    })

  svntest.actions.run_and_verify_commit(wc_dir, expected_output,
                                        expected_status, None, wc_dir)

  # Delete A/D/gamma from working copy
  svntest.actions.run_and_verify_svn(None, None, [], 'delete', gamma_path)
  # Create expected output tree for commit
  expected_output = wc.State(wc_dir, {
    'A/D/gamma' : Item(verb='Deleting'),
    })

  expected_status.remove('A/D/gamma')

  svntest.actions.run_and_verify_commit(wc_dir,
                                        expected_output,
                                        expected_status,
                                        None,
                                        wc_dir, wc_dir)
  svntest.actions.run_and_verify_svn(
    None,
    expected_merge_output([[3,4]],
                          ['U    ' + Acopy_gamma_path + '\n',
                           ' U   ' + Acopy_gamma_path + '\n']),
    [], 'merge', '-r1:4',
    A_url + '/D/gamma' + '@4',
    Acopy_gamma_path)

  # r6: create an empty (unreadable) commit.
  # Empty or unreadable revisions used to crash a svn 1.6+ client when
  # used with a 1.5 server:
  # http://svn.haxx.se/dev/archive-2009-04/0476.shtml
  svntest.main.run_svn(None, 'mkdir', sbox.repo_url + '/unrelated',
                       '--username', svntest.main.wc_author2,
                       '-m', 'creating a rev with no paths.')

  # A delete merged ontop of a modified file is normally a tree conflict,
  # see notes/tree-conflicts/detection.txt, but --force currently avoids
  # this.
  svntest.actions.run_and_verify_svn(
    None,
    expected_merge_output([[3,6]],
                          ['D    ' + Acopy_gamma_path + '\n',
                           ' U   ' + Acopy_path + '\n']),
    [], 'merge', '-r1:6', '--force',
    A_url, Acopy_path)

def reintegrate_fails_if_no_root_access(sbox):
  "reintegrate fails if no root access"

  # If a user is authorized to a reintegrate source and target, they
  # should be able to reintegrate, regardless of what authorization
  # they have to parents of the source and target.
  #
  # See http://subversion.tigris.org/issues/show_bug.cgi?id=3242#desc78

  # Some paths we'll care about
  wc_dir = sbox.wc_dir
  A_path          = os.path.join(wc_dir, 'A')
  A_COPY_path     = os.path.join(wc_dir, 'A_COPY')
  beta_COPY_path  = os.path.join(wc_dir, 'A_COPY', 'B', 'E', 'beta')
  rho_COPY_path   = os.path.join(wc_dir, 'A_COPY', 'D', 'G', 'rho')
  omega_COPY_path = os.path.join(wc_dir, 'A_COPY', 'D', 'H', 'omega')
  psi_COPY_path   = os.path.join(wc_dir, 'A_COPY', 'D', 'H', 'psi')
      
  # Copy A@1 to A_COPY in r2, and then make some changes to A in r3-6.
  sbox.build()
  wc_dir = sbox.wc_dir
  expected_disk, expected_status = set_up_branch(sbox)

  # Make a change on the branch, to A_COPY/mu, commit in r7.
  svntest.main.file_write(os.path.join(wc_dir, "A_COPY", "mu"),
                          "Changed on the branch.")
  expected_output = wc.State(wc_dir, {'A_COPY/mu' : Item(verb='Sending')})
  expected_status.tweak('A_COPY/mu', wc_rev=7)
  svntest.actions.run_and_verify_commit(wc_dir, expected_output,
                                        expected_status, None, wc_dir)
  expected_disk.tweak('A_COPY/mu', contents='Changed on the branch.')

  # Update the WC.
  svntest.main.run_svn(None, 'up', wc_dir)


  # Sync A_COPY with A.
  expected_output = expected_merge_output([[2,7]],
                                          ['U    ' + beta_COPY_path  + '\n',
                                           'U    ' + rho_COPY_path   + '\n',
                                           'U    ' + omega_COPY_path + '\n',
                                           'U    ' + psi_COPY_path   + '\n',
                                           # Mergeinfo notification
                                           ' U   ' + A_COPY_path     + '\n'])
  svntest.actions.run_and_verify_svn(None, expected_output, [], 'merge',
                                     sbox.repo_url + '/A', A_COPY_path)
  svntest.main.run_svn(None, 'ci', '-m', 'synch A_COPY with A', wc_dir)

  # Update so we are ready for reintegrate.
  svntest.main.run_svn(None, 'up', wc_dir)

  # Change authz file so everybody has access to everything but the root.  
  if is_ra_type_svn() or is_ra_type_dav():
    write_restrictive_svnserve_conf(sbox.repo_dir)
    write_authz_file(sbox, {"/"       : "* =",
                            "/A"      : "* = rw",
                            "/A_COPY" : "* = rw",
                            "/iota"   : "* = rw"})

  # Now reintegrate A_COPY back to A.  The lack of access to the root of the
  # repository shouldn't be a problem.
  expected_output = wc.State(A_path, {
    'mu'           : Item(status='U '),
    })
  expected_mergeinfo_output = wc.State(A_path, {
    '' : Item(status=' U'),
    })
  expected_elision_output = wc.State(A_path, {
    })
  expected_disk = wc.State('', {
    ''          : Item(props={SVN_PROP_MERGEINFO : '/A_COPY:2-8'}),
    'B'         : Item(),
    'B/lambda'  : Item("This is the file 'lambda'.\n"),
    'B/E'       : Item(),
    'B/E/alpha' : Item("This is the file 'alpha'.\n"),
    'B/E/beta'  : Item("New content"),
    'B/F'       : Item(),
    'mu'        : Item("Changed on the branch."),
    'C'         : Item(),
    'D'         : Item(),
    'D/gamma'   : Item("This is the file 'gamma'.\n"),
    'D/G'       : Item(),
    'D/G/pi'    : Item("This is the file 'pi'.\n"),
    'D/G/rho'   : Item("New content"),
    'D/G/tau'   : Item("This is the file 'tau'.\n"),
    'D/H'       : Item(),
    'D/H/chi'   : Item("This is the file 'chi'.\n"),
    'D/H/omega' : Item("New content"),
    'D/H/psi'   : Item("New content"),
  })
  expected_status = wc.State(A_path, {
    "B"            : Item(status='  ', wc_rev=8),
    "B/lambda"     : Item(status='  ', wc_rev=8),
    "B/E"          : Item(status='  ', wc_rev=8),
    "B/E/alpha"    : Item(status='  ', wc_rev=8),
    "B/E/beta"     : Item(status='  ', wc_rev=8),
    "B/F"          : Item(status='  ', wc_rev=8),
    "mu"           : Item(status='M ', wc_rev=8),
    "C"            : Item(status='  ', wc_rev=8),
    "D"            : Item(status='  ', wc_rev=8),
    "D/gamma"      : Item(status='  ', wc_rev=8),
    "D/G"          : Item(status='  ', wc_rev=8),
    "D/G/pi"       : Item(status='  ', wc_rev=8),
    "D/G/rho"      : Item(status='  ', wc_rev=8),
    "D/G/tau"      : Item(status='  ', wc_rev=8),
    "D/H"          : Item(status='  ', wc_rev=8),
    "D/H/chi"      : Item(status='  ', wc_rev=8),
    "D/H/omega"    : Item(status='  ', wc_rev=8),
    "D/H/psi"      : Item(status='  ', wc_rev=8),
    ""             : Item(status=' M', wc_rev=8),
  })
  expected_skip = wc.State(A_path, {})
  svntest.actions.run_and_verify_merge(A_path, None, None,
                                       sbox.repo_url + '/A_COPY', None,
                                       expected_output,
                                       expected_mergeinfo_output,
                                       expected_elision_output,
                                       expected_disk,
                                       expected_status,
                                       expected_skip,
                                       None, None, None, None,
                                       None, True, True,
                                       '--reintegrate', A_path)
  
########################################################################
# Run the tests


# list all tests here, starting with None:
test_list = [ None,
              SkipUnless(Skip(mergeinfo_and_skipped_paths,
                              svntest.main.is_ra_type_file),
                         svntest.main.server_has_mergeinfo),
              SkipUnless(merge_fails_if_subtree_is_deleted_on_src,
                         server_has_mergeinfo),
              SkipUnless(Skip(reintegrate_fails_if_no_root_access,
                              svntest.main.is_ra_type_file),
                         svntest.main.server_has_mergeinfo),
             ]

if __name__ == '__main__':
  svntest.main.run_tests(test_list, serial_only = True)
  # NOTREACHED


### End of file.<|MERGE_RESOLUTION|>--- conflicted
+++ resolved
@@ -417,10 +417,6 @@
                    props={SVN_PROP_MERGEINFO : '/A/D/H/zeta:8-9'}),
     })
   expected_skip = wc.State(A_COPY_2_H_path, {})
-<<<<<<< HEAD
-  saved_cwd = os.getcwd()
-=======
->>>>>>> f9486e4e
   svntest.actions.run_and_verify_merge(A_COPY_2_H_path, '7', '9',
                                        sbox.repo_url + '/A/D/H', None,
                                        expected_output,
