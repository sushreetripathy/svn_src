--- conflicted
+++ resolved
@@ -262,80 +262,6 @@
   return load_and_verify_dumpstream(sbox, None, None, None, False, dump,
                                     *varargs)
 
-<<<<<<< HEAD
-=======
-class FSFS_Index:
-  """Manages indexes of a rev file in a FSFS format 7 repository.
-  The interface returns P2L information and allows for item offsets
-  and lengths to be modified. """
-
-  by_item = { }
-  revision = -1
-  repo_dir = None
-
-  def __init__(self, sbox, revision):
-    self.revision = revision
-    self.repo_dir = sbox.repo_dir
-
-    self._read()
-
-  def _read(self):
-    """ Read P2L index using svnfsfs. """
-    exit_code, output, errput = svntest.main.run_svnfsfs('dump-index',
-                                                  '-r' + str(self.revision),
-                                                  self.repo_dir)
-    svntest.verify.verify_outputs("Error while dumping index",
-                                  [], errput, [], [])
-    svntest.verify.verify_exit_code(None, exit_code, 0)
-
-    self.by_item.clear()
-    for line in output:
-      values = line.split()
-      if len(values) >= 4 and values[0] != 'Start':
-        item = long(values[4])
-        self.by_item[item] = values
-
-  def _write(self):
-    """ Rewrite indexes using svnfsfs. """
-    by_offset = {}
-    for values in self.by_item.itervalues():
-      by_offset[long(values[0], 16)] = values
-
-    lines = []
-    for (offset, values) in sorted(by_offset.items()):
-      values = by_offset[offset]
-      line = values[0] + ' ' + values[1] + ' ' + values[2] + ' ' + \
-             values[3] + ' ' + values[4] + '\n';
-      lines.append(line)
-
-    exit_code, output, errput = svntest.main.run_command_stdin(
-      svntest.main.svnfsfs_binary, 0, 0, True, lines,
-      'load-index', self.repo_dir)
-
-    svntest.verify.verify_outputs("Error while rewriting index",
-                                  output, errput, [], [])
-    svntest.verify.verify_exit_code(None, exit_code, 0)
-
-  def get_item(self, item):
-    """ Return offset, length and type of ITEM. """
-    values = self.by_item[item]
-
-    offset = long(values[0], 16)
-    len = long(values[1], 16)
-    type = values[2]
-
-    return (offset, len, type)
-
-  def modify_item(self, item, offset, len):
-    """ Modify offset and length of ITEM. """
-    values = self.by_item[item]
-
-    values[0] = '%x' % offset
-    values[1] = '%x' % len
-
-    self._write()
-
->>>>>>> 26638be1
 def repo_format(sbox):
   """ Return the repository format number for SBOX."""
 
@@ -349,49 +275,14 @@
   """ Replace the changed paths list in the revision file REVISION in SBOX
       with the text CHANGES."""
 
-  idx = None
-
   # read full file
   fp = open(fsfs_file(sbox.repo_dir, 'revs', str(revision)), 'r+b')
   contents = fp.read()
 
-<<<<<<< HEAD
   # replace the changed paths list
   length = len(contents)
   header = contents[contents.rfind('\n', length - 64, length - 1):]
   body_len = long(header.split(' ')[1])
-=======
-  if repo_format(sbox) < 7:
-    # replace the changed paths list
-    header = contents[contents.rfind('\n', length - 64, length - 1):]
-    body_len = long(header.split(' ')[1])
-
-  else:
-    # we will invalidate the l2p index but that's ok for the
-    # kind of tests we run here. The p2l index remains valid
-    # because the offset of the last item does not change
-
-    # read & parse revision file footer
-    footer_length = ord(contents[length-1]);
-    footer = contents[length - footer_length - 1:length-1]
-    l2p_offset = long(footer.split(' ')[0])
-    p2l_offset = long(footer.split(' ')[1])
-
-    idx = FSFS_Index(sbox, revision)
-    (offset, item_len, item_type) = idx.get_item(1)
-
-    # split file contents
-    body_len = offset
-    indexes = contents[l2p_offset:length - footer_length - 1]
-
-    # construct new footer, include indexes as are
-    file_len = body_len + len(changes) + 1
-    p2l_offset += file_len - l2p_offset
-
-    header = str(file_len) + ' ' + str(p2l_offset)
-    header += chr(len(header))
-    header = '\n' + indexes + header
->>>>>>> 26638be1
 
   contents = contents[:body_len] + changes + header
 
@@ -400,9 +291,6 @@
   fp.write(contents)
   fp.truncate()
   fp.close()
-
-  if repo_format(sbox) >= 7:
-    idx.modify_item(1, offset, len(changes) + 1)
 
 ######################################################################
 # Tests
