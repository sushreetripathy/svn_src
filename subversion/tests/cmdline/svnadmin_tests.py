--- conflicted
+++ resolved
@@ -280,77 +280,6 @@
   return load_and_verify_dumpstream(sbox, None, None, None, False, dump,
                                     *varargs)
 
-<<<<<<< HEAD
-=======
-class FSFS_Index:
-  """Manages indexes of a rev file in a FSFS format 7 repository.
-  The interface returns P2L information and allows for item offsets
-  and lengths to be modified. """
-
-  def __init__(self, sbox, revision):
-    self.by_item = { }
-    self.revision = revision
-    self.repo_dir = sbox.repo_dir
-
-    self._read()
-
-  def _read(self):
-    """ Read P2L index using svnfsfs. """
-    exit_code, output, errput = svntest.main.run_svnfsfs('dump-index',
-                                                  '-r' + str(self.revision),
-                                                  self.repo_dir)
-    svntest.verify.verify_outputs("Error while dumping index",
-                                  [], errput, [], [])
-    svntest.verify.verify_exit_code(None, exit_code, 0)
-
-    self.by_item.clear()
-    for line in output:
-      values = line.split()
-      if len(values) >= 4 and values[0] != 'Start':
-        item = long(values[4])
-        self.by_item[item] = values
-
-  def _write(self):
-    """ Rewrite indexes using svnfsfs. """
-    by_offset = {}
-    for values in self.by_item.itervalues():
-      by_offset[long(values[0], 16)] = values
-
-    lines = []
-    for (offset, values) in sorted(by_offset.items()):
-      values = by_offset[offset]
-      line = values[0] + ' ' + values[1] + ' ' + values[2] + ' ' + \
-             values[3] + ' ' + values[4] + '\n';
-      lines.append(line)
-
-    exit_code, output, errput = svntest.main.run_command_stdin(
-      svntest.main.svnfsfs_binary, 0, 0, True, lines,
-      'load-index', self.repo_dir)
-
-    svntest.verify.verify_outputs("Error while rewriting index",
-                                  output, errput, [], [])
-    svntest.verify.verify_exit_code(None, exit_code, 0)
-
-  def get_item(self, item):
-    """ Return offset, length and type of ITEM. """
-    values = self.by_item[item]
-
-    offset = long(values[0], 16)
-    len = long(values[1], 16)
-    type = values[2]
-
-    return (offset, len, type)
-
-  def modify_item(self, item, offset, len):
-    """ Modify offset and length of ITEM. """
-    values = self.by_item[item]
-
-    values[0] = '%x' % offset
-    values[1] = '%x' % len
-
-    self._write()
-
->>>>>>> bc215056
 def repo_format(sbox):
   """ Return the repository format number for SBOX."""
 
@@ -1832,27 +1761,12 @@
   os.mkdir(backup_dir)
   cwd = os.getcwd()
 
-<<<<<<< HEAD
-  # Configure two files per shard to trigger packing
-  format_file = open(os.path.join(sbox.repo_dir, 'db', 'format'), 'wb')
-  if svntest.main.options.server_minor_version >= 9:
-    format_file.write("7\nlayout sharded 2\n")
-  else:
-    format_file.write("6\nlayout sharded 2\n")
-  format_file.close()
-
-  # Pack revisions 0 and 1.
-  svntest.actions.run_and_verify_svnadmin(
-    None, ['Packing revisions in shard 0...done.\n'], [], "pack",
-    os.path.join(cwd, sbox.repo_dir))
-=======
   # Pack revisions 0 and 1 if not already packed.
   if not (svntest.main.is_fs_type_fsfs and svntest.main.options.fsfs_packing
           and svntest.main.options.fsfs_sharding == 2):
     svntest.actions.run_and_verify_svnadmin(
       None, ['Packing revisions in shard 0...done.\n'], [], "pack",
       os.path.join(cwd, sbox.repo_dir))
->>>>>>> bc215056
 
   # Commit 5 more revs, hotcopy and pack after each commit.
   for i in [1, 2, 3, 4, 5]:
@@ -2489,25 +2403,8 @@
   "verify packed with small shards"
 
   # Configure two files per shard to trigger packing.
-<<<<<<< HEAD
-  if svntest.main.is_fs_type_fsx():
-    format = "1\nlayout sharded 2\n"
-  elif svntest.main.is_fs_type_fsfs and \
-       svntest.main.options.server_minor_version >= 9:
-    format = "7\nlayout sharded 2\n"
-  elif svntest.main.is_fs_type_fsfs and \
-       svntest.main.options.server_minor_version < 9:
-    format = "6\nlayout sharded 2\n"
-  else:
-    raise svntest.Failure
-
-  format_file = open(os.path.join(sbox.repo_dir, 'db', 'format'), 'wb')
-  format_file.write(format)
-  format_file.close()
-=======
   sbox.build()
   write_sharded_format(sbox.repo_dir, 2)
->>>>>>> bc215056
 
   # Play with our greek tree.  These changesets fall into two
   # separate shards with r2 and r3 being in shard 1 ...
@@ -2667,21 +2564,7 @@
   sbox.build(create_wc=False)
   svntest.main.safe_rmtree(sbox.repo_dir, True)
   svntest.main.create_repos(sbox.repo_dir)
-<<<<<<< HEAD
-
-  if svntest.main.options.server_minor_version >= 9:
-    format = "7\nlayout sharded 3\n"
-  elif svntest.main.options.server_minor_version < 9:
-    format = "6\nlayout sharded 3\n"
-  else:
-    raise svntest.Failure
-
-  format_file = open(os.path.join(sbox.repo_dir, 'db', 'format'), 'wb')
-  format_file.write(format)
-  format_file.close()
-=======
   write_sharded_format(sbox.repo_dir, 3)
->>>>>>> bc215056
 
   inc_backup_dir, inc_backup_url = sbox.add_repo_path('incremental-backup')
 
