--- conflicted
+++ resolved
@@ -1373,11 +1373,7 @@
   """
 
   if (n < 1) or (n > len(test_list) - 1):
-<<<<<<< HEAD
-    print "There is no test", repr(n) + ".\n"
-=======
     print("There is no test %s.\n" % n)
->>>>>>> e363d545
     return 1
 
   # Run the test.
