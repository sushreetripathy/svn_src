--- conflicted
+++ resolved
@@ -300,11 +300,7 @@
   if not ((len(lines) == 1)
           and (re.match("\$URL: (http|https|file|svn|svn\\+ssh)://",
                         lines[0]))):
-<<<<<<< HEAD
     print("URL expansion failed for %s" % url_unexp_path)
-=======
-    print "URL expansion failed for", url_unexp_path
->>>>>>> 0213fdc3
     raise svntest.Failure
   fp.close()
 
@@ -314,11 +310,7 @@
   if not ((len(lines) == 1)
           and (re.match("\$URL: (http|https|file|svn|svn\\+ssh)://",
                         lines[0]))):
-<<<<<<< HEAD
     print("URL expansion failed for %s" % url_exp_path)
-=======
-    print "URL expansion failed for", url_exp_path
->>>>>>> 0213fdc3
     raise svntest.Failure
   fp.close()
 
@@ -630,11 +622,7 @@
   if not ((len(lines) == 1)
           and (re.match("\$URL: (http|https|file|svn|svn\\+ssh)://",
                         lines[0]))):
-<<<<<<< HEAD
     print("URL expansion failed for %s" % other_url_path)
-=======
-    print "URL expansion failed for", other_url_path
->>>>>>> 0213fdc3
     raise svntest.Failure
   fp.close()
 
@@ -880,9 +868,10 @@
 
   # We used to leave some temporary files around. Make sure that we don't.
   temps = os.listdir(os.path.join(wc_dir, svntest.main.get_admin_name(), 'tmp'))
-  temps.remove('prop-base')
-  temps.remove('props')
-  temps.remove('text-base')
+  if os.path.exists(os.path.join(wc_dir, svntest.main.get_admin_name(),
+                                 'tmp', 'props')):
+    temps.remove('prop-base')
+    temps.remove('props')
   if temps:
     print('Temporary files leftover: %s' % (', '.join(temps),))
     raise svntest.Failure
