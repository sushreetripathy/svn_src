#!/usr/bin/env python
#
#  update_tests.py:  testing update cases.
#
#  Subversion is a tool for revision control.
#  See http://subversion.apache.org for more information.
#
# ====================================================================
#    Licensed to the Apache Software Foundation (ASF) under one
#    or more contributor license agreements.  See the NOTICE file
#    distributed with this work for additional information
#    regarding copyright ownership.  The ASF licenses this file
#    to you under the Apache License, Version 2.0 (the
#    "License"); you may not use this file except in compliance
#    with the License.  You may obtain a copy of the License at
#
#      http://www.apache.org/licenses/LICENSE-2.0
#
#    Unless required by applicable law or agreed to in writing,
#    software distributed under the License is distributed on an
#    "AS IS" BASIS, WITHOUT WARRANTIES OR CONDITIONS OF ANY
#    KIND, either express or implied.  See the License for the
#    specific language governing permissions and limitations
#    under the License.
######################################################################

# General modules
import sys, re, os, subprocess

# Our testing module
import svntest
from svntest import wc, actions, verify
from merge_tests import expected_merge_output
from merge_tests import set_up_branch

# (abbreviation)
Skip = svntest.testcase.Skip
SkipUnless = svntest.testcase.SkipUnless
XFail = svntest.testcase.XFail
Item = svntest.wc.StateItem

from svntest.main import SVN_PROP_MERGEINFO, server_sends_copyfrom_on_update, \
  server_has_mergeinfo

######################################################################
# Tests
#
#   Each test must return on success or raise on failure.


#----------------------------------------------------------------------

# Helper for update_binary_file() test -- a custom singleton handler.
def detect_extra_files(node, extra_files):
  """NODE has been discovered as an extra file on disk.  Verify that
  it matches one of the regular expressions in the EXTRA_FILES list of
  lists, and that its contents matches the second part of the list
  item.  If it matches, remove the match from the list.  If it doesn't
  match, raise an exception."""

  # Baton is of the form:
  #
  #       [ [wc_dir, pattern, contents],
  #         [wc_dir, pattern, contents], ... ]

  for fdata in extra_files:
    wc_dir = fdata[0]
    pattern = fdata[1]
    contents = None
    if len(fdata) > 2:
      contents = fdata[2]
    match_obj = re.match(pattern, node.name)
    if match_obj:
      if contents is None:
        return
      else:
        # Strip the root_node_name from node path
        # (svntest.tree.root_node_name, currently `__SVN_ROOT_NODE'),
        # since it doesn't really exist. Also strip the trailing "slash".
        real_path = node.path
        if real_path.startswith(svntest.tree.root_node_name):
          real_path = real_path[len(svntest.tree.root_node_name) +
                                len(os.sep) :]
        real_path = os.path.join(wc_dir, real_path)

<<<<<<< HEAD
        real_contents = open(real_path).read()
=======
        real_contents = svntest.main.file_read(real_path)
>>>>>>> 0213fdc3
        if real_contents == contents:
          extra_files.pop(extra_files.index(fdata)) # delete pattern from list
          return

  print("Found unexpected object: %s" % node.name)
  raise svntest.tree.SVNTreeUnequal



def update_binary_file(sbox):
  "update a locally-modified binary file"

  sbox.build()
  wc_dir = sbox.wc_dir

  # Add a binary file to the project.
  theta_contents = open(os.path.join(sys.path[0], "theta.bin"), 'rb').read()
  # Write PNG file data into 'A/theta'.
  theta_path = os.path.join(wc_dir, 'A', 'theta')
  svntest.main.file_write(theta_path, theta_contents, 'wb')

  svntest.main.run_svn(None, 'add', theta_path)

  # Created expected output tree for 'svn ci'
  expected_output = svntest.wc.State(wc_dir, {
    'A/theta' : Item(verb='Adding  (bin)'),
    })

  # Create expected status tree
  expected_status = svntest.actions.get_virginal_state(wc_dir, 1)
  expected_status.add({
    'A/theta' : Item(status='  ', wc_rev=2),
    })

  # Commit the new binary file, creating revision 2.
  svntest.actions.run_and_verify_commit(wc_dir, expected_output,
                                        expected_status, None, wc_dir)

  # Make a backup copy of the working copy.
  wc_backup = sbox.add_wc_path('backup')
  svntest.actions.duplicate_dir(wc_dir, wc_backup)
  theta_backup_path = os.path.join(wc_backup, 'A', 'theta')

  # Make a change to the binary file in the original working copy
  svntest.main.file_append(theta_path, "revision 3 text")
  theta_contents_r3 = theta_contents + "revision 3 text"

  # Created expected output tree for 'svn ci'
  expected_output = svntest.wc.State(wc_dir, {
    'A/theta' : Item(verb='Sending'),
    })

  # Create expected status tree
  expected_status = svntest.actions.get_virginal_state(wc_dir, 1)
  expected_status.add({
    'A/theta' : Item(status='  ', wc_rev=3),
    })

  # Commit original working copy again, creating revision 3.
  svntest.actions.run_and_verify_commit(wc_dir, expected_output,
                                        expected_status, None, wc_dir)

  # Now start working in the backup working copy:

  # Make a local mod to theta
  svntest.main.file_append(theta_backup_path, "extra theta text")
  theta_contents_local = theta_contents + "extra theta text"

  # Create expected output tree for an update of wc_backup.
  expected_output = svntest.wc.State(wc_backup, {
    'A/theta' : Item(status='C '),
    })

  # Create expected disk tree for the update --
  #    look!  binary contents, and a binary property!
  expected_disk = svntest.main.greek_state.copy()
  expected_disk.add({
    'A/theta' : Item(theta_contents_local,
                     props={'svn:mime-type' : 'application/octet-stream'}),
    })

  # Create expected status tree for the update.
  expected_status = svntest.actions.get_virginal_state(wc_backup, 3)
  expected_status.add({
    'A/theta' : Item(status='C ', wc_rev=3),
    })

  # Extra 'singleton' files we expect to exist after the update.
  # In the case, the locally-modified binary file should be backed up
  # to an .orig file.
  #  This is a list of lists, of the form [ WC_DIR,
  #                                         [pattern, contents], ...]
  extra_files = [[wc_backup, 'theta.*\.r2', theta_contents],
                 [wc_backup, 'theta.*\.r3', theta_contents_r3]]

  # Do the update and check the results in three ways.  Pass our
  # custom singleton handler to verify the .orig file; this handler
  # will verify the existence (and contents) of both binary files
  # after the update finishes.
  svntest.actions.run_and_verify_update(wc_backup,
                                        expected_output,
                                        expected_disk,
                                        expected_status,
                                        None,
                                        detect_extra_files, extra_files,
                                        None, None, 1)

  # verify that the extra_files list is now empty.
  if len(extra_files) != 0:
    print("Not all extra reject files have been accounted for:")
    print(extra_files)
    raise svntest.Failure

#----------------------------------------------------------------------

def update_binary_file_2(sbox):
  "update to an old revision of a binary files"

  sbox.build()
  wc_dir = sbox.wc_dir

  # Suck up contents of a test .png file.
  theta_contents = open(os.path.join(sys.path[0], "theta.bin"), 'rb').read()

  # 102400 is svn_txdelta_window_size.  We're going to make sure we
  # have at least 102401 bytes of data in our second binary file (for
  # no reason other than we have had problems in the past with getting
  # svndiff data out of the repository for files > 102400 bytes).
  # How?  Well, we'll just keep doubling the binary contents of the
  # original theta.png until we're big enough.
  zeta_contents = theta_contents
  while(len(zeta_contents) < 102401):
    zeta_contents = zeta_contents + zeta_contents

  # Write our two files' contents out to disk, in A/theta and A/zeta.
  theta_path = os.path.join(wc_dir, 'A', 'theta')
  svntest.main.file_write(theta_path, theta_contents, 'wb')
  zeta_path = os.path.join(wc_dir, 'A', 'zeta')
  svntest.main.file_write(zeta_path, zeta_contents, 'wb')

  # Now, `svn add' those two files.
  svntest.main.run_svn(None, 'add', theta_path, zeta_path)

  # Created expected output tree for 'svn ci'
  expected_output = svntest.wc.State(wc_dir, {
    'A/theta' : Item(verb='Adding  (bin)'),
    'A/zeta' : Item(verb='Adding  (bin)'),
    })

  # Create expected status tree
  expected_status = svntest.actions.get_virginal_state(wc_dir, 1)
  expected_status.add({
    'A/theta' : Item(status='  ', wc_rev=2),
    'A/zeta' : Item(status='  ', wc_rev=2),
    })

  # Commit the new binary filea, creating revision 2.
  svntest.actions.run_and_verify_commit(wc_dir, expected_output,
                                        expected_status, None, wc_dir)

  # Make some mods to the binary files.
  svntest.main.file_append(theta_path, "foobar")
  new_theta_contents = theta_contents + "foobar"
  svntest.main.file_append(zeta_path, "foobar")
  new_zeta_contents = zeta_contents + "foobar"

  # Created expected output tree for 'svn ci'
  expected_output = svntest.wc.State(wc_dir, {
    'A/theta' : Item(verb='Sending'),
    'A/zeta' : Item(verb='Sending'),
    })

  # Create expected status tree
  expected_status = svntest.actions.get_virginal_state(wc_dir, 1)
  expected_status.add({
    'A/theta' : Item(status='  ', wc_rev=3),
    'A/zeta' : Item(status='  ', wc_rev=3),
    })

  # Commit original working copy again, creating revision 3.
  svntest.actions.run_and_verify_commit(wc_dir, expected_output,
                                        expected_status, None, wc_dir)

  # Create expected output tree for an update to rev 2.
  expected_output = svntest.wc.State(wc_dir, {
    'A/theta' : Item(status='U '),
    'A/zeta' : Item(status='U '),
    })

  # Create expected disk tree for the update --
  #    look!  binary contents, and a binary property!
  expected_disk = svntest.main.greek_state.copy()
  expected_disk.add({
    'A/theta' : Item(theta_contents,
                     props={'svn:mime-type' : 'application/octet-stream'}),
    'A/zeta' : Item(zeta_contents,
                    props={'svn:mime-type' : 'application/octet-stream'}),
    })

  # Create expected status tree for the update.
  expected_status = svntest.actions.get_virginal_state(wc_dir, 2)
  expected_status.add({
    'A/theta' : Item(status='  ', wc_rev=2),
    'A/zeta' : Item(status='  ', wc_rev=2),
    })

  # Do an update from revision 2 and make sure that our binary file
  # gets reverted to its original contents.
  svntest.actions.run_and_verify_update(wc_dir,
                                        expected_output,
                                        expected_disk,
                                        expected_status,
                                        None, None, None,
                                        None, None, 1,
                                        '-r', '2', wc_dir)


#----------------------------------------------------------------------

def update_missing(sbox):
  "update missing items (by name) in working copy"

  sbox.build()
  wc_dir = sbox.wc_dir

  # Remove some files and dirs from the working copy.
  mu_path = os.path.join(wc_dir, 'A', 'mu')
  rho_path = os.path.join(wc_dir, 'A', 'D', 'G', 'rho')
  E_path = os.path.join(wc_dir, 'A', 'B', 'E')
  H_path = os.path.join(wc_dir, 'A', 'D', 'H')

  # remove two files to verify that they get restored
  os.remove(mu_path)
  os.remove(rho_path)

  ### FIXME I think directories work because they generate 'A'
  ### feedback, is this the correct feedback?
  svntest.main.safe_rmtree(E_path)
  svntest.main.safe_rmtree(H_path)

  # Create expected output tree for an update of the missing items by name
  expected_output = svntest.wc.State(wc_dir, {
    'A/mu'        : Item(verb='Restored'),
    'A/D/G/rho'   : Item(verb='Restored'),
    'A/B/E' : Item(status='A '),
    'A/B/E/alpha' : Item(status='A '),
    'A/B/E/beta' : Item(status='A '),
    'A/D/H' : Item(status='A '),
    'A/D/H/chi' : Item(status='A '),
    'A/D/H/omega' : Item(status='A '),
    'A/D/H/psi' : Item(status='A '),
    })

  # Create expected disk tree for the update.
  expected_disk = svntest.main.greek_state.copy()

  # Create expected status tree for the update.
  expected_status = svntest.actions.get_virginal_state(wc_dir, 1)

  # Do the update and check the results in three ways.
  svntest.actions.run_and_verify_update(wc_dir,
                                        expected_output,
                                        expected_disk,
                                        expected_status,
                                        None, None, None, None, None, 0,
                                        mu_path, rho_path,
                                        E_path, H_path)

#----------------------------------------------------------------------

def update_ignores_added(sbox):
  "update should not munge adds or replaces"

  sbox.build()
  wc_dir = sbox.wc_dir

  # Commit something so there's actually a new revision to update to.
  rho_path = os.path.join(wc_dir, 'A', 'D', 'G', 'rho')
  svntest.main.file_append(rho_path, "More stuff in rho.\n")
  svntest.main.run_svn(None,
                       'ci', '-m', 'log msg', rho_path)

  # Create a new file, 'zeta', and schedule it for addition.
  zeta_path = os.path.join(wc_dir, 'A', 'B', 'zeta')
  svntest.main.file_append(zeta_path, "This is the file 'zeta'.\n")
  svntest.main.run_svn(None, 'add', zeta_path)

  # Schedule another file, say, 'gamma', for replacement.
  gamma_path = os.path.join(wc_dir, 'A', 'D', 'gamma')
  svntest.main.run_svn(None, 'delete', gamma_path)
  svntest.main.file_append(gamma_path, "This is a new 'gamma' now.\n")
  svntest.main.run_svn(None, 'add', gamma_path)

  # Now update.  "zeta at revision 0" should *not* be reported at all,
  # so it should remain scheduled for addition at revision 0.  gamma
  # was scheduled for replacement, so it also should remain marked as
  # such, and maintain its revision of 1.

  # Create expected output tree for an update of the wc_backup.
  expected_output = svntest.wc.State(wc_dir, { })

  # Create expected disk tree for the update.
  expected_disk = svntest.main.greek_state.copy()
  expected_disk.add({
    'A/B/zeta' : Item("This is the file 'zeta'.\n"),
    })
  expected_disk.tweak('A/D/gamma', contents="This is a new 'gamma' now.\n")
  expected_disk.tweak('A/D/G/rho',
                      contents="This is the file 'rho'.\nMore stuff in rho.\n")

  # Create expected status tree for the update.
  expected_status = svntest.actions.get_virginal_state(wc_dir, 2)

  # Before WC-NG we couldn't bump the wc_rev for gamma from 1 to 2 because it could
  # be replaced with history and we couldn't store all the revision information.
  # WC-NG just bumps the revision as it can easily store different revisions.
  expected_status.tweak('A/D/gamma', wc_rev=2, status='R ')
  expected_status.add({
    'A/B/zeta' : Item(status='A ', wc_rev=0),
    })

  # Do the update and check the results in three ways.
  svntest.actions.run_and_verify_update(wc_dir,
                                        expected_output,
                                        expected_disk,
                                        expected_status)


#----------------------------------------------------------------------

def update_to_rev_zero(sbox):
  "update to revision 0"

  sbox.build()
  wc_dir = sbox.wc_dir

  iota_path = os.path.join(wc_dir, 'iota')
  A_path = os.path.join(wc_dir, 'A')

  # Create expected output tree for an update to rev 0
  expected_output = svntest.wc.State(wc_dir, {
    'iota' : Item(status='D '),
    'A' : Item(status='D '),
    })

  # Create expected disk tree for the update to rev 0
  expected_disk = svntest.wc.State(wc_dir, { })

  # Do the update and check the results.
  svntest.actions.run_and_verify_update(wc_dir,
                                        expected_output,
                                        expected_disk,
                                        None, None,
                                        None, None, None, None, 0,
                                        '-r', '0', wc_dir)

#----------------------------------------------------------------------

def receive_overlapping_same_change(sbox):
  "overlapping identical changes should not conflict"

  ### (See http://subversion.tigris.org/issues/show_bug.cgi?id=682.)
  ###
  ### How this test works:
  ###
  ### Create working copy foo, modify foo/iota.  Duplicate foo,
  ### complete with locally modified iota, to bar.  Now we should
  ### have:
  ###
  ###    $ svn st foo
  ###    M    foo/iota
  ###    $ svn st bar
  ###    M    bar/iota
  ###    $
  ###
  ### Commit the change from foo, then update bar.  The repository
  ### change should get folded into bar/iota with no conflict, since
  ### the two modifications are identical.

  sbox.build()
  wc_dir = sbox.wc_dir

  # Modify iota.
  iota_path = os.path.join(wc_dir, 'iota')
  svntest.main.file_append(iota_path, "A change to iota.\n")

  # Duplicate locally modified wc, giving us the "other" wc.
  other_wc = sbox.add_wc_path('other')
  svntest.actions.duplicate_dir(wc_dir, other_wc)
  other_iota_path = os.path.join(other_wc, 'iota')

  # Created expected output tree for 'svn ci'
  expected_output = svntest.wc.State(wc_dir, {
    'iota' : Item(verb='Sending'),
    })

  # Create expected status tree
  expected_status = svntest.actions.get_virginal_state(wc_dir, 1)
  expected_status.tweak('iota', wc_rev=2)

  # Commit the change, creating revision 2.
  svntest.actions.run_and_verify_commit(wc_dir, expected_output,
                                        expected_status, None, wc_dir)

  # Expected output tree for update of other_wc.
  expected_output = svntest.wc.State(other_wc, {
    'iota' : Item(status='G '),
    })

  # Expected disk tree for the update.
  expected_disk = svntest.main.greek_state.copy()
  expected_disk.tweak('iota',
                      contents="This is the file 'iota'.\nA change to iota.\n")

  # Expected status tree for the update.
  expected_status = svntest.actions.get_virginal_state(other_wc, 2)

  # Do the update and check the results in three ways.
  svntest.actions.run_and_verify_update(other_wc,
                                        expected_output,
                                        expected_disk,
                                        expected_status)

#----------------------------------------------------------------------

def update_to_resolve_text_conflicts(sbox):
  "delete files and update to resolve text conflicts"

  sbox.build()
  wc_dir = sbox.wc_dir

  # Make a backup copy of the working copy
  wc_backup = sbox.add_wc_path('backup')
  svntest.actions.duplicate_dir(wc_dir, wc_backup)

  # Make a couple of local mods to files which will be committed
  mu_path = os.path.join(wc_dir, 'A', 'mu')
  rho_path = os.path.join(wc_dir, 'A', 'D', 'G', 'rho')
  svntest.main.file_append(mu_path, 'Original appended text for mu\n')
  svntest.main.file_append(rho_path, 'Original appended text for rho\n')
  svntest.main.run_svn(None, 'propset', 'Kubla', 'Khan', rho_path)

  # Make a couple of local mods to files which will be conflicted
  mu_path_backup = os.path.join(wc_backup, 'A', 'mu')
  rho_path_backup = os.path.join(wc_backup, 'A', 'D', 'G', 'rho')
  svntest.main.file_append(mu_path_backup,
                           'Conflicting appended text for mu\n')
  svntest.main.file_append(rho_path_backup,
                           'Conflicting appended text for rho\n')
  svntest.main.run_svn(None, 'propset', 'Kubla', 'Xanadu', rho_path_backup)

  # Created expected output tree for 'svn ci'
  expected_output = svntest.wc.State(wc_dir, {
    'A/mu' : Item(verb='Sending'),
    'A/D/G/rho' : Item(verb='Sending'),
    })

  # Create expected status tree; all local revisions should be at 1,
  # but mu and rho should be at revision 2.
  expected_status = svntest.actions.get_virginal_state(wc_dir, 1)
  expected_status.tweak('A/mu', wc_rev=2)
  expected_status.tweak('A/D/G/rho', wc_rev=2, status='  ')

  # Commit.
  svntest.actions.run_and_verify_commit(wc_dir, expected_output,
                                        expected_status, None, wc_dir)

  # Create expected output tree for an update of the wc_backup.
  expected_output = svntest.wc.State(wc_backup, {
    'A/mu' : Item(status='C '),
    'A/D/G/rho' : Item(status='CC'),
    })

  # Create expected disk tree for the update.
  expected_disk = svntest.main.greek_state.copy()
  expected_disk.tweak('A/mu',
                      contents="\n".join(["This is the file 'mu'.",
                                          "<<<<<<< .mine",
                                          "Conflicting appended text for mu",
                                          "=======",
                                          "Original appended text for mu",
                                          ">>>>>>> .r2",
                                          ""]))
  expected_disk.tweak('A/D/G/rho',
                      contents="\n".join(["This is the file 'rho'.",
                                          "<<<<<<< .mine",
                                          "Conflicting appended text for rho",
                                          "=======",
                                          "Original appended text for rho",
                                          ">>>>>>> .r2",
                                          ""]))

  # Create expected status tree for the update.
  expected_status = svntest.actions.get_virginal_state(wc_backup, 2)
  expected_status.tweak('A/mu', status='C ')
  expected_status.tweak('A/D/G/rho', status='CC')

  # "Extra" files that we expect to result from the conflicts.
  # These are expressed as list of regexps.  What a cool system!  :-)
  extra_files = ['mu.*\.r1', 'mu.*\.r2', 'mu.*\.mine',
                 'rho.*\.r1', 'rho.*\.r2', 'rho.*\.mine', 'rho.*\.prej']

  # Do the update and check the results in three ways.
  # All "extra" files are passed to detect_conflict_files().
  svntest.actions.run_and_verify_update(wc_backup,
                                        expected_output,
                                        expected_disk,
                                        expected_status,
                                        None,
                                        svntest.tree.detect_conflict_files,
                                        extra_files)


  # verify that the extra_files list is now empty.
  if len(extra_files) != 0:
    print("didn't get expected extra files")
    raise svntest.Failure

  # remove the conflicting files to clear text conflict but not props conflict
  os.remove(mu_path_backup)
  os.remove(rho_path_backup)

  ### TODO: Can't get run_and_verify_update to work here :-( I get
  # the error "Unequal Types: one Node is a file, the other is a
  # directory". Use run_svn and then run_and_verify_status instead
  exit_code, stdout_lines, stdout_lines = svntest.main.run_svn(None, 'up',
                                                               wc_backup)
  if len (stdout_lines) > 0:
    print("update 2 failed")
    raise svntest.Failure

  # Create expected status tree
  expected_status = svntest.actions.get_virginal_state(wc_backup, 2)
  expected_status.tweak('A/D/G/rho', status=' C')

  svntest.actions.run_and_verify_status(wc_backup, expected_status)

#----------------------------------------------------------------------

def update_delete_modified_files(sbox):
  "update that deletes modified files"

  sbox.build()
  wc_dir = sbox.wc_dir

  # Delete a file
  alpha_path = os.path.join(wc_dir, 'A', 'B', 'E', 'alpha')
  svntest.actions.run_and_verify_svn("Deleting alpha failed", None, [],
                                     'rm', alpha_path)

  # Delete a directory containing files
  G_path = os.path.join(wc_dir, 'A', 'D', 'G')
  svntest.actions.run_and_verify_svn("Deleting G failed", None, [],
                                     'rm', G_path)

  # Commit
  svntest.actions.run_and_verify_svn("Committing deletes failed", None, [],
                                     'ci', '-m', 'log msg', wc_dir)

  ### Update before backdating to avoid obstructed update error for G
  svntest.actions.run_and_verify_svn("Updating after commit failed", None, [],
                                     'up', wc_dir)

  # Backdate to restore deleted items
  svntest.actions.run_and_verify_svn("Backdating failed", None, [],
                                     'up', '-r', '1', wc_dir)

  # Modify the file to be deleted, and a file in the directory to be deleted
  svntest.main.file_append(alpha_path, 'appended alpha text\n')
  pi_path = os.path.join(G_path, 'pi')
  svntest.main.file_append(pi_path, 'appended pi text\n')

  expected_status = svntest.actions.get_virginal_state(wc_dir, 1)
  expected_status.tweak('A/B/E/alpha', 'A/D/G/pi', status='M ')

  svntest.actions.run_and_verify_status(wc_dir, expected_status)

  # Now update to 'delete' modified items -- that is, remove them from
  # version control, but leave them on disk.  It used to be we would
  # expect an 'obstructed update' error (see issue #1196), then we
  # expected success (see issue #1806), and now we expect tree conflicts
  # (see issue #2282) on the missing or unversioned items.
  expected_output = svntest.wc.State(wc_dir, {
    'A/B/E/alpha' : Item(status='  ', treeconflict='C'),
    'A/D/G'       : Item(status='  ', treeconflict='C'),
    })

  expected_disk = svntest.main.greek_state.copy()
  expected_disk.tweak('A/B/E/alpha',
                      contents=\
                      "This is the file 'alpha'.\nappended alpha text\n")
  expected_disk.tweak('A/D/G/pi',
                      contents=\
                      "This is the file 'pi'.\nappended pi text\n")

  expected_status = svntest.actions.get_virginal_state(wc_dir, 2)
  # A/B/E/alpha and the subtree rooted at A/D/G had local modificiations
  # prior to the update.  So there is a tree conflict and both A/B/E/alpha
  # A/D/G remain after the update, scheduled for addition as copies of
  # themselves from r1, along with the local modifications.
  expected_status.tweak('A/B/E/alpha', status='A ', copied='+', wc_rev='-',
                        treeconflict='C')
  expected_status.tweak('A/D/G/pi', status='M ')
  expected_status.tweak('A/D/G/pi', status='M ', copied='+', wc_rev='-')
  expected_status.tweak('A/D/G/rho', 'A/D/G/tau', status='  ', copied='+',
                        wc_rev='-')
  expected_status.tweak('A/D/G', status='A ', copied='+', wc_rev='-',
                        treeconflict='C')

  svntest.actions.run_and_verify_update(wc_dir,
                                        expected_output,
                                        expected_disk,
                                        expected_status)

#----------------------------------------------------------------------

# Issue 847.  Doing an add followed by a remove for an item in state
# "deleted" caused the "deleted" state to get forgotten

def update_after_add_rm_deleted(sbox):
  "update after add/rm of deleted state"

  sbox.build()
  wc_dir = sbox.wc_dir

  # Delete a file and directory from WC
  alpha_path = os.path.join(wc_dir, 'A', 'B', 'E', 'alpha')
  F_path = os.path.join(wc_dir, 'A', 'B', 'F')
  svntest.actions.run_and_verify_svn(None, None, [], 'rm', alpha_path, F_path)

  # Commit deletion
  expected_output = svntest.wc.State(wc_dir, {
    'A/B/E/alpha' : Item(verb='Deleting'),
    'A/B/F'       : Item(verb='Deleting'),
    })

  expected_status = svntest.actions.get_virginal_state(wc_dir, 1)
  expected_status.remove('A/B/E/alpha')
  expected_status.remove('A/B/F')

  svntest.actions.run_and_verify_commit(wc_dir, expected_output,
                                        expected_status, None, wc_dir)

  # alpha and F are now in state "deleted", next we add a new ones
  svntest.main.file_append(alpha_path, "new alpha")
  svntest.actions.run_and_verify_svn(None, None, [], 'add', alpha_path)

  svntest.actions.run_and_verify_svn(None, None, [], 'mkdir', F_path)

  # New alpha and F should be in add state A
  expected_status.add({
    'A/B/E/alpha' : Item(status='A ', wc_rev=0),
    'A/B/F'       : Item(status='A ', wc_rev=0),
    })

  svntest.actions.run_and_verify_status(wc_dir, expected_status)

  # Forced removal of new alpha and F must restore "deleted" state

  svntest.actions.run_and_verify_svn(None, None, [], 'rm', '--force',
                                     alpha_path, F_path)
  if os.path.exists(alpha_path) or os.path.exists(F_path):
    raise svntest.Failure

  # "deleted" state is not visible in status
  expected_status.remove('A/B/E/alpha', 'A/B/F')

  svntest.actions.run_and_verify_status(wc_dir, expected_status)

  # Although parent dir is already at rev 1, the "deleted" state will cause
  # alpha and F to be restored in the WC when updated to rev 1
  svntest.actions.run_and_verify_svn(None, None, [], 'up', '-r', '1', wc_dir)

  expected_status.add({
    'A/B/E/alpha' : Item(status='  ', wc_rev=1),
    'A/B/F'       : Item(status='  ', wc_rev=1),
    })

  svntest.actions.run_and_verify_status(wc_dir, expected_status)

#----------------------------------------------------------------------

# Issue 1591.  Updating a working copy which contains local
# obstructions marks a directory as incomplete.  Removal of the
# obstruction and subsequent update should clear the "incomplete"
# flag.

def obstructed_update_alters_wc_props(sbox):
  "obstructed update alters WC properties"

  sbox.build()
  wc_dir = sbox.wc_dir

  # Create a new dir in the repo in prep for creating an obstruction.
  #print "Adding dir to repo"
  svntest.actions.run_and_verify_svn(None, None, [],
                                     'mkdir', '-m',
                                     'prep for obstruction',
                                     sbox.repo_url + '/A/foo')

  # Create an obstruction, a file in the WC with the same name as
  # present in a newer rev of the repo.
  #print "Creating obstruction"
  obstruction_parent_path = os.path.join(wc_dir, 'A')
  obstruction_path = os.path.join(obstruction_parent_path, 'foo')
  svntest.main.file_append(obstruction_path, 'an obstruction')

  # Update the WC to that newer rev to trigger the obstruction.
  #print "Updating WC"
  expected_output = svntest.wc.State(wc_dir, {})
  expected_disk = svntest.main.greek_state.copy()
  expected_status = svntest.actions.get_virginal_state(wc_dir, 1)
  error_re = 'Failed to add directory.*object of the same name already exists'
  svntest.actions.run_and_verify_update(wc_dir,
                                        expected_output,
                                        expected_disk,
                                        expected_status,
                                        error_re)

  # Remove the file which caused the obstruction.
  #print "Removing obstruction"
  os.unlink(obstruction_path)

  # Update the -- now unobstructed -- WC again.
  #print "Updating WC again"
  expected_output = svntest.wc.State(wc_dir, {
    'A/foo' : Item(status='A '),
    })

  expected_disk = svntest.main.greek_state.copy()
  expected_disk.add({
    'A/foo' : Item(),
    })

  expected_status = svntest.actions.get_virginal_state(wc_dir, 2)
  expected_status.add({
    'A/foo' : Item(status='  ', wc_rev=2),
    })

  svntest.actions.run_and_verify_update(wc_dir,
                                        expected_output,
                                        expected_disk,
                                        expected_status)

  # The previously obstructed resource should now be in the WC.
  if not os.path.isdir(obstruction_path):
    raise svntest.Failure

#----------------------------------------------------------------------

# Issue 938.
def update_replace_dir(sbox):
  "update that replaces a directory"

  sbox.build()
  wc_dir = sbox.wc_dir

  # Delete a directory
  F_path = os.path.join(wc_dir, 'A', 'B', 'F')
  svntest.actions.run_and_verify_svn(None, None, [], 'rm', F_path)

  # Commit deletion
  expected_output = svntest.wc.State(wc_dir, {
    'A/B/F'       : Item(verb='Deleting'),
    })

  expected_status = svntest.actions.get_virginal_state(wc_dir, 1)
  expected_status.remove('A/B/F')

  svntest.actions.run_and_verify_commit(wc_dir, expected_output,
                                        expected_status, None, wc_dir)

  # Add replacement directory
  svntest.actions.run_and_verify_svn(None, None, [], 'mkdir', F_path)

  # Commit addition
  expected_output = svntest.wc.State(wc_dir, {
    'A/B/F'       : Item(verb='Adding'),
    })

  expected_status = svntest.actions.get_virginal_state(wc_dir, 1)
  expected_status.tweak('A/B/F', wc_rev=3)

  svntest.actions.run_and_verify_commit(wc_dir, expected_output,
                                        expected_status, None, wc_dir)

  # Update to HEAD
  expected_output = svntest.wc.State(wc_dir, {
    })

  expected_disk = svntest.main.greek_state.copy()

  expected_status = svntest.actions.get_virginal_state(wc_dir, 3)

  svntest.actions.run_and_verify_update(wc_dir,
                                        expected_output,
                                        expected_disk,
                                        expected_status)

  # Update to revision 1 replaces the directory
  ### I can't get this to work :-(
  #expected_output = svntest.wc.State(wc_dir, {
  #  'A/B/F'       : Item(verb='Adding'),
  #  'A/B/F'       : Item(verb='Deleting'),
  #  })
  #expected_status = svntest.actions.get_virginal_state(wc_dir, 1)
  #svntest.actions.run_and_verify_update(wc_dir,
  #                                      expected_output,
  #                                      expected_disk,
  #                                      expected_status,
  #                                      None, None, None, None, None, 0,
  #                                      '-r', '1', wc_dir)

  # Update to revision 1 replaces the directory
  svntest.actions.run_and_verify_svn(None, None, [], 'up', '-r', '1', wc_dir)

  expected_status = svntest.actions.get_virginal_state(wc_dir, 1)

  svntest.actions.run_and_verify_status(wc_dir, expected_status)

#----------------------------------------------------------------------

def update_single_file(sbox):
  "update with explicit file target"

  sbox.build()
  wc_dir = sbox.wc_dir

  expected_disk = svntest.main.greek_state.copy()

  # Make a local mod to a file which will be committed
  mu_path = os.path.join(wc_dir, 'A', 'mu')
  svntest.main.file_append(mu_path, '\nAppended text for mu')

  # Commit.
  expected_output = svntest.wc.State(wc_dir, {
    'A/mu' : Item(verb='Sending'),
    })

  expected_status = svntest.actions.get_virginal_state(wc_dir, 1)
  expected_status.tweak('A/mu', wc_rev=2)

  svntest.actions.run_and_verify_commit(wc_dir, expected_output,
                                        expected_status, None, wc_dir)

  # At one stage 'svn up file' failed with a parent lock error
  was_cwd = os.getcwd()
  os.chdir(os.path.join(wc_dir, 'A'))

  ### Can't get run_and_verify_update to work having done the chdir.
  svntest.actions.run_and_verify_svn("update failed", None, [],
                                     'up', '-r', '1', 'mu')
  os.chdir(was_cwd)

  expected_status = svntest.actions.get_virginal_state(wc_dir, 1)

  svntest.actions.run_and_verify_status(wc_dir, expected_status)

#----------------------------------------------------------------------
def prop_update_on_scheduled_delete(sbox):
  "receive prop update to file scheduled for deletion"

  sbox.build()
  wc_dir = sbox.wc_dir

  other_wc = sbox.add_wc_path('other')

  # Make the "other" working copy.
  svntest.actions.duplicate_dir(wc_dir, other_wc)

  iota_path = os.path.join(wc_dir, 'iota')
  other_iota_path = os.path.join(other_wc, 'iota')

  svntest.main.run_svn(None, 'propset', 'foo', 'bar', iota_path)

  # Created expected output tree for 'svn ci'
  expected_output = svntest.wc.State(wc_dir, {
    'iota' : Item(verb='Sending'),
    })

  # Create expected status tree
  expected_status = svntest.actions.get_virginal_state(wc_dir, 1)
  expected_status.tweak('iota', wc_rev=2)

  # Commit the change, creating revision 2.
  svntest.actions.run_and_verify_commit(wc_dir, expected_output,
                                        expected_status, None, wc_dir)

  svntest.main.run_svn(None, 'rm', other_iota_path)

  # Expected output tree for update of other_wc.
  expected_output = svntest.wc.State(other_wc, {
    'iota' : Item(status='  ', treeconflict='C'),
    })

  # Expected disk tree for the update.
  expected_disk = svntest.main.greek_state.copy()
  expected_disk.remove('iota')

  # Expected status tree for the update.
  expected_status = svntest.actions.get_virginal_state(other_wc, 2)
  expected_status.tweak('iota', status='D ', treeconflict='C')

  # Do the update and check the results in three ways.
  svntest.actions.run_and_verify_update(other_wc,
                                        expected_output,
                                        expected_disk,
                                        expected_status)

#----------------------------------------------------------------------

def update_receive_illegal_name(sbox):
  "bail when receive a file or dir named .svn"

  sbox.build()
  wc_dir = sbox.wc_dir

  # This tests the revision 4334 fix for issue #1068.

  legal_url = sbox.repo_url + '/A/D/G/svn'
  illegal_url = (sbox.repo_url
                 + '/A/D/G/' + svntest.main.get_admin_name())
  # Ha!  The client doesn't allow us to mkdir a '.svn' but it does
  # allow us to copy to a '.svn' so ...
  svntest.actions.run_and_verify_svn(None, None, [],
                                     'mkdir', '-m', 'log msg',
                                     legal_url)
  svntest.actions.run_and_verify_svn(None, None, [],
                                     'mv', '-m', 'log msg',
                                     legal_url, illegal_url)

  # Do the update twice, both should fail.  After the first failure
  # the wc will be marked "incomplete".
  for n in range(2):
    exit_code, out, err = svntest.main.run_svn(1, 'up', wc_dir)
    for line in err:
      if line.find("of the same name") != -1:
        break
    else:
      raise svntest.Failure

  # At one stage an obstructed update in an incomplete wc would leave
  # a txn behind
  exit_code, out, err = svntest.main.run_svnadmin('lstxns', sbox.repo_dir)
  if out or err:
    raise svntest.Failure

#----------------------------------------------------------------------

def update_deleted_missing_dir(sbox):
  "update missing dir to rev in which it is absent"

  sbox.build()
  wc_dir = sbox.wc_dir

  E_path = os.path.join(wc_dir, 'A', 'B', 'E')
  H_path = os.path.join(wc_dir, 'A', 'D', 'H')

  # Create a new revision with directories deleted
  svntest.main.run_svn(None, 'rm', E_path)
  svntest.main.run_svn(None, 'rm', H_path)
  svntest.main.run_svn(None,
                       'ci', '-m', 'log msg', E_path, H_path)

  # Update back to the old revision
  svntest.main.run_svn(None,
                       'up', '-r', '1', wc_dir)

  # Delete the directories from disk
  svntest.main.safe_rmtree(E_path)
  svntest.main.safe_rmtree(H_path)

  # Create expected output tree for an update of the missing items by name
  expected_output = svntest.wc.State(wc_dir, {
    'A/B/E' : Item(status='D '),
    'A/D/H' : Item(status='D '),
    })

  # Create expected disk tree for the update.
  expected_disk = svntest.main.greek_state.copy()
  expected_disk.remove('A/B/E', 'A/B/E/alpha', 'A/B/E/beta')
  expected_disk.remove('A/D/H', 'A/D/H/chi', 'A/D/H/omega', 'A/D/H/psi')

  # Create expected status tree for the update.
  expected_status = svntest.actions.get_virginal_state(wc_dir, 1)
  expected_status.remove('A/B/E', 'A/B/E/alpha', 'A/B/E/beta')
  expected_status.remove('A/D/H', 'A/D/H/chi', 'A/D/H/omega', 'A/D/H/psi')

  # Do the update, specifying the deleted paths explicitly.
  svntest.actions.run_and_verify_update(wc_dir,
                                        expected_output,
                                        expected_disk,
                                        expected_status,
                                        None, None, None, None, None,
                                        0, "-r", "2", E_path, H_path)

  # Update back to the old revision again
  svntest.main.run_svn(None,
                       'up', '-r', '1', wc_dir)

  # This time we're updating the whole working copy
  expected_status.tweak(wc_rev=2)

  # Do the update, on the whole working copy this time
  svntest.actions.run_and_verify_update(wc_dir,
                                        expected_output,
                                        expected_disk,
                                        expected_status,
                                        None, None, None, None, None,
                                        0, "-r", "2", wc_dir)

#----------------------------------------------------------------------

# Issue 919.  This test was written as a regression test for "item
# should remain 'deleted' when an update deletes a sibling".
def another_hudson_problem(sbox):
  "another \"hudson\" problem: updates that delete"

  sbox.build()
  wc_dir = sbox.wc_dir

  # Delete/commit gamma thus making it 'deleted'
  gamma_path = os.path.join(wc_dir, 'A', 'D', 'gamma')
  svntest.main.run_svn(None, 'rm', gamma_path)

  expected_output = svntest.wc.State(wc_dir, {
    'A/D/gamma' : Item(verb='Deleting'),
    })

  expected_status = svntest.actions.get_virginal_state(wc_dir, 1)
  expected_status.remove('A/D/gamma')

  svntest.actions.run_and_verify_commit(wc_dir,
                                        expected_output,
                                        expected_status,
                                        None, wc_dir)

  # Delete directory G from the repository
  svntest.actions.run_and_verify_svn(None,
                                     ['\n', 'Committed revision 3.\n'], [],
                                     'rm', '-m', 'log msg',
                                     sbox.repo_url + '/A/D/G')

  # Remove corresponding tree from working copy
  G_path = os.path.join(wc_dir, 'A', 'D', 'G')
  svntest.main.safe_rmtree(G_path)

  # Update missing directory to receive the delete, this should mark G
  # as 'deleted' and should not alter gamma's entry.

  # Sigh, I can't get run_and_verify_update to work (but not because
  # of issue 919 as far as I can tell)
  svntest.actions.run_and_verify_svn(None,
                                     ['D    '+G_path+'\n',
                                      'Updated to revision 3.\n',
                                      ], [],
                                     'up', G_path)

  # Both G and gamma should be 'deleted', update should produce no output
  expected_status = svntest.actions.get_virginal_state(wc_dir, 3)
  expected_status.remove('A/D/G', 'A/D/G/pi', 'A/D/G/rho', 'A/D/G/tau',
                         'A/D/gamma')

  expected_disk = svntest.main.greek_state.copy()
  expected_disk.remove('A/D/G', 'A/D/G/pi', 'A/D/G/rho', 'A/D/G/tau',
                       'A/D/gamma')

  svntest.actions.run_and_verify_update(wc_dir,
                                        "",
                                        expected_disk,
                                        expected_status)

#----------------------------------------------------------------------
def update_deleted_targets(sbox):
  "explicit update of deleted=true targets"

  sbox.build()
  wc_dir = sbox.wc_dir

  # Delete/commit thus creating 'deleted=true' entries
  gamma_path = os.path.join(wc_dir, 'A', 'D', 'gamma')
  F_path = os.path.join(wc_dir, 'A', 'B', 'F')
  svntest.main.run_svn(None, 'rm', gamma_path, F_path)

  expected_output = svntest.wc.State(wc_dir, {
    'A/D/gamma' : Item(verb='Deleting'),
    'A/B/F'     : Item(verb='Deleting'),
    })

  expected_status = svntest.actions.get_virginal_state(wc_dir, 1)
  expected_status.remove('A/D/gamma', 'A/B/F')

  svntest.actions.run_and_verify_commit(wc_dir,
                                        expected_output,
                                        expected_status,
                                        None, wc_dir)

  # Explicit update must not remove the 'deleted=true' entries
  svntest.actions.run_and_verify_svn(None, ['At revision 2.\n'], [],
                                     'update', gamma_path)
  svntest.actions.run_and_verify_svn(None, ['At revision 2.\n'], [],
                                     'update', F_path)

  # Update to r1 to restore items, since the parent directory is already
  # at r1 this fails if the 'deleted=true' entries are missing (issue 2250)
  expected_output = svntest.wc.State(wc_dir, {
    'A/D/gamma' : Item(status='A '),
    'A/B/F'     : Item(status='A '),
    })

  expected_status = svntest.actions.get_virginal_state(wc_dir, 1)

  expected_disk = svntest.main.greek_state.copy()

  svntest.actions.run_and_verify_update(wc_dir,
                                        expected_output,
                                        expected_disk,
                                        expected_status,
                                        None, None, None, None, None, 0,
                                        '-r', '1', wc_dir)



#----------------------------------------------------------------------

def new_dir_with_spaces(sbox):
  "receive new dir with spaces in its name"

  sbox.build()
  wc_dir = sbox.wc_dir

  # Create a new directory ("spacey dir") directly in repository
  svntest.actions.run_and_verify_svn(None,
                                     ['\n', 'Committed revision 2.\n'], [],
                                     'mkdir', '-m', 'log msg',
                                     sbox.repo_url
                                     + '/A/spacey%20dir')

  # Update, and make sure ra_neon doesn't choke on the space.
  expected_output = svntest.wc.State(wc_dir, {
    'A/spacey dir'       : Item(status='A '),
    })

  expected_status = svntest.actions.get_virginal_state(wc_dir, 2)
  expected_status.add({
    'A/spacey dir'       : Item(status='  ', wc_rev=2),
    })

  expected_disk = svntest.main.greek_state.copy()
  expected_disk.add({
    'A/spacey dir' : Item(),
    })

  svntest.actions.run_and_verify_update(wc_dir,
                                        expected_output,
                                        expected_disk,
                                        expected_status)

#----------------------------------------------------------------------

def non_recursive_update(sbox):
  "non-recursive update"

  sbox.build()
  wc_dir = sbox.wc_dir

  # Commit a change to A/mu and A/D/G/rho
  mu_path = os.path.join(wc_dir, 'A', 'mu')
  rho_path = os.path.join(wc_dir, 'A', 'D', 'G', 'rho')

  svntest.main.file_append(mu_path, "new")
  svntest.main.file_append(rho_path, "new")

  expected_output = svntest.wc.State(wc_dir, {
    'A/mu' : Item(verb='Sending'),
    'A/D/G/rho' : Item(verb='Sending'),
    })

  expected_status = svntest.actions.get_virginal_state(wc_dir, 1)
  expected_status.tweak('A/mu', 'A/D/G/rho', wc_rev=2)

  svntest.actions.run_and_verify_commit(wc_dir, expected_output,
                                        expected_status,
                                        None, wc_dir)

  # Update back to revision 1
  expected_output = svntest.wc.State(wc_dir, {
    'A/mu' : Item(status='U '),
    'A/D/G/rho' : Item(status='U '),
    })

  expected_disk = svntest.main.greek_state.copy()

  expected_status.tweak('A/mu', 'A/D/G/rho', wc_rev=1)

  svntest.actions.run_and_verify_update(wc_dir, expected_output,
                                        expected_disk, expected_status,
                                        None, None, None, None, None, 0,
                                        '-r', '1', wc_dir)

  # Non-recursive update of A should change A/mu but not A/D/G/rho
  A_path = os.path.join(wc_dir, 'A')

  expected_output = svntest.wc.State(wc_dir, {
    'A/mu' : Item(status='U '),
    })

  expected_status.tweak('A', 'A/mu', wc_rev=2)

  expected_disk.tweak('A/mu', contents="This is the file 'mu'.\nnew")

  svntest.actions.run_and_verify_update(wc_dir, expected_output,
                                        expected_disk, expected_status,
                                        None, None, None, None, None, 0,
                                        '-N', A_path)

#----------------------------------------------------------------------

def checkout_empty_dir(sbox):
  "check out an empty dir"
  # See issue #1472 -- checked out empty dir should not be marked as
  # incomplete ("!" in status).
  sbox.build(create_wc = False)
  wc_dir = sbox.wc_dir

  C_url = sbox.repo_url + '/A/C'

  svntest.main.safe_rmtree(wc_dir)
  svntest.actions.run_and_verify_svn(None, None, [], 'checkout', C_url, wc_dir)

  svntest.actions.run_and_verify_svn(None, [], [], 'status', wc_dir)


#----------------------------------------------------------------------
# Regression test for issue #919: "another ghudson bug".  Basically, if
# we fore- or back-date an item until it no longer exists, we were
# completely removing the entry, rather than marking it 'deleted'
# (which we now do.)

def update_to_deletion(sbox):
  "update target till it's gone, then get it back"

  sbox.build()
  wc_dir = sbox.wc_dir

  iota_path = os.path.join(wc_dir, 'iota')

  # Update iota to rev 0, so it gets removed.
  expected_output = svntest.wc.State(wc_dir, {
    'iota' : Item(status='D '),
    })

  expected_disk = svntest.main.greek_state.copy()
  expected_disk.remove('iota')

  svntest.actions.run_and_verify_update(wc_dir,
                                        expected_output,
                                        expected_disk,
                                        None, None,
                                        None, None, None, None, 0,
                                        '-r', '0', iota_path)

  # Update the wc root, so iota comes back.
  expected_output = svntest.wc.State(wc_dir, {
    'iota' : Item(status='A '),
    })

  expected_disk = svntest.main.greek_state.copy()

  svntest.actions.run_and_verify_update(wc_dir,
                                        expected_output,
                                        expected_disk,
                                        None, None,
                                        None, None, None, None, 0,
                                        wc_dir)


#----------------------------------------------------------------------

def update_deletion_inside_out(sbox):
  "update child before parent of a deleted tree"

  sbox.build()
  wc_dir = sbox.wc_dir

  parent_path = os.path.join(wc_dir, 'A', 'B')
  child_path = os.path.join(parent_path, 'E')  # Could be a file, doesn't matter

  # Delete the parent directory.
  svntest.actions.run_and_verify_svn(None, None, [],
                                     'rm', parent_path)
  svntest.actions.run_and_verify_svn(None, None, [],
                                     'ci', '-m', '', wc_dir)

  # Update back to r1.
  svntest.actions.run_and_verify_svn(None, None, [],
                                     'update', '-r', '1', wc_dir)

  # Update just the child to r2.
  svntest.actions.run_and_verify_svn(None, None, [],
                                     'update', '-r', '2', child_path)

  # Now try a normal update.
  expected_output = svntest.wc.State(wc_dir, {
    'A/B' : Item(status='D '),
    })

  expected_disk = svntest.main.greek_state.copy()
  expected_disk.remove('A/B', 'A/B/lambda', 'A/B/F',
                       'A/B/E', 'A/B/E/alpha', 'A/B/E/beta')

  svntest.actions.run_and_verify_update(wc_dir,
                                        expected_output,
                                        expected_disk,
                                        None)


#----------------------------------------------------------------------
# Regression test for issue #1793, whereby 'svn up dir' would delete
# dir if schedule-add.  Yikes.

def update_schedule_add_dir(sbox):
  "update a schedule-add directory"

  sbox.build()
  wc_dir = sbox.wc_dir

  # Delete directory A/D/G in the repository via immediate commit
  G_path = os.path.join(wc_dir, 'A', 'D', 'G')
  G_url = sbox.repo_url + '/A/D/G'
  svntest.actions.run_and_verify_svn(None, None, [],
                                     'rm', G_url, '-m', 'rev 2')

  # Update the wc to HEAD (r2)
  expected_output = svntest.wc.State(wc_dir, {
    'A/D/G' : Item(status='D '),
    })

  expected_disk = svntest.main.greek_state.copy()
  expected_disk.remove('A/D/G', 'A/D/G/pi', 'A/D/G/rho', 'A/D/G/tau')

  expected_status = svntest.actions.get_virginal_state(wc_dir, 2)
  expected_status.remove('A/D/G', 'A/D/G/pi', 'A/D/G/rho', 'A/D/G/tau')

  svntest.actions.run_and_verify_update(wc_dir,
                                        expected_output,
                                        expected_disk,
                                        expected_status)

  # Do a URL->wc copy, creating a new schedule-add A/D/G.
  # (Standard procedure when trying to resurrect the directory.)
  D_path = os.path.join(wc_dir, 'A', 'D')
  svntest.actions.run_and_verify_svn("Copy error:", None, [],
                                     'cp', G_url + '@1', D_path)

  # status should now show the dir scheduled for addition-with-history
  expected_status.add({
    'A/D/G'     : Item(status='A ', copied='+', wc_rev='-'),
    'A/D/G/pi'  : Item(status='  ', copied='+', wc_rev='-'),
    'A/D/G/rho' : Item(status='  ', copied='+', wc_rev='-'),
    'A/D/G/tau' : Item(status='  ', copied='+', wc_rev='-'),
    })

  svntest.actions.run_and_verify_status(wc_dir, expected_status)

  # Now update with the schedule-add dir as the target.
  svntest.actions.run_and_verify_svn(None, None, [], 'up', G_path)

  # The update should be a no-op, and the schedule-add directory
  # should still exist!  'svn status' shouldn't change at all.
  svntest.actions.run_and_verify_status(wc_dir, expected_status)


#----------------------------------------------------------------------
# Test updating items that do not exist in the current WC rev, but do
# exist at some future revision.

def update_to_future_add(sbox):
  "update target that was added in a future rev"

  sbox.build()
  wc_dir = sbox.wc_dir

  # Update the entire WC to rev 0
  # Create expected output tree for an update to rev 0
  expected_output = svntest.wc.State(wc_dir, {
    'iota' : Item(status='D '),
    'A' : Item(status='D '),
    })

  # Create expected disk tree for the update to rev 0
  expected_disk = svntest.wc.State(wc_dir, { })

  # Do the update and check the results.
  svntest.actions.run_and_verify_update(wc_dir,
                                        expected_output,
                                        expected_disk,
                                        None, None,
                                        None, None, None, None, 0,
                                        '-r', '0', wc_dir)

  # Update iota to the current HEAD.
  iota_path = os.path.join(wc_dir, 'iota')

  expected_output = svntest.wc.State(wc_dir, {
    'iota' : Item(status='A '),
    })

  expected_disk = svntest.wc.State('', {
   'iota' : Item("This is the file 'iota'.\n")
   })

  svntest.actions.run_and_verify_update(wc_dir,
                                        expected_output,
                                        expected_disk,
                                        None, None,
                                        None, None, None, None, 0,
                                        iota_path)

  # Now try updating the directory into the future
  A_path = os.path.join(wc_dir, 'A')

  expected_output = svntest.wc.State(wc_dir, {
    'A'              : Item(status='A '),
    'A/mu'           : Item(status='A '),
    'A/B'            : Item(status='A '),
    'A/B/lambda'     : Item(status='A '),
    'A/B/E'          : Item(status='A '),
    'A/B/E/alpha'    : Item(status='A '),
    'A/B/E/beta'     : Item(status='A '),
    'A/B/F'          : Item(status='A '),
    'A/C'            : Item(status='A '),
    'A/D'            : Item(status='A '),
    'A/D/gamma'      : Item(status='A '),
    'A/D/G'          : Item(status='A '),
    'A/D/G/pi'       : Item(status='A '),
    'A/D/G/rho'      : Item(status='A '),
    'A/D/G/tau'      : Item(status='A '),
    'A/D/H'          : Item(status='A '),
    'A/D/H/chi'      : Item(status='A '),
    'A/D/H/psi'      : Item(status='A '),
    'A/D/H/omega'    : Item(status='A ')
    })

  expected_disk = svntest.main.greek_state.copy()

  svntest.actions.run_and_verify_update(wc_dir,
                                        expected_output,
                                        expected_disk,
                                        None, None,
                                        None, None, None, None, 0,
                                        A_path);

#----------------------------------------------------------------------

def nested_in_read_only(sbox):
  "update a nested wc in a read-only wc"

  sbox.build()
  wc_dir = sbox.wc_dir

  # Delete/commit a file
  alpha_path = os.path.join(wc_dir, 'A', 'B', 'E', 'alpha')
  svntest.actions.run_and_verify_svn(None, None, [], 'rm', alpha_path)

  expected_output = svntest.wc.State(wc_dir, {
    'A/B/E/alpha' : Item(verb='Deleting'),
    })

  expected_status = svntest.actions.get_virginal_state(wc_dir, 1)
  expected_status.remove('A/B/E/alpha')

  svntest.actions.run_and_verify_commit(wc_dir, expected_output,
                                        expected_status, None, wc_dir)

  svntest.actions.run_and_verify_svn(None, None, [], 'up', wc_dir)

  expected_status.tweak(wc_rev=2)

  svntest.actions.run_and_verify_status(wc_dir, expected_status)

  # Delete/commit a directory that used to contain the deleted file
  B_path = os.path.join(wc_dir, 'A', 'B')
  svntest.actions.run_and_verify_svn(None, None, [], 'rm', B_path)

  expected_output = svntest.wc.State(wc_dir, {
    'A/B' : Item(verb='Deleting'),
    })

  expected_status.remove('A/B', 'A/B/lambda', 'A/B/E', 'A/B/E/beta', 'A/B/F')

  svntest.actions.run_and_verify_commit(wc_dir, expected_output,
                                        expected_status, None, wc_dir)

  svntest.actions.run_and_verify_svn(None, None, [], 'up', wc_dir)

  expected_status.tweak(wc_rev=3)

  svntest.actions.run_and_verify_status(wc_dir, expected_status)

  # Replace the deleted directory with a new checkout of an old
  # version of the directory, this gives it a "plausible" URL that
  # could be part of the containing wc
  B_url = sbox.repo_url + '/A/B'
  svntest.actions.run_and_verify_svn(None, None, [],
                                     'checkout', '-r', '1', B_url + "@1",
                                     B_path)

  expected_status = svntest.wc.State(B_path, {
    ''           : Item(),
    'lambda'     : Item(),
    'E'          : Item(),
    'E/alpha'    : Item(),
    'E/beta'     : Item(),
    'F'          : Item(),
    })
  expected_status.tweak(wc_rev=1, status='  ')

  svntest.actions.run_and_verify_status(B_path, expected_status)

  # Make enclosing wc read only
  os.chmod(os.path.join(wc_dir, 'A', svntest.main.get_admin_name()), 0555)

  try:
    # Update of nested wc should still work
    expected_output = svntest.wc.State(B_path, {
      'E/alpha' : Item(status='D '),
      })

    expected_disk = wc.State('', {
      'lambda'  : wc.StateItem("This is the file 'lambda'.\n"),
      'E'       : wc.StateItem(),
      'E/beta'  : wc.StateItem("This is the file 'beta'.\n"),
      'F'       : wc.StateItem(),
      })

    expected_status.remove('E/alpha')
    expected_status.tweak(wc_rev=2)

    svntest.actions.run_and_verify_update(B_path,
                                          expected_output,
                                          expected_disk,
                                          expected_status,
                                          None, None, None, None, None, 0,
                                          '-r', '2', B_path)
  finally:
    os.chmod(os.path.join(wc_dir, 'A', svntest.main.get_admin_name()), 0777)

#----------------------------------------------------------------------

def update_xml_unsafe_dir(sbox):
  "update dir with xml-unsafe name"

  sbox.build()
  wc_dir = sbox.wc_dir

  # Make a backup copy of the working copy
  wc_backup = sbox.add_wc_path('backup')
  svntest.actions.duplicate_dir(wc_dir, wc_backup)

  # Make a couple of local mods to files
  test_path = os.path.join(wc_dir, ' foo & bar')
  svntest.main.run_svn(None, 'mkdir', test_path)

  # Created expected output tree for 'svn ci'
  expected_output = wc.State(wc_dir, {
    ' foo & bar' : Item(verb='Adding'),
    })

  # Create expected status tree; all local revisions should be at 1,
  # but 'foo & bar' should be at revision 2.
  expected_status = svntest.actions.get_virginal_state(wc_dir, 1)
  expected_status.add({
    ' foo & bar' : Item(status='  ', wc_rev=2),
    })

  # Commit.
  svntest.actions.run_and_verify_commit(wc_dir, expected_output,
                                        expected_status, None, wc_dir)

  # chdir into the funky path, and update from there.
  os.chdir(test_path)

  expected_output = wc.State('', {
    })

  expected_disk = wc.State('', {
    })

  expected_status = wc.State('', {
    '' : Item(status='  ', wc_rev=2),
    })

  svntest.actions.run_and_verify_update('', expected_output, expected_disk,
                                        expected_status)

#----------------------------------------------------------------------
# eol-style handling during update with conflicts, scenario 1:
# when update creates a conflict on a file, make sure the file and files
# r<left>, r<right> and .mine are in the eol-style defined for that file.
#
# This test for 'svn merge' can be found in merge_tests.py as
# merge_conflict_markers_matching_eol.
def conflict_markers_matching_eol(sbox):
  "conflict markers should match the file's eol style"

  sbox.build()
  wc_dir = sbox.wc_dir
  filecount = 1

  mu_path = os.path.join(wc_dir, 'A', 'mu')

  if os.name == 'nt':
    crlf = '\n'
  else:
    crlf = '\r\n'

  # Checkout a second working copy
  wc_backup = sbox.add_wc_path('backup')
  svntest.actions.run_and_verify_svn(None, None, [], 'checkout',
                                     sbox.repo_url, wc_backup)

  # set starting revision
  cur_rev = 1

  expected_disk = svntest.main.greek_state.copy()
  expected_status = svntest.actions.get_virginal_state(wc_dir, cur_rev)
  expected_backup_status = svntest.actions.get_virginal_state(wc_backup,
                                                              cur_rev)

  path_backup = os.path.join(wc_backup, 'A', 'mu')

  # do the test for each eol-style
  for eol, eolchar in zip(['CRLF', 'CR', 'native', 'LF'],
                          [crlf, '\015', '\n', '\012']):
    # rewrite file mu and set the eol-style property.
    svntest.main.file_write(mu_path, "This is the file 'mu'."+ eolchar, 'wb')
    svntest.main.run_svn(None, 'propset', 'svn:eol-style', eol, mu_path)

    expected_disk.add({
      'A/mu' : Item("This is the file 'mu'." + eolchar)
    })

    expected_output = svntest.wc.State(wc_dir, {
      'A/mu' : Item(verb='Sending'),
    })

    expected_status.tweak(wc_rev = cur_rev)
    expected_status.add({
      'A/mu' : Item(status='  ', wc_rev = cur_rev + 1),
    })

    # Commit the original change and note the 'base' revision number
    svntest.actions.run_and_verify_commit(wc_dir, expected_output,
                                          expected_status, None, wc_dir)
    cur_rev = cur_rev + 1
    base_rev = cur_rev

    svntest.main.run_svn(None, 'update', wc_backup)

    # Make a local mod to mu
    svntest.main.file_append(mu_path,
                             'Original appended text for mu' + eolchar)

    # Commit the original change and note the 'theirs' revision number
    svntest.main.run_svn(None, 'commit', '-m', 'test log', wc_dir)
    cur_rev = cur_rev + 1
    theirs_rev = cur_rev

    # Make a local mod to mu, will conflict with the previous change
    svntest.main.file_append(path_backup,
                             'Conflicting appended text for mu' + eolchar)

    # Create expected output tree for an update of the wc_backup.
    expected_backup_output = svntest.wc.State(wc_backup, {
      'A/mu' : Item(status='C '),
      })

    # Create expected disk tree for the update.
    expected_backup_disk = expected_disk.copy()

    # verify content of resulting conflicted file
    expected_backup_disk.add({
    'A/mu' : Item(contents= "This is the file 'mu'." + eolchar +
      "<<<<<<< .mine" + eolchar +
      "Conflicting appended text for mu" + eolchar +
      "=======" + eolchar +
      "Original appended text for mu" + eolchar +
      ">>>>>>> .r" + str(cur_rev) + eolchar),
    })
    # verify content of base(left) file
    expected_backup_disk.add({
    'A/mu.r' + str(base_rev ) : Item(contents= "This is the file 'mu'." +
      eolchar)
    })
    # verify content of theirs(right) file
    expected_backup_disk.add({
    'A/mu.r' + str(theirs_rev ) : Item(contents= "This is the file 'mu'." +
      eolchar +
      "Original appended text for mu" + eolchar)
    })
    # verify content of mine file
    expected_backup_disk.add({
    'A/mu.mine' : Item(contents= "This is the file 'mu'." +
      eolchar +
      "Conflicting appended text for mu" + eolchar)
    })

    # Create expected status tree for the update.
    expected_backup_status.add({
      'A/mu'   : Item(status='  ', wc_rev=cur_rev),
    })
    expected_backup_status.tweak('A/mu', status='C ')
    expected_backup_status.tweak(wc_rev = cur_rev)

    # Do the update and check the results in three ways.
    svntest.actions.run_and_verify_update(wc_backup,
                                          expected_backup_output,
                                          expected_backup_disk,
                                          expected_backup_status,
                                          None,
                                          None,
                                          None)

    # cleanup for next run
    svntest.main.run_svn(None, 'revert', '-R', wc_backup)
    svntest.main.run_svn(None, 'update', wc_dir)

# eol-style handling during update, scenario 2:
# if part of that update is a propchange (add, change, delete) of
# svn:eol-style, make sure the correct eol-style is applied before
# calculating the merge (and conflicts if any)
#
# This test for 'svn merge' can be found in merge_tests.py as
# merge_eolstyle_handling.
def update_eolstyle_handling(sbox):
  "handle eol-style propchange during update"

  sbox.build()
  wc_dir = sbox.wc_dir

  mu_path = os.path.join(wc_dir, 'A', 'mu')

  if os.name == 'nt':
    crlf = '\n'
  else:
    crlf = '\r\n'

  # Checkout a second working copy
  wc_backup = sbox.add_wc_path('backup')
  svntest.actions.run_and_verify_svn(None, None, [], 'checkout',
                                     sbox.repo_url, wc_backup)
  path_backup = os.path.join(wc_backup, 'A', 'mu')

  # Test 1: add the eol-style property and commit, change mu in the second
  # working copy and update; there should be no conflict!
  svntest.main.run_svn(None, 'propset', 'svn:eol-style', "CRLF", mu_path)
  svntest.main.run_svn(None,
                       'commit', '-m', 'set eol-style property', wc_dir)

  svntest.main.file_append_binary(path_backup, 'Added new line of text.\012')

  expected_backup_disk = svntest.main.greek_state.copy()
  expected_backup_disk.tweak(
  'A/mu', contents= "This is the file 'mu'." + crlf +
    "Added new line of text." + crlf)

  expected_backup_output = svntest.wc.State(wc_backup, {
    'A/mu' : Item(status='GU'),
    })

  expected_backup_status = svntest.actions.get_virginal_state(wc_backup, 2)
  expected_backup_status.tweak('A/mu', status='M ')

  svntest.actions.run_and_verify_update(wc_backup,
                                        expected_backup_output,
                                        expected_backup_disk,
                                        expected_backup_status,
                                        None, None, None)

  # Test 2: now change the eol-style property to another value and commit,
  # update the still changed mu in the second working copy; there should be
  # no conflict!
  svntest.main.run_svn(None, 'propset', 'svn:eol-style', "CR", mu_path)
  svntest.main.run_svn(None,
                       'commit', '-m', 'set eol-style property', wc_dir)

  expected_backup_disk = svntest.main.greek_state.copy()
  expected_backup_disk.add({
  'A/mu' : Item(contents= "This is the file 'mu'.\015" +
    "Added new line of text.\015")
  })

  expected_backup_output = svntest.wc.State(wc_backup, {
    'A/mu' : Item(status='GU'),
    })

  expected_backup_status = svntest.actions.get_virginal_state(wc_backup, 3)
  expected_backup_status.tweak('A/mu', status='M ')

  svntest.actions.run_and_verify_update(wc_backup,
                                        expected_backup_output,
                                        expected_backup_disk,
                                        expected_backup_status,
                                        None, None, None)

  # Test 3: now delete the eol-style property and commit, update the still
  # changed mu in the second working copy; there should be no conflict!
  # EOL of mu should be unchanged (=CR).
  svntest.main.run_svn(None, 'propdel', 'svn:eol-style', mu_path)
  svntest.main.run_svn(None,
                       'commit', '-m', 'del eol-style property', wc_dir)

  expected_backup_disk = svntest.main.greek_state.copy()
  expected_backup_disk.add({
  'A/mu' : Item(contents= "This is the file 'mu'.\015" +
    "Added new line of text.\015")
  })

  expected_backup_output = svntest.wc.State(wc_backup, {
    'A/mu' : Item(status=' U'),
    })

  expected_backup_status = svntest.actions.get_virginal_state(wc_backup, 4)
  expected_backup_status.tweak('A/mu', status='M ')
  svntest.actions.run_and_verify_update(wc_backup,
                                        expected_backup_output,
                                        expected_backup_disk,
                                        expected_backup_status,
                                        None, None, None)

# Bug in which "update" put a bogus revision number on a schedule-add file,
# causing the wrong version of it to be committed.
def update_copy_of_old_rev(sbox):
  "update schedule-add copy of old rev"

  sbox.build()
  wc_dir = sbox.wc_dir

  dir = os.path.join(wc_dir, 'A')
  dir2 = os.path.join(wc_dir, 'A2')
  file = os.path.join(dir, 'mu')
  file2 = os.path.join(dir2, 'mu')
  url = sbox.repo_url + '/A/mu'
  url2 = sbox.repo_url + '/A2/mu'

  # Remember the original text of the file
  exit_code, text_r1, err = svntest.actions.run_and_verify_svn(None, None, [],
                                                               'cat', '-r1',
                                                               url)

  # Commit a different version of the file
  svntest.main.file_write(file, "Second revision of 'mu'\n")
  svntest.actions.run_and_verify_svn(None, None, [],
                                     'ci', '-m', '', wc_dir)

  # Copy an old revision of its directory into a new path in the WC
  svntest.actions.run_and_verify_svn(None, None, [],
                                     'cp', '-r1', dir, dir2)

  # Update.  (Should do nothing, but added a bogus "revision" in "entries".)
  svntest.actions.run_and_verify_svn(None, None, [],
                                     'up', wc_dir)

  # Commit, and check that it says it's committing the right thing
  exp_out = ['Adding         ' + dir2 + '\n',
             '\n',
             'Committed revision 3.\n']
  svntest.actions.run_and_verify_svn(None, exp_out, [],
                                     'ci', '-m', '', wc_dir)

  # Verify the committed file's content
  svntest.actions.run_and_verify_svn(None, text_r1, [],
                                     'cat', url2)

#----------------------------------------------------------------------
def forced_update(sbox):
  "forced update tolerates obstructions to adds"

  sbox.build()
  wc_dir = sbox.wc_dir

  # Make a backup copy of the working copy
  wc_backup = sbox.add_wc_path('backup')
  svntest.actions.duplicate_dir(wc_dir, wc_backup)

  # Make a couple of local mods to files
  mu_path = os.path.join(wc_dir, 'A', 'mu')
  rho_path = os.path.join(wc_dir, 'A', 'D', 'G', 'rho')
  svntest.main.file_append(mu_path, 'appended mu text')
  svntest.main.file_append(rho_path, 'new appended text for rho')

  # Add some files
  nu_path = os.path.join(wc_dir, 'A', 'B', 'F', 'nu')
  svntest.main.file_append(nu_path, "This is the file 'nu'\n")
  svntest.main.run_svn(None, 'add', nu_path)
  kappa_path = os.path.join(wc_dir, 'kappa')
  svntest.main.file_append(kappa_path, "This is the file 'kappa'\n")
  svntest.main.run_svn(None, 'add', kappa_path)

  # Add a dir with two files
  I_path = os.path.join(wc_dir, 'A', 'C', 'I')
  os.mkdir(I_path)
  svntest.main.run_svn(None, 'add', I_path)
  upsilon_path = os.path.join(I_path, 'upsilon')
  svntest.main.file_append(upsilon_path, "This is the file 'upsilon'\n")
  svntest.main.run_svn(None, 'add', upsilon_path)
  zeta_path = os.path.join(I_path, 'zeta')
  svntest.main.file_append(zeta_path, "This is the file 'zeta'\n")
  svntest.main.run_svn(None, 'add', zeta_path)

  # Created expected output tree for 'svn ci'
  expected_output = wc.State(wc_dir, {
    'A/mu'          : Item(verb='Sending'),
    'A/D/G/rho'     : Item(verb='Sending'),
    'A/B/F/nu'      : Item(verb='Adding'),
    'kappa'         : Item(verb='Adding'),
    'A/C/I'         : Item(verb='Adding'),
    'A/C/I/upsilon' : Item(verb='Adding'),
    'A/C/I/zeta'    : Item(verb='Adding'),
    })

  # Create expected status tree.
  expected_status = svntest.actions.get_virginal_state(wc_dir, 1)
  expected_status.add({
    'A/B/F/nu'      : Item(status='  ', wc_rev=2),
    'kappa'         : Item(status='  ', wc_rev=2),
    'A/C/I'         : Item(status='  ', wc_rev=2),
    'A/C/I/upsilon' : Item(status='  ', wc_rev=2),
    'A/C/I/zeta'    : Item(status='  ', wc_rev=2),
    })
  expected_status.tweak('A/mu', 'A/D/G/rho', wc_rev=2)

  # Commit.
  svntest.actions.run_and_verify_commit(wc_dir, expected_output,
                                        expected_status, None, wc_dir)

  # Make a local mod to mu that will merge cleanly.
  backup_mu_path = os.path.join(wc_backup, 'A', 'mu')
  svntest.main.file_append(backup_mu_path, 'appended mu text')

  # Create unversioned files and dir that will obstruct A/B/F/nu, kappa,
  # A/C/I, and A/C/I/upsilon coming from repos during update.
  # The obstructing nu has the same contents as  the repos, while kappa and
  # upsilon differ, which means the latter two should show as modified after
  # the forced update.
  nu_path = os.path.join(wc_backup, 'A', 'B', 'F', 'nu')
  svntest.main.file_append(nu_path, "This is the file 'nu'\n")
  kappa_path = os.path.join(wc_backup, 'kappa')
  svntest.main.file_append(kappa_path,
                           "This is the OBSTRUCTING file 'kappa'\n")
  I_path = os.path.join(wc_backup, 'A', 'C', 'I')
  os.mkdir(I_path)
  upsilon_path = os.path.join(I_path, 'upsilon')
  svntest.main.file_append(upsilon_path,
                           "This is the OBSTRUCTING file 'upsilon'\n")

  # Create expected output tree for an update of the wc_backup.
  # mu and rho are run of the mill update operations; merge and update
  # respectively.
  # kappa, nu, I, and upsilon all 'E'xisted as unversioned items in the WC.
  # While the dir I does exist, zeta does not so it's just an add.
  expected_output = wc.State(wc_backup, {
    'A/mu'          : Item(status='G '),
    'A/D/G/rho'     : Item(status='U '),
    'kappa'         : Item(status='E '),
    'A/B/F/nu'      : Item(status='E '),
    'A/C/I'         : Item(status='E '),
    'A/C/I/upsilon' : Item(status='E '),
    'A/C/I/zeta'    : Item(status='A '),
    })

  # Create expected output tree for an update of the wc_backup.
  #
  # - mu and rho are run of the mill update operations; merge and update
  #   respectively.
  #
  # - kappa, nu, I, and upsilon all 'E'xisted as unversioned items in the WC.
  #
  # - While the dir I does exist, I/zeta does not so it's just an add.
  expected_disk = svntest.main.greek_state.copy()
  expected_disk.add({
    'A/B/F/nu'      : Item("This is the file 'nu'\n"),
    'kappa'         : Item("This is the OBSTRUCTING file 'kappa'\n"),
    'A/C/I'         : Item(),
    'A/C/I/upsilon' : Item("This is the OBSTRUCTING file 'upsilon'\n"),
    'A/C/I/zeta'    : Item("This is the file 'zeta'\n"),
    })
  expected_disk.tweak('A/mu',
                      contents=expected_disk.desc['A/mu'].contents
                      + 'appended mu text')
  expected_disk.tweak('A/D/G/rho',
                      contents=expected_disk.desc['A/D/G/rho'].contents
                      + 'new appended text for rho')

  # Create expected status tree for the update.  Since the obstructing
  # kappa and upsilon differ from the repos, they should show as modified.
  expected_status = svntest.actions.get_virginal_state(wc_backup, 2)
  expected_status.add({
    'A/B/F/nu'      : Item(status='  ', wc_rev=2),
    'A/C/I'         : Item(status='  ', wc_rev=2),
    'A/C/I/zeta'    : Item(status='  ', wc_rev=2),
    'kappa'         : Item(status='M ', wc_rev=2),
    'A/C/I/upsilon' : Item(status='M ', wc_rev=2),
    })

  # Perform forced update and check the results in three ways.
  svntest.actions.run_and_verify_update(wc_backup,
                                        expected_output,
                                        expected_disk,
                                        expected_status,
                                        None, None, None, None, None, 0,
                                        wc_backup, '--force')

#----------------------------------------------------------------------
def forced_update_failures(sbox):
  "forced up fails with some types of obstructions"

  sbox.build()
  wc_dir = sbox.wc_dir

  # Make a backup copy of the working copy
  wc_backup = sbox.add_wc_path('backup')
  svntest.actions.duplicate_dir(wc_dir, wc_backup)

  # Add a file
  nu_path = os.path.join(wc_dir, 'A', 'B', 'F', 'nu')
  svntest.main.file_append(nu_path, "This is the file 'nu'\n")
  svntest.main.run_svn(None, 'add', nu_path)

  # Add a dir
  I_path = os.path.join(wc_dir, 'A', 'C', 'I')
  os.mkdir(I_path)
  svntest.main.run_svn(None, 'add', I_path)

  # Created expected output tree for 'svn ci'
  expected_output = wc.State(wc_dir, {
    'A/B/F/nu'      : Item(verb='Adding'),
    'A/C/I'         : Item(verb='Adding'),
    })

  # Create expected status tree.
  expected_status = svntest.actions.get_virginal_state(wc_dir, 1)
  expected_status.add({
    'A/B/F/nu'      : Item(status='  ', wc_rev=2),
    'A/C/I'         : Item(status='  ', wc_rev=2),
    })

  # Commit.
  svntest.actions.run_and_verify_commit(wc_dir, expected_output,
                                        expected_status, None, wc_dir)

  # Create an unversioned dir A/B/F/nu that will obstruct the file of the
  # same name coming from the repository.  Create an unversioned file A/C/I
  # that will obstruct the dir of the same name.
  nu_path = os.path.join(wc_backup, 'A', 'B', 'F', 'nu')
  os.mkdir(nu_path)
  I_path = os.path.join(wc_backup, 'A', 'C', 'I')
  svntest.main.file_append(I_path,
                           "This is the file 'I'...shouldn't I be a dir?\n")

  # A forced update that tries to add a file when an unversioned directory
  # of the same name already exists should fail.
  #svntest.factory.make(sbox, """svn up --force $WC_DIR.backup/A/B/F""")
  #exit(0)
  backup_A_B_F = os.path.join(wc_backup, 'A', 'B', 'F')

  # svn up --force $WC_DIR.backup/A/B/F
  expected_output = svntest.wc.State(wc_backup, {
    'A/B/F/nu'          : Item(status='  ', treeconflict='C'),
  })

  expected_disk = svntest.main.greek_state.copy()
  expected_disk.add({
    'A/B/F/nu'          : Item(),
    'A/C/I'             :
    Item(contents="This is the file 'I'...shouldn't I be a dir?\n"),
  })

  expected_status = actions.get_virginal_state(wc_backup, 1)
  expected_status.add({
    'A/B/F/nu'          : Item(status='? ', treeconflict='C'),
  })
  expected_status.tweak('A/B/F', wc_rev='2')

  actions.run_and_verify_update(wc_backup, expected_output,
    expected_disk, expected_status, None, None, None, None, None, False,
    '--force', backup_A_B_F)


  # A forced update that tries to add a directory when an unversioned file
  # of the same name already exists should fail.
  C_Path = os.path.join(wc_backup, 'A', 'C')
  svntest.actions.run_and_verify_update(C_Path, None, None, None,
                                        ".*Failed to add directory.*" + \
                                        "a non-directory object of the " + \
                                        "same name already exists",
                                        None, None, None, None, 0, C_Path,
                                        '--force')

  # Clean-up what we have done so far.  Remove the unversioned file A/C/I
  # and the unversioned directory A/B/F/nu.  Then update the backup to
  # r2, except for A/C, update that to r1 so A/C/I isn't present.
  # working copy.
  os.remove(I_path)
  os.rmdir(nu_path)
  svntest.actions.run_and_verify_svn(None, svntest.verify.AnyOutput, [],
                                     'up', wc_backup)
  svntest.actions.run_and_verify_svn(None, svntest.verify.AnyOutput, [],
                                     'up', '-r', '1', C_Path)

  # Checkout %URL%/A/C/I@2 directly to A/C/I.  A/C, being at r1, views
  # this as an unversioned object.
  I_url = sbox.repo_url + "/A/C/I"
  exit_code, so, se = svntest.actions.run_and_verify_svn(
    "Unexpected error during co",
    ['Checked out revision 2.\n'], [],
    "co", I_url, I_path)
  svntest.actions.run_and_verify_update(C_Path, None, None, None,
                               "Failed to add directory '.*I'.*already exists",
                                        None, None, None, None, 0, C_Path,
                                        '--force')

#----------------------------------------------------------------------
# Test for issue #2556. The tests maps a virtual drive to a working copy
# and tries some basic update, commit and status actions on the virtual
# drive.
def update_wc_on_windows_drive(sbox):
  "update wc on the root of a Windows (virtual) drive"

  def find_the_next_available_drive_letter():
    "find the first available drive"

    # get the list of used drive letters, use some Windows specific function.
    try:
      import win32api

      drives=win32api.GetLogicalDriveStrings()
      drives=drives.split('\000')

      for d in range(ord('G'), ord('Z')+1):
        drive = chr(d)
        if not drive + ':\\' in drives:
          return drive
    except ImportError:
      # In ActiveState python x64 win32api is not available
      for d in range(ord('G'), ord('Z')+1):
        drive = chr(d)
        if not os.path.isdir(drive + ':\\'):
          return drive

    return None

  # Skip the test if not on Windows
  if not svntest.main.windows:
    raise svntest.Skip

  # just create an empty folder, we'll checkout later.
  sbox.build(create_wc = False)
  svntest.main.safe_rmtree(sbox.wc_dir)
  os.mkdir(sbox.wc_dir)

  # create a virtual drive to the working copy folder
  drive = find_the_next_available_drive_letter()
  if drive is None:
    raise svntest.Skip

  subprocess.call(['subst', drive +':', sbox.wc_dir])
  wc_dir = drive + ':/'
  was_cwd = os.getcwd()

  try:
    svntest.actions.run_and_verify_svn(None, None, [],
                                       'checkout',
                                       sbox.repo_url, wc_dir)

    # Make some local modifications
    mu_path = os.path.join(wc_dir, 'A', 'mu')
    svntest.main.file_append(mu_path, '\nAppended text for mu')
    zeta_path = os.path.join(wc_dir, 'zeta')
    svntest.main.file_append(zeta_path, "This is the file 'zeta'\n")
    svntest.main.run_svn(None, 'add', zeta_path)

    # Commit.
    expected_output = svntest.wc.State(wc_dir, {
      'A/mu' : Item(verb='Sending'),
      'zeta' : Item(verb='Adding'),
      })

    expected_status = svntest.actions.get_virginal_state(wc_dir, 1)
    expected_status.tweak('A/mu', wc_rev=2)
    expected_status.add({
    'zeta' : Item(status='  ', wc_rev=2),
    })

    svntest.actions.run_and_verify_commit(wc_dir, expected_output,
                                          expected_status, None,
                                          wc_dir, zeta_path)

    # Non recursive commit
    dir1_path = os.path.join(wc_dir, 'dir1')
    os.mkdir(dir1_path)
    svntest.main.run_svn(None, 'add', '-N', dir1_path)
    file1_path = os.path.join(dir1_path, 'file1')
    svntest.main.file_append(file1_path, "This is the file 'file1'\n")
    svntest.main.run_svn(None, 'add', '-N', file1_path)

    expected_output = svntest.wc.State(wc_dir, {
      'dir1' : Item(verb='Adding'),
      'dir1/file1' : Item(verb='Adding'),
      })

    expected_status.add({
      'dir1' : Item(status='  ', wc_rev=3),
      'dir1/file1' : Item(status='  ', wc_rev=3),
      })

    svntest.actions.run_and_verify_commit(wc_dir, expected_output,
                                          expected_status, None,
                                          '-N',
                                          wc_dir,
                                          dir1_path, file1_path)

    # revert to previous revision to test update
    os.chdir(wc_dir)

    expected_disk = svntest.main.greek_state.copy()

    expected_output = svntest.wc.State('', {
      'A/mu' : Item(status='U '),
      'zeta' : Item(status='D '),
      'dir1' : Item(status='D '),
      })

    expected_status = svntest.actions.get_virginal_state(wc_dir, 1)

    svntest.actions.run_and_verify_update(wc_dir,
                                          expected_output,
                                          expected_disk,
                                          expected_status,
                                          None, None, None, None, None, 0,
                                          '-r', '1', wc_dir)

    os.chdir(was_cwd)

    # update to the latest version, but use the relative path 'X:'
    wc_dir = drive + ":"

    expected_output = svntest.wc.State(wc_dir, {
      'A/mu' : Item(status='U '),
      'zeta' : Item(status='A '),
      'dir1' : Item(status='A '),
      'dir1/file1' : Item(status='A '),
      })

    expected_status = svntest.actions.get_virginal_state(wc_dir, 3)
    expected_status.add({
      'dir1' : Item(status='  ', wc_rev=3),
      'dir1/file1' : Item(status='  ', wc_rev=3),
      'zeta' : Item(status='  ', wc_rev=3),
      })

    expected_disk.add({
      'zeta'    : Item("This is the file 'zeta'\n"),
      'dir1/file1': Item("This is the file 'file1'\n"),
      })
    expected_disk.tweak('A/mu', contents = expected_disk.desc['A/mu'].contents
                        + '\nAppended text for mu')

    svntest.actions.run_and_verify_update(wc_dir,
                                          expected_output,
                                          expected_disk,
                                          expected_status)

  finally:
    os.chdir(was_cwd)
    # cleanup the virtual drive
    subprocess.call(['subst', '/D', drive +':'])

# Issue #2618: "'Checksum mismatch' error when receiving
# update for replaced-with-history file".
def update_wc_with_replaced_file(sbox):
  "update wc containing a replaced-with-history file"

  sbox.build()
  wc_dir = sbox.wc_dir

  # Make a backup copy of the working copy.
  wc_backup = sbox.add_wc_path('backup')
  svntest.actions.duplicate_dir(wc_dir, wc_backup)

  # we need a change in the repository
  iota_path = os.path.join(wc_dir, 'iota')
  mu_path = os.path.join(wc_dir, 'A', 'mu')
  iota_bu_path = os.path.join(wc_backup, 'iota')
  svntest.main.file_append(iota_bu_path, "New line in 'iota'\n")
  svntest.main.run_svn(None,
                       'ci', wc_backup, '-m', 'changed file')

  # First, a replacement without history.
  svntest.main.run_svn(None, 'rm', iota_path)
  svntest.main.file_append(iota_path, "")
  svntest.main.run_svn(None, 'add', iota_path)

  expected_status = svntest.actions.get_virginal_state(wc_dir, 1)
  expected_status.tweak('iota', status='R ', wc_rev='1')

  svntest.actions.run_and_verify_status(wc_dir, expected_status)

  # Now update the wc.  The local replacement is a tree conflict with
  # the incoming edit on that deleted item.
  expected_output = svntest.wc.State(wc_dir, {
    'iota' : Item(status='  ', treeconflict='C'),
    })

  expected_status = svntest.actions.get_virginal_state(wc_dir, 2)
  expected_status.add({
    'iota' : Item(status='R ', wc_rev='2', treeconflict='C'),
    })

  expected_disk = svntest.main.greek_state.copy()
  expected_disk.tweak('iota', contents="")

  conflict_files = []

  svntest.actions.run_and_verify_update(wc_dir,
                                        expected_output,
                                        expected_disk,
                                        expected_status,
                                        None,
                                        svntest.tree.detect_conflict_files,
                                        conflict_files)

  # Make us a working copy with a 'replace-with-history' file.
  svntest.main.run_svn(None, 'revert', iota_path)

  expected_output = svntest.wc.State(wc_dir, {
    'iota' : Item(status='U '),
    })

  expected_status = svntest.actions.get_virginal_state(wc_dir, 1)

  expected_disk = svntest.main.greek_state.copy()

  svntest.actions.run_and_verify_update(wc_dir,
                                        expected_output,
                                        expected_disk,
                                        expected_status,
                                        None,
                                        None, None, None, None, 0,
                                        wc_dir, '-r1')

  svntest.main.run_svn(None, 'rm', iota_path)
  svntest.main.run_svn(None, 'cp', mu_path, iota_path)

  expected_status = svntest.actions.get_virginal_state(wc_dir, 1)
  expected_status.tweak('iota', status='R ', copied='+', wc_rev='-')

  svntest.actions.run_and_verify_status(wc_dir, expected_status)

  # Now update the wc.  The local replacement is a tree conflict with
  # the incoming edit on that deleted item.
  expected_output = svntest.wc.State(wc_dir, {
    'iota' : Item(status='  ', treeconflict='C'),
    })

  expected_status = svntest.actions.get_virginal_state(wc_dir, 2)
  expected_status.add({
    'iota' : Item(status='R ', wc_rev='-', treeconflict='C', copied='+'),
    })

  expected_disk = svntest.main.greek_state.copy()
  expected_disk.tweak('iota', contents="This is the file 'mu'.\n")

  conflict_files = [ ]

  svntest.actions.run_and_verify_update(wc_dir,
                                        expected_output,
                                        expected_disk,
                                        expected_status,
                                        None,
                                        svntest.tree.detect_conflict_files,
                                        conflict_files)

#----------------------------------------------------------------------
def update_with_obstructing_additions(sbox):
  "update handles obstructing paths scheduled for add"

  sbox.build()
  wc_dir = sbox.wc_dir

  # Make a backup copy of the working copy
  wc_backup = sbox.add_wc_path('backup')
  svntest.actions.duplicate_dir(wc_dir, wc_backup)

  # Add files and dirs to the repos via the first WC.  Each of these
  # will be added to the backup WC via an update:
  #
  #  A/B/upsilon:   Identical to the file scheduled for addition in
  #                 the backup WC.
  #
  #  A/C/nu:        A "normal" add, won't exist in the backup WC.
  #
  #  A/D/kappa:     Textual and property conflict with the file scheduled
  #                 for addition in the backup WC.
  #
  #  A/D/epsilon:   Textual conflict with the file scheduled for addition.
  #
  #  A/D/zeta:      Prop conflict with the file scheduled for addition.
  #
  #                 Three new dirs that will also be scheduled for addition:
  #  A/D/H/I:         No props on either WC or REPOS.
  #  A/D/H/I/J:       Prop conflict with the scheduled add.
  #  A/D/H/I/K:       Same (mergeable) prop on WC and REPOS.
  #
  #  A/D/H/I/K/xi:  Identical to the file scheduled for addition in
  #                 the backup WC. No props.
  #
  #  A/D/H/I/L:     A "normal" dir add, won't exist in the backup WC.
  #
  #  A/D/H/I/J/eta: Conflicts with the file scheduled for addition in
  #                 the backup WC.  No props.
  upsilon_path = os.path.join(wc_dir, 'A', 'B', 'upsilon')
  svntest.main.file_append(upsilon_path, "This is the file 'upsilon'\n")
  nu_path = os.path.join(wc_dir, 'A', 'C', 'nu')
  svntest.main.file_append(nu_path, "This is the file 'nu'\n")
  kappa_path = os.path.join(wc_dir, 'A', 'D', 'kappa')
  svntest.main.file_append(kappa_path, "This is REPOS file 'kappa'\n")
  epsilon_path = os.path.join(wc_dir, 'A', 'D', 'epsilon')
  svntest.main.file_append(epsilon_path, "This is REPOS file 'epsilon'\n")
  zeta_path = os.path.join(wc_dir, 'A', 'D', 'zeta')
  svntest.main.file_append(zeta_path, "This is the file 'zeta'\n")
  I_path = os.path.join(wc_dir, 'A', 'D', 'H', 'I')
  os.mkdir(I_path)
  J_path = os.path.join(I_path, 'J')
  os.mkdir(J_path)
  K_path = os.path.join(I_path, 'K')
  os.mkdir(K_path)
  L_path = os.path.join(I_path, 'L')
  os.mkdir(L_path)
  xi_path = os.path.join(K_path, 'xi')
  svntest.main.file_append(xi_path, "This is the file 'xi'\n")
  eta_path = os.path.join(J_path, 'eta')
  svntest.main.file_append(eta_path, "This is REPOS file 'eta'\n")

  svntest.main.run_svn(None, 'add', upsilon_path, nu_path,
                       kappa_path, epsilon_path, zeta_path, I_path)

  # Set props that will conflict with scheduled adds.
  svntest.main.run_svn(None, 'propset', 'propname1', 'propval-REPOS',
                       kappa_path)
  svntest.main.run_svn(None, 'propset', 'propname1', 'propval-REPOS',
                       zeta_path)
  svntest.main.run_svn(None, 'propset', 'propname1', 'propval-REPOS',
                       J_path)

  # Set prop that will match with scheduled add.
  svntest.main.run_svn(None, 'propset', 'propname1', 'propval-SAME',
                       epsilon_path)
  svntest.main.run_svn(None, 'propset', 'propname1', 'propval-SAME',
                       K_path)

  # Created expected output tree for 'svn ci'
  expected_output = wc.State(wc_dir, {
    'A/B/upsilon'   : Item(verb='Adding'),
    'A/C/nu'        : Item(verb='Adding'),
    'A/D/kappa'     : Item(verb='Adding'),
    'A/D/epsilon'   : Item(verb='Adding'),
    'A/D/zeta'      : Item(verb='Adding'),
    'A/D/H/I'       : Item(verb='Adding'),
    'A/D/H/I/J'     : Item(verb='Adding'),
    'A/D/H/I/J/eta' : Item(verb='Adding'),
    'A/D/H/I/K'     : Item(verb='Adding'),
    'A/D/H/I/K/xi'  : Item(verb='Adding'),
    'A/D/H/I/L'     : Item(verb='Adding'),
    })

  # Create expected status tree.
  expected_status = svntest.actions.get_virginal_state(wc_dir, 1)
  expected_status.add({
    'A/B/upsilon'   : Item(status='  ', wc_rev=2),
    'A/C/nu'        : Item(status='  ', wc_rev=2),
    'A/D/kappa'     : Item(status='  ', wc_rev=2),
    'A/D/epsilon'   : Item(status='  ', wc_rev=2),
    'A/D/zeta'      : Item(status='  ', wc_rev=2),
    'A/D/H/I'       : Item(status='  ', wc_rev=2),
    'A/D/H/I/J'     : Item(status='  ', wc_rev=2),
    'A/D/H/I/J/eta' : Item(status='  ', wc_rev=2),
    'A/D/H/I/K'     : Item(status='  ', wc_rev=2),
    'A/D/H/I/K/xi'  : Item(status='  ', wc_rev=2),
    'A/D/H/I/L'     : Item(status='  ', wc_rev=2),
    })

  # Commit.
  svntest.actions.run_and_verify_commit(wc_dir, expected_output,
                                        expected_status, None, wc_dir)

  # Create various paths scheduled for addition which will obstruct
  # the adds coming from the repos.
  upsilon_backup_path = os.path.join(wc_backup, 'A', 'B', 'upsilon')
  svntest.main.file_append(upsilon_backup_path,
                           "This is the file 'upsilon'\n")
  kappa_backup_path = os.path.join(wc_backup, 'A', 'D', 'kappa')
  svntest.main.file_append(kappa_backup_path,
                           "This is WC file 'kappa'\n")
  epsilon_backup_path = os.path.join(wc_backup, 'A', 'D', 'epsilon')
  svntest.main.file_append(epsilon_backup_path,
                           "This is WC file 'epsilon'\n")
  zeta_backup_path = os.path.join(wc_backup, 'A', 'D', 'zeta')
  svntest.main.file_append(zeta_backup_path, "This is the file 'zeta'\n")
  I_backup_path = os.path.join(wc_backup, 'A', 'D', 'H', 'I')
  os.mkdir(I_backup_path)
  J_backup_path = os.path.join(I_backup_path, 'J')
  os.mkdir(J_backup_path)
  K_backup_path = os.path.join(I_backup_path, 'K')
  os.mkdir(K_backup_path)
  xi_backup_path = os.path.join(K_backup_path, 'xi')
  svntest.main.file_append(xi_backup_path, "This is the file 'xi'\n")
  eta_backup_path = os.path.join(J_backup_path, 'eta')
  svntest.main.file_append(eta_backup_path, "This is WC file 'eta'\n")

  svntest.main.run_svn(None, 'add', upsilon_backup_path, kappa_backup_path,
                       epsilon_backup_path, zeta_backup_path, I_backup_path)

  # Set prop that will conflict with add from repos.
  svntest.main.run_svn(None, 'propset', 'propname1', 'propval-WC',
                       kappa_backup_path)
  svntest.main.run_svn(None, 'propset', 'propname1', 'propval-WC',
                       zeta_backup_path)
  svntest.main.run_svn(None, 'propset', 'propname1', 'propval-WC',
                       J_backup_path)

  # Set prop that will match add from repos.
  svntest.main.run_svn(None, 'propset', 'propname1', 'propval-SAME',
                       epsilon_backup_path)
  svntest.main.run_svn(None, 'propset', 'propname1', 'propval-SAME',
                       K_backup_path)

  # Create expected output tree for an update of the wc_backup.
  expected_output = wc.State(wc_backup, {
    'A/B/upsilon'   : Item(status='E '),
    'A/C/nu'        : Item(status='A '),
    'A/D/H/I'       : Item(status='E '),
    'A/D/H/I/J'     : Item(status='EC'),
    'A/D/H/I/J/eta' : Item(status='C '),
    'A/D/H/I/K'     : Item(status='EG'),
    'A/D/H/I/K/xi'  : Item(status='E '),
    'A/D/H/I/L'     : Item(status='A '),
    'A/D/kappa'     : Item(status='CC'),
    'A/D/epsilon'   : Item(status='CG'),
    'A/D/zeta'      : Item(status='EC'),
    })

  # Create expected disk for update of wc_backup.
  expected_disk = svntest.main.greek_state.copy()
  expected_disk.add({
    'A/B/upsilon'   : Item("This is the file 'upsilon'\n"),
    'A/C/nu'        : Item("This is the file 'nu'\n"),
    'A/D/H/I'       : Item(),
    'A/D/H/I/J'     : Item(props={'propname1' : 'propval-WC'}),
    'A/D/H/I/J/eta' : Item("\n".join(["<<<<<<< .mine",
                                      "This is WC file 'eta'",
                                      "=======",
                                      "This is REPOS file 'eta'",
                                      ">>>>>>> .r2",
                                      ""])),
    'A/D/H/I/K'     : Item(props={'propname1' : 'propval-SAME'}),
    'A/D/H/I/K/xi'  : Item("This is the file 'xi'\n"),
    'A/D/H/I/L'     : Item(),
    'A/D/kappa'     : Item("\n".join(["<<<<<<< .mine",
                                      "This is WC file 'kappa'",
                                      "=======",
                                      "This is REPOS file 'kappa'",
                                      ">>>>>>> .r2",
                                      ""]),
                           props={'propname1' : 'propval-WC'}),
    'A/D/epsilon'     : Item("\n".join(["<<<<<<< .mine",
                                        "This is WC file 'epsilon'",
                                        "=======",
                                        "This is REPOS file 'epsilon'",
                                        ">>>>>>> .r2",
                                        ""]),
                             props={'propname1' : 'propval-SAME'}),
    'A/D/zeta'   : Item("This is the file 'zeta'\n",
                        props={'propname1' : 'propval-WC'}),
    })

  # Create expected status tree for the update.  Since the obstructing
  # kappa and upsilon differ from the repos, they should show as modified.
  expected_status = svntest.actions.get_virginal_state(wc_backup, 2)
  expected_status.add({
    'A/B/upsilon'   : Item(status='  ', wc_rev=2),
    'A/C/nu'        : Item(status='  ', wc_rev=2),
    'A/D/H/I'       : Item(status='  ', wc_rev=2),
    'A/D/H/I/J'     : Item(status=' C', wc_rev=2),
    'A/D/H/I/J/eta' : Item(status='C ', wc_rev=2),
    'A/D/H/I/K'     : Item(status='  ', wc_rev=2),
    'A/D/H/I/K/xi'  : Item(status='  ', wc_rev=2),
    'A/D/H/I/L'     : Item(status='  ', wc_rev=2),
    'A/D/kappa'     : Item(status='CC', wc_rev=2),
    'A/D/epsilon'   : Item(status='C ', wc_rev=2),
    'A/D/zeta'      : Item(status=' C', wc_rev=2),
    })

  # "Extra" files that we expect to result from the conflicts.
  extra_files = ['eta\.r0', 'eta\.r2', 'eta\.mine',
                 'kappa\.r0', 'kappa\.r2', 'kappa\.mine',
                 'epsilon\.r0', 'epsilon\.r2', 'epsilon\.mine',
                 'kappa.prej', 'zeta.prej', 'dir_conflicts.prej']

  # Perform forced update and check the results in three
  # ways (including props).
  svntest.actions.run_and_verify_update(wc_backup,
                                        expected_output,
                                        expected_disk,
                                        expected_status,
                                        None,
                                        svntest.tree.detect_conflict_files,
                                        extra_files, None, None, 1,
                                        wc_backup)

  # Some obstructions are still not permitted:
  #
  # Test that file and dir obstructions scheduled for addition *with*
  # history fail when update tries to add the same path.

  # URL to URL copy of A/D/G to A/M.
  G_URL = sbox.repo_url + '/A/D/G'
  M_URL = sbox.repo_url + '/A/M'
  svntest.actions.run_and_verify_svn("Copy error:", None, [],
                                     'cp', G_URL, M_URL, '-m', '')

  # WC to WC copy of A/D/H to A/M, M now scheduled for addition with
  # history in WC and pending addition from the repos.
  H_path = os.path.join(wc_dir, 'A', 'D', 'H')
  A_path = os.path.join(wc_dir, 'A')
  M_path = os.path.join(wc_dir, 'A', 'M')

  svntest.actions.run_and_verify_svn("Copy error:", None, [],
                                     'cp', H_path, M_path)

  # URL to URL copy of A/D/H/omega to omicron.
  omega_URL = sbox.repo_url + '/A/D/H/omega'
  omicron_URL = sbox.repo_url + '/omicron'
  svntest.actions.run_and_verify_svn("Copy error:", None, [],
                                     'cp', omega_URL, omicron_URL,
                                     '-m', '')

  # WC to WC copy of A/D/H/chi to omicron, omicron now scheduled for
  # addition with history in WC and pending addition from the repos.
  chi_path = os.path.join(wc_dir, 'A', 'D', 'H', 'chi')
  omicron_path = os.path.join(wc_dir, 'omicron')

  svntest.actions.run_and_verify_svn("Copy error:", None, [],
                                     'cp', chi_path,
                                     omicron_path)

  # Try to update M's Parent.
  expected_output = wc.State(A_path, {
    'M'   : Item(status='  ', treeconflict='C'),
    })

  expected_disk = svntest.main.greek_state.copy()
  expected_disk.add({
    'A/B/upsilon'   : Item("This is the file 'upsilon'\n"),
    'A/C/nu'        : Item("This is the file 'nu'\n"),
    'A/D/H/I'       : Item(),
    'A/D/H/I/J'     : Item(),
    'A/D/H/I/J/eta' : Item("This is REPOS file 'eta'\n"),
    'A/D/H/I/K'     : Item(),
    'A/D/H/I/K/xi'  : Item("This is the file 'xi'\n"),
    'A/D/H/I/L'     : Item(),
    'A/D/kappa'     : Item("This is REPOS file 'kappa'\n"),
    'A/D/epsilon'   : Item("This is REPOS file 'epsilon'\n"),
    'A/D/gamma'     : Item("This is the file 'gamma'.\n"),
    'A/D/zeta'      : Item("This is the file 'zeta'\n"),
    'A/M/I'         : Item(),
    'A/M/I/J'       : Item(),
    'A/M/I/J/eta'   : Item("This is REPOS file 'eta'\n"),
    'A/M/I/K'       : Item(),
    'A/M/I/K/xi'    : Item("This is the file 'xi'\n"),
    'A/M/I/L'       : Item(),
    'A/M/chi'       : Item("This is the file 'chi'.\n"),
    'A/M/psi'       : Item("This is the file 'psi'.\n"),
    'A/M/omega'     : Item("This is the file 'omega'.\n"),
    'omicron'       : Item("This is the file 'chi'.\n"),
    })

  expected_status = svntest.actions.get_virginal_state(wc_dir, 4)
  expected_status.tweak('', 'iota', wc_rev=1)
  expected_status.add({
    'A/B/upsilon'   : Item(status='  ', wc_rev=4),
    'A/C/nu'        : Item(status='  ', wc_rev=4),
    'A/D/kappa'     : Item(status='  ', wc_rev=4),
    'A/D/epsilon'   : Item(status='  ', wc_rev=4),
    'A/D/gamma'     : Item(status='  ', wc_rev=4),
    'A/D/zeta'      : Item(status='  ', wc_rev=4),
    'A/D/H/I'       : Item(status='  ', wc_rev=4),
    'A/D/H/I/J'     : Item(status='  ', wc_rev=4),
    'A/D/H/I/J/eta' : Item(status='  ', wc_rev=4),
    'A/D/H/I/K'     : Item(status='  ', wc_rev=4),
    'A/D/H/I/K/xi'  : Item(status='  ', wc_rev=4),
    'A/D/H/I/L'     : Item(status='  ', wc_rev=4),
    'A/M'           : Item(status='A ', copied='+', wc_rev='-',
                           treeconflict='C'),
    'A/M/I'         : Item(status='  ', copied='+', wc_rev='-'),
    'A/M/I/J'       : Item(status='  ', copied='+', wc_rev='-'),
    'A/M/I/J/eta'   : Item(status='  ', copied='+', wc_rev='-'),
    'A/M/I/K'       : Item(status='  ', copied='+', wc_rev='-'),
    'A/M/I/K/xi'    : Item(status='  ', copied='+', wc_rev='-'),
    'A/M/I/L'       : Item(status='  ', copied='+', wc_rev='-'),
    'A/M/chi'       : Item(status='  ', copied='+', wc_rev='-'),
    'A/M/psi'       : Item(status='  ', copied='+', wc_rev='-'),
    'A/M/omega'     : Item(status='  ', copied='+', wc_rev='-'),
    'omicron'       : Item(status='A ', copied='+', wc_rev='-'),
    })

  svntest.actions.run_and_verify_update(wc_dir, expected_output,
                                        expected_disk, expected_status,
                                        None, None, None, None, None, False,
                                        A_path)

  # Resolve the tree conflict.
  svntest.main.run_svn(None, 'resolve', '--accept', 'working', M_path)

  # --force shouldn't help either.
  svntest.actions.run_and_verify_update(wc_dir, expected_output,
                                        expected_disk, expected_status,
                                        None, None, None, None, None, False,
                                        M_path, '--force')

  # Try to update omicron's parent, non-recusively so as not to
  # try and update M first.
  expected_output = wc.State(wc_dir, {
    'omicron'   : Item(status='  ', treeconflict='C'),
    })

  expected_status.tweak('', 'iota', status='  ', wc_rev=4)
  expected_status.tweak('omicron', status='R ', copied='+', wc_rev='-',
                        treeconflict='C')

  svntest.actions.run_and_verify_update(wc_dir, expected_output,
                                        expected_disk, expected_status,
                                        None, None, None, None, None, False,
                                        wc_dir, '-N')

  # Resolve the tree conflict.
  svntest.main.run_svn(None, 'resolved', omicron_path)

  expected_output = wc.State(wc_dir, { })

  expected_status.tweak('omicron', treeconflict=None)

  # Again, --force shouldn't matter.
  svntest.actions.run_and_verify_update(wc_dir, expected_output,
                                        expected_disk, expected_status,
                                        None, None, None, None, None, False,
                                        omicron_path, '-N', '--force')

# Test for issue #2022: Update shouldn't touch conflicted files.
def update_conflicted(sbox):
  "update conflicted files"
  sbox.build()
  wc_dir = sbox.wc_dir
  iota_path = os.path.join(wc_dir, 'iota')
  lambda_path = os.path.join(wc_dir, 'A', 'B', 'lambda')
  mu_path = os.path.join(wc_dir, 'A', 'mu')
  D_path = os.path.join(wc_dir, 'A', 'D')
  pi_path = os.path.join(wc_dir, 'A', 'D', 'G', 'pi')

  expected_status = svntest.actions.get_virginal_state(wc_dir, 1)

  # Make some modifications to the files and a dir, creating r2.
  svntest.main.file_append(iota_path, 'Original appended text for iota\n')

  svntest.main.run_svn(None, 'propset', 'prop', 'val', lambda_path)

  svntest.main.file_append(mu_path, 'Original appended text for mu\n')

  svntest.main.run_svn(None, 'propset', 'prop', 'val', mu_path)
  svntest.main.run_svn(None, 'propset', 'prop', 'val', D_path)

  expected_output = svntest.wc.State(wc_dir, {
    'iota' : Item(verb='Sending'),
    'A/mu': Item(verb='Sending'),
    'A/B/lambda': Item(verb='Sending'),
    'A/D': Item(verb='Sending'),
    })

  expected_status.tweak('iota', 'A/mu', 'A/B/lambda', 'A/D', wc_rev=2)

  svntest.actions.run_and_verify_commit(wc_dir, expected_output,
                                        expected_status, None, wc_dir)

  # Do another change to each path that we will need later.
  # Also, change a file below A/D in the path.
  svntest.main.file_append(iota_path, 'Another line for iota\n')
  svntest.main.file_append(mu_path, 'Another line for mu\n')
  svntest.main.file_append(lambda_path, 'Another line for lambda\n')

  svntest.main.run_svn(None, 'propset', 'prop', 'val2', D_path)

  svntest.main.file_append(pi_path, 'Another line for pi\n')

  expected_status.tweak('iota', 'A/mu', 'A/B/lambda', 'A/D', 'A/D/G/pi',
                        wc_rev=3)

  expected_output.add({
    'A/D/G/pi': Item(verb='Sending')})

  svntest.actions.run_and_verify_commit(wc_dir, expected_output,
                                        expected_status, None, wc_dir)

  # Go back to revision 1.
  expected_output = svntest.wc.State(wc_dir, {
    'iota' : Item(status='U '),
    'A/B/lambda' : Item(status='UU'),
    'A/mu' : Item(status='UU'),
    'A/D': Item(status=' U'),
    'A/D/G/pi': Item(status='U '),
    })

  expected_disk = svntest.main.greek_state.copy()

  expected_status = svntest.actions.get_virginal_state(wc_dir, 1)

  svntest.actions.run_and_verify_update(wc_dir,
                                        expected_output,
                                        expected_disk,
                                        expected_status,
                                        None,
                                        None, None,
                                        None, None, 1,
                                        '-r1', wc_dir)

  # Create modifications conflicting with rev 2.
  svntest.main.file_append(iota_path, 'Conflicting appended text for iota\n')
  svntest.main.run_svn(None, 'propset', 'prop', 'conflictval', lambda_path)
  svntest.main.file_append(mu_path, 'Conflicting appended text for mu\n')
  svntest.main.run_svn(None, 'propset', 'prop', 'conflictval', mu_path)
  svntest.main.run_svn(None, 'propset', 'prop', 'conflictval', D_path)

  # Update to revision 2, expecting conflicts.
  expected_output = svntest.wc.State(wc_dir, {
    'iota': Item(status='C '),
    'A/B/lambda': Item(status=' C'),
    'A/mu': Item(status='CC'),
    'A/D': Item(status=' C'),
    })

  expected_disk.tweak('iota',
                      contents="\n".join(["This is the file 'iota'.",
                                          "<<<<<<< .mine",
                                          "Conflicting appended text for iota",
                                          "=======",
                                          "Original appended text for iota",
                                          ">>>>>>> .r2",
                                          ""]))
  expected_disk.tweak('A/mu',
                      contents="\n".join(["This is the file 'mu'.",
                                          "<<<<<<< .mine",
                                          "Conflicting appended text for mu",
                                          "=======",
                                          "Original appended text for mu",
                                          ">>>>>>> .r2",
                                          ""]),
                      props={'prop': 'conflictval'})
  expected_disk.tweak('A/B/lambda', 'A/D', props={'prop': 'conflictval'})

  expected_status.tweak(wc_rev=2)
  expected_status.tweak('iota', status='C ')
  expected_status.tweak('A/B/lambda', 'A/D', status=' C')
  expected_status.tweak('A/mu', status='CC')

  extra_files = [ [wc_dir, 'iota.*\.(r1|r2|mine)'],
                  [wc_dir, 'mu.*\.(r1|r2|mine|prej)'],
                  [wc_dir, 'lambda.*\.prej'],
                  [wc_dir, 'dir_conflicts.prej']]

  svntest.actions.run_and_verify_update(wc_dir,
                                        expected_output,
                                        expected_disk,
                                        expected_status,
                                        None,
                                        detect_extra_files, extra_files,
                                        None, None, 1,
                                        '-r2', wc_dir)

  # Now, update to HEAD, which should skip all the conflicted files, but
  # still update the pi file.
  expected_output = svntest.wc.State(wc_dir, {
    'iota' : Item(verb='Skipped'),
    'A/B/lambda' : Item(verb='Skipped'),
    'A/mu' : Item(verb='Skipped'),
    'A/D' : Item(verb='Skipped'),
    })

  expected_status.tweak(wc_rev=3)
  expected_status.tweak('iota', 'A/B/lambda', 'A/mu', 'A/D', wc_rev=2)
  # We no longer update descendants of a prop-conflicted dir.
  expected_status.tweak('A/D/G',
                        'A/D/G/pi',
                        'A/D/G/rho',
                        'A/D/G/tau',
                        'A/D/H',
                        'A/D/H/chi',
                        'A/D/H/omega',
                        'A/D/H/psi',
                        'A/D/gamma', wc_rev=2)

  svntest.actions.run_and_verify_update(wc_dir,
                                        expected_output,
                                        expected_disk,
                                        expected_status,
                                        None,
                                        detect_extra_files, extra_files,
                                        None, None, 1)

#----------------------------------------------------------------------
def mergeinfo_update_elision(sbox):
  "mergeinfo does not elide after update"

  # No mergeinfo elision is performed when doing updates.  So updates may
  # result in equivalent mergeinfo on a path and it's nearest working copy
  # parent with explicit mergeinfo.  This is currently permitted and
  # honestly we could probably do without this test(?).

  sbox.build()
  wc_dir = sbox.wc_dir

  # Some paths we'll care about
  alpha_COPY_path = os.path.join(wc_dir, "A", "B_COPY", "E", "alpha")
  alpha_path  = os.path.join(wc_dir, "A", "B", "E", "alpha")
  B_COPY_path = os.path.join(wc_dir, "A", "B_COPY")
  E_COPY_path = os.path.join(wc_dir, "A", "B_COPY", "E")
  beta_path   = os.path.join(wc_dir, "A", "B", "E", "beta")
  lambda_path = os.path.join(wc_dir, "A", "B", "lambda")

  # Make a branch A/B_COPY
  svntest.actions.run_and_verify_svn(
    None,
    ["A    " + os.path.join(wc_dir, "A", "B_COPY", "lambda") + "\n",
     "A    " + os.path.join(wc_dir, "A", "B_COPY", "E") + "\n",
     "A    " + os.path.join(wc_dir, "A", "B_COPY", "E", "alpha") + "\n",
     "A    " + os.path.join(wc_dir, "A", "B_COPY", "E", "beta") + "\n",
     "A    " + os.path.join(wc_dir, "A", "B_COPY", "F") + "\n",
     "Checked out revision 1.\n",
     "A         " + B_COPY_path + "\n"],
    [],
    'copy',
    sbox.repo_url + "/A/B",
    B_COPY_path)

  expected_output = wc.State(wc_dir, {'A/B_COPY' : Item(verb='Adding')})

  expected_status = svntest.actions.get_virginal_state(wc_dir, 1)
  expected_status.add({
    "A/B_COPY"         : Item(status='  ', wc_rev=2),
    "A/B_COPY/lambda"  : Item(status='  ', wc_rev=2),
    "A/B_COPY/E"       : Item(status='  ', wc_rev=2),
    "A/B_COPY/E/alpha" : Item(status='  ', wc_rev=2),
    "A/B_COPY/E/beta"  : Item(status='  ', wc_rev=2),
    "A/B_COPY/F"       : Item(status='  ', wc_rev=2),})

  svntest.actions.run_and_verify_commit(wc_dir,
                                        expected_output,
                                        expected_status,
                                        None,
                                        wc_dir)

  # Make some changes under A/B

  # r3 - modify and commit A/B/E/beta
  svntest.main.file_write(beta_path, "New content")

  expected_output = wc.State(wc_dir, {'A/B/E/beta' : Item(verb='Sending')})

  expected_status.tweak('A/B/E/beta', wc_rev=3)

  svntest.actions.run_and_verify_commit(wc_dir, expected_output,
                                        expected_status, None, wc_dir)

  # r4 - modify and commit A/B/lambda
  svntest.main.file_write(lambda_path, "New content")

  expected_output = wc.State(wc_dir, {'A/B/lambda' : Item(verb='Sending')})

  expected_status.tweak('A/B/lambda', wc_rev=4)

  svntest.actions.run_and_verify_commit(wc_dir, expected_output,
                                        expected_status, None, wc_dir)

  # r5 - modify and commit A/B/E/alpha
  svntest.main.file_write(alpha_path, "New content")

  expected_output = wc.State(wc_dir, {'A/B/E/alpha' : Item(verb='Sending')})

  expected_status.tweak('A/B/E/alpha', wc_rev=5)

  svntest.actions.run_and_verify_commit(wc_dir, expected_output,
                                        expected_status, None, wc_dir)

  # Merge r2:5 into A/B_COPY
  expected_output = wc.State(B_COPY_path, {
    'lambda'  : Item(status='U '),
    'E/alpha' : Item(status='U '),
    'E/beta'  : Item(status='U '),
    })
<<<<<<< HEAD

  expected_mergeinfo_output = wc.State(B_COPY_path, {
    '' : Item(status=' U'),
    })

  expected_elision_output = wc.State(B_COPY_path, {
    })

=======
>>>>>>> 0213fdc3
  expected_merge_status = wc.State(B_COPY_path, {
    ''        : Item(status=' M', wc_rev=2),
    'lambda'  : Item(status='M ', wc_rev=2),
    'E'       : Item(status='  ', wc_rev=2),
    'E/alpha' : Item(status='M ', wc_rev=2),
    'E/beta'  : Item(status='M ', wc_rev=2),
    'F'       : Item(status='  ', wc_rev=2),
    })

  expected_merge_disk = wc.State('', {
    ''        : Item(props={SVN_PROP_MERGEINFO : '/A/B:3-5'}),
    'lambda'  : Item("New content"),
    'E'       : Item(),
    'E/alpha' : Item("New content"),
    'E/beta'  : Item("New content"),
    'F'       : Item(),
    })
<<<<<<< HEAD

  expected_skip = wc.State(B_COPY_path, { })

  svntest.actions.run_and_verify_merge(B_COPY_path, '2', '5',
                                       sbox.repo_url + '/A/B', None,
=======
  expected_skip = wc.State(B_COPY_path, { })

  svntest.actions.run_and_verify_merge(B_COPY_path, '2', '5',
                                       sbox.repo_url + \
                                       '/A/B',
>>>>>>> 0213fdc3
                                       expected_output,
                                       expected_mergeinfo_output,
                                       expected_elision_output,
                                       expected_merge_disk,
                                       expected_merge_status,
                                       expected_skip,
                                       None, None, None, None,
                                       None, 1)

  # r6 - Commit the merge
  expected_output = wc.State(wc_dir,
                             {'A/B_COPY'         : Item(verb='Sending'),
                              'A/B_COPY/E/alpha' : Item(verb='Sending'),
                              'A/B_COPY/E/beta'  : Item(verb='Sending'),
                              'A/B_COPY/lambda'  : Item(verb='Sending')})

  expected_status.tweak('A/B_COPY',         wc_rev=6)
  expected_status.tweak('A/B_COPY/E/alpha', wc_rev=6)
  expected_status.tweak('A/B_COPY/E/beta',  wc_rev=6)
  expected_status.tweak('A/B_COPY/lambda',  wc_rev=6)

  svntest.actions.run_and_verify_commit(wc_dir, expected_output,
                                        expected_status, None, wc_dir)

  # Update WC back to r5, A/COPY_B is at it's pre-merge state again
  expected_output = wc.State(wc_dir,
                             {'A/B_COPY'         : Item(status=' U'),
                              'A/B_COPY/E/alpha' : Item(status='U '),
                              'A/B_COPY/E/beta'  : Item(status='U '),
                              'A/B_COPY/lambda'  : Item(status='U '),})

  expected_status.tweak(wc_rev=5)

  expected_disk = svntest.main.greek_state.copy()
  expected_disk.add({
    'A/B_COPY'         : Item(),
    'A/B_COPY/lambda'  : Item("This is the file 'lambda'.\n"),
    'A/B_COPY/E'       : Item(),
    'A/B_COPY/E/alpha' : Item("This is the file 'alpha'.\n"),
    'A/B_COPY/E/beta'  : Item("This is the file 'beta'.\n"),
    'A/B_COPY/F'       : Item(),
    })
  expected_disk.tweak('A/B/lambda',  contents="New content")
  expected_disk.tweak('A/B/E/alpha', contents="New content")
  expected_disk.tweak('A/B/E/beta',  contents="New content")

  svntest.actions.run_and_verify_update(wc_dir,
                                        expected_output,
                                        expected_disk,
                                        expected_status,
                                        None, None, None,
                                        None, None, 1,
                                        '-r', '5', wc_dir)

  # Merge r2:5 to A/B_COPY/E/alpha
  expected_output = wc.State(alpha_COPY_path, {
    'alpha' : Item(status='U '),
    })
  expected_skip = wc.State(alpha_COPY_path, { })

  # run_and_verify_merge doesn't support merging to a file WCPATH
  # so use run_and_verify_svn.
<<<<<<< HEAD
  svntest.actions.run_and_verify_svn(None,
                                     expected_merge_output([[3,5]],
                                     ['U    ' + alpha_COPY_path + '\n',
                                      ' U   ' + alpha_COPY_path + '\n']),
                                     [], 'merge', '-r2:5',
                                     sbox.repo_url + '/A/B/E/alpha',
                                     alpha_COPY_path)

=======
  update_line = 'U    ' + alpha_COPY_path + '\n'
  if sys.platform == 'win32':
    # Construct a properly escaped regex when dealing with
    # '\' riddled paths on Windows.
    update_line = update_line.replace("\\", "\\\\")
  notify_line = svntest.main.merge_notify_line(3, 5, True, False)
  svntest.actions.run_and_verify_svn(None,
                                     '|'.join([notify_line, update_line]),
                                     [], 'merge', '-r2:5',
                                     sbox.repo_url + '/A/B/E/alpha',
                                     alpha_COPY_path)
>>>>>>> 0213fdc3

  expected_alpha_status = wc.State(alpha_COPY_path, {
    ''        : Item(status='MM', wc_rev=5),
    })

  svntest.actions.run_and_verify_status(alpha_COPY_path,
                                        expected_alpha_status)

  svntest.actions.run_and_verify_svn(None, ["/A/B/E/alpha:3-5\n"], [],
                                     'propget', SVN_PROP_MERGEINFO,
                                     alpha_COPY_path)

  # Update WC.  The local mergeinfo (r3-5) on A/B_COPY/E/alpha is
  # identical to that on added to A/B_COPY by the update, but update
  # doesn't support elision so this redundancy is permitted.
  expected_output = wc.State(wc_dir, {
    'A/B_COPY/lambda'  : Item(status='U '),
    'A/B_COPY/E/alpha' : Item(status='G '),
    'A/B_COPY/E/beta'  : Item(status='U '),
    'A/B_COPY'         : Item(status=' U'),
    })

  expected_disk.tweak('A/B_COPY', props={SVN_PROP_MERGEINFO : '/A/B:3-5'})
  expected_disk.tweak('A/B_COPY/lambda', contents="New content")
  expected_disk.tweak('A/B_COPY/E/beta', contents="New content")
  expected_disk.tweak('A/B_COPY/E/alpha', contents="New content",
                      props={SVN_PROP_MERGEINFO : '/A/B/E/alpha:3-5'})

  expected_status.tweak(wc_rev=6)
  expected_status.tweak('A/B_COPY/E/alpha', status=' M')

  svntest.actions.run_and_verify_update(wc_dir,
                                        expected_output,
                                        expected_disk,
                                        expected_status,
                                        None, None, None,
                                        None, None, 1)

  # Now test that an updated target's mergeinfo can itself elide.
  # r7 - modify and commit A/B/E/alpha
  svntest.main.file_write(alpha_path, "More new content")
  expected_output = wc.State(wc_dir, {
    'A/B/E/alpha' : Item(verb='Sending'),
    'A/B_COPY/E/alpha' : Item(verb='Sending')})
  expected_status.tweak('A/B/E/alpha', 'A/B_COPY/E/alpha', status='  ',
                        wc_rev=7)
  svntest.actions.run_and_verify_commit(wc_dir, expected_output,
                                        expected_status, None, wc_dir)

  # Update A to get all paths to the same working revision.
  svntest.actions.run_and_verify_svn(None, ["At revision 7.\n"], [],
                                     'up', wc_dir)

  # Merge r6:7 into A/B_COPY/E
  expected_output = wc.State(E_COPY_path, {
    'alpha' : Item(status='U '),
    })
<<<<<<< HEAD

  expected_mergeinfo_output = wc.State(E_COPY_path, {
    ''      : Item(status=' G'),
    'alpha' : Item(status=' U'),
    })

  expected_elision_output = wc.State(E_COPY_path, {
    'alpha' : Item(status=' U'),
    })

=======
>>>>>>> 0213fdc3
  expected_merge_status = wc.State(E_COPY_path, {
    ''        : Item(status=' M', wc_rev=7),
    'alpha' : Item(status='MM', wc_rev=7),
    'beta'  : Item(status='  ', wc_rev=7),
    })

  expected_merge_disk = wc.State('', {
    ''        : Item(props={SVN_PROP_MERGEINFO : '/A/B/E:3-5,7'}),
    'alpha' : Item("More new content"),
    'beta'  : Item("New content"),
    })
<<<<<<< HEAD

  expected_skip = wc.State(E_COPY_path, { })

  svntest.actions.run_and_verify_merge(E_COPY_path, '6', '7',
                                       sbox.repo_url + '/A/B/E', None,
=======
  expected_skip = wc.State(E_COPY_path, { })

  svntest.actions.run_and_verify_merge(E_COPY_path, '6', '7',
                                       sbox.repo_url + \
                                       '/A/B/E',
>>>>>>> 0213fdc3
                                       expected_output,
                                       expected_mergeinfo_output,
                                       expected_elision_output,
                                       expected_merge_disk,
                                       expected_merge_status,
                                       expected_skip,
                                       None, None, None, None,
                                       None, 1)

  # r8 - Commit the merge
  svntest.actions.run_and_verify_svn(None,
                                     ["At revision 7.\n"],
                                     [], 'update', wc_dir)

  expected_output = wc.State(wc_dir,
                             {'A/B_COPY/E'       : Item(verb='Sending'),
                              'A/B_COPY/E/alpha' : Item(verb='Sending')})

  expected_status.tweak(wc_rev=7)
  expected_status.tweak('A/B_COPY/E', 'A/B_COPY/E/alpha', wc_rev=8)

  svntest.actions.run_and_verify_commit(wc_dir, expected_output,
                                        expected_status, None, wc_dir)

  # Update A/COPY_B/E back to r7
  expected_output = wc.State(wc_dir, {
    'A/B_COPY/E/alpha' : Item(status='UU'),
    'A/B_COPY/E'       : Item(status=' U'),
    })

  expected_status.tweak(wc_rev=7)

  expected_disk.tweak('A/B_COPY',
                      props={SVN_PROP_MERGEINFO : '/A/B:3-5'})
  expected_disk.tweak('A/B/E/alpha', contents="More new content")
  expected_disk.tweak('A/B_COPY/E/alpha', contents="New content")

  svntest.actions.run_and_verify_update(wc_dir,
                                        expected_output,
                                        expected_disk,
                                        expected_status,
                                        None, None, None,
                                        None, None, 1,
                                        '-r', '7', E_COPY_path)

  # Merge r6:7 to A/B_COPY
  expected_output = wc.State(B_COPY_path, {
    'E/alpha' : Item(status='U '),
    })
<<<<<<< HEAD

  expected_mergeinfo_output = wc.State(B_COPY_path, {
    ''        : Item(status=' U'),
    'E/alpha' : Item(status=' U'),
    })

  expected_elision_output = wc.State(B_COPY_path, {
    'E/alpha' : Item(status=' U'),
    })

=======
>>>>>>> 0213fdc3
  expected_merge_status = wc.State(B_COPY_path, {
    ''        : Item(status=' M', wc_rev=7),
    'lambda'  : Item(status='  ', wc_rev=7),
    'E'       : Item(status='  ', wc_rev=7),
    'E/alpha' : Item(status='MM', wc_rev=7),
    'E/beta'  : Item(status='  ', wc_rev=7),
    'F'       : Item(status='  ', wc_rev=7),
    })

  expected_merge_disk = wc.State('', {
    ''        : Item(props={SVN_PROP_MERGEINFO : '/A/B:3-5,7'}),
    'lambda'  : Item("New content"),
    'E'       : Item(),
    'E/alpha' : Item("More new content"),
    'E/beta'  : Item("New content"),
    'F'       : Item(),
    })
<<<<<<< HEAD

  expected_skip = wc.State(B_COPY_path, { })

  svntest.actions.run_and_verify_merge(B_COPY_path, '6', '7',
                                       sbox.repo_url + '/A/B', None,
=======
  expected_skip = wc.State(B_COPY_path, { })

  svntest.actions.run_and_verify_merge(B_COPY_path, '6', '7',
                                       sbox.repo_url + \
                                       '/A/B',
>>>>>>> 0213fdc3
                                       expected_output,
                                       expected_mergeinfo_output,
                                       expected_elision_output,
                                       expected_merge_disk,
                                       expected_merge_status,
                                       expected_skip,
                                       None, None, None, None,
                                       None, 1,alpha_COPY_path)

  # Update just A/B_COPY/E.  The mergeinfo (r3-5,7) reset on
  # A/B_COPY/E by the udpate is identical to the local info on
  # A/B_COPY, so should elide, leaving no mereginfo on E.
  expected_output = wc.State(wc_dir, {
    'A/B_COPY/E/alpha' : Item(status='GG'),
    'A/B_COPY/E/'      : Item(status=' U'),
    })

  expected_status.tweak('A/B_COPY', status=' M', wc_rev=7)
  expected_status.tweak('A/B_COPY/E', status='  ', wc_rev=8)
  expected_status.tweak('A/B_COPY/E/alpha', wc_rev=8)
  expected_status.tweak('A/B_COPY/E/beta', wc_rev=8)

  expected_disk.tweak('A/B_COPY',
                      props={SVN_PROP_MERGEINFO : '/A/B:3-5,7'})
  expected_disk.tweak('A/B_COPY/E',
                      props={SVN_PROP_MERGEINFO : '/A/B/E:3-5,7'})
  expected_disk.tweak('A/B_COPY/E/alpha', contents="More new content",
                      props={})

  svntest.actions.run_and_verify_update(wc_dir,
                                        expected_output,
                                        expected_disk,
                                        expected_status,
                                        None, None, None,
                                        None, None, 1, E_COPY_path)


#----------------------------------------------------------------------
# If the update editor receives add_file(foo, copyfrom='blah'), it
# should attempt to locate 'blah' in the wc, and then copy it into place.

def update_handles_copyfrom(sbox):
  "update should make use of copyfrom args"

  sbox.build()
  wc_dir = sbox.wc_dir

  # Make a backup copy of the working copy.
  wc_backup = sbox.add_wc_path('backup')
  svntest.actions.duplicate_dir(wc_dir, wc_backup)

  # Copy 'rho' to 'glub'
  rho_path = os.path.join(wc_dir, 'A', 'D', 'G', 'rho')
  glub_path = os.path.join(wc_dir, 'A', 'D', 'G', 'glub')
  svntest.actions.run_and_verify_svn(None, None, [],
                                     'copy', rho_path, glub_path)

  # Commit that change, creating r2.
  expected_output = svntest.wc.State(wc_dir, {
    'A/D/G/glub' : Item(verb='Adding'),
    })

  expected_status = svntest.actions.get_virginal_state(wc_dir, 1)
  expected_status.add({
    'A/D/G/glub' : Item(status='  ', wc_rev=2),
    })

  svntest.actions.run_and_verify_commit(wc_dir, expected_output,
                                        expected_status, None, wc_dir)

  # Make a local edits to rho in the backup working copy - both text and props
  rho2_path = os.path.join(wc_backup, 'A', 'D', 'G', 'rho')
  svntest.main.file_append(rho2_path, "Some new text.\n")
  svntest.main.run_svn(None, 'propset', 'Kubla', 'Khan', rho2_path)

  # Now try updating our backup working copy: it should receive glub,
  # but with copyfrom args of rho@1, and thus copy the existing
  # (edited) rho to glub.  In other words, both rho and glub should be
  # identical and contain the same local edits.

  expected_output = svntest.wc.State(wc_backup, { })
  expected_output = wc.State(wc_backup, {
    'A/D/G/glub' : Item(status='A '),  ### perhaps update should show 'A +' ??
    })

  expected_disk = svntest.main.greek_state.copy()
  expected_disk.tweak('A/D/G/rho',
                      contents="This is the file 'rho'.\nSome new text.\n",
                      props={'Kubla' : 'Khan'})
  expected_disk.add({
    'A/D/G/glub' : Item("This is the file 'rho'.\nSome new text.\n",
                        props={'Kubla' : 'Khan'})
    })

  expected_status = svntest.actions.get_virginal_state(wc_backup, 2)
  expected_status.tweak('A/D/G/rho', wc_rev=2, status='MM')
  expected_status.add({
    'A/D/G/glub' : Item(status='MM', wc_rev=2),
    })

  svntest.actions.run_and_verify_update(wc_backup,
                                        expected_output,
                                        expected_disk,
                                        expected_status,
                                        check_props = True)

#----------------------------------------------------------------------
# if the update_editor receives add_file(copyfrom=...), and the
# copyfrom_path simply isn't available in the working copy, it should
# fall back to doing an RA request to fetch the file.

def copyfrom_degrades_gracefully(sbox):
  "update degrades well if copyfrom_path unavailable"

  sbox.build()
  wc_dir = sbox.wc_dir

  # Make a backup copy of the working copy.
  wc_backup = sbox.add_wc_path('backup')
  svntest.actions.duplicate_dir(wc_dir, wc_backup)

  # Move 'alpha' to 'glub'
  alpha_path = os.path.join(wc_dir, 'A', 'B', 'E', 'alpha')
  glub_path = os.path.join(wc_dir, 'A', 'D', 'G', 'glub')
  svntest.actions.run_and_verify_svn(None, None, [],
                                     'mv', alpha_path, glub_path)

  # Commit that change, creating r2.
  expected_output = svntest.wc.State(wc_dir, {
    'A/B/E/alpha' : Item(verb='Deleting'),
    'A/D/G/glub' : Item(verb='Adding'),
    })

  expected_status = svntest.actions.get_virginal_state(wc_dir, 1)
  expected_status.add({
    'A/D/G/glub' : Item(status='  ', wc_rev=2),
    })
  expected_status.remove('A/B/E/alpha')

  svntest.actions.run_and_verify_commit(wc_dir, expected_output,
                                        expected_status, None, wc_dir)

  # In the 2nd working copy, update just one side of the move -- so that
  # alpha gets deleted, but glub not yet added.
  E_path = os.path.join(wc_backup, 'A', 'B', 'E')

  expected_output = svntest.wc.State(E_path, {
      'alpha' : Item(status='D '),
      })

  expected_disk = wc.State('', {
      'beta'  : wc.StateItem("This is the file 'beta'.\n"),
      })

  expected_status = svntest.wc.State(E_path, {
    ''           : Item(status='  '),
    'beta'     : Item(status='  '),
    })
  expected_status.tweak(wc_rev=2)

  svntest.actions.run_and_verify_update(E_path,
                                        expected_output,
                                        expected_disk,
                                        expected_status)

  # Now update the entire working copy, which should cause an
  # add_file(glub, copyfrom_path=alpha)... except alpha is already gone.
  # Update editor should gracefully fetch it via RA request.
  expected_output = svntest.wc.State(wc_backup, { })
  expected_output = wc.State(wc_backup, {
    'A/D/G/glub' : Item(status='A '),
    })

  expected_disk = svntest.main.greek_state.copy()
  expected_disk.remove('A/B/E/alpha')
  expected_disk.add({
    'A/D/G/glub' : Item("This is the file 'alpha'.\n"),
    })

  expected_status = svntest.actions.get_virginal_state(wc_backup, 2)
  expected_status.remove('A/B/E/alpha')
  expected_status.add({
    'A/D/G/glub' : Item(status='  ', wc_rev=2),
    })

  svntest.actions.run_and_verify_update(wc_backup,
                                        expected_output,
                                        expected_disk,
                                        expected_status)

#----------------------------------------------------------------------
# If the update editor receives add_file(foo, copyfrom='blah'), it
# should attempt to locate 'blah' in the wc, and then copy it into
# place.  Furthermore, the new file should be able to receive
# subsequent txdeltas coming from the server.

def update_handles_copyfrom_with_txdeltas(sbox):
  "update uses copyfrom & accepts further txdeltas"

  sbox.build()
  wc_dir = sbox.wc_dir

  # Make a backup copy of the working copy.
  wc_backup = sbox.add_wc_path('backup')
  svntest.actions.duplicate_dir(wc_dir, wc_backup)

  # Copy 'rho' to 'glub'
  rho_path = os.path.join(wc_dir, 'A', 'D', 'G', 'rho')
  glub_path = os.path.join(wc_dir, 'A', 'D', 'G', 'glub')
  svntest.actions.run_and_verify_svn(None, None, [],
                                     'copy', rho_path, glub_path)

  # Commit that change, creating r2.
  expected_output = svntest.wc.State(wc_dir, {
    'A/D/G/glub' : Item(verb='Adding'),
    })

  expected_status = svntest.actions.get_virginal_state(wc_dir, 1)
  expected_status.add({
    'A/D/G/glub' : Item(status='  ', wc_rev=2),
    })

  svntest.actions.run_and_verify_commit(wc_dir, expected_output,
                                        expected_status, None, wc_dir)

  # Make additional edits to glub...
  svntest.main.file_append_binary(glub_path, "Some new text.\n")
  svntest.main.run_svn(None, 'propset', 'Kubla', 'Khan', glub_path)

  # Commit the changes, creating r3.
  expected_output = svntest.wc.State(wc_dir, {
    'A/D/G/glub' : Item(verb='Sending'),
    })

  expected_status = svntest.actions.get_virginal_state(wc_dir, 1)
  expected_status.add({
    'A/D/G/glub' : Item(status='  ', wc_rev=3),
    })

  svntest.actions.run_and_verify_commit(wc_dir, expected_output,
                                        expected_status, None, wc_dir)

  # Make a local edit to rho in the backup working copy.
  rho2_path = os.path.join(wc_backup, 'A', 'D', 'G', 'rho')
  svntest.main.file_write(rho2_path,
                          "New first line.\nThis is the file 'rho'.\n",
                          "wb")

  # Now try updating our backup working copy: it should receive glub,
  # but with copyfrom args of rho@1, and thus copy the existing rho to
  # glub.  Furthermore, it should then apply the extra r3 edits to the
  # copied file.

  expected_output = svntest.wc.State(wc_backup, { })
  expected_output = wc.State(wc_backup, {
    'A/D/G/glub' : Item(status='A '),  ### perhaps update should show 'A +' ??
    })

  expected_disk = svntest.main.greek_state.copy()
  expected_disk.tweak('A/D/G/rho',
                      contents="New first line.\nThis is the file 'rho'.\n")
  expected_disk.add({
    'A/D/G/glub' : Item("New first line.\nThis is the file 'rho'.\n"
                        + "Some new text.\n",
                        props={'Kubla' : 'Khan'})
    })

  expected_status = svntest.actions.get_virginal_state(wc_backup, 3)
  expected_status.tweak('A/D/G/rho', wc_rev=3, status='M ')
  expected_status.add({
    'A/D/G/glub' : Item(status='M ', wc_rev=3),
    })

  svntest.actions.run_and_verify_update(wc_backup,
                                        expected_output,
                                        expected_disk,
                                        expected_status,
                                        check_props = True)

#----------------------------------------------------------------------
# Very obscure bug: Issue #2977.
# Let's say there's a revision with
#   $ svn mv b c
#   $ svn mv a b
#   $ svn ci
# and a later revision that modifies b.  We then try a fresh checkout.  If
# the server happens to send us 'b' first, then when it later gets 'c'
# (with a copyfrom of 'b') it might try to use the 'b' in the wc as the
# copyfrom base.  This is wrong, because 'b' was changed later; however,
# due to a bug, the setting of svn:entry:committed-rev on 'b' is not being
# properly seen by the client, and it chooses the wrong base.  Corruption!
#
# Note that because this test depends on the order that the server sends
# changes, it is very fragile; even changing the file names can avoid
# triggering the bug.

def update_copied_from_replaced_and_changed(sbox):
  "update chooses right copyfrom for double move"

  sbox.build()
  wc_dir = sbox.wc_dir

  fn1_relpath = os.path.join('A', 'B', 'E', 'aardvark')
  fn2_relpath = os.path.join('A', 'B', 'E', 'alpha')
  fn3_relpath = os.path.join('A', 'B', 'E', 'beta')
  fn1_path = os.path.join(wc_dir, fn1_relpath)
  fn2_path = os.path.join(wc_dir, fn2_relpath)
  fn3_path = os.path.join(wc_dir, fn3_relpath)

  # Move fn2 to fn1
  svntest.actions.run_and_verify_svn(None, None, [],
                                     'mv', fn2_path, fn1_path)

  # Move fn3 to fn2
  svntest.actions.run_and_verify_svn(None, None, [],
                                     'mv', fn3_path, fn2_path)

  # Commit that change, creating r2.
  expected_output = svntest.wc.State(wc_dir, {
    fn1_relpath : Item(verb='Adding'),
    fn2_relpath : Item(verb='Replacing'),
    fn3_relpath : Item(verb='Deleting'),
    })

  expected_status = svntest.actions.get_virginal_state(wc_dir, 1)
  expected_status.remove(fn2_relpath, fn3_relpath)
  expected_status.add({
    fn1_relpath : Item(status='  ', wc_rev=2),
    fn2_relpath : Item(status='  ', wc_rev=2),
    })

  svntest.actions.run_and_verify_commit(wc_dir, expected_output,
                                        expected_status, None, wc_dir)

  # Modify fn2.
  fn2_final_contents = "I have new contents for the middle file."
  svntest.main.file_write(fn2_path, fn2_final_contents)

  # Commit the changes, creating r3.
  expected_output = svntest.wc.State(wc_dir, {
    fn2_relpath : Item(verb='Sending'),
    })

  expected_status = svntest.actions.get_virginal_state(wc_dir, 1)
  expected_status.remove(fn2_relpath, fn3_relpath)
  expected_status.add({
    fn1_relpath : Item(status='  ', wc_rev=2),
    fn2_relpath : Item(status='  ', wc_rev=3),
    })

  svntest.actions.run_and_verify_commit(wc_dir, expected_output,
                                        expected_status, None, wc_dir)

  # Go back to r1.
  expected_output = svntest.wc.State(wc_dir, {
    fn1_relpath: Item(status='D '),
    fn2_relpath: Item(status='A '), # though actually should be D and A
    fn3_relpath: Item(status='A '),
    })

  # Create expected disk tree for the update to rev 0
  expected_disk = svntest.main.greek_state.copy()

  # Do the update and check the results.
  svntest.actions.run_and_verify_update(wc_dir,
                                        expected_output,
                                        expected_disk,
                                        None, None,
                                        None, None, None, None, 0,
                                        '-r', '1', wc_dir)

  # And back up to 3 again.
  expected_output = svntest.wc.State(wc_dir, {
    fn1_relpath: Item(status='A '),
    fn2_relpath: Item(status='A '), # though actually should be D and A
    fn3_relpath: Item(status='D '),
    })

  # Create expected disk tree for the update to rev 0
  expected_disk = svntest.main.greek_state.copy()
  expected_disk.add({
    fn1_relpath : Item("This is the file 'alpha'.\n"),
    })
  expected_disk.tweak(fn2_relpath, contents=fn2_final_contents)
  expected_disk.remove(fn3_relpath)

  # reuse old expected_status, but at r3
  expected_status.tweak(wc_rev=3)

  svntest.actions.run_and_verify_update(wc_dir,
                                        expected_output,
                                        expected_disk,
                                        expected_status, None,
                                        None, None, None, None, 0,
                                        wc_dir)

#----------------------------------------------------------------------
# Regression test: ra_neon assumes that you never delete a property on
# a newly-added file, which is wrong if it's add-with-history.
def update_copied_and_deleted_prop(sbox):
  "updating a copied file with a deleted property"

  sbox.build()
  wc_dir = sbox.wc_dir
  iota_path = os.path.join(wc_dir, 'iota')
  iota2_path = os.path.join(wc_dir, 'iota2')

  # Add a property on iota
  svntest.actions.run_and_verify_svn(None, None, [],
                                     'propset', 'foo', 'bar', iota_path)
  # Commit that change, creating r2.
  expected_output = svntest.wc.State(wc_dir, {
    'iota' : Item(verb='Sending'),
    })

  expected_status_mixed = svntest.actions.get_virginal_state(wc_dir, 1)
  expected_status_mixed.tweak('iota', wc_rev=2)

  svntest.actions.run_and_verify_commit(wc_dir, expected_output,
                                        expected_status_mixed, None, wc_dir)

  # Copy iota to iota2 and delete the property on it.
  svntest.actions.run_and_verify_svn(None, None, [],
                                     'copy', iota_path, iota2_path)
  svntest.actions.run_and_verify_svn(None, None, [],
                                     'propdel', 'foo', iota2_path)

  # Commit that change, creating r3.
  expected_output = svntest.wc.State(wc_dir, {
    'iota2' : Item(verb='Adding'),
    })

  expected_status_mixed.add({
    'iota2' : Item(status='  ', wc_rev=3),
    })

  svntest.actions.run_and_verify_commit(wc_dir, expected_output,
                                        expected_status_mixed, None, wc_dir)

  # Update the whole wc, verifying disk as well.
  expected_output = svntest.wc.State(wc_dir, { })

  expected_disk_r3 = svntest.main.greek_state.copy()
  expected_disk_r3.add({
    'iota2' : Item("This is the file 'iota'.\n"),
    })
  expected_disk_r3.tweak('iota', props={'foo':'bar'})

  expected_status_r3 = expected_status_mixed.copy()
  expected_status_r3.tweak(wc_rev=3)

  svntest.actions.run_and_verify_update(wc_dir,
                                        expected_output,
                                        expected_disk_r3,
                                        expected_status_r3,
                                        check_props=True)

  # Now go back to r2.
  expected_output = svntest.wc.State(wc_dir, {'iota2': Item(status='D ')})

  expected_disk_r2 = expected_disk_r3.copy()
  expected_disk_r2.remove('iota2')

  expected_status_r2 = expected_status_r3.copy()
  expected_status_r2.tweak(wc_rev=2)
  expected_status_r2.remove('iota2')

  svntest.actions.run_and_verify_update(wc_dir,
                                        expected_output,
                                        expected_disk_r2,
                                        expected_status_r2,
                                        None, None, None, None, None,
                                        True,
                                        "-r2", wc_dir)

  # And finally, back to r3, getting an add-with-history-and-property-deleted
  expected_output = svntest.wc.State(wc_dir, {'iota2': Item(status='A ')})

  svntest.actions.run_and_verify_update(wc_dir,
                                        expected_output,
                                        expected_disk_r3,
                                        expected_status_r3,
                                        check_props=True)

#----------------------------------------------------------------------


def update_accept_conflicts(sbox):
  "update --accept automatic conflict resolution"

  sbox.build()
  wc_dir = sbox.wc_dir

  # Make a backup copy of the working copy
  wc_backup = sbox.add_wc_path('backup')
  svntest.actions.duplicate_dir(wc_dir, wc_backup)

  # Make a few local mods to files which will be committed
  iota_path = os.path.join(wc_dir, 'iota')
  lambda_path = os.path.join(wc_dir, 'A', 'B', 'lambda')
  mu_path = os.path.join(wc_dir, 'A', 'mu')
  alpha_path = os.path.join(wc_dir, 'A', 'B', 'E', 'alpha')
  beta_path = os.path.join(wc_dir, 'A', 'B', 'E', 'beta')
  pi_path = os.path.join(wc_dir, 'A', 'D', 'G', 'pi')
  rho_path = os.path.join(wc_dir, 'A', 'D', 'G', 'rho')
  svntest.main.file_append(lambda_path, 'Their appended text for lambda\n')
  svntest.main.file_append(iota_path, 'Their appended text for iota\n')
  svntest.main.file_append(mu_path, 'Their appended text for mu\n')
  svntest.main.file_append(alpha_path, 'Their appended text for alpha\n')
  svntest.main.file_append(beta_path, 'Their appended text for beta\n')
  svntest.main.file_append(pi_path, 'Their appended text for pi\n')
  svntest.main.file_append(rho_path, 'Their appended text for rho\n')

  # Make a few local mods to files which will be conflicted
  iota_path_backup = os.path.join(wc_backup, 'iota')
  lambda_path_backup = os.path.join(wc_backup, 'A', 'B', 'lambda')
  mu_path_backup = os.path.join(wc_backup, 'A', 'mu')
  alpha_path_backup = os.path.join(wc_backup, 'A', 'B', 'E', 'alpha')
  beta_path_backup = os.path.join(wc_backup, 'A', 'B', 'E', 'beta')
  pi_path_backup = os.path.join(wc_backup, 'A', 'D', 'G', 'pi')
  rho_path_backup = os.path.join(wc_backup, 'A', 'D', 'G', 'rho')
  svntest.main.file_append(iota_path_backup,
                           'My appended text for iota\n')
  svntest.main.file_append(lambda_path_backup,
                           'My appended text for lambda\n')
  svntest.main.file_append(mu_path_backup,
                           'My appended text for mu\n')
  svntest.main.file_append(alpha_path_backup,
                           'My appended text for alpha\n')
  svntest.main.file_append(beta_path_backup,
                           'My appended text for beta\n')
  svntest.main.file_append(pi_path_backup,
                           'My appended text for pi\n')
  svntest.main.file_append(rho_path_backup,
                           'My appended text for rho\n')

  # Created expected output tree for 'svn ci'
  expected_output = svntest.wc.State(wc_dir, {
    'iota' : Item(verb='Sending'),
    'A/B/lambda' : Item(verb='Sending'),
    'A/mu' : Item(verb='Sending'),
    'A/B/E/alpha': Item(verb='Sending'),
    'A/B/E/beta': Item(verb='Sending'),
    'A/D/G/pi' : Item(verb='Sending'),
    'A/D/G/rho' : Item(verb='Sending'),
    })

  expected_status = svntest.actions.get_virginal_state(wc_dir, 1)
  expected_status.tweak('iota', wc_rev=2)
  expected_status.tweak('A/B/lambda', wc_rev=2)
  expected_status.tweak('A/mu', wc_rev=2)
  expected_status.tweak('A/B/E/alpha', wc_rev=2)
  expected_status.tweak('A/B/E/beta', wc_rev=2)
  expected_status.tweak('A/D/G/pi', wc_rev=2)
  expected_status.tweak('A/D/G/rho', wc_rev=2)

  # Commit.
  svntest.actions.run_and_verify_commit(wc_dir, expected_output,
                                        expected_status, None, wc_dir)

  # Now we'll update each of our 5 files in wc_backup; each one will get
  # conflicts, and we'll handle each with a different --accept option.

  # Setup SVN_EDITOR and SVN_MERGE for --accept={edit,launch}.
  svntest.main.use_editor('append_foo')

  # iota: no accept option
  # Just leave the conflicts alone, since run_and_verify_svn already uses
  # the --non-interactive option.
  svntest.actions.run_and_verify_svn(None,
                                     ['C    %s\n' % (iota_path_backup,),
                                      'Updated to revision 2.\n',
                                      'Summary of conflicts:\n',
                                      '  Text conflicts: 1\n'],
                                     [],
                                     'update', iota_path_backup)

  # lambda: --accept=postpone
  # Just leave the conflicts alone.
  svntest.actions.run_and_verify_svn(None,
                                     ['C    %s\n' % (lambda_path_backup,),
                                      'Updated to revision 2.\n',
                                      'Summary of conflicts:\n',
                                      '  Text conflicts: 1\n'],
                                     [],
                                     'update', '--accept=postpone',
                                     lambda_path_backup)

  # mu: --accept=base
  # Accept the pre-update base file.
  svntest.actions.run_and_verify_svn(None,
                                     ['G    %s\n' % (mu_path_backup,),
                                      'Updated to revision 2.\n'],
                                     [],
                                     'update', '--accept=base',
                                     mu_path_backup)

  # alpha: --accept=mine
  # Accept the user's working file.
  svntest.actions.run_and_verify_svn(None,
                                     ['G    %s\n' % (alpha_path_backup,),
                                      'Updated to revision 2.\n'],
                                     [],
                                     'update', '--accept=mine-full',
                                     alpha_path_backup)

  # beta: --accept=theirs
  # Accept their file.
  svntest.actions.run_and_verify_svn(None,
                                     ['G    %s\n' % (beta_path_backup,),
                                      'Updated to revision 2.\n'],
                                     [],
                                     'update', '--accept=theirs-full',
                                     beta_path_backup)

  # pi: --accept=edit
  # Run editor and accept the edited file. The merge tool will leave
  # conflicts in place, so expect a message on stderr, but expect
  # svn to exit with an exit code of 0.
  svntest.actions.run_and_verify_svn2(None,
                                      ['G    %s\n' % (pi_path_backup,),
                                       'Updated to revision 2.\n'],
                                      "system(.*) returned.*", 0,
                                      'update', '--accept=edit',
                                      pi_path_backup)

  # rho: --accept=launch
  # Run the external merge tool, it should leave conflict markers in place.
  svntest.actions.run_and_verify_svn(None,
                                     ['C    %s\n' % (rho_path_backup,),
                                      'Updated to revision 2.\n',
                                      'Summary of conflicts:\n',
                                      '  Text conflicts: 1\n'],
                                     [],
                                     'update', '--accept=launch',
                                     rho_path_backup)

  # Set the expected disk contents for the test
  expected_disk = svntest.main.greek_state.copy()

  expected_disk.tweak('iota', contents=("This is the file 'iota'.\n"
                                        '<<<<<<< .mine\n'
                                        'My appended text for iota\n'
                                        '=======\n'
                                        'Their appended text for iota\n'
                                        '>>>>>>> .r2\n'))
  expected_disk.tweak('A/B/lambda', contents=("This is the file 'lambda'.\n"
                                              '<<<<<<< .mine\n'
                                              'My appended text for lambda\n'
                                              '=======\n'
                                              'Their appended text for lambda\n'
                                              '>>>>>>> .r2\n'))
  expected_disk.tweak('A/mu', contents="This is the file 'mu'.\n")
  expected_disk.tweak('A/B/E/alpha', contents=("This is the file 'alpha'.\n"
                                               'My appended text for alpha\n'))
  expected_disk.tweak('A/B/E/beta', contents=("This is the file 'beta'.\n"
                                              'Their appended text for beta\n'))
  expected_disk.tweak('A/D/G/pi', contents=("This is the file 'pi'.\n"
                                             '<<<<<<< .mine\n'
                                             'My appended text for pi\n'
                                             '=======\n'
                                             'Their appended text for pi\n'
                                             '>>>>>>> .r2\n'
                                             'foo\n'))
  expected_disk.tweak('A/D/G/rho', contents=("This is the file 'rho'.\n"
                                             '<<<<<<< .mine\n'
                                             'My appended text for rho\n'
                                             '=======\n'
                                             'Their appended text for rho\n'
                                             '>>>>>>> .r2\n'
                                             'foo\n'))

  # Set the expected extra files for the test
  extra_files = ['iota.*\.r1', 'iota.*\.r2', 'iota.*\.mine',
                 'lambda.*\.r1', 'lambda.*\.r2', 'lambda.*\.mine',
                 'rho.*\.r1', 'rho.*\.r2', 'rho.*\.mine']

  # Set the expected status for the test
  expected_status = svntest.actions.get_virginal_state(wc_backup, 2)
  expected_status.tweak('iota', 'A/B/lambda', 'A/mu',
                        'A/B/E/alpha', 'A/B/E/beta',
                        'A/D/G/pi', 'A/D/G/rho', wc_rev=2)
  expected_status.tweak('iota', status='C ')
  expected_status.tweak('A/B/lambda', status='C ')
  expected_status.tweak('A/mu', status='M ')
  expected_status.tweak('A/B/E/alpha', status='M ')
  expected_status.tweak('A/B/E/beta', status='  ')
  expected_status.tweak('A/D/G/pi', status='M ')
  expected_status.tweak('A/D/G/rho', status='C ')

  # Set the expected output for the test
  expected_output = wc.State(wc_backup, {})

  # Do the update and check the results in three ways.
  svntest.actions.run_and_verify_update(wc_backup,
                                        expected_output,
                                        expected_disk,
                                        expected_status,
                                        None,
                                        svntest.tree.detect_conflict_files,
                                        extra_files)

# Test for a wc corruption race condition (possibly introduced in
# r23342) which is easy to trigger if interactive conflict resolution
# dies in the middle of prompting.  Specifically, we run an update
# with interactive-conflicts on but close stdin immediately, so the
# prompt errors out; then the dir_baton pool cleanup handlers in the
# WC update editor flush and run incomplete logs and lead to WC
# corruption, detectable by another update command.

def eof_in_interactive_conflict_resolver(sbox):
  "eof in interactive resolution can't break wc"

  sbox.build()
  wc_dir = sbox.wc_dir

  # Set up a custom config directory which *doesn't* turn off
  # interactive resolution
  config_contents = '''\
[auth]
password-stores =

[miscellany]
interactive-conflicts = true
'''
  tmp_dir = os.path.abspath(svntest.main.temp_dir)
  config_dir = os.path.join(tmp_dir, 'interactive-conflicts-config')
  svntest.main.create_config_dir(config_dir, config_contents)

  iota_path = os.path.join(wc_dir, 'iota')

  # Modify iota and commit for r2.
  svntest.main.file_append(iota_path, "Appended text in r2.\n")
  expected_output = svntest.wc.State(wc_dir, {
    'iota': Item(verb="Sending"),
  })
  expected_status = svntest.actions.get_virginal_state(wc_dir, 1)
  expected_status.tweak('iota', wc_rev=2)
  svntest.actions.run_and_verify_commit(wc_dir, expected_output,
                                        expected_status, None, wc_dir)

  # Go back to revision 1.
  expected_output = svntest.wc.State(wc_dir, {
    'iota' : Item(status='U '),
    })

  expected_disk = svntest.main.greek_state.copy()

  expected_status = svntest.actions.get_virginal_state(wc_dir, 1)

  svntest.actions.run_and_verify_update(wc_dir,
                                        expected_output,
                                        expected_disk,
                                        expected_status,
                                        None,
                                        None, None,
                                        None, None, 1,
                                        '-r1', wc_dir)

  # Modify iota differently and try to update *with the interactive
  # resolver*.  ### The parser won't go so well with the output
  svntest.main.file_append(iota_path, "Local mods to r1 text.\n")
  svntest.actions.run_and_verify_update(wc_dir, None, None, None,
                                        "Can't read stdin: End of file found",
                                        None, None, None, None, 1,
                                        wc_dir, '--config-dir', config_dir)

  # Now update -r1 again.  Hopefully we don't get a checksum error!
  expected_output = svntest.wc.State(wc_dir, {})

  # note: it's possible that the correct disk here should be the
  # merged file?
  expected_disk.tweak('iota', contents=("This is the file 'iota'.\n"
                                        "Local mods to r1 text.\n"))
  expected_status = svntest.actions.get_virginal_state(wc_dir, 1)
  expected_status.tweak('iota', status='M ')

  svntest.actions.run_and_verify_update(wc_dir,
                                        expected_output,
                                        expected_disk,
                                        expected_status,
                                        None,
                                        None, None,
                                        None, None, 1,
                                        '-r1', wc_dir)


#----------------------------------------------------------------------


def update_uuid_changed(sbox):
  "update fails when repos uuid changed"

<<<<<<< HEAD
  # read_only=False, since we don't want to run setuuid on the (shared)
  # pristine repository.
  sbox.build(read_only = False)

  wc_dir = sbox.wc_dir
  repo_dir = sbox.repo_dir

  uuid_before = svntest.actions.get_wc_uuid(wc_dir)
=======
  def wc_uuid(wc_dir):
    "Return the UUID of the working copy at WC_DIR."

    exit_code, output, errput = svntest.main.run_svn(None, 'info', wc_dir)
    if errput:
      raise svntest.verify.SVNUnexpectedStderr(errput)

    for line in output:
      if line.startswith('Repository UUID:'):
        return line[17:].rstrip()

    # No 'Repository UUID' line in 'svn info'?
    raise svntest.verify.SVNUnexpectedStdout(output)

  sbox.build(read_only = True)
  wc_dir = sbox.wc_dir
  repo_dir = sbox.repo_dir

  uuid_before = wc_uuid(wc_dir)
>>>>>>> 0213fdc3

  # Change repository's uuid.
  svntest.actions.run_and_verify_svnadmin(None, None, [],
                                          'setuuid', repo_dir)

  # 'update' detected the new uuid...
  svntest.actions.run_and_verify_svn(None, None, '.*UUID.*',
                                     'update', wc_dir)

  # ...and didn't overwrite the old uuid.
<<<<<<< HEAD
  uuid_after = svntest.actions.get_wc_uuid(wc_dir)
=======
  uuid_after = wc_uuid(wc_dir)
>>>>>>> 0213fdc3
  if uuid_before != uuid_after:
    raise svntest.Failure


#----------------------------------------------------------------------

# Issue #1672: if an update deleting a dir prop is interrupted (by a
# local obstruction, for example) then restarting the update will not
# delete the prop, causing the wc to become out of sync with the
# repository.
def restarted_update_should_delete_dir_prop(sbox):
  "restarted update should delete dir prop"
  sbox.build()
  wc_dir = sbox.wc_dir
<<<<<<< HEAD

=======
  
>>>>>>> 0213fdc3
  A_path = os.path.join(wc_dir, 'A')
  zeta_path = os.path.join(A_path, 'zeta')

  expected_status = svntest.actions.get_virginal_state(wc_dir, 1)

  # Commit a propset on A.
  svntest.main.run_svn(None, 'propset', 'prop', 'val', A_path)
<<<<<<< HEAD

  expected_output = svntest.wc.State(wc_dir, {
    'A': Item(verb='Sending'),
    })

  expected_status.tweak('A', wc_rev=2)

=======
  expected_output = svntest.wc.State(wc_dir, {
    'A': Item(verb='Sending'),
    })
  expected_status.tweak('A', wc_rev=2)
>>>>>>> 0213fdc3
  svntest.actions.run_and_verify_commit(wc_dir, expected_output,
                                        expected_status, None, wc_dir)

  # Create a second working copy.
  other_wc = sbox.add_wc_path('other')
  svntest.actions.duplicate_dir(wc_dir, other_wc)

  other_A_path = os.path.join(other_wc, 'A')
  other_zeta_path = os.path.join(other_wc, 'A', 'zeta')

  # In the second working copy, delete A's prop and add a new file.
  svntest.main.run_svn(None, 'propdel', 'prop', other_A_path)
  svntest.main.file_write(other_zeta_path, 'New file\n')
  svntest.main.run_svn(None, 'add', other_zeta_path)
<<<<<<< HEAD

=======
>>>>>>> 0213fdc3
  expected_output = svntest.wc.State(other_wc, {
    'A': Item(verb='Sending'),
    'A/zeta' : Item(verb='Adding'),
    })
<<<<<<< HEAD

=======
>>>>>>> 0213fdc3
  expected_status = svntest.actions.get_virginal_state(other_wc, 1)
  expected_status.tweak('A', wc_rev=3)
  expected_status.add({
    'A/zeta' : Item(status='  ', wc_rev=3),
    })
<<<<<<< HEAD

=======
>>>>>>> 0213fdc3
  svntest.actions.run_and_verify_commit(other_wc, expected_output,
                                        expected_status, None, other_wc)

  # Back in the first working copy, create an obstructing path and
<<<<<<< HEAD
  # update. The update will flag a tree conflict.
  svntest.main.file_write(zeta_path, 'Obstructing file\n')

  #svntest.factory.make(sbox, 'svn up')
  #exit(0)
  # svn up
  expected_output = svntest.wc.State(wc_dir, {
    'A'                 : Item(status=' U'),
    'A/zeta'            : Item(status='  ', treeconflict='C'),
  })

  expected_disk = svntest.main.greek_state.copy()
  expected_disk.add({
    'A/zeta'            : Item(contents="Obstructing file\n"),
  })

  expected_status = actions.get_virginal_state(wc_dir, 3)
  expected_status.add({
    'A/zeta'            : Item(status='? ', treeconflict='C'),
  })

  actions.run_and_verify_update(wc_dir, expected_output, expected_disk,
    expected_status, None, None, None, None, None, False, wc_dir)

  # Now, delete the obstructing path and rerun the update.
  os.unlink(zeta_path)

  expected_output = svntest.wc.State(wc_dir, {
    'A/zeta' : Item(status='A '),
    })

=======
  # update. The update will be interrupted, resulting in an incomplete
  # dir which still has the property.
  svntest.main.file_write(zeta_path, 'Obstructing file\n')
  error_re = 'Failed to add file.*object of the same name already exists'
  svntest.actions.run_and_verify_update(wc_dir, None, None, None,
                                        error_re)

  # Now, delete the obstructing path and rerun the update.
  # A's property should disappear.
  os.unlink(zeta_path)

  expected_output = svntest.wc.State(wc_dir, {
    'A'      : Item(status=' U'),
    'A/zeta' : Item(status='A '),
    })
>>>>>>> 0213fdc3
  expected_disk = svntest.main.greek_state.copy()
  expected_disk.tweak('A', props = {})
  expected_disk.add({
    'A/zeta' : Item("New file\n"),
    })
<<<<<<< HEAD

=======
>>>>>>> 0213fdc3
  expected_status = svntest.actions.get_virginal_state(wc_dir, 3)
  expected_status.add({
    'A/zeta' : Item(status='  ', wc_rev=3),
    })

  svntest.actions.run_and_verify_update(wc_dir,
                                        expected_output,
                                        expected_disk,
                                        expected_status,
                                        check_props = True)
<<<<<<< HEAD

#----------------------------------------------------------------------

# Detect tree conflicts among files and directories,
# edited or deleted in a deep directory structure.
#
# See use cases 1-3 in notes/tree-conflicts/use-cases.txt for background.

# convenience definitions
leaf_edit = svntest.actions.deep_trees_leaf_edit
tree_del = svntest.actions.deep_trees_tree_del
leaf_del = svntest.actions.deep_trees_leaf_del

disk_after_leaf_edit = svntest.actions.deep_trees_after_leaf_edit
disk_after_leaf_del = svntest.actions.deep_trees_after_leaf_del
disk_after_tree_del = svntest.actions.deep_trees_after_tree_del

disk_empty_dirs = svntest.actions.deep_trees_empty_dirs

deep_trees_conflict_output = svntest.actions.deep_trees_conflict_output
deep_trees_conflict_output_skipped = \
    svntest.actions.deep_trees_conflict_output_skipped
deep_trees_status_local_tree_del = \
    svntest.actions.deep_trees_status_local_tree_del
deep_trees_status_local_leaf_edit = \
    svntest.actions.deep_trees_status_local_leaf_edit

DeepTreesTestCase = svntest.actions.DeepTreesTestCase


def tree_conflicts_on_update_1_1(sbox):
  "tree conflicts 1.1: tree del, leaf edit on update"

  # use case 1, as in notes/tree-conflicts/use-cases.txt
  # 1.1) local tree delete, incoming leaf edit

  expected_output = deep_trees_conflict_output.copy()
  expected_output.add({
    'DDF/D1/D2'         : Item(status='D '),
    'DDF/D1/D2/gamma'   : Item(status='D '),
    'DD/D1/D2'          : Item(status='D '),
    'DD/D1/D2/epsilon'  : Item(status='D '),
    'DDD/D1/D2'         : Item(status='D '),
    'DDD/D1/D2/D3'      : Item(status='D '),
    'DDD/D1/D2/D3/zeta' : Item(status='D '),
    'D/D1/delta'        : Item(status='D '),
    'DF/D1/beta'        : Item(status='D '),
  })

  expected_disk = disk_empty_dirs.copy()

  # The files delta, epsilon, and zeta are incoming additions, but since
  # they are all within locally deleted trees they should also be schedule
  # for deletion.
  expected_status = deep_trees_status_local_tree_del.copy()
  expected_status.add({
    'D/D1/delta'        : Item(status='D '),
    'DD/D1/D2/epsilon'  : Item(status='D '),
    'DDD/D1/D2/D3/zeta' : Item(status='D '),
    })

  # Update to the target rev.
  expected_status.tweak(wc_rev=3)

  expected_info = {
    'F/alpha' : {
      'Tree conflict' :
        '^local delete, incoming edit upon update'
        + ' Source  left: .file.*/F/alpha@2'
        + ' Source right: .file.*/F/alpha@3$',
    },
    'DF/D1' : {
      'Tree conflict' :
        '^local delete, incoming edit upon update'
        + ' Source  left: .dir.*/DF/D1@2'
        + ' Source right: .dir.*/DF/D1@3$',
    },
    'DDF/D1' : {
      'Tree conflict' :
        '^local delete, incoming edit upon update'
        + ' Source  left: .dir.*/DDF/D1@2'
        + ' Source right: .dir.*/DDF/D1@3$',
    },
    'D/D1' : {
      'Tree conflict' :
        '^local delete, incoming edit upon update'
        + ' Source  left: .dir.*/D/D1@2'
        + ' Source right: .dir.*/D/D1@3$',
    },
    'DD/D1' : {
      'Tree conflict' :
        '^local delete, incoming edit upon update'
        + ' Source  left: .dir.*/DD/D1@2'
        + ' Source right: .dir.*/DD/D1@3$',
    },
    'DDD/D1' : {
      'Tree conflict' :
        '^local delete, incoming edit upon update'
        + ' Source  left: .dir.*/DDD/D1@2'
        + ' Source right: .dir.*/DDD/D1@3$',
    },
  }

  svntest.actions.deep_trees_run_tests_scheme_for_update(sbox,
    [ DeepTreesTestCase("local_tree_del_incoming_leaf_edit",
                        tree_del,
                        leaf_edit,
                        expected_output,
                        expected_disk,
                        expected_status,
                        expected_info = expected_info) ] )


def tree_conflicts_on_update_1_2(sbox):
  "tree conflicts 1.2: tree del, leaf del on update"

  # 1.2) local tree delete, incoming leaf delete

  expected_output = deep_trees_conflict_output.copy()
  expected_output.add({
    'DDD/D1/D2'         : Item(status='D '),
    'DDD/D1/D2/D3'      : Item(status='D '),
    'DF/D1/beta'        : Item(status='D '),
    'DD/D1/D2'          : Item(status='D '),
    'DDF/D1/D2'         : Item(status='D '),
    'DDF/D1/D2/gamma'   : Item(status='D '),
  })

  expected_disk = disk_empty_dirs.copy()

  expected_status = deep_trees_status_local_tree_del.copy()

  # Expect the incoming leaf deletes to actually occur.  Even though they
  # are within (or in the case of F/alpha and D/D1 are the same as) the
  # trees locally scheduled for deletion we must still delete them and
  # update the scheduled for deletion items to the target rev.  Otherwise
  # once the conflicts are resolved we still have a mixed-rev WC we can't
  # commit without updating...which, you guessed it, raises tree conflicts
  # again, repeat ad infinitum - see issue #3334.
  #
  # Update to the target rev.
  expected_status.tweak(wc_rev=3)
  expected_status.tweak('F/alpha',
                        'D/D1',
                        status='! ', wc_rev=None)
  # Remove the incoming deletes from status and disk.
  expected_status.remove('DD/D1/D2',
                         'DDD/D1/D2/D3',
                         'DDF/D1/D2/gamma',
                         'DF/D1/beta')

  ### Why does the deep trees state not include files?
  expected_disk.remove('D/D1',
                       'DD/D1/D2',
                       'DDD/D1/D2/D3')

  expected_info = {
    'F/alpha' : {
      'Tree conflict' :
        '^local delete, incoming delete upon update'
        + ' Source  left: .file.*/F/alpha@2'
        + ' Source right: .none.*/F/alpha@3$',
    },
    'DF/D1' : {
      'Tree conflict' :
        '^local delete, incoming edit upon update'
        + ' Source  left: .dir.*/DF/D1@2'
        + ' Source right: .dir.*/DF/D1@3$',
    },
    'DDF/D1' : {
      'Tree conflict' :
        '^local delete, incoming edit upon update'
        + ' Source  left: .dir.*/DDF/D1@2'
        + ' Source right: .dir.*/DDF/D1@3$',
    },
    'D/D1' : {
      'Tree conflict' :
        '^local delete, incoming delete upon update'
        + ' Source  left: .dir.*/D/D1@2'
        + ' Source right: .none.*/D/D1@3$',
    },
    'DD/D1' : {
      'Tree conflict' :
        '^local delete, incoming edit upon update'
        + ' Source  left: .dir.*/DD/D1@2'
        + ' Source right: .dir.*/DD/D1@3$',
    },
    'DDD/D1' : {
      'Tree conflict' :
        '^local delete, incoming edit upon update'
        + ' Source  left: .dir.*/DDD/D1@2'
        + ' Source right: .dir.*/DDD/D1@3$',
    },
  }

  svntest.actions.deep_trees_run_tests_scheme_for_update(sbox,
    [ DeepTreesTestCase("local_tree_del_incoming_leaf_del",
                        tree_del,
                        leaf_del,
                        expected_output,
                        expected_disk,
                        expected_status,
                        expected_info = expected_info) ] )


def tree_conflicts_on_update_2_1(sbox):
  "tree conflicts 2.1: leaf edit, tree del on update"

  # use case 2, as in notes/tree-conflicts/use-cases.txt
  # 2.1) local leaf edit, incoming tree delete

  expected_output = deep_trees_conflict_output

  expected_disk = disk_after_leaf_edit

  expected_status = deep_trees_status_local_leaf_edit.copy()
  # Adjust the status of the roots of the six subtrees scheduled for deletion
  # during the update.  Since these are all tree conflicts, they will all be
  # scheduled for addition as copies with history - see Issue #3334.
  expected_status.tweak(
    'D/D1',
    'F/alpha',
    'DD/D1',
    'DF/D1',
    'DDD/D1',
    'DDF/D1',
    status='A ', copied='+', wc_rev='-')
  # See the status of all the paths *under* the above six subtrees.  Only the
  # roots of the added subtrees show as schedule 'A', these childs paths show
  # only that history is scheduled with the commit.
  expected_status.tweak(
    'DD/D1/D2',
    'DDD/D1/D2',
    'DDD/D1/D2/D3',
    'DF/D1/beta',
    'DDF/D1/D2',
    'DDF/D1/D2/gamma',
    copied='+', wc_rev='-')

  expected_info = {
    'F/alpha' : {
      'Tree conflict' :
        '^local edit, incoming delete upon update'
        + ' Source  left: .file.*/F/alpha@2'
        + ' Source right: .none.*/F/alpha@3$',
    },
    'DF/D1' : {
      'Tree conflict' :
        '^local edit, incoming delete upon update'
        + ' Source  left: .dir.*/DF/D1@2'
        + ' Source right: .none.*/DF/D1@3$',
    },
    'DDF/D1' : {
      'Tree conflict' :
        '^local edit, incoming delete upon update'
        + ' Source  left: .dir.*/DDF/D1@2'
        + ' Source right: .none.*/DDF/D1@3$',
    },
    'D/D1' : {
      'Tree conflict' :
        '^local edit, incoming delete upon update'
        + ' Source  left: .dir.*/D/D1@2'
        + ' Source right: .none.*/D/D1@3$',
    },
    'DD/D1' : {
      'Tree conflict' :
        '^local edit, incoming delete upon update'
        + ' Source  left: .dir.*/DD/D1@2'
        + ' Source right: .none.*/DD/D1@3$',
    },
    'DDD/D1' : {
      'Tree conflict' :
        '^local edit, incoming delete upon update'
        + ' Source  left: .dir.*/DDD/D1@2'
        + ' Source right: .none.*/DDD/D1@3$',
    },
  }

  ### D/D1/delta is locally-added during leaf_edit. when tree_del executes,
  ### it will delete D/D1, and the update reschedules local D/D1 for
  ### local-copy from its original revision. however, right now, we cannot
  ### denote that delta is a local-add rather than a child of that D/D1 copy.
  ### thus, it appears in the status output as a (M)odified child.
  svntest.actions.deep_trees_run_tests_scheme_for_update(sbox,
    [ DeepTreesTestCase("local_leaf_edit_incoming_tree_del",
                        leaf_edit,
                        tree_del,
                        expected_output,
                        expected_disk,
                        expected_status,
                        expected_info = expected_info) ] )



def tree_conflicts_on_update_2_2(sbox):
  "tree conflicts 2.2: leaf del, tree del on update"

  # 2.2) local leaf delete, incoming tree delete

  ### Current behaviour fails to show conflicts when deleting
  ### a directory tree that has modifications. (Will be solved
  ### when dirs_same_p() is implemented)
  expected_output = deep_trees_conflict_output

  expected_disk = disk_empty_dirs.copy()

  expected_status = svntest.actions.deep_trees_virginal_state.copy()
  expected_status.add({'' : Item()})
  expected_status.tweak(contents=None, status='  ', wc_rev=3)
  # Tree conflicts.
  expected_status.tweak(
    'D/D1',
    'F/alpha',
    'DD/D1',
    'DF/D1',
    'DDD/D1',
    'DDF/D1',
    treeconflict='C', wc_rev=2)

  # Expect the incoming tree deletes and the local leaf deletes to mean
  # that all deleted paths are *really* gone, not simply scheduled for
  # deletion.
  expected_status.tweak('F/alpha',
                        'D/D1',
                        'DD/D1',
                        'DF/D1',
                        'DDD/D1',
                        'DDF/D1',
                        status='! ', wc_rev=None)
  # Remove from expected status and disk everything below the deleted paths.
  expected_status.remove('DD/D1/D2',
                         'DF/D1/beta',
                         'DDD/D1/D2',
                         'DDD/D1/D2/D3',
                         'DDF/D1/D2',
                         'DDF/D1/D2/gamma',)

  expected_disk.remove('D/D1',
                       'DD/D1',
                       'DD/D1/D2',
                       'DF/D1',
                       'DDD/D1',
                       'DDD/D1/D2',
                       'DDD/D1/D2/D3',
                       'DDF/D1',
                       'DDF/D1/D2',)

  expected_info = {
    'F/alpha' : {
      'Tree conflict' :
        '^local delete, incoming delete upon update'
        + ' Source  left: .file.*/F/alpha@2'
        + ' Source right: .none.*/F/alpha@3$',
    },
    'DF/D1' : {
      'Tree conflict' :
        '^local delete, incoming delete upon update'
        + ' Source  left: .dir.*/DF/D1@2'
        + ' Source right: .none.*/DF/D1@3$',
    },
    'DDF/D1' : {
      'Tree conflict' :
        '^local delete, incoming delete upon update'
        + ' Source  left: .dir.*/DDF/D1@2'
        + ' Source right: .none.*/DDF/D1@3$',
    },
    'D/D1' : {
      'Tree conflict' :
        '^local delete, incoming delete upon update'
        + ' Source  left: .dir.*/D/D1@2'
        + ' Source right: .none.*/D/D1@3$',
    },
    'DD/D1' : {
      'Tree conflict' :
        '^local delete, incoming delete upon update'
        + ' Source  left: .dir.*/DD/D1@2'
        + ' Source right: .none.*/DD/D1@3$',
    },
    'DDD/D1' : {
      'Tree conflict' :
        '^local delete, incoming delete upon update'
        + ' Source  left: .dir.*/DDD/D1@2'
        + ' Source right: .none.*/DDD/D1@3$',
    },
  }

  svntest.actions.deep_trees_run_tests_scheme_for_update(sbox,
    [ DeepTreesTestCase("local_leaf_del_incoming_tree_del",
                        leaf_del,
                        tree_del,
                        expected_output,
                        expected_disk,
                        expected_status,
                        expected_info = expected_info) ] )


#----------------------------------------------------------------------
# Test for issue #3329 'Update throws error when skipping some tree
# conflicts'
#
# Marked as XFail until issue #3329 is resolved.
def tree_conflicts_on_update_2_3(sbox):
  "tree conflicts 2.3: skip on 2nd update"

  # Test that existing tree conflicts are skipped

  expected_output = deep_trees_conflict_output_skipped

  expected_disk = disk_after_leaf_edit

  expected_status = deep_trees_status_local_leaf_edit.copy()

  # Adjust the status of the roots of the six subtrees scheduled for deletion
  # during the update.  Since these are all tree conflicts, they will all be
  # scheduled for addition as copies with history - see Issue #3334.
  expected_status.tweak(
    'D/D1',
    'F/alpha',
    'DD/D1',
    'DF/D1',
    'DDD/D1',
    'DDF/D1',
    status='A ', copied='+', wc_rev='-')
  # See the status of all the paths *under* the above six subtrees.  Only the
  # roots of the added subtrees show as schedule 'A', these child paths show
  # only that history is scheduled with the commit.
  expected_status.tweak(
    'DD/D1/D2',
    'DDD/D1/D2',
    'DDD/D1/D2/D3',
    'DF/D1/beta',
    'DDF/D1/D2',
    'DDF/D1/D2/gamma',
    copied='+', wc_rev='-')

  # Paths where output should be a single 'Skipped' message.
  skip_paths = [
    'D/D1',
    'F/alpha',
    'DDD/D1',
    'DDD/D1/D2/D3',
    ]

  # This is where the test fails.  Repeat updates on '', 'D', 'F', or
  # 'DDD' report no skips.
  chdir_skip_paths = [
    ('D', 'D1'),
    ('F', 'alpha'),
    ('DDD', 'D1'),
    ('', 'D/D1', 'F/alpha', 'DD/D1', 'DF/D1', 'DDD/D1', 'DDF/D1'),
    ]
  # Note: We don't step *into* a directory that's deleted in the repository.
  # E.g. ('DDD/D1/D2', '') would correctly issue a "path does not
  # exist" error, because at that point it can't know about the
  # tree-conflict on DDD/D1. ('D/D1', '') likewise, as tree-conflict
  # information is stored in the parent of a victim directory.

  svntest.actions.deep_trees_skipping_on_update(sbox,
    DeepTreesTestCase("local_leaf_edit_incoming_tree_del_skipping",
                      leaf_edit,
                      tree_del,
                      expected_output,
                      expected_disk,
                      expected_status),
                                                skip_paths,
                                                chdir_skip_paths)


def tree_conflicts_on_update_3(sbox):
  "tree conflicts 3: tree del, tree del on update"

  # use case 3, as in notes/tree-conflicts/use-cases.txt
  # local tree delete, incoming tree delete

  expected_output = deep_trees_conflict_output

  expected_disk = disk_empty_dirs.copy()

  expected_status = deep_trees_status_local_tree_del.copy()

  # Expect the incoming tree deletes and the local tree deletes to mean
  # that all deleted paths are *really* gone, not simply scheduled for
  # deletion.
  expected_status.tweak('F/alpha',
                        'D/D1',
                        'DD/D1',
                        'DF/D1',
                        'DDD/D1',
                        'DDF/D1',
                        status='! ', wc_rev=None)
  # Remove from expected status and disk everything below the deleted paths.
  expected_status.remove('DD/D1/D2',
                         'DF/D1/beta',
                         'DDD/D1/D2',
                         'DDD/D1/D2/D3',
                         'DDF/D1/D2',
                         'DDF/D1/D2/gamma',)

  expected_disk.remove('D/D1',
                       'DD/D1',
                       'DD/D1/D2',
                       'DF/D1',
                       'DDD/D1',
                       'DDD/D1/D2',
                       'DDD/D1/D2/D3',
                       'DDF/D1',
                       'DDF/D1/D2',)

  expected_info = {
    'F/alpha' : {
      'Tree conflict' :
        '^local delete, incoming delete upon update'
        + ' Source  left: .file.*/F/alpha@2'
        + ' Source right: .none.*/F/alpha@3$',
    },
    'DF/D1' : {
      'Tree conflict' :
        '^local delete, incoming delete upon update'
        + ' Source  left: .dir.*/DF/D1@2'
        + ' Source right: .none.*/DF/D1@3$',
    },
    'DDF/D1' : {
      'Tree conflict' :
        '^local delete, incoming delete upon update'
        + ' Source  left: .dir.*/DDF/D1@2'
        + ' Source right: .none.*/DDF/D1@3$',
    },
    'D/D1' : {
      'Tree conflict' :
        '^local delete, incoming delete upon update'
        + ' Source  left: .dir.*/D/D1@2'
        + ' Source right: .none.*/D/D1@3$',
    },
    'DD/D1' : {
      'Tree conflict' :
        '^local delete, incoming delete upon update'
        + ' Source  left: .dir.*/DD/D1@2'
        + ' Source right: .none.*/DD/D1@3$',
    },
    'DDD/D1' : {
      'Tree conflict' :
        '^local delete, incoming delete upon update'
        + ' Source  left: .dir.*/DDD/D1@2'
        + ' Source right: .none.*/DDD/D1@3$',
    },
  }

  svntest.actions.deep_trees_run_tests_scheme_for_update(sbox,
    [ DeepTreesTestCase("local_tree_del_incoming_tree_del",
                        tree_del,
                        tree_del,
                        expected_output,
                        expected_disk,
                        expected_status,
                        expected_info = expected_info) ] )

#----------------------------------------------------------------------
# Test for issue #3354 'update fails when file with local mods is moved
# and modified'
def update_moves_and_modifies_an_edited_file(sbox):
  "update moves and modifies a file with edits"

  # r1: Create our standard greek test tree.
  sbox.build()
  wc_dir = sbox.wc_dir

  # Make a second working copy
  other_wc = sbox.add_wc_path('other')
  svntest.actions.duplicate_dir(wc_dir, other_wc)
  expected_status = svntest.actions.get_virginal_state(wc_dir, 1)

  # Some paths we'll care about
  E_path           = os.path.join(wc_dir, "A", "B", "E")
  alpha_path       = os.path.join(wc_dir, "A", "B", "E", "alpha")
  alpha_moved_path = os.path.join(wc_dir, "A", "B", "E", "alpha.moved")
  other_alpha_path = os.path.join(other_wc, "A", "B", "E", "alpha")
  other_E_path     = os.path.join(other_wc, "A", "B", "E")

  # r2: Move A/B/E/alpha to A/B/E/alpha.moved in the first WC.
  svntest.actions.run_and_verify_svn(None, None, [], 'move',
                                     alpha_path, alpha_moved_path)

  expected_output = wc.State(wc_dir, {
    'A/B/E/alpha'       : Item(verb='Deleting'),
    'A/B/E/alpha.moved' : Item(verb='Adding')
    })

  expected_status.add({'A/B/E/alpha.moved' : Item(status='  ', wc_rev=2)})
  expected_status.remove('A/B/E/alpha')

  svntest.actions.run_and_verify_commit(wc_dir, expected_output,
                                        expected_status, None, wc_dir)

  # r3: Make a text mod to A/B/E/alpha.moved in the first WC.
  new_content_for_alpha = 'alpha, modified after move\n'
  svntest.main.file_write(alpha_moved_path, new_content_for_alpha)

  expected_output = svntest.wc.State(wc_dir, {
    'A/B/E/alpha.moved' : Item(verb='Sending'),
    })

  expected_status.tweak('A/B/E/alpha.moved', wc_rev=3)

  svntest.actions.run_and_verify_commit(wc_dir, expected_output,
                                        expected_status, None,
                                        wc_dir)

  # Make a text mod to A/B/E/alpha in the second WC then
  # update the second WC.
  new_content_for_other_alpha = 'alpha, modified\n'
  svntest.main.file_write(other_alpha_path, new_content_for_other_alpha)

  expected_output = wc.State(other_E_path, {
    'alpha'       : Item(status='  ', treeconflict='C'),
    'alpha.moved' : Item(status='C '),
    })

  expected_status = wc.State(other_E_path, {
    ''            : Item(status='  ', wc_rev=3),
    'alpha'       : Item(status='A ', wc_rev='-', copied='+', treeconflict='C'),
    'alpha.moved' : Item(status='C ', wc_rev=3),
    'beta'        : Item(status='  ', wc_rev=3),
    })

  expected_disk = wc.State('', {
    'alpha'              : Item(new_content_for_other_alpha),
    'alpha.moved'        : Item("<<<<<<< .mine\n" +
                                new_content_for_other_alpha +
                                "=======\n" +
                                new_content_for_alpha +
                                ">>>>>>> .r3\n"),
    'alpha.moved.copied' : Item("This is the file 'alpha'.\n"),
    'alpha.moved.r3'     : Item(new_content_for_alpha),
    'alpha.moved.mine'   : Item(new_content_for_other_alpha),
    'beta'               : Item("This is the file 'beta'.\n"),
    })

  # This update should succeed and leave A/B/E/alpha as scheduled for
  # addition with the local edit made prior to the update (i.e. this is
  # a tree conflict with the incoming delete half of the move in r2).
  # A/B/E/alpha.moved should also be present and have a text conflict
  # as a result of the incoming text edit in r3.
  #
  # Prior to the fix for issue #3354 this update failed and left the
  # WC locked.
  expected_skip = wc.State(other_E_path, { })

  svntest.actions.run_and_verify_update(other_E_path,
                                        expected_output,
                                        expected_disk,
                                        expected_status,
                                        None, None, None, None, None,
                                        True, other_E_path,
                                        '--accept', 'postpone')

# Issue #3334: a modify-on-deleted tree conflict should leave the node
# updated to the target revision but still scheduled for deletion.
def tree_conflict_uc1_update_deleted_tree(sbox):
  "tree conflicts on update UC1, update deleted tree"
  sbox.build()
  wc_dir = sbox.wc_dir

  from svntest.actions import run_and_verify_svn, run_and_verify_resolve
  from svntest.actions import run_and_verify_update, run_and_verify_commit
  from svntest.verify import AnyOutput

  """A directory tree 'D1' should end up exactly the same in these two
  scenarios:

  New scenario:
  [[[
    svn checkout -r1             # in which D1 has its original state
    svn delete D1
    svn update -r2               # update revs & bases to r2
    svn resolve --accept=mine    # keep the local, deleted version
  ]]]

  Existing scenario:
  [[[
    svn checkout -r2             # in which D1 is already modified
    svn delete D1
  ]]]
  """

  A = os.path.join(wc_dir, 'A')

  def modify_dir(dir):
    """Make some set of local modifications to an existing tree:
    A prop change, add a child, delete a child, change a child."""
    run_and_verify_svn(None, AnyOutput, [], 'propset', 'p', 'v', dir)

    path = os.path.join(dir, 'new_file')
    svntest.main.file_write(path, "This is the file 'new_file'.\n")
    svntest.actions.run_and_verify_svn(None, None, [], 'add', path)

    path = os.path.join(dir, 'C', 'N')
    os.mkdir(path)
    path2 = os.path.join(dir, 'C', 'N', 'nu')
    svntest.main.file_write(path2, "This is the file 'nu'.\n")
    svntest.actions.run_and_verify_svn(None, None, [], 'add', path)

    path = os.path.join(dir, 'B', 'lambda')
    svntest.actions.run_and_verify_svn(None, None, [], 'delete', path)

    path = os.path.join(dir, 'B', 'E', 'alpha')
    svntest.main.file_append(path, "An extra line.\n")

  # Prep for both scenarios
  modify_dir(A)
  run_and_verify_svn(None, AnyOutput, [], 'ci', A, '-m', 'modify_dir')
  run_and_verify_svn(None, AnyOutput, [], 'up', wc_dir)

  # Existing scenario
  wc2 = sbox.add_wc_path('wc2')
  A2 = os.path.join(wc2, 'A')
  svntest.actions.duplicate_dir(sbox.wc_dir, wc2)
  run_and_verify_svn(None, AnyOutput, [], 'delete', A2)

  # New scenario (starts at the revision before the committed mods)
  run_and_verify_svn(None, AnyOutput, [], 'up', A, '-r1')
  run_and_verify_svn(None, AnyOutput, [], 'delete', A)

  expected_output = None
  expected_disk = None
  expected_status = None

  run_and_verify_update(A, expected_output, expected_disk, expected_status)
  run_and_verify_resolve([A], '--recursive', '--accept=working', A)

  resolved_status = svntest.wc.State('', {
      ''            : Item(status='  ', wc_rev=2),
      'A'           : Item(status='D ', wc_rev=2),
      'A/B'         : Item(status='D ', wc_rev=2),
      'A/B/E'       : Item(status='D ', wc_rev=2),
      'A/B/E/alpha' : Item(status='D ', wc_rev=2),
      'A/B/E/beta'  : Item(status='D ', wc_rev=2),
      'A/B/F'       : Item(status='D ', wc_rev=2),
      'A/mu'        : Item(status='D ', wc_rev=2),
      'A/C'         : Item(status='D ', wc_rev=2),
      'A/C/N'       : Item(status='D ', wc_rev=2),
      'A/C/N/nu'    : Item(status='D ', wc_rev=2),
      'A/D'         : Item(status='D ', wc_rev=2),
      'A/D/gamma'   : Item(status='D ', wc_rev=2),
      'A/D/G'       : Item(status='D ', wc_rev=2),
      'A/D/G/pi'    : Item(status='D ', wc_rev=2),
      'A/D/G/rho'   : Item(status='D ', wc_rev=2),
      'A/D/G/tau'   : Item(status='D ', wc_rev=2),
      'A/D/H'       : Item(status='D ', wc_rev=2),
      'A/D/H/chi'   : Item(status='D ', wc_rev=2),
      'A/D/H/omega' : Item(status='D ', wc_rev=2),
      'A/D/H/psi'   : Item(status='D ', wc_rev=2),
      'A/new_file'  : Item(status='D ', wc_rev=2),
      'iota'        : Item(status='  ', wc_rev=2),
      })

  # The status of the new and old scenarios should be identical.
  expected_status = resolved_status.copy()
  expected_status.wc_dir = wc2

  svntest.actions.run_and_verify_status(wc2, expected_status)

  expected_status = resolved_status.copy()
  expected_status.wc_dir = wc_dir

  svntest.actions.run_and_verify_status(wc_dir, expected_status)

  # Just for kicks, try to commit.
  expected_output = svntest.wc.State(wc_dir, {
      'A'           : Item(verb='Deleting'),
      })

  expected_status = svntest.wc.State(wc_dir, {
      ''            : Item(status='  ', wc_rev=2),
      'iota'        : Item(status='  ', wc_rev=2),
      })

  run_and_verify_commit(wc_dir, expected_output, expected_status,
                        None, wc_dir, '-m', 'commit resolved tree')


# Issue #3334: a delete-onto-modified tree conflict should leave the node
# scheduled for re-addition.
def tree_conflict_uc2_schedule_re_add(sbox):
  "tree conflicts on update UC2, schedule re-add"
  sbox.build()
  saved_cwd = os.getcwd()
  os.chdir(sbox.wc_dir)

  from svntest.actions import run_and_verify_svn, run_and_verify_resolve
  from svntest.actions import run_and_verify_update
  from svntest.verify import AnyOutput

  """A directory tree 'D1' should end up exactly the same in these two
  scenarios:

  New scenario:
  [[[
    svn checkout -r1             # in which D1 exists
    modify_d1                    # make local mods in D1
    svn update -r2               # tries to delete D1
    svn resolve --accept=mine    # keep the local, re-added version
  ]]]

  Existing scenario:
  [[[
    svn checkout -r2             # in which D1 does not exist
    svn copy -r1 D1 .            # make a pristine copy of D1@1
    modify_d1                    # make local mods in D1
  ]]]

  where modify_d1 makes property changes to D1 itself and/or
  adds/deletes/modifies any of D1's children.
  """

  dir = 'A'  # an existing tree in the WC and repos
  dir_url = sbox.repo_url + '/' + dir

  def modify_dir(dir):
    """Make some set of local modifications to an existing tree:
    A prop change, add a child, delete a child, change a child."""
    run_and_verify_svn(None, AnyOutput, [],
                       'propset', 'p', 'v', dir)
    path = os.path.join(dir, 'new_file')
    svntest.main.file_write(path, "This is the file 'new_file'.\n")
    svntest.actions.run_and_verify_svn(None, None, [], 'add', path)

    path = os.path.join(dir, 'B', 'lambda')
    svntest.actions.run_and_verify_svn(None, None, [], 'delete', path)

    path = os.path.join(dir, 'B', 'E', 'alpha')
    svntest.main.file_append(path, "An extra line.\n")

  # Prepare the repos so that a later 'update' has an incoming deletion:
  # Delete the dir in the repos, making r2
  run_and_verify_svn(None, AnyOutput, [],
                     '-m', '', 'delete', dir_url)

  # Existing scenario
  os.chdir(saved_cwd)
  wc2 = sbox.add_wc_path('wc2')
  dir2 = os.path.join(wc2, dir)
  svntest.actions.duplicate_dir(sbox.wc_dir, wc2)
  run_and_verify_svn(None, AnyOutput, [], 'up', wc2)
  run_and_verify_svn(None, AnyOutput, [], 'copy', dir_url + '@1', dir2)
  modify_dir(dir2)

  # New scenario
  # (The dir is already checked out.)
  os.chdir(sbox.wc_dir)
  modify_dir(dir)

  expected_output = None
  expected_disk = None
  expected_status = None
  run_and_verify_update('A', expected_output, expected_disk, expected_status)
  run_and_verify_resolve([dir], '--recursive', '--accept=working', dir)

  os.chdir(saved_cwd)

  def get_status(dir):
    expected_status = svntest.wc.State(dir, {
      ''            : Item(status='  ', wc_rev='2'),
      'A'           : Item(status='A ', wc_rev='-', copied='+'),
      'A/B'         : Item(status='  ', wc_rev='-', copied='+'),
      'A/B/lambda'  : Item(status='D ', wc_rev='1'),
      'A/B/E'       : Item(status='  ', wc_rev='-', copied='+'),
      'A/B/E/alpha' : Item(status='M ', wc_rev='-', copied='+'),
      'A/B/E/beta'  : Item(status='  ', wc_rev='-', copied='+'),
      'A/B/F'       : Item(status='  ', wc_rev='-', copied='+'),
      'A/mu'        : Item(status='  ', wc_rev='-', copied='+'),
      'A/C'         : Item(status='  ', wc_rev='-', copied='+'),
      'A/D'         : Item(status='  ', wc_rev='-', copied='+'),
      'A/D/gamma'   : Item(status='  ', wc_rev='-', copied='+'),
      'A/D/G'       : Item(status='  ', wc_rev='-', copied='+'),
      'A/D/G/pi'    : Item(status='  ', wc_rev='-', copied='+'),
      'A/D/G/rho'   : Item(status='  ', wc_rev='-', copied='+'),
      'A/D/G/tau'   : Item(status='  ', wc_rev='-', copied='+'),
      'A/D/H'       : Item(status='  ', wc_rev='-', copied='+'),
      'A/D/H/chi'   : Item(status='  ', wc_rev='-', copied='+'),
      'A/D/H/omega' : Item(status='  ', wc_rev='-', copied='+'),
      'A/D/H/psi'   : Item(status='  ', wc_rev='-', copied='+'),
      'A/new_file'  : Item(status='A ', wc_rev=0),
      'iota'        : Item(status='  ', wc_rev=2),
    })
    return expected_status

  # The status of the new and old scenarios should be identical...
  expected_status = get_status(wc2)
  ### The following fails, as of Apr 6, 2010. The problem is that A/new_file
  ### has been *added* within a copy, yet the wc_db datastore cannot
  ### differentiate this from a copied-child. As a result, new_file is
  ### reported as a (M)odified node, rather than (A)dded.
  svntest.actions.run_and_verify_status(wc2, expected_status)

  # ...except for the revision of the root of the WC and iota, because
  # above 'A' was the target of the update, not the WC root.
  expected_status = get_status(sbox.wc_dir)
  expected_status.tweak('', 'iota', wc_rev=1)
  svntest.actions.run_and_verify_status(sbox.wc_dir, expected_status)

  ### Do we need to do more to confirm we got what we want here?

#----------------------------------------------------------------------
def set_deep_depth_on_target_with_shallow_children(sbox):
  "infinite --set-depth adds shallow children"

  # Regardless of what depth the update target is at, if it has shallow
  # subtrees and we update --set-depth infinity, these shallow subtrees
  # should be populated.
  #
  # See http://svn.haxx.se/dev/archive-2009-04/0344.shtml.

  sbox.build()
  wc_dir = sbox.wc_dir

  # Some paths we'll care about
  A_path = os.path.join(wc_dir, "A")
  B_path = os.path.join(wc_dir, "A", "B")
  D_path = os.path.join(wc_dir, "A", "D")

  # Trim the tree: Set A/B to depth empty and A/D to depth immediates.
  expected_output = svntest.wc.State(wc_dir, {
    'A/B/E'       : Item(status='D '),
    'A/B/lambda'  : Item(status='D '),
    'A/B/F'       : Item(status='D '),
    })

  expected_disk = svntest.main.greek_state.copy()
  expected_disk.remove('A/B/F',
                       'A/B/lambda',
                       'A/B/E',
                       'A/B/E/alpha',
                       'A/B/E/beta')

  expected_status = svntest.actions.get_virginal_state(wc_dir, 1)
  expected_status.remove('A/B/F',
                         'A/B/lambda',
                         'A/B/E',
                         'A/B/E/alpha',
                         'A/B/E/beta')

  svntest.actions.run_and_verify_update(wc_dir,
                                        expected_output,
                                        expected_disk,
                                        expected_status,
                                        None, None, None,
                                        None, None, 1,
                                        '--set-depth', 'empty',
                                        B_path)

  expected_output = svntest.wc.State(wc_dir, {
    'A/D/G/pi'    : Item(status='D '),
    'A/D/G/rho'   : Item(status='D '),
    'A/D/G/tau'   : Item(status='D '),
    'A/D/H/chi'   : Item(status='D '),
    'A/D/H/omega' : Item(status='D '),
    'A/D/H/psi'   : Item(status='D '),
    })

  expected_status.remove('A/D/G/pi',
                         'A/D/G/rho',
                         'A/D/G/tau',
                         'A/D/H/chi',
                         'A/D/H/omega',
                         'A/D/H/psi')

  expected_disk.remove('A/D/G/pi',
                       'A/D/G/rho',
                       'A/D/G/tau',
                       'A/D/H/chi',
                       'A/D/H/omega',
                       'A/D/H/psi')

  svntest.actions.run_and_verify_update(wc_dir,
                                        expected_output,
                                        expected_disk,
                                        expected_status,
                                        None, None, None,
                                        None, None, 1,
                                        '--set-depth', 'immediates',
                                        D_path)

  # Now update A with --set-depth infinity.  All the subtrees we
  # removed above should come back.
  expected_output = svntest.wc.State(wc_dir, {
    'A/B/lambda'  : Item(status='A '),
    'A/B/F'       : Item(status='A '),
    'A/B/E'       : Item(status='A '),
    'A/B/E/alpha' : Item(status='A '),
    'A/B/E/beta'  : Item(status='A '),
    'A/D/G/pi'    : Item(status='A '),
    'A/D/G/rho'   : Item(status='A '),
    'A/D/G/tau'   : Item(status='A '),
    'A/D/H/chi'   : Item(status='A '),
    'A/D/H/omega' : Item(status='A '),
    'A/D/H/psi'   : Item(status='A '),
    })

  expected_disk = svntest.main.greek_state.copy()

  expected_status = svntest.actions.get_virginal_state(wc_dir, 1)

  svntest.actions.run_and_verify_update(wc_dir,
                                        expected_output,
                                        expected_disk,
                                        expected_status,
                                        None, None, None,
                                        None, None, 1,
                                        '--set-depth', 'infinity',
                                        A_path)

#----------------------------------------------------------------------

def update_wc_of_dir_to_rev_not_containing_this_dir(sbox):
  "update wc of dir to rev not containing this dir"

  sbox.build()

  # Create working copy of 'A' directory
  A_url = sbox.repo_url + "/A"
  other_wc_dir = sbox.add_wc_path("other")
  svntest.actions.run_and_verify_svn(None, None, [], "co", A_url, other_wc_dir)

  # Delete 'A' directory from repository
  svntest.actions.run_and_verify_svn(None, None, [], "rm", A_url, "-m", "")

  # Try to update working copy of 'A' directory
  svntest.actions.run_and_verify_svn(None, None,
                                     "svn: Target path '/A' does not exist",
                                     "up", other_wc_dir)

#----------------------------------------------------------------------
# Test for issue #3525 'Locked file which is scheduled for delete causes
# tree conflict'
#
# Marked as XFail until that issue is fixed.
def update_deleted_locked_files(sbox):
  "verify update of deleted locked files"

  # No tree conflicts expected.

  sbox.build()
  wc_dir = sbox.wc_dir
  iota = os.path.join(wc_dir, 'iota')
  E = os.path.join(wc_dir, 'A', 'B', 'E')
  alpha = os.path.join(E, 'alpha')

  svntest.main.run_svn(None, 'lock', alpha)#iota, alpha)
  svntest.main.run_svn(None, 'delete', E)#iota, E)

  expected_output = svntest.wc.State(wc_dir, {})

  expected_disk = svntest.main.greek_state.copy()
  expected_disk.remove('iota',
                       'A/B/E/alpha',
                       'A/B/E/beta')

  expected_status = svntest.actions.get_virginal_state(wc_dir, 1)
  expected_status.tweak('iota',
                        'A/B/E/alpha',
                        writelocked='K')
  expected_status.tweak('iota',
                        'A/B/E',
                        'A/B/E/alpha',
                        'A/B/E/beta',
                        status='D ')

  # Issue #3525 manifests itself here; the update causes a spurious
  # tree conflict.
  svntest.actions.run_and_verify_update(wc_dir,
                                        expected_output,
                                        expected_disk,
                                        expected_status)

#----------------------------------------------------------------------
# Test for issue #3659 svn update --depth <DEPTH> allows making a working
# copy incomplete.
#
# XFail until issue #3659 is fixed.  This test needs extension to map some
# real use cases (all add operations are missing if a directory is updated
# without its children.)
def update_empty_hides_entries(sbox):
  "svn up --depth empty hides entries for next update"
  sbox.build()
  wc_dir = sbox.wc_dir

  expected_disk_empty = []
  expected_status_empty = []

  expected_disk = svntest.main.greek_state.copy()
  expected_status = svntest.actions.get_virginal_state(wc_dir, 1)

  # Update to revision 0 - Removes all files from WC
  svntest.actions.run_and_verify_update(wc_dir,
                                        None,
                                        expected_disk_empty,
                                        expected_status_empty,
                                        None, None, None,
                                        None, None, 1,
                                        '-r', '0',
                                        wc_dir)

  # Now update back to HEAD
  svntest.actions.run_and_verify_update(wc_dir,
                                        None,
                                        expected_disk,
                                        expected_status,
                                        None, None, None,
                                        None, None, 1,
                                        wc_dir)

  # Update to revision 0 - Removes all files from WC
  svntest.actions.run_and_verify_update(wc_dir,
                                        None,
                                        expected_disk_empty,
                                        expected_status_empty,
                                        None, None, None,
                                        None, None, 1,
                                        '-r', '0',
                                        wc_dir)

  # Update the directory itself back to HEAD
  svntest.actions.run_and_verify_update(wc_dir,
                                        None,
                                        expected_disk_empty,
                                        expected_status_empty,
                                        None, None, None,
                                        None, None, 1,
                                        '--depth', 'empty',
                                        wc_dir)

  # Now update the rest back to head

  # This operation is currently a NO-OP, because the WC-Crawler
  # tells the repository that it contains a full tree of the HEAD
  # revision.
  svntest.actions.run_and_verify_update(wc_dir,
                                        None,
                                        expected_disk,
                                        expected_status,
                                        None, None, None,
                                        None, None, 1,
                                        wc_dir)

#----------------------------------------------------------------------
# Test for issue #3573 'local non-inheritable mergeinfo changes not
# properly merged with updated mergeinfo'
def mergeinfo_updates_merge_with_local_mods(sbox):
  "local mergeinfo changes are merged with updates"

  # Copy A to A_COPY in r2, and make some changes to A_COPY in r3-r6.
  sbox.build()
  wc_dir = sbox.wc_dir
  expected_disk, expected_status = set_up_branch(sbox)

  # Some paths we'll care about
  A_path      = os.path.join(wc_dir, "A")
  A_COPY_path = os.path.join(wc_dir, "A_COPY")

  # Merge -c3 from A to A_COPY at --depth empty, commit as r7.
  ###
  ### No, we are not checking the merge output for these simple
  ### merges.  This is already covered *TO DEATH* in merge_tests.py.
  ###
  svntest.actions.run_and_verify_svn(None, None, [], 'up', wc_dir)
  svntest.actions.run_and_verify_svn(None, None, [],
                                     'merge', '-c3', '--depth', 'empty',
                                     sbox.repo_url + '/A', A_COPY_path)
  svntest.actions.run_and_verify_svn(None, None, [], 'ci', '-m',
                                     'Merge r3 from A to A_COPY at depth empty',
                                     wc_dir)
  # Merge -c5 from A to A_COPY (at default --depth infinity), commit as r8.
  svntest.actions.run_and_verify_svn(None, None, [], 'up', wc_dir)
  svntest.actions.run_and_verify_svn(None, None, [],
                                     'merge', '-c5',
                                     sbox.repo_url + '/A', A_COPY_path)
  svntest.actions.run_and_verify_svn(None, None, [], 'ci', '-m',
                                     'Merge r5 from A to A_COPY', wc_dir)

  # Update WC to r7, repeat merge of -c3 from A to A_COPY but this
  # time do it at --depth infinity.  Confirm that the mergeinfo
  # on A_COPY is no longer inheritable.
  svntest.actions.run_and_verify_svn(None, None, [], 'up', '-r7', wc_dir)
  svntest.actions.run_and_verify_svn(None, None, [],
                                     'merge', '-c3', '--depth', 'infinity',
                                     sbox.repo_url + '/A', A_COPY_path)
  svntest.actions.run_and_verify_svn(None, [A_COPY_path + " - /A:3\n"], [],
                                     'pg', SVN_PROP_MERGEINFO, '-R',
                                     A_COPY_path)

  # Update the WC (to r8), the mergeinfo on A_COPY should now have both
  # the local mod from the uncommitted merge (/A:3* --> /A:3) and the change
  # brought down by the update (/A:3* --> /A:3*,5) leaving us with /A:3,5.
  ### This was failing because of issue #3573.  The local mergeinfo change
  ### is reverted, leaving '/A:3*,5' on A_COPY.
  svntest.actions.run_and_verify_svn(None, None, [], 'up', wc_dir)
  svntest.actions.run_and_verify_svn(None, [A_COPY_path + " - /A:3,5\n"], [],
                                     'pg', SVN_PROP_MERGEINFO, '-R',
                                     A_COPY_path)
=======
>>>>>>> 0213fdc3

#######################################################################
# Run the tests


# list all tests here, starting with None:
test_list = [ None,
              update_binary_file,
              update_binary_file_2,
              update_ignores_added,
              update_to_rev_zero,
              receive_overlapping_same_change,
              update_to_resolve_text_conflicts,
              update_delete_modified_files,
              update_after_add_rm_deleted,
              update_missing,
              update_replace_dir,
              update_single_file,
              prop_update_on_scheduled_delete,
              update_receive_illegal_name,
              update_deleted_missing_dir,
              another_hudson_problem,
              update_deleted_targets,
              new_dir_with_spaces,
              non_recursive_update,
              checkout_empty_dir,
              update_to_deletion,
              update_deletion_inside_out,
              update_schedule_add_dir,
              update_to_future_add,
              nested_in_read_only,
              obstructed_update_alters_wc_props,
              update_xml_unsafe_dir,
              conflict_markers_matching_eol,
              update_eolstyle_handling,
              update_copy_of_old_rev,
              forced_update,
              forced_update_failures,
              update_wc_on_windows_drive,
              update_wc_with_replaced_file,
              update_with_obstructing_additions,
              update_conflicted,
              SkipUnless(mergeinfo_update_elision,
                         server_has_mergeinfo),
              SkipUnless(update_handles_copyfrom,
                         server_sends_copyfrom_on_update),
              copyfrom_degrades_gracefully,
              SkipUnless(update_handles_copyfrom_with_txdeltas,
                         server_sends_copyfrom_on_update),
              update_copied_from_replaced_and_changed,
              update_copied_and_deleted_prop,
              update_accept_conflicts,
              eof_in_interactive_conflict_resolver,
              update_uuid_changed,
              restarted_update_should_delete_dir_prop,
<<<<<<< HEAD
              tree_conflicts_on_update_1_1,
              tree_conflicts_on_update_1_2,
              XFail(tree_conflicts_on_update_2_1),
              tree_conflicts_on_update_2_2,
              XFail(tree_conflicts_on_update_2_3),
              tree_conflicts_on_update_3,
              update_moves_and_modifies_an_edited_file,
              tree_conflict_uc1_update_deleted_tree,
              XFail(tree_conflict_uc2_schedule_re_add),
              set_deep_depth_on_target_with_shallow_children,
              update_wc_of_dir_to_rev_not_containing_this_dir,
              XFail(update_deleted_locked_files),
              XFail(update_empty_hides_entries),
              mergeinfo_updates_merge_with_local_mods,
=======
>>>>>>> 0213fdc3
             ]

if __name__ == '__main__':
  svntest.main.run_tests(test_list)
  # NOTREACHED


### End of file.<|MERGE_RESOLUTION|>--- conflicted
+++ resolved
@@ -83,11 +83,7 @@
                                 len(os.sep) :]
         real_path = os.path.join(wc_dir, real_path)
 
-<<<<<<< HEAD
         real_contents = open(real_path).read()
-=======
-        real_contents = svntest.main.file_read(real_path)
->>>>>>> 0213fdc3
         if real_contents == contents:
           extra_files.pop(extra_files.index(fdata)) # delete pattern from list
           return
@@ -797,15 +793,25 @@
 
   # Update the WC to that newer rev to trigger the obstruction.
   #print "Updating WC"
-  expected_output = svntest.wc.State(wc_dir, {})
+  # svntest.factory.make(sbox, 'svn update')
+  # exit(0)
+  expected_output = svntest.wc.State(wc_dir, {
+    'A/foo'             : Item(status='  ', treeconflict='C'),
+  })
+
   expected_disk = svntest.main.greek_state.copy()
-  expected_status = svntest.actions.get_virginal_state(wc_dir, 1)
-  error_re = 'Failed to add directory.*object of the same name already exists'
-  svntest.actions.run_and_verify_update(wc_dir,
-                                        expected_output,
-                                        expected_disk,
-                                        expected_status,
-                                        error_re)
+  expected_disk.add({
+    'A/foo'             : Item(contents="an obstruction"),
+  })
+
+  expected_status = actions.get_virginal_state(wc_dir, 2)
+  expected_status.add({
+    'A/foo'             : Item(status='? ', treeconflict='C'),
+  })
+
+  actions.run_and_verify_update(wc_dir, expected_output, expected_disk,
+    expected_status, None, None, None, None, None, False, wc_dir)
+
 
   # Remove the file which caused the obstruction.
   #print "Removing obstruction"
@@ -2180,36 +2186,97 @@
 
   # A forced update that tries to add a directory when an unversioned file
   # of the same name already exists should fail.
-  C_Path = os.path.join(wc_backup, 'A', 'C')
-  svntest.actions.run_and_verify_update(C_Path, None, None, None,
-                                        ".*Failed to add directory.*" + \
-                                        "a non-directory object of the " + \
-                                        "same name already exists",
-                                        None, None, None, None, 0, C_Path,
-                                        '--force')
-
-  # Clean-up what we have done so far.  Remove the unversioned file A/C/I
-  # and the unversioned directory A/B/F/nu.  Then update the backup to
-  # r2, except for A/C, update that to r1 so A/C/I isn't present.
-  # working copy.
-  os.remove(I_path)
-  os.rmdir(nu_path)
-  svntest.actions.run_and_verify_svn(None, svntest.verify.AnyOutput, [],
-                                     'up', wc_backup)
-  svntest.actions.run_and_verify_svn(None, svntest.verify.AnyOutput, [],
-                                     'up', '-r', '1', C_Path)
-
-  # Checkout %URL%/A/C/I@2 directly to A/C/I.  A/C, being at r1, views
-  # this as an unversioned object.
-  I_url = sbox.repo_url + "/A/C/I"
-  exit_code, so, se = svntest.actions.run_and_verify_svn(
-    "Unexpected error during co",
-    ['Checked out revision 2.\n'], [],
-    "co", I_url, I_path)
-  svntest.actions.run_and_verify_update(C_Path, None, None, None,
-                               "Failed to add directory '.*I'.*already exists",
-                                        None, None, None, None, 0, C_Path,
-                                        '--force')
+  # svntest.factory.make(sbox, """
+  #   svn up --force wc_dir_backup/A/C
+  #   rm -rf wc_dir_backup/A/C/I wc_dir_backup/A/B/F/nu
+  #   svn up wc_dir_backup
+  #   svn up -r1 wc_dir_backup/A/C
+  #   svn co url/A/C/I wc_dir_backup/A/C/I
+  #   svn up --force wc_dir_backup/A/C
+  #   """)
+  # exit(0)
+  url = sbox.repo_url
+  wc_dir_backup = sbox.wc_dir + '.backup'
+
+  backup_A_B_F_nu = os.path.join(wc_dir_backup, 'A', 'B', 'F', 'nu')
+  backup_A_C = os.path.join(wc_dir_backup, 'A', 'C')
+  backup_A_C_I = os.path.join(wc_dir_backup, 'A', 'C', 'I')
+  url_A_C_I = url + '/A/C/I'
+
+  # svn up --force wc_dir_backup/A/C
+  expected_output = svntest.wc.State(wc_dir_backup, {
+    'A/C/I'             : Item(status='  ', treeconflict='C'),
+  })
+
+  expected_disk = svntest.main.greek_state.copy()
+  expected_disk.add({
+    'A/B/F/nu'          : Item(),
+    'A/C/I'             :
+    Item(contents="This is the file 'I'...shouldn't I be a dir?\n"),
+  })
+
+  expected_status = actions.get_virginal_state(wc_dir_backup, 1)
+  expected_status.add({
+    'A/C/I'             : Item(status='? ', treeconflict='C'),
+    'A/B/F/nu'          : Item(status='? ', treeconflict='C'),
+  })
+  expected_status.tweak('A/C', 'A/B/F', wc_rev='2')
+
+  actions.run_and_verify_update(wc_dir_backup, expected_output,
+    expected_disk, expected_status, None, None, None, None, None, False,
+    '--force', backup_A_C)
+
+  # rm -rf wc_dir_backup/A/C/I wc_dir_backup/A/B/F/nu
+  os.remove(backup_A_C_I)
+  svntest.main.safe_rmtree(backup_A_B_F_nu)
+
+  # svn up wc_dir_backup
+  expected_output = svntest.wc.State(wc_dir_backup, {
+    'A/C/I'             : Item(status='A '),
+    'A/B/F/nu'          : Item(status='A '),
+  })
+
+  expected_disk.tweak('A/B/F/nu', contents="This is the file 'nu'\n")
+  expected_disk.tweak('A/C/I', contents=None)
+
+  expected_status.tweak(wc_rev='2', status='  ')
+  expected_status.tweak('A/C/I', 'A/B/F/nu', treeconflict=None)
+
+  actions.run_and_verify_update(wc_dir_backup, expected_output,
+    expected_disk, expected_status, None, None, None, None, None, False,
+    wc_dir_backup)
+
+  # svn up -r1 wc_dir_backup/A/C
+  expected_output = svntest.wc.State(wc_dir_backup, {
+    'A/C/I'             : Item(status='D '),
+  })
+
+  expected_disk.remove('A/C/I')
+
+  expected_status.remove('A/C/I')
+  expected_status.tweak('A/C', wc_rev='1')
+
+  actions.run_and_verify_update(wc_dir_backup, expected_output,
+    expected_disk, expected_status, None, None, None, None, None, False,
+    '-r1', backup_A_C)
+
+  # svn co url/A/C/I wc_dir_backup/A/C/I
+  expected_output = svntest.wc.State(wc_dir_backup, {})
+
+  expected_disk = svntest.wc.State(wc_dir, {})
+
+  actions.run_and_verify_checkout2(False, url_A_C_I, backup_A_C_I,
+    expected_output, expected_disk, None, None, None, None)
+
+  # svn up --force wc_dir_backup/A/C
+  expected_error = (
+    "svn: Failed to add directory .*I.*working copy with the same name "
+    + "already exists"
+  )
+
+  actions.run_and_verify_update(wc_dir_backup, None, None, None,
+    expected_error, None, None, None, None, False, '--force', backup_A_C)
+
 
 #----------------------------------------------------------------------
 # Test for issue #2556. The tests maps a virtual drive to a working copy
@@ -3096,7 +3163,6 @@
     'E/alpha' : Item(status='U '),
     'E/beta'  : Item(status='U '),
     })
-<<<<<<< HEAD
 
   expected_mergeinfo_output = wc.State(B_COPY_path, {
     '' : Item(status=' U'),
@@ -3105,8 +3171,6 @@
   expected_elision_output = wc.State(B_COPY_path, {
     })
 
-=======
->>>>>>> 0213fdc3
   expected_merge_status = wc.State(B_COPY_path, {
     ''        : Item(status=' M', wc_rev=2),
     'lambda'  : Item(status='M ', wc_rev=2),
@@ -3124,19 +3188,11 @@
     'E/beta'  : Item("New content"),
     'F'       : Item(),
     })
-<<<<<<< HEAD
 
   expected_skip = wc.State(B_COPY_path, { })
 
   svntest.actions.run_and_verify_merge(B_COPY_path, '2', '5',
                                        sbox.repo_url + '/A/B', None,
-=======
-  expected_skip = wc.State(B_COPY_path, { })
-
-  svntest.actions.run_and_verify_merge(B_COPY_path, '2', '5',
-                                       sbox.repo_url + \
-                                       '/A/B',
->>>>>>> 0213fdc3
                                        expected_output,
                                        expected_mergeinfo_output,
                                        expected_elision_output,
@@ -3199,7 +3255,6 @@
 
   # run_and_verify_merge doesn't support merging to a file WCPATH
   # so use run_and_verify_svn.
-<<<<<<< HEAD
   svntest.actions.run_and_verify_svn(None,
                                      expected_merge_output([[3,5]],
                                      ['U    ' + alpha_COPY_path + '\n',
@@ -3208,19 +3263,6 @@
                                      sbox.repo_url + '/A/B/E/alpha',
                                      alpha_COPY_path)
 
-=======
-  update_line = 'U    ' + alpha_COPY_path + '\n'
-  if sys.platform == 'win32':
-    # Construct a properly escaped regex when dealing with
-    # '\' riddled paths on Windows.
-    update_line = update_line.replace("\\", "\\\\")
-  notify_line = svntest.main.merge_notify_line(3, 5, True, False)
-  svntest.actions.run_and_verify_svn(None,
-                                     '|'.join([notify_line, update_line]),
-                                     [], 'merge', '-r2:5',
-                                     sbox.repo_url + '/A/B/E/alpha',
-                                     alpha_COPY_path)
->>>>>>> 0213fdc3
 
   expected_alpha_status = wc.State(alpha_COPY_path, {
     ''        : Item(status='MM', wc_rev=5),
@@ -3278,7 +3320,6 @@
   expected_output = wc.State(E_COPY_path, {
     'alpha' : Item(status='U '),
     })
-<<<<<<< HEAD
 
   expected_mergeinfo_output = wc.State(E_COPY_path, {
     ''      : Item(status=' G'),
@@ -3289,8 +3330,6 @@
     'alpha' : Item(status=' U'),
     })
 
-=======
->>>>>>> 0213fdc3
   expected_merge_status = wc.State(E_COPY_path, {
     ''        : Item(status=' M', wc_rev=7),
     'alpha' : Item(status='MM', wc_rev=7),
@@ -3302,19 +3341,11 @@
     'alpha' : Item("More new content"),
     'beta'  : Item("New content"),
     })
-<<<<<<< HEAD
 
   expected_skip = wc.State(E_COPY_path, { })
 
   svntest.actions.run_and_verify_merge(E_COPY_path, '6', '7',
                                        sbox.repo_url + '/A/B/E', None,
-=======
-  expected_skip = wc.State(E_COPY_path, { })
-
-  svntest.actions.run_and_verify_merge(E_COPY_path, '6', '7',
-                                       sbox.repo_url + \
-                                       '/A/B/E',
->>>>>>> 0213fdc3
                                        expected_output,
                                        expected_mergeinfo_output,
                                        expected_elision_output,
@@ -3364,7 +3395,6 @@
   expected_output = wc.State(B_COPY_path, {
     'E/alpha' : Item(status='U '),
     })
-<<<<<<< HEAD
 
   expected_mergeinfo_output = wc.State(B_COPY_path, {
     ''        : Item(status=' U'),
@@ -3375,8 +3405,6 @@
     'E/alpha' : Item(status=' U'),
     })
 
-=======
->>>>>>> 0213fdc3
   expected_merge_status = wc.State(B_COPY_path, {
     ''        : Item(status=' M', wc_rev=7),
     'lambda'  : Item(status='  ', wc_rev=7),
@@ -3394,19 +3422,11 @@
     'E/beta'  : Item("New content"),
     'F'       : Item(),
     })
-<<<<<<< HEAD
 
   expected_skip = wc.State(B_COPY_path, { })
 
   svntest.actions.run_and_verify_merge(B_COPY_path, '6', '7',
                                        sbox.repo_url + '/A/B', None,
-=======
-  expected_skip = wc.State(B_COPY_path, { })
-
-  svntest.actions.run_and_verify_merge(B_COPY_path, '6', '7',
-                                       sbox.repo_url + \
-                                       '/A/B',
->>>>>>> 0213fdc3
                                        expected_output,
                                        expected_mergeinfo_output,
                                        expected_elision_output,
@@ -4200,7 +4220,6 @@
 def update_uuid_changed(sbox):
   "update fails when repos uuid changed"
 
-<<<<<<< HEAD
   # read_only=False, since we don't want to run setuuid on the (shared)
   # pristine repository.
   sbox.build(read_only = False)
@@ -4209,27 +4228,6 @@
   repo_dir = sbox.repo_dir
 
   uuid_before = svntest.actions.get_wc_uuid(wc_dir)
-=======
-  def wc_uuid(wc_dir):
-    "Return the UUID of the working copy at WC_DIR."
-
-    exit_code, output, errput = svntest.main.run_svn(None, 'info', wc_dir)
-    if errput:
-      raise svntest.verify.SVNUnexpectedStderr(errput)
-
-    for line in output:
-      if line.startswith('Repository UUID:'):
-        return line[17:].rstrip()
-
-    # No 'Repository UUID' line in 'svn info'?
-    raise svntest.verify.SVNUnexpectedStdout(output)
-
-  sbox.build(read_only = True)
-  wc_dir = sbox.wc_dir
-  repo_dir = sbox.repo_dir
-
-  uuid_before = wc_uuid(wc_dir)
->>>>>>> 0213fdc3
 
   # Change repository's uuid.
   svntest.actions.run_and_verify_svnadmin(None, None, [],
@@ -4240,11 +4238,7 @@
                                      'update', wc_dir)
 
   # ...and didn't overwrite the old uuid.
-<<<<<<< HEAD
   uuid_after = svntest.actions.get_wc_uuid(wc_dir)
-=======
-  uuid_after = wc_uuid(wc_dir)
->>>>>>> 0213fdc3
   if uuid_before != uuid_after:
     raise svntest.Failure
 
@@ -4259,11 +4253,7 @@
   "restarted update should delete dir prop"
   sbox.build()
   wc_dir = sbox.wc_dir
-<<<<<<< HEAD
-
-=======
-  
->>>>>>> 0213fdc3
+
   A_path = os.path.join(wc_dir, 'A')
   zeta_path = os.path.join(A_path, 'zeta')
 
@@ -4271,7 +4261,6 @@
 
   # Commit a propset on A.
   svntest.main.run_svn(None, 'propset', 'prop', 'val', A_path)
-<<<<<<< HEAD
 
   expected_output = svntest.wc.State(wc_dir, {
     'A': Item(verb='Sending'),
@@ -4279,12 +4268,6 @@
 
   expected_status.tweak('A', wc_rev=2)
 
-=======
-  expected_output = svntest.wc.State(wc_dir, {
-    'A': Item(verb='Sending'),
-    })
-  expected_status.tweak('A', wc_rev=2)
->>>>>>> 0213fdc3
   svntest.actions.run_and_verify_commit(wc_dir, expected_output,
                                         expected_status, None, wc_dir)
 
@@ -4299,32 +4282,22 @@
   svntest.main.run_svn(None, 'propdel', 'prop', other_A_path)
   svntest.main.file_write(other_zeta_path, 'New file\n')
   svntest.main.run_svn(None, 'add', other_zeta_path)
-<<<<<<< HEAD
-
-=======
->>>>>>> 0213fdc3
+
   expected_output = svntest.wc.State(other_wc, {
     'A': Item(verb='Sending'),
     'A/zeta' : Item(verb='Adding'),
     })
-<<<<<<< HEAD
-
-=======
->>>>>>> 0213fdc3
+
   expected_status = svntest.actions.get_virginal_state(other_wc, 1)
   expected_status.tweak('A', wc_rev=3)
   expected_status.add({
     'A/zeta' : Item(status='  ', wc_rev=3),
     })
-<<<<<<< HEAD
-
-=======
->>>>>>> 0213fdc3
+
   svntest.actions.run_and_verify_commit(other_wc, expected_output,
                                         expected_status, None, other_wc)
 
   # Back in the first working copy, create an obstructing path and
-<<<<<<< HEAD
   # update. The update will flag a tree conflict.
   svntest.main.file_write(zeta_path, 'Obstructing file\n')
 
@@ -4356,32 +4329,12 @@
     'A/zeta' : Item(status='A '),
     })
 
-=======
-  # update. The update will be interrupted, resulting in an incomplete
-  # dir which still has the property.
-  svntest.main.file_write(zeta_path, 'Obstructing file\n')
-  error_re = 'Failed to add file.*object of the same name already exists'
-  svntest.actions.run_and_verify_update(wc_dir, None, None, None,
-                                        error_re)
-
-  # Now, delete the obstructing path and rerun the update.
-  # A's property should disappear.
-  os.unlink(zeta_path)
-
-  expected_output = svntest.wc.State(wc_dir, {
-    'A'      : Item(status=' U'),
-    'A/zeta' : Item(status='A '),
-    })
->>>>>>> 0213fdc3
   expected_disk = svntest.main.greek_state.copy()
   expected_disk.tweak('A', props = {})
   expected_disk.add({
     'A/zeta' : Item("New file\n"),
     })
-<<<<<<< HEAD
-
-=======
->>>>>>> 0213fdc3
+
   expected_status = svntest.actions.get_virginal_state(wc_dir, 3)
   expected_status.add({
     'A/zeta' : Item(status='  ', wc_rev=3),
@@ -4392,7 +4345,6 @@
                                         expected_disk,
                                         expected_status,
                                         check_props = True)
-<<<<<<< HEAD
 
 #----------------------------------------------------------------------
 
@@ -5592,8 +5544,6 @@
   svntest.actions.run_and_verify_svn(None, [A_COPY_path + " - /A:3,5\n"], [],
                                      'pg', SVN_PROP_MERGEINFO, '-R',
                                      A_COPY_path)
-=======
->>>>>>> 0213fdc3
 
 #######################################################################
 # Run the tests
@@ -5649,7 +5599,6 @@
               eof_in_interactive_conflict_resolver,
               update_uuid_changed,
               restarted_update_should_delete_dir_prop,
-<<<<<<< HEAD
               tree_conflicts_on_update_1_1,
               tree_conflicts_on_update_1_2,
               XFail(tree_conflicts_on_update_2_1),
@@ -5664,8 +5613,6 @@
               XFail(update_deleted_locked_files),
               XFail(update_empty_hides_entries),
               mergeinfo_updates_merge_with_local_mods,
-=======
->>>>>>> 0213fdc3
              ]
 
 if __name__ == '__main__':
