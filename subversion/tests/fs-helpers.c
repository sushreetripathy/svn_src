--- conflicted
+++ resolved
@@ -1,4 +1,3 @@
-<<<<<<< HEAD
 /* fs-helpers.c --- tests for the filesystem
  *
  * ====================================================================
@@ -43,12 +42,16 @@
 
 /* Generic Berkeley DB error handler function. */
 static void
-berkeley_error_handler (const char *errpfx,
-                                    char *msg)
+berkeley_error_handler (const char *errpfx, char *msg)
 {
   fprintf (stderr, "%s%s\n", errpfx ? errpfx : "", msg);
 }
 
+static void
+fs_warning_handler (void *baton, svn_error_t *err)
+{
+  svn_handle_warning(stderr, err);
+}
 
 svn_error_t *
 svn_test__fs_new (svn_fs_t **fs_p, apr_pool_t *pool)
@@ -59,7 +62,7 @@
                              "Couldn't alloc a new fs object.");
 
   /* Provide a warning function that just dumps the message to stderr.  */
-  svn_fs_set_warning_func (*fs_p, svn_handle_warning, stderr);
+  svn_fs_set_warning_func (*fs_p, fs_warning_handler, NULL);
 
   return SVN_NO_ERROR;
 }
@@ -118,7 +121,7 @@
                                   "there is already a file named `%s'", name);
     }
 
-  SVN_ERR (svn_repos_create (repos_p, name, pool));
+  SVN_ERR (svn_repos_create (repos_p, name, NULL, NULL, pool));
   
   /* Provide a handler for Berkeley DB error messages.  */
   SVN_ERR (svn_fs_set_berkeley_errcall (svn_repos_fs (*repos_p), 
@@ -174,7 +177,7 @@
   svn_string_t string;
 
   SVN_ERR (svn_fs_apply_textdelta (&consumer_func, &consumer_baton,
-                                   root, path, pool));
+                                   root, path, NULL, NULL, pool));
 
   string.data = contents;
   string.len = strlen(contents);
@@ -563,574 +566,3 @@
 
 
 
-
-=======
-/* fs-helpers.c --- tests for the filesystem
- *
- * ====================================================================
- * Copyright (c) 2000-2003 CollabNet.  All rights reserved.
- *
- * This software is licensed as described in the file COPYING, which
- * you should have received as part of this distribution.  The terms
- * are also available at http://subversion.tigris.org/license-1.html.
- * If newer versions of this license are posted there, you may use a
- * newer version instead, at your option.
- *
- * This software consists of voluntary contributions made by many
- * individuals.  For exact contribution history, see the revision
- * history and logs, available at http://subversion.tigris.org/.
- * ====================================================================
- */
-
-#include <stdlib.h>
-#include <string.h>
-#include <apr_pools.h>
-#include "svn_pools.h"
-#include "svn_error.h"
-#include "svn_fs.h"
-#include "svn_path.h"
-#include "svn_delta.h"
-#include "svn_test.h"
-#include "fs-helpers.h"
-
-#include "../libsvn_fs/fs.h"
-#include "../libsvn_fs/dag.h"
-#include "../libsvn_fs/trail.h"
-
-#include "../libsvn_fs/bdb/rev-table.h"
-#include "../libsvn_fs/bdb/nodes-table.h"
-
-
-/*-------------------------------------------------------------------*/
--
-/** Helper routines. **/
-
-
-/* Generic Berkeley DB error handler function. */
-static void
-berkeley_error_handler (const char *errpfx, char *msg)
-{
-  fprintf (stderr, "%s%s\n", errpfx ? errpfx : "", msg);
-}
-
-static void
-fs_warning_handler (void *baton, svn_error_t *err)
-{
-  svn_handle_warning(stderr, err);
-}
-
-svn_error_t *
-svn_test__fs_new (svn_fs_t **fs_p, apr_pool_t *pool)
-{
-  *fs_p = svn_fs_new (pool);
-  if (! *fs_p)
-    return svn_error_create (SVN_ERR_FS_GENERAL, NULL,
-                             "Couldn't alloc a new fs object.");
-
-  /* Provide a warning function that just dumps the message to stderr.  */
-  svn_fs_set_warning_func (*fs_p, fs_warning_handler, NULL);
-
-  return SVN_NO_ERROR;
-}
-
-
-
-svn_error_t *
-svn_test__create_fs (svn_fs_t **fs_p,
-                     const char *name, 
-                     apr_pool_t *pool)
-{
-  apr_finfo_t finfo;
-
-  /* If there's already a repository named NAME, delete it.  Doing
-     things this way means that repositories stick around after a
-     failure for postmortem analysis, but also that tests can be
-     re-run without cleaning out the repositories created by prior
-     runs.  */
-  if (apr_stat (&finfo, name, APR_FINFO_TYPE, pool) == APR_SUCCESS)
-    {
-      if (finfo.filetype == APR_DIR)
-        SVN_ERR (svn_fs_delete_berkeley (name, pool));
-      else
-        return svn_error_createf (SVN_ERR_TEST_FAILED, NULL,
-                                  "there is already a file named `%s'", name);
-    }
-
-  SVN_ERR (svn_test__fs_new (fs_p, pool));
-  SVN_ERR (svn_fs_create_berkeley (*fs_p, name));
-  
-  /* Provide a handler for Berkeley DB error messages.  */
-  SVN_ERR (svn_fs_set_berkeley_errcall (*fs_p, berkeley_error_handler));
-
-  return SVN_NO_ERROR;
-}
-
-
-svn_error_t *
-svn_test__create_repos (svn_repos_t **repos_p,
-                        const char *name, 
-                        apr_pool_t *pool)
-{
-  apr_finfo_t finfo;
-
-  /* If there's already a repository named NAME, delete it.  Doing
-     things this way means that repositories stick around after a
-     failure for postmortem analysis, but also that tests can be
-     re-run without cleaning out the repositories created by prior
-     runs.  */
-  if (apr_stat (&finfo, name, APR_FINFO_TYPE, pool) == APR_SUCCESS)
-    {
-      if (finfo.filetype == APR_DIR)
-        SVN_ERR (svn_repos_delete (name, pool));
-      else
-        return svn_error_createf (SVN_ERR_TEST_FAILED, NULL,
-                                  "there is already a file named `%s'", name);
-    }
-
-  SVN_ERR (svn_repos_create (repos_p, name, NULL, NULL, pool));
-  
-  /* Provide a handler for Berkeley DB error messages.  */
-  SVN_ERR (svn_fs_set_berkeley_errcall (svn_repos_fs (*repos_p), 
-                                        berkeley_error_handler));
-
-  return SVN_NO_ERROR;
-}
-
-
-svn_error_t *
-svn_test__stream_to_string (svn_stringbuf_t **string,
-                            svn_stream_t *stream, 
-                            apr_pool_t *pool)
-{
-  char buf[10]; /* Making this really small because a) hey, they're
-                   just tests, not the prime place to beg for
-                   optimization, and b) we've had repository
-                   problems in the past that only showed up when
-                   reading a file into a buffer that couldn't hold the
-                   file's whole contents -- the kind of thing you'd
-                   like to catch while testing.  
-
-                   ### cmpilato todo: Perhaps some day this size can
-                   be passed in as a parameter.  Not high on my list
-                   of priorities today, though. */
-
-  apr_size_t len;
-  svn_stringbuf_t *str = svn_stringbuf_create ("", pool);
-
-  do 
-    {
-      len = sizeof (buf);
-      SVN_ERR (svn_stream_read (stream, buf, &len));
-      
-      /* Now copy however many bytes were *actually* read into str. */
-      svn_stringbuf_appendbytes (str, buf, len);
-      
-    } while (len);  /* Continue until we're told that no bytes were
-                       read. */
-
-  *string = str;
-  return SVN_NO_ERROR;
-}
-
-svn_error_t *
-svn_test__set_file_contents (svn_fs_root_t *root,
-                             const char *path,
-                             const char *contents, 
-                             apr_pool_t *pool)
-{
-  svn_txdelta_window_handler_t consumer_func;
-  void *consumer_baton;
-  svn_string_t string;
-
-  SVN_ERR (svn_fs_apply_textdelta (&consumer_func, &consumer_baton,
-                                   root, path, NULL, NULL, pool));
-
-  string.data = contents;
-  string.len = strlen(contents);
-  SVN_ERR (svn_txdelta_send_string (&string, consumer_func,
-                                    consumer_baton, pool));
-
-  return SVN_NO_ERROR;
-}
-
-
-svn_error_t *
-svn_test__get_file_contents (svn_fs_root_t *root,
-                             const char *path,
-                             svn_stringbuf_t **str, 
-                             apr_pool_t *pool)
-{
-  svn_stream_t *stream;
-
-  SVN_ERR (svn_fs_file_contents (&stream, root, path, pool));  
-  SVN_ERR (svn_test__stream_to_string (str, stream, pool));
-
-  return SVN_NO_ERROR;
-}
-
-
-/* Read all the entries in directory PATH under transaction or
-   revision root ROOT, copying their full paths into the TREE_ENTRIES
-   hash, and recursing when those entries are directories */
-static svn_error_t *
-get_dir_entries (apr_hash_t *tree_entries,
-                 svn_fs_root_t *root,
-                 const char *path, 
-                 apr_pool_t *pool)
-{
-  apr_hash_t *entries;
-  apr_hash_index_t *hi;
-
-  SVN_ERR (svn_fs_dir_entries (&entries, root, path, pool));
-  
-  /* Copy this list to the master list with the path prepended to the
-     names */
-  for (hi = apr_hash_first (pool, entries); hi; hi = apr_hash_next (hi))
-    {
-      const void *key;
-      apr_ssize_t keylen;
-      void *val;
-      svn_fs_dirent_t *dirent;
-      const char *full_path;
-      int is_dir;
- 
-      apr_hash_this (hi, &key, &keylen, &val);
-      dirent = val;
-
-      /* Calculate the full path of this entry (by appending the name
-         to the path thus far) */
-      full_path = svn_path_join (path, dirent->name, pool);
-
-      /* Now, copy this dirent to the master hash, but this time, use
-         the full path for the key */
-      apr_hash_set (tree_entries, full_path, APR_HASH_KEY_STRING, dirent);
-
-      /* If this entry is a directory, recurse into the tree. */
-      SVN_ERR (svn_fs_is_dir (&is_dir, root, full_path, pool));
-      if (is_dir)
-        SVN_ERR (get_dir_entries (tree_entries, root, full_path, pool));
-    }
-
-  return SVN_NO_ERROR;
-}
-
-
-static svn_error_t *
-validate_tree_entry (svn_fs_root_t *root,
-                     const char *path,
-                     const char *contents,
-                     apr_pool_t *pool)
-{
-  svn_stream_t *rstream;
-  svn_stringbuf_t *rstring;
-  int is_dir;
-
-  /* Verify that this is the expected type of node */
-  SVN_ERR (svn_fs_is_dir (&is_dir, root, path, pool));
-  if ((!is_dir && !contents) || (is_dir && contents))
-    return svn_error_createf
-      (SVN_ERR_FS_GENERAL, NULL,
-       "node `%s' in tree was of unexpected node type", 
-       path);
-
-  /* Verify that the contents are as expected (files only) */
-  if (! is_dir)
-    {
-      SVN_ERR (svn_fs_file_contents (&rstream, root, path, pool));  
-      SVN_ERR (svn_test__stream_to_string (&rstring, rstream, pool));
-      if (! svn_stringbuf_compare (rstring, 
-                                   svn_stringbuf_create (contents, pool)))
-        return svn_error_createf 
-          (SVN_ERR_FS_GENERAL, NULL,
-           "node `%s' in tree had unexpected contents",
-           path);
-    }
-
-  return SVN_NO_ERROR;
-}
-                     
-
-
-/* Given a transaction or revision root (ROOT), check to see if the
-   tree that grows from that root has all the path entries, and only
-   those entries, passed in the array ENTRIES (which is an array of
-   NUM_ENTRIES tree_test_entry_t's) */
-svn_error_t *
-svn_test__validate_tree (svn_fs_root_t *root,
-                         svn_test__tree_entry_t *entries,
-                         int num_entries, 
-                         apr_pool_t *pool)
-{
-  apr_hash_t *tree_entries, *expected_entries;
-  apr_pool_t *subpool = svn_pool_create (pool);
-  svn_stringbuf_t *extra_entries = NULL;
-  svn_stringbuf_t *missing_entries = NULL;
-  svn_stringbuf_t *corrupt_entries = NULL;
-  apr_hash_index_t *hi;
-  int i;
-
-  /* Create a hash for storing our expected entries */
-  expected_entries = apr_hash_make (subpool);
-  
-  /* Copy our array of expected entries into a hash. */
-  for (i = 0; i < num_entries; i++)
-    apr_hash_set (expected_entries, entries[i].path, 
-                  APR_HASH_KEY_STRING, &(entries[i]));
-
-  /* Create our master hash for storing the entries */
-  tree_entries = apr_hash_make (pool);
-  
-  /* Begin the recursive directory entry dig */
-  SVN_ERR (get_dir_entries (tree_entries, root, "", subpool));
-
-  /* For each entry in our EXPECTED_ENTRIES hash, try to find that
-     entry in the TREE_ENTRIES hash given us by the FS.  If we find
-     that object, remove it from the TREE_ENTRIES.  If we don't find
-     it, there's a problem to report! */
-  for (hi = apr_hash_first (subpool, expected_entries); 
-       hi; 
-       hi = apr_hash_next (hi))
-    {
-      const void *key;
-      apr_ssize_t keylen;
-      void *val;
-      svn_test__tree_entry_t *entry;
-
-      apr_hash_this (hi, &key, &keylen, &val);
-      entry = val;
-
-      /* Verify that the entry exists in our full list of entries. */
-      val = apr_hash_get (tree_entries, key, keylen);
-      if (val)
-        {
-          if (validate_tree_entry (root, entry->path, 
-                                   entry->contents, subpool))
-            {
-              /* If we don't have a corrupt entries string, make one. */
-              if (! corrupt_entries)
-                corrupt_entries = svn_stringbuf_create ("", subpool);
-
-              /* Append this entry name to the list of corrupt entries. */
-              svn_stringbuf_appendcstr (corrupt_entries, "   "); 
-              svn_stringbuf_appendbytes (corrupt_entries, (char *)key, keylen);
-              svn_stringbuf_appendcstr (corrupt_entries, "\n"); 
-            }
-
-          apr_hash_set (tree_entries, key, keylen, NULL);
-        }
-      else
-        {
-          /* If we don't have a missing entries string, make one. */
-          if (! missing_entries)
-            missing_entries = svn_stringbuf_create ("", subpool);
-
-          /* Append this entry name to the list of missing entries. */
-          svn_stringbuf_appendcstr (missing_entries, "   "); 
-          svn_stringbuf_appendbytes (missing_entries, (char *)key, keylen);
-          svn_stringbuf_appendcstr (missing_entries, "\n"); 
-        } 
-    }
-
-  /* Any entries still left in TREE_ENTRIES are extra ones that are
-     not expected to be present.  Assemble a string with their names. */
-  for (hi = apr_hash_first (subpool, tree_entries); 
-       hi; 
-       hi = apr_hash_next (hi))
-    {
-      const void *key;
-      apr_ssize_t keylen;
-      void *val;
-
-      apr_hash_this (hi, &key, &keylen, &val);
-
-      /* If we don't have an extra entries string, make one. */
-      if (! extra_entries)
-        extra_entries = svn_stringbuf_create ("", subpool);
-      
-      /* Append this entry name to the list of missing entries. */
-      svn_stringbuf_appendcstr (extra_entries, "   "); 
-      svn_stringbuf_appendbytes (extra_entries, (char *)key, keylen);
-      svn_stringbuf_appendcstr (extra_entries, "\n"); 
-    }
-
-  if (missing_entries || extra_entries || corrupt_entries)
-    {
-      return svn_error_createf
-        (SVN_ERR_FS_GENERAL, NULL,
-         "Repository tree does not look as expected.\n"
-         "Corrupt entries:\n%s"
-         "Missing entries:\n%s"
-         "Extra entries:\n%s",
-         corrupt_entries ? corrupt_entries->data : "",
-         missing_entries ? missing_entries->data : "",
-         extra_entries ? extra_entries->data : "");
-    }
-
-  svn_pool_destroy (subpool);
-  return SVN_NO_ERROR;
-}
-
-
-svn_error_t *
-svn_test__txn_script_exec (svn_fs_root_t *txn_root,
-                           svn_test__txn_script_command_t *script,
-                           int num_edits, 
-                           apr_pool_t *pool)
-{
-  int i;
-
-  /* Run through the list of edits, making the appropriate edit on
-     that entry in the TXN_ROOT. */ 
-  for (i = 0; i < num_edits; i++)
-    {
-      const char *path = script[i].path;
-      const char *param1 = script[i].param1;
-      int cmd = script[i].cmd;
-      int is_dir = (param1 == 0);
- 
-      switch (cmd)
-        {
-        case 'a':
-          if (is_dir)
-            {
-              SVN_ERR (svn_fs_make_dir (txn_root, path, pool));
-            }
-          else
-            {
-              SVN_ERR (svn_fs_make_file (txn_root, path, pool));
-              SVN_ERR (svn_test__set_file_contents (txn_root, path, 
-                                                    param1, pool));
-            }
-          break;
-
-        case 'c':
-          {
-            svn_revnum_t youngest;
-            svn_fs_root_t *rev_root;
-            svn_fs_t *fs = svn_fs_root_fs (txn_root);
-
-            SVN_ERR (svn_fs_youngest_rev (&youngest, fs, pool));
-            SVN_ERR (svn_fs_revision_root (&rev_root, fs, youngest, pool));
-            SVN_ERR (svn_fs_copy (rev_root, path, txn_root, param1, pool));
-          }
-          break;
-
-        case 'd':
-          SVN_ERR (svn_fs_delete_tree (txn_root, path, pool));
-          break;
-
-        case 'e':
-          if (! is_dir)
-            {
-              SVN_ERR (svn_test__set_file_contents (txn_root, path, 
-                                                    param1, pool));
-            }
-          break;
-
-        default:
-          break;
-        }
-    }
-
-  return SVN_NO_ERROR;
-}
-
-
-svn_error_t *
-svn_test__check_greek_tree (svn_fs_root_t *root,
-                            apr_pool_t *pool)
-{
-  svn_stream_t *rstream;
-  svn_stringbuf_t *rstring;
-  svn_stringbuf_t *content;
-  int i;
-
-  const char *file_contents[12][2] =
-  {
-    { "iota", "This is the file 'iota'.\n" },
-    { "A/mu", "This is the file 'mu'.\n" },
-    { "A/B/lambda", "This is the file 'lambda'.\n" },
-    { "A/B/E/alpha", "This is the file 'alpha'.\n" },
-    { "A/B/E/beta", "This is the file 'beta'.\n" },
-    { "A/D/gamma", "This is the file 'gamma'.\n" },
-    { "A/D/G/pi", "This is the file 'pi'.\n" },
-    { "A/D/G/rho", "This is the file 'rho'.\n" },
-    { "A/D/G/tau", "This is the file 'tau'.\n" },
-    { "A/D/H/chi", "This is the file 'chi'.\n" },
-    { "A/D/H/psi", "This is the file 'psi'.\n" },
-    { "A/D/H/omega", "This is the file 'omega'.\n" }
-  };
-
-  /* Loop through the list of files, checking for matching content. */
-  for (i = 0; i < 12; i++)
-    {
-      SVN_ERR (svn_fs_file_contents (&rstream, root, 
-                                     file_contents[i][0], pool));
-      SVN_ERR (svn_test__stream_to_string (&rstring, rstream, pool));
-      content = svn_stringbuf_create (file_contents[i][1], pool);
-      if (! svn_stringbuf_compare (rstring, content))
-        return svn_error_createf (SVN_ERR_FS_GENERAL, NULL,
-                                 "data read != data written in file `%s'.",
-                                 file_contents[i][0]);
-    }
-  return SVN_NO_ERROR;
-}
-
-
-
-svn_error_t *
-svn_test__create_greek_tree (svn_fs_root_t *txn_root,
-                             apr_pool_t *pool)
-{
-  SVN_ERR (svn_fs_make_file (txn_root, "iota", pool));
-  SVN_ERR (svn_test__set_file_contents 
-           (txn_root, "iota", "This is the file 'iota'.\n", pool));
-  SVN_ERR (svn_fs_make_dir  (txn_root, "A", pool));
-  SVN_ERR (svn_fs_make_file (txn_root, "A/mu", pool));
-  SVN_ERR (svn_test__set_file_contents 
-           (txn_root, "A/mu", "This is the file 'mu'.\n", pool));
-  SVN_ERR (svn_fs_make_dir  (txn_root, "A/B", pool));
-  SVN_ERR (svn_fs_make_file (txn_root, "A/B/lambda", pool));
-  SVN_ERR (svn_test__set_file_contents 
-           (txn_root, "A/B/lambda", "This is the file 'lambda'.\n", pool));
-  SVN_ERR (svn_fs_make_dir  (txn_root, "A/B/E", pool));
-  SVN_ERR (svn_fs_make_file (txn_root, "A/B/E/alpha", pool));
-  SVN_ERR (svn_test__set_file_contents 
-           (txn_root, "A/B/E/alpha", "This is the file 'alpha'.\n", pool));
-  SVN_ERR (svn_fs_make_file (txn_root, "A/B/E/beta", pool));
-  SVN_ERR (svn_test__set_file_contents 
-           (txn_root, "A/B/E/beta", "This is the file 'beta'.\n", pool));
-  SVN_ERR (svn_fs_make_dir  (txn_root, "A/B/F", pool));
-  SVN_ERR (svn_fs_make_dir  (txn_root, "A/C", pool));
-  SVN_ERR (svn_fs_make_dir  (txn_root, "A/D", pool));
-  SVN_ERR (svn_fs_make_file (txn_root, "A/D/gamma", pool));
-  SVN_ERR (svn_test__set_file_contents 
-           (txn_root, "A/D/gamma", "This is the file 'gamma'.\n", pool));
-  SVN_ERR (svn_fs_make_dir  (txn_root, "A/D/G", pool));
-  SVN_ERR (svn_fs_make_file (txn_root, "A/D/G/pi", pool));
-  SVN_ERR (svn_test__set_file_contents 
-           (txn_root, "A/D/G/pi", "This is the file 'pi'.\n", pool));
-  SVN_ERR (svn_fs_make_file (txn_root, "A/D/G/rho", pool));
-  SVN_ERR (svn_test__set_file_contents 
-           (txn_root, "A/D/G/rho", "This is the file 'rho'.\n", pool));
-  SVN_ERR (svn_fs_make_file (txn_root, "A/D/G/tau", pool));
-  SVN_ERR (svn_test__set_file_contents 
-           (txn_root, "A/D/G/tau", "This is the file 'tau'.\n", pool));
-  SVN_ERR (svn_fs_make_dir  (txn_root, "A/D/H", pool));
-  SVN_ERR (svn_fs_make_file (txn_root, "A/D/H/chi", pool));
-  SVN_ERR (svn_test__set_file_contents 
-           (txn_root, "A/D/H/chi", "This is the file 'chi'.\n", pool));
-  SVN_ERR (svn_fs_make_file (txn_root, "A/D/H/psi", pool));
-  SVN_ERR (svn_test__set_file_contents 
-           (txn_root, "A/D/H/psi", "This is the file 'psi'.\n", pool));
-  SVN_ERR (svn_fs_make_file (txn_root, "A/D/H/omega", pool));
-  SVN_ERR (svn_test__set_file_contents 
-           (txn_root, "A/D/H/omega", "This is the file 'omega'.\n", pool));
-  return SVN_NO_ERROR;
-}
-
-
-
-
->>>>>>> 2b3bfb48
