--- conflicted
+++ resolved
@@ -5535,239 +5535,22 @@
   SVN_ERR (svn_fs_close_txn (txn));
   svn_pool_clear (spool);
 
-  {
-    const svn_fs_id_t *D_G2_id, *D_G2_rho_id, *D_G2_rho2_id, *D_G_id,
-        *D_G_rho_id, *D_G_rho2_id;
-    const svn_fs_id_t *D2_id, *D2_G_id, *D2_G2_id, *D2_G_rho_id,
-        *D2_G_rho2_id, *D2_G2_rho_id, *D2_G2_rho2_id, *D_id;
-    svn_string_t *s1, *s2;
+#if 0
+  {
+    const svn_fs_id_t *G2_id, *G2_rho_id, *G2_rho2_id;
 
     /* Now, A/D/G and A/D/G2 should have the same NodeId, but A/D/G2
        should have earned a new CopyId.  Also, A/D/G/rho and
        A/D/G/rho2 should be the same nodes as A/D/G2/rho and
        A/D/G2/rho2, respectively.  */
     SVN_ERR (svn_fs_revision_root (&rev_root, fs, youngest_rev, spool));
-    
-    SVN_ERR (svn_fs_node_id (&D_G2_id, rev_root, "A/D/G2", spool));
-    SVN_ERR (svn_fs_node_id (&D_G_id, rev_root, "A/D/G", spool));
-    s1 = svn_fs_unparse_id (D_G2_id, spool);
-    s2 = svn_fs_unparse_id (D_G_id, spool);
-
-    SVN_ERR (svn_fs_node_id (&D_G2_rho_id, rev_root, "A/D/G2/rho", spool));
-    SVN_ERR (svn_fs_node_id (&D_G2_rho2_id, rev_root, "A/D/G2/rho2", spool));
-    SVN_ERR (svn_fs_node_id (&D_G_rho_id, rev_root, "A/D/G/rho", spool));
-    SVN_ERR (svn_fs_node_id (&D_G_rho2_id, rev_root, "A/D/G/rho2", spool));
-    
-    s1 = svn_fs_unparse_id (D_G2_rho_id, spool);
-    s2 = svn_fs_unparse_id (D_G_rho_id, spool);
-
-    if (strcmp (s2->data, "f.0.5") != 0)
-      return svn_error_createf (SVN_ERR_TEST_FAILED, NULL,
-                                "/A/D/G/rho id: expected f.0.5 got: %s", s2);
-    if (strcmp (s1->data, "f.2.5") != 0)
-      return svn_error_createf (SVN_ERR_TEST_FAILED, NULL,
-                                "/A/D/G2/rho id: expected d.2.5 got: %s", s1);
-    
-    s1 = svn_fs_unparse_id (D_G2_rho2_id, spool);
-    s2 = svn_fs_unparse_id (D_G_rho2_id, spool);
-    
-    if (strcmp (s2->data, "f.1.5") != 0)
-      return svn_error_createf (SVN_ERR_TEST_FAILED, NULL,
-                                "/A/D/G/rho2 id: expected d.1.5 got: %s", s2);
-    if (strcmp (s1->data, "f.4.5") != 0)
-      return svn_error_createf (SVN_ERR_TEST_FAILED, NULL,
-                                "/A/D/G2/rho2 id: expected f.4.5 got: %s", s1);
-
-    SVN_ERR (svn_fs_node_id (&D_id, rev_root, "A/D", spool));
-    SVN_ERR (svn_fs_node_id (&D2_id, rev_root, "A/D2", spool));
-    s1 = svn_fs_unparse_id (D_id, spool);
-    s2 = svn_fs_unparse_id (D2_id, spool);
-    
-    if (strcmp(s1->data, "b.0.5") != 0)
-      return svn_error_createf (SVN_ERR_TEST_FAILED, NULL,
-                                "/A/D id: expected b.0.5 got: %s", s1);
-    if (strcmp(s2->data, "b.3.5") != 0)
-      return svn_error_createf (SVN_ERR_TEST_FAILED, NULL,
-                                "/A/D2 id: expected b.3.5 got: %s", s2);
-    
-    SVN_ERR (svn_fs_node_id (&D2_G_id, rev_root, "A/D2/G", spool));
-    SVN_ERR (svn_fs_node_id (&D2_G2_id, rev_root, "A/D2/G2", spool));
-    s1 = svn_fs_unparse_id (D2_G_id, spool);
-    s2 = svn_fs_unparse_id (D2_G2_id, spool);
-
-    if (strcmp(s1->data, "d.3.5") != 0)
-      return svn_error_createf (SVN_ERR_TEST_FAILED, NULL,
-                                "/A/D2/G id: expected d.3.5 got: %s", s1);
-    if (strcmp(s2->data, "d.6.5") != 0)
-      return svn_error_createf (SVN_ERR_TEST_FAILED, NULL,
-                                "/A/D2/G2 id: expected d.6.5 got: %s", s2);
-    
-    SVN_ERR (svn_fs_node_id (&D2_G_rho_id, rev_root, "A/D2/G/rho", spool));
-    SVN_ERR (svn_fs_node_id (&D2_G2_rho_id, rev_root, "A/D2/G2/rho", spool));
-
-    s1 = svn_fs_unparse_id (D2_G_rho_id, spool);
-    s2 = svn_fs_unparse_id (D2_G2_rho_id, spool);
-    
-    if (strcmp(s1->data, "f.3.5") != 0)
-      return svn_error_createf (SVN_ERR_TEST_FAILED, NULL,
-                                "/A/D2/G/rho id: expected f.3.5 got: %s", s1);
-    if (strcmp(s2->data, "f.6.5") != 0)
-      return svn_error_createf (SVN_ERR_TEST_FAILED, NULL,
-                                "/A/D2/G2/rho id: expected f.6.5 got: %s", s2);
-
-    SVN_ERR (svn_fs_node_id (&D2_G_rho2_id, rev_root, "A/D2/G/rho2", spool));
-    SVN_ERR (svn_fs_node_id (&D2_G2_rho2_id, rev_root, "A/D2/G2/rho2", spool));
-
-    s1 = svn_fs_unparse_id (D2_G_rho2_id, spool);
-    s2 = svn_fs_unparse_id (D2_G2_rho2_id, spool);
-    
-    if (strcmp(s1->data, "f.5.5") != 0)
-      return svn_error_createf (SVN_ERR_TEST_FAILED, NULL,
-                                "/A/D2/G/rho2 id: expected f.5.5 got: %s", s1);
-    if (strcmp(s2->data, "f.7.5") != 0)
-      return svn_error_createf (SVN_ERR_TEST_FAILED, NULL,
-                                "/A/D2/G2/rho2 id: expected f.7.5 got: %s", s2);
-    svn_pool_clear (spool);
-  }
-  
-  svn_pool_destroy (spool);
-  svn_fs_close_fs (fs);
-  return SVN_NO_ERROR;
-}
-
-static svn_error_t *
-lazy_copies_created_rev (const char **msg,
-             svn_boolean_t msg_only,
-             apr_pool_t *pool)
-{ 
-  apr_pool_t *spool = svn_pool_create (pool);
-  svn_fs_t *fs;
-  svn_fs_txn_t *txn;
-  svn_fs_root_t *txn_root, *rev_root;
-  svn_revnum_t youngest_rev = 0;
-  svn_revnum_t rev = 0;
-  
-  *msg = "seeing through lazy copies (node_created_rev)";
-
-  if (msg_only)
-    return SVN_NO_ERROR;
-
-  /* Create a filesystem and repository. */
-  SVN_ERR (svn_test__create_fs (&fs, "test-repo-see-through-lazy-copies", pool));
-
-  /*** Revision 1:  Create the greek tree in revision.  ***/
-  SVN_ERR (svn_fs_begin_txn (&txn, fs, youngest_rev, spool));
-  SVN_ERR (svn_fs_txn_root (&txn_root, txn, spool));
-  SVN_ERR (svn_test__create_greek_tree (txn_root, spool));
-  SVN_ERR (svn_fs_commit_txn (NULL, &youngest_rev, txn));
-  SVN_ERR (svn_fs_close_txn (txn));
+    SVN_ERR (svn_fs_node_id (&G2_id, rev_root, "A/D/G2", spool));
+    SVN_ERR (svn_fs_node_id (&G2_rho_id, rev_root, "A/D/G2/rho", spool));
+    SVN_ERR (svn_fs_node_id (&G2_rho2_id, rev_root, "A/D/G2/rho2", spool));
+  }
   svn_pool_clear (spool);
-
-  /*** Revision 2:  Copy A/D/G/rho to A/D/G/rho2.  ***/
-  SVN_ERR (svn_fs_begin_txn (&txn, fs, youngest_rev, spool));
-  SVN_ERR (svn_fs_txn_root (&txn_root, txn, spool));
-  SVN_ERR (svn_fs_revision_root (&rev_root, fs, youngest_rev, spool));
-  SVN_ERR (svn_fs_copy (rev_root, "A/D/G/rho", txn_root, "A/D/G/rho2", spool));
-  SVN_ERR (svn_fs_commit_txn (NULL, &youngest_rev, txn));
-  SVN_ERR (svn_fs_close_txn (txn));
-  svn_pool_clear (spool);
-
-  /*** Revision 3:  Copy A/D/G to A/D/G2.  ***/
-  SVN_ERR (svn_fs_begin_txn (&txn, fs, youngest_rev, spool));
-  SVN_ERR (svn_fs_txn_root (&txn_root, txn, spool));
-  SVN_ERR (svn_fs_revision_root (&rev_root, fs, youngest_rev, spool));
-  SVN_ERR (svn_fs_copy (rev_root, "A/D/G", txn_root, "A/D/G2", spool));
-  SVN_ERR (svn_fs_commit_txn (NULL, &youngest_rev, txn));
-  SVN_ERR (svn_fs_close_txn (txn));
-  svn_pool_clear (spool);
-
-  /*** Revision 4:  Copy A/D to A/D2.  ***/
-  SVN_ERR (svn_fs_begin_txn (&txn, fs, youngest_rev, spool));
-  SVN_ERR (svn_fs_txn_root (&txn_root, txn, spool));
-  SVN_ERR (svn_fs_revision_root (&rev_root, fs, youngest_rev, spool));
-  SVN_ERR (svn_fs_copy (rev_root, "A/D", txn_root, "A/D2", spool));
-  SVN_ERR (svn_fs_commit_txn (NULL, &youngest_rev, txn));
-  SVN_ERR (svn_fs_close_txn (txn));
-  svn_pool_clear (spool);
-
-  /*** Now verify that all rho's, and rho2's have the correct
-       created-rev value. ***/
-  SVN_ERR (svn_fs_revision_root (&rev_root, fs, youngest_rev, spool));
-  SVN_ERR (svn_fs_node_created_rev (&rev, rev_root, "A/D/G/rho", spool));
-  if (rev != 1)
-    return svn_error_createf (SVN_ERR_TEST_FAILED, NULL,
-                              "/A/D/G/rho created rev mistmatch expeceted 1, got: %d", rev);
-
-  SVN_ERR (svn_fs_node_created_rev (&rev, rev_root, "A/D/G/rho2", spool));
-  if (rev != 2)
-    return svn_error_createf (SVN_ERR_TEST_FAILED, NULL,
-                              "/A/D/G/rho2 created rev mismatch expected 2, got: %d", rev);
-
-  SVN_ERR (svn_fs_node_created_rev(&rev, rev_root, "A/D/G2/rho", spool));
-  if (rev != 3)
-    return svn_error_createf (SVN_ERR_TEST_FAILED, NULL,
-                              "/A/D/G2/rho created rev mismatch expected 3, got: %d", rev);
-  
-  SVN_ERR (svn_fs_node_created_rev (&rev, rev_root, "A/D/G2/rho2", spool));
-  if (rev != 3)
-    return svn_error_createf (SVN_ERR_TEST_FAILED, NULL,
-                              "/A/D/G2/rho2 created rev mismatch expected 3, got: %d", rev);
-
-  SVN_ERR (svn_fs_node_created_rev (&rev, rev_root, "A/D2/G/rho", spool));
-  if (rev != 4)
-    return svn_error_createf (SVN_ERR_TEST_FAILED, NULL,
-                              "/A/D2/G/rho created rev mismatch expected 4, got: %d", rev);
-  
-  SVN_ERR (svn_fs_node_created_rev (&rev, rev_root, "A/D2/G/rho2", spool));
-  if (rev != 4)
-    return svn_error_createf (SVN_ERR_TEST_FAILED, NULL,
-                              "/A/D2/G/rho2 created rev mismatch expected 4, got: %d", rev);
-  
-  SVN_ERR (svn_fs_node_created_rev (&rev, rev_root, "A/D2/G2/rho", spool));
-  if (rev != 4)
-    return svn_error_createf (SVN_ERR_TEST_FAILED, NULL,
-                              "/A/D2/G2/rho created rev mismatch expected 4, got: %d", rev);
-
-  SVN_ERR (svn_fs_node_created_rev (&rev, rev_root, "A/D2/G2/rho2", spool));
-  if (rev != 4)
-    return svn_error_createf (SVN_ERR_TEST_FAILED, NULL,
-                              "/A/D2/G2/rho2 created rev mismatch expected 4, got: %d", rev);
-
-  svn_pool_clear (spool);
-  
-  /* Revision 5: Modify some lazy copies, and re-verify the created-revs. */
-  SVN_ERR (svn_fs_begin_txn (&txn, fs, youngest_rev, spool));
-  SVN_ERR (svn_fs_txn_root (&txn_root, txn, spool));
-  SVN_ERR (svn_fs_revision_root (&rev_root, fs, youngest_rev, spool));
-  SVN_ERR (svn_test__set_file_contents (txn_root, "A/D2/G2/rho", 
-                                        "Edited text.", spool));
-  SVN_ERR (svn_test__set_file_contents (txn_root, "A/D2/G2/rho2", 
-                                        "Edited text.", spool));
-  SVN_ERR (svn_fs_commit_txn (NULL, &youngest_rev, txn));
-  SVN_ERR (svn_fs_close_txn (txn));
-  svn_pool_clear (spool);
-
-  /* Verify the created-revs on our modified paths. */
-  SVN_ERR (svn_fs_revision_root (&rev_root, fs, youngest_rev, spool));
-  SVN_ERR (svn_fs_node_created_rev (&rev, rev_root, "A/D2/G2/rho", spool));
-  if (rev != 5)
-    return svn_error_createf (SVN_ERR_TEST_FAILED, NULL,
-                              "/A/D2/G2/rho created rev mismatch expected 5, got: %d", rev);
-
-  SVN_ERR (svn_fs_node_created_rev (&rev, rev_root, "A/D2/G2/rho2", spool));
-  if (rev != 5)
-    return svn_error_createf (SVN_ERR_TEST_FAILED, NULL,
-                              "/A/D2/G2/rho2 created rev mismatch expected 5, got: %d", rev);
-  /* Also verify the created-revs on our bubble up directories. */
-  SVN_ERR (svn_fs_node_created_rev (&rev, rev_root, "A/D2/G2", spool));
-  if (rev != 5)
-    return svn_error_createf (SVN_ERR_TEST_FAILED, NULL,
-                              "/A/D2/G2 created rev mismatch expected 5, got: %d", rev);
-  SVN_ERR (svn_fs_node_created_rev (&rev, rev_root, "A/D2", spool));
-  if (rev != 5)
-    return svn_error_createf (SVN_ERR_TEST_FAILED, NULL,
-                              "/A/D2 created rev mismatch expected 5, got: %d", rev);
-  
+#endif /* 0 */
+
   svn_pool_destroy (spool);
 
   return SVN_NO_ERROR;
@@ -5814,374 +5597,6 @@
        svn_md5_digest_to_cstring (actual_digest, pool));
 
   SVN_ERR (svn_fs_close_txn (txn));
-
-  return SVN_NO_ERROR;
-}
-
-static svn_error_t *
-lazy_copies_dir_entries (const char **msg,
-             svn_boolean_t msg_only,
-             apr_pool_t *pool)
-{ 
-  apr_pool_t *spool = svn_pool_create (pool);
-  svn_fs_t *fs;
-  svn_fs_txn_t *txn;
-  svn_fs_root_t *txn_root, *rev_root;
-  svn_revnum_t youngest_rev = 0;
-  svn_revnum_t rev = 0;
-  apr_hash_t *entries;
-  svn_fs_dirent_t *entry;
-  
-  *msg = "seeing through lazy copies (dir_entries)";
-
-  if (msg_only)
-    return SVN_NO_ERROR;
-
-  /* Create a filesystem and repository. */
-  SVN_ERR (svn_test__create_fs (&fs, "test-repo-lazy-copies-dir-entries", pool));
-
-  /*** Revision 1:  Create the greek tree in revision.  ***/
-  SVN_ERR (svn_fs_begin_txn (&txn, fs, youngest_rev, spool));
-  SVN_ERR (svn_fs_txn_root (&txn_root, txn, spool));
-  SVN_ERR (svn_test__create_greek_tree (txn_root, spool));
-  SVN_ERR (svn_fs_commit_txn (NULL, &youngest_rev, txn));
-  SVN_ERR (svn_fs_close_txn (txn));
-  svn_pool_clear (spool);
-
-  /*** Revision 2:  Copy A/D/G/rho to A/D/G/rho2.  ***/
-  SVN_ERR (svn_fs_begin_txn (&txn, fs, youngest_rev, spool));
-  SVN_ERR (svn_fs_txn_root (&txn_root, txn, spool));
-  SVN_ERR (svn_fs_revision_root (&rev_root, fs, youngest_rev, spool));
-  SVN_ERR (svn_fs_copy (rev_root, "A/D/G/rho", txn_root, "A/D/G/rho2", spool));
-  SVN_ERR (svn_fs_commit_txn (NULL, &youngest_rev, txn));
-  SVN_ERR (svn_fs_close_txn (txn));
-  svn_pool_clear (spool);
-
-  /*** Revision 3:  Copy A/D/G to A/D/G2.  ***/
-  SVN_ERR (svn_fs_begin_txn (&txn, fs, youngest_rev, spool));
-  SVN_ERR (svn_fs_txn_root (&txn_root, txn, spool));
-  SVN_ERR (svn_fs_revision_root (&rev_root, fs, youngest_rev, spool));
-  SVN_ERR (svn_fs_copy (rev_root, "A/D/G", txn_root, "A/D/G2", spool));
-  SVN_ERR (svn_fs_commit_txn (NULL, &youngest_rev, txn));
-  SVN_ERR (svn_fs_close_txn (txn));
-  svn_pool_clear (spool);
-
-  /*** Revision 4:  Copy A/D to A/D2.  ***/
-  SVN_ERR (svn_fs_begin_txn (&txn, fs, youngest_rev, spool));
-  SVN_ERR (svn_fs_txn_root (&txn_root, txn, spool));
-  SVN_ERR (svn_fs_revision_root (&rev_root, fs, youngest_rev, spool));
-  SVN_ERR (svn_fs_copy (rev_root, "A/D", txn_root, "A/D2", spool));
-  SVN_ERR (svn_fs_commit_txn (NULL, &youngest_rev, txn));
-  SVN_ERR (svn_fs_close_txn (txn));
-  svn_pool_clear (spool);
-
-  /*** Now verify that all rho's, and rho2's have the correct created-rev value. ***/
-  SVN_ERR (svn_fs_revision_root (&rev_root, fs, youngest_rev, spool));
-  SVN_ERR (svn_fs_dir_entries (&entries, rev_root, "A/D/G", spool));
-  entry = apr_hash_get (entries, "rho", APR_HASH_KEY_STRING);
-  if (entry == NULL
-      || entry->created_rev != 1)
-    return svn_error_createf (SVN_ERR_TEST_FAILED, NULL,
-                              "/A/D/G/rho created rev mistmatch expeceted 1, got: %d", rev);
-
-  SVN_ERR (svn_fs_dir_entries (&entries, rev_root, "A/D/G", spool));
-  entry = apr_hash_get (entries, "rho2", APR_HASH_KEY_STRING);
-  if (entry == NULL
-      || entry->created_rev != 2)
-    return svn_error_createf (SVN_ERR_TEST_FAILED, NULL,
-                              "/A/D/G/rho2 created rev mistmatch expeceted 2, got: %d", rev);
-
-  SVN_ERR (svn_fs_dir_entries (&entries, rev_root, "A/D/G2", spool));
-  entry = apr_hash_get (entries, "rho", APR_HASH_KEY_STRING);
-  if (entry == NULL
-      || entry->created_rev != 3)
-    return svn_error_createf (SVN_ERR_TEST_FAILED, NULL,
-                              "/A/D/G2/rho created rev mismatch expected 3, got: %d", rev);
-  
-  SVN_ERR (svn_fs_dir_entries (&entries, rev_root, "A/D/G2", spool));
-  entry = apr_hash_get (entries, "rho2", APR_HASH_KEY_STRING);
-  if (entry == NULL
-      || entry->created_rev != 3)
-    return svn_error_createf (SVN_ERR_TEST_FAILED, NULL,
-                              "/A/D/G2/rho2 created rev mismatch expected 3, got: %d", rev);
-
-  SVN_ERR (svn_fs_dir_entries (&entries, rev_root, "A/D2/G", spool));
-  entry = apr_hash_get (entries, "rho", APR_HASH_KEY_STRING);
-  if (entry == NULL
-      || entry->created_rev != 4)
-    return svn_error_createf (SVN_ERR_TEST_FAILED, NULL,
-                              "/A/D2/G/rho created rev mismatch expected 4, got: %d", rev);
-  
-  SVN_ERR (svn_fs_dir_entries (&entries, rev_root, "A/D2/G", spool));
-  entry = apr_hash_get (entries, "rho2", APR_HASH_KEY_STRING);
-  if (entry == NULL
-      || entry->created_rev != 4)
-    return svn_error_createf (SVN_ERR_TEST_FAILED, NULL,
-                              "/A/D2/G/rho2 created rev mismatch expected 4, got: %d", rev);
-  
-  SVN_ERR (svn_fs_dir_entries (&entries, rev_root, "A/D2/G2", spool));
-  entry = apr_hash_get (entries, "rho", APR_HASH_KEY_STRING);
-  if (entry == NULL
-      || entry->created_rev != 4)
-    return svn_error_createf (SVN_ERR_TEST_FAILED, NULL,
-                              "/A/D2/G2/rho created rev mismatch expected 4, got: %d", rev);
-
-  SVN_ERR (svn_fs_dir_entries (&entries, rev_root, "A/D2/G2", spool));
-  entry = apr_hash_get (entries, "rho2", APR_HASH_KEY_STRING);
-  if (entry == NULL
-      || entry->created_rev != 4)
-    return svn_error_createf (SVN_ERR_TEST_FAILED, NULL,
-                              "/A/D2/G2/rho2 created rev mismatch expected 4, got: %d", rev);
-
-  svn_pool_clear (spool);
-  
-  /* Revision 5: Modify some lazy copies, and re-verify the created-revs. */
-  SVN_ERR (svn_fs_begin_txn (&txn, fs, youngest_rev, spool));
-  SVN_ERR (svn_fs_txn_root (&txn_root, txn, spool));
-  SVN_ERR (svn_fs_revision_root (&rev_root, fs, youngest_rev, spool));
-  SVN_ERR (svn_test__set_file_contents (txn_root, "A/D2/G2/rho", 
-                                        "Edited text.", spool));
-  SVN_ERR (svn_test__set_file_contents (txn_root, "A/D2/G2/rho2", 
-                                        "Edited text.", spool));
-  SVN_ERR (svn_fs_commit_txn (NULL, &youngest_rev, txn));
-  SVN_ERR (svn_fs_close_txn (txn));
-  svn_pool_clear (spool);
-
-  /* Verify the created-revs on our modified paths. */
-  SVN_ERR (svn_fs_revision_root (&rev_root, fs, youngest_rev, spool));
-  SVN_ERR (svn_fs_dir_entries (&entries, rev_root, "A/D2/G2", spool));
-  entry = apr_hash_get (entries, "rho", APR_HASH_KEY_STRING);
-  if (entry == NULL
-      || entry->created_rev != 5)
-    return svn_error_createf (SVN_ERR_TEST_FAILED, NULL,
-                              "/A/D2/G2/rho created rev mismatch expected 5, got: %d", rev);
-
-  SVN_ERR (svn_fs_dir_entries (&entries, rev_root, "A/D2/G2", spool));
-  entry = apr_hash_get (entries, "rho2", APR_HASH_KEY_STRING);
-  if (entry == NULL
-      || entry->created_rev != 5)
-    return svn_error_createf (SVN_ERR_TEST_FAILED, NULL,
-                              "/A/D2/G2/rho2 created rev mismatch expected 5, got: %d", rev);
-  
-  /* Also verify the created-revs on our bubble up directories. */
-  SVN_ERR (svn_fs_dir_entries (&entries, rev_root, "A/D2", spool));
-  entry = apr_hash_get (entries, "G2", APR_HASH_KEY_STRING);
-  if (entry == NULL
-      || entry->created_rev != 5)
-    return svn_error_createf (SVN_ERR_TEST_FAILED, NULL,
-                              "/A/D2/G2 created rev mismatch expected 5, got: %d", rev);
-  SVN_ERR (svn_fs_dir_entries (&entries, rev_root, "A", spool));
-  entry = apr_hash_get (entries, "D2", APR_HASH_KEY_STRING);
-  if (entry == NULL
-      || entry->created_rev != 5)
-    return svn_error_createf (SVN_ERR_TEST_FAILED, NULL,
-                              "/A/D2 created rev mismatch expected 5, got: %d", rev);
-  
-  svn_pool_destroy (spool);
-  svn_fs_close_fs (fs);
-  return SVN_NO_ERROR;
-}
-
-static svn_error_t *
-lazy_copies_rev_changed (const char **msg,
-             svn_boolean_t msg_only,
-             apr_pool_t *pool)
-{ 
-  apr_pool_t *spool = svn_pool_create (pool);
-  svn_fs_t *fs;
-  svn_fs_txn_t *txn;
-  svn_fs_root_t *txn_root, *rev_root;
-  svn_revnum_t youngest_rev = 0;
-  svn_revnum_t rev = 0;
-  apr_array_header_t *revs = NULL;
-  apr_array_header_t *path = NULL;
-  
-  *msg = "seeing through lazy copies (revisions_changed)";
-
-  if (msg_only)
-    return SVN_NO_ERROR;
-
-  /* Create a filesystem and repository. */
-  SVN_ERR (svn_test__create_fs (&fs, "test-repo-lazy-copies-rev-changed", pool));
-
-  /*** Revision 1:  Create the greek tree in revision.  ***/
-  SVN_ERR (svn_fs_begin_txn (&txn, fs, youngest_rev, spool));
-  SVN_ERR (svn_fs_txn_root (&txn_root, txn, spool));
-  SVN_ERR (svn_test__create_greek_tree (txn_root, spool));
-  SVN_ERR (svn_fs_commit_txn (NULL, &youngest_rev, txn));
-  SVN_ERR (svn_fs_close_txn (txn));
-  svn_pool_clear (spool);
-
-  /*** Revision 2:  Copy A/D/G/rho to A/D/G/rho2.  ***/
-  SVN_ERR (svn_fs_begin_txn (&txn, fs, youngest_rev, spool));
-  SVN_ERR (svn_fs_txn_root (&txn_root, txn, spool));
-  SVN_ERR (svn_fs_revision_root (&rev_root, fs, youngest_rev, spool));
-  SVN_ERR (svn_fs_copy (rev_root, "A/D/G/rho", txn_root, "A/D/G/rho2", spool));
-  SVN_ERR (svn_fs_commit_txn (NULL, &youngest_rev, txn));
-  SVN_ERR (svn_fs_close_txn (txn));
-  svn_pool_clear (spool);
-
-  /*** Revision 3:  Copy A/D/G to A/D/G2.  ***/
-  SVN_ERR (svn_fs_begin_txn (&txn, fs, youngest_rev, spool));
-  SVN_ERR (svn_fs_txn_root (&txn_root, txn, spool));
-  SVN_ERR (svn_fs_revision_root (&rev_root, fs, youngest_rev, spool));
-  SVN_ERR (svn_fs_copy (rev_root, "A/D/G", txn_root, "A/D/G2", spool));
-  SVN_ERR (svn_fs_commit_txn (NULL, &youngest_rev, txn));
-  SVN_ERR (svn_fs_close_txn (txn));
-  svn_pool_clear (spool);
-
-  /*** Revision 4:  Copy A/D to A/D2.  ***/
-  SVN_ERR (svn_fs_begin_txn (&txn, fs, youngest_rev, spool));
-  SVN_ERR (svn_fs_txn_root (&txn_root, txn, spool));
-  SVN_ERR (svn_fs_revision_root (&rev_root, fs, youngest_rev, spool));
-  SVN_ERR (svn_fs_copy (rev_root, "A/D", txn_root, "A/D2", spool));
-  SVN_ERR (svn_fs_commit_txn (NULL, &youngest_rev, txn));
-  SVN_ERR (svn_fs_close_txn (txn));
-  svn_pool_clear (spool);
-
-  /*** Now verify that for all lazy paths svn_fs_revisions_changed doesn't cross
-       the copy barrier. ***/
-  SVN_ERR (svn_fs_revision_root (&rev_root, fs, youngest_rev, spool));
-  path = apr_array_make (spool, 1, sizeof(const char *));
-  (*(const char **)apr_array_push (path)) = "A/D/G2/rho";
-  SVN_ERR (svn_fs_revisions_changed (&revs, rev_root, path, 0, spool));
-  if (revs->nelts != 0)
-    return svn_error_create (SVN_ERR_TEST_FAILED, NULL,
-                             "/A/D/G2/rho revisions changed failure.");
-
-  path = apr_array_make (spool, 1, sizeof(const char *));
-  (*(const char **)apr_array_push (path)) = "A/D/G2/rho2";
-  SVN_ERR (svn_fs_revisions_changed (&revs, rev_root, path, 0, spool));
-  if (revs->nelts != 0)
-    return svn_error_create (SVN_ERR_TEST_FAILED, NULL,
-                             "/A/D/G2/rho2 revisions changed failure.");
-
-  path = apr_array_make (spool, 1, sizeof(const char *));
-  (*(const char **)apr_array_push (path)) = "A/D2/G/rho";
-  SVN_ERR (svn_fs_revisions_changed (&revs, rev_root, path, 0, spool));
-  if (revs->nelts != 0)
-    return svn_error_create (SVN_ERR_TEST_FAILED, NULL,
-                             "/A/D2/G/rho revisions changed failure.");
-
-  path = apr_array_make (spool, 1, sizeof(const char *));
-  (*(const char **)apr_array_push (path)) = "A/D2/G2/rho";
-  SVN_ERR (svn_fs_revisions_changed (&revs, rev_root, path, 0, spool));
-  if (revs->nelts != 0)
-    return svn_error_create (SVN_ERR_TEST_FAILED, NULL,
-                             "/A/D2/G2/rho revisions changed failure.");
-  
-  path = apr_array_make (spool, 1, sizeof(const char *));
-  (*(const char **)apr_array_push (path)) = "A/D2/G/rho2";
-  SVN_ERR (svn_fs_revisions_changed (&revs, rev_root, path, 0, spool));
-  if (revs->nelts != 0)
-    return svn_error_create (SVN_ERR_TEST_FAILED, NULL,
-                             "/A/D2/G/rho2 revisions changed failure.");
-
-  path = apr_array_make (spool, 1, sizeof(const char *));
-  (*(const char **)apr_array_push (path)) = "A/D2/G2/rho2";
-  SVN_ERR (svn_fs_revisions_changed (&revs, rev_root, path, 0, spool));
-  if (revs->nelts != 0)
-    return svn_error_create (SVN_ERR_TEST_FAILED, NULL,
-                             "/A/D2/G2/rho2 revisions changed failure.");
-
-  path = apr_array_make (spool, 1, sizeof(const char *));
-  (*(const char **)apr_array_push (path)) = "A/D2/G";
-  SVN_ERR (svn_fs_revisions_changed (&revs, rev_root, path, 0, spool));
-  if (revs->nelts != 0)
-    return svn_error_create (SVN_ERR_TEST_FAILED, NULL,
-                             "/A/D2/G revisions changed failure.");
-
-  path = apr_array_make (spool, 1, sizeof(const char *));
-  (*(const char **)apr_array_push (path)) = "A/D2/G2";
-  SVN_ERR (svn_fs_revisions_changed (&revs, rev_root, path, 0, spool));
-  if (revs->nelts != 0)
-    return svn_error_create (SVN_ERR_TEST_FAILED, NULL,
-                             "/A/D2/G2 revisions changed failure.");
-
-  svn_pool_clear (spool);
-  
-  /* Revision 5: Modify some lazy copies, and re-verify the created-revs. */
-  SVN_ERR (svn_fs_begin_txn (&txn, fs, youngest_rev, spool));
-  SVN_ERR (svn_fs_txn_root (&txn_root, txn, spool));
-  SVN_ERR (svn_fs_revision_root (&rev_root, fs, youngest_rev, spool));
-  SVN_ERR (svn_test__set_file_contents (txn_root, "A/D2/G2/rho", 
-                                        "Edited text.", spool));
-  SVN_ERR (svn_test__set_file_contents (txn_root, "A/D2/G2/rho2", 
-                                        "Edited text.", spool));
-  SVN_ERR (svn_fs_commit_txn (NULL, &youngest_rev, txn));
-  SVN_ERR (svn_fs_close_txn (txn));
-  svn_pool_clear (spool);
-
-  /* Verify the changed revisiosn on our modified paths. */
-  SVN_ERR (svn_fs_revision_root (&rev_root, fs, youngest_rev, spool));
-  path = apr_array_make (spool, 1, sizeof(const char *));
-  (*(const char **)apr_array_push (path)) = "A/D2/G2/rho";
-  SVN_ERR (svn_fs_revisions_changed (&revs, rev_root, path, 0, spool));
-  rev = ((svn_revnum_t *)revs->elts)[0];
-  if (rev != 5
-      || revs->nelts != 2)
-    return svn_error_create (SVN_ERR_TEST_FAILED, NULL,
-                             "/A/D2/G2/rho revisions changed failure.");
-  
-  path = apr_array_make (spool, 1, sizeof(const char *));
-  (*(const char **)apr_array_push (path)) = "A/D2/G2/rho2";
-  SVN_ERR (svn_fs_revisions_changed (&revs, rev_root, path, 0, spool));
-  rev = ((svn_revnum_t *)revs->elts)[0];
-  if (rev != 5
-      || revs->nelts != 2)
-    return svn_error_create (SVN_ERR_TEST_FAILED, NULL,
-                             "/A/D2/G2/rho revisions changed failure.");
-  
-  svn_pool_destroy (spool);
-  svn_fs_close_fs (fs);
-  return SVN_NO_ERROR;
-}
-
-
-
-
-static svn_error_t *
-verify_checksum (const char **msg,
-                 svn_boolean_t msg_only,
-                 apr_pool_t *pool)
-{ 
-  svn_fs_t *fs;
-  svn_fs_txn_t *txn;
-  svn_fs_root_t *txn_root;
-  svn_stringbuf_t *str;
-  unsigned char expected_digest[MD5_DIGESTSIZE];
-  unsigned char actual_digest[MD5_DIGESTSIZE];
-
-  /* Write a file, compare the repository's idea of its checksum
-     against our idea of its checksum.  They should be the same. */
-
-  *msg = "test checksums";
-
-  if (msg_only)
-    return SVN_NO_ERROR;
-
-  str = svn_stringbuf_create ("My text editor charges me rent.", pool);
-  apr_md5 (expected_digest, str->data, str->len);
-
-  SVN_ERR (svn_test__create_fs (&fs, "test-repo-verify-checksum", pool));
-  SVN_ERR (svn_fs_begin_txn (&txn, fs, 0, pool));
-  SVN_ERR (svn_fs_txn_root (&txn_root, txn, pool));
-  SVN_ERR (svn_fs_make_file (txn_root, "fact", pool));
-  SVN_ERR (svn_test__set_file_contents (txn_root, "fact", str->data, pool));
-  SVN_ERR (svn_fs_file_md5_checksum (actual_digest, txn_root, "fact", pool));
-
-  if (memcmp (expected_digest, actual_digest, MD5_DIGESTSIZE) != 0)
-    return svn_error_createf
-      (SVN_ERR_FS_GENERAL, NULL,
-       "verify-checksum: checksum mismatch:\n"
-       "   expected:  %s\n"
-       "     actual:  %s\n", 
-       svn_md5_digest_to_cstring (expected_digest, pool),
-       svn_md5_digest_to_cstring (actual_digest, pool));
-
-  SVN_ERR (svn_fs_close_txn (txn));
-  SVN_ERR (svn_fs_close_fs (fs));
-  svn_fs_close_fs (fs);
 
   return SVN_NO_ERROR;
 }
@@ -6230,12 +5645,6 @@
     SVN_TEST_PASS (revisions_changed),
     SVN_TEST_PASS (canonicalize_abspath),
     SVN_TEST_PASS (branch_test),
-<<<<<<< HEAD
-    SVN_TEST_PASS (lazy_copies_created_rev),
-    SVN_TEST_PASS (lazy_copies_dir_entries),
-    SVN_TEST_PASS (lazy_copies_rev_changed),
-=======
->>>>>>> 2b3bfb48
     SVN_TEST_PASS (verify_checksum),
     SVN_TEST_NULL
   };