--- conflicted
+++ resolved
@@ -73,11 +73,7 @@
   struct dir_baton *pb = parent_baton;
 
   /* Construct the full path of this entry and delete it from the txn. */
-<<<<<<< HEAD
-  return svn_fs_delete(pb->edit_baton->txn_root, 
-=======
   return svn_fs_delete(pb->edit_baton->txn_root,
->>>>>>> 6215c21a
                        svn_path_join(pb->edit_baton->root_path, path, pool),
                        pool);
 }
@@ -117,11 +113,7 @@
   db->edit_baton = eb;
 
   SVN_ERR(svn_fs_revision_root(&rev_root, eb->fs, base_revision, dir_pool));
-<<<<<<< HEAD
-  SVN_ERR(svn_fs_revision_link(rev_root, eb->txn_root, db->full_path, 
-=======
   SVN_ERR(svn_fs_revision_link(rev_root, eb->txn_root, db->full_path,
->>>>>>> 6215c21a
                                dir_pool));
 
   *child_baton = db;
@@ -271,11 +263,7 @@
   struct edit_baton *eb = db->edit_baton;
 
   /* Construct the full path of this entry and change the property. */
-<<<<<<< HEAD
-  return svn_fs_change_node_prop(eb->txn_root, db->full_path, 
-=======
   return svn_fs_change_node_prop(eb->txn_root, db->full_path,
->>>>>>> 6215c21a
                                  name, value, pool);
 }
 
