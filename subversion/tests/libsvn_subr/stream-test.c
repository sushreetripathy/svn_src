/*
 * stream-test.c -- test the stream functions
 *
 * ====================================================================
 *    Licensed to the Apache Software Foundation (ASF) under one
 *    or more contributor license agreements.  See the NOTICE file
 *    distributed with this work for additional information
 *    regarding copyright ownership.  The ASF licenses this file
 *    to you under the Apache License, Version 2.0 (the
 *    "License"); you may not use this file except in compliance
 *    with the License.  You may obtain a copy of the License at
 *
 *      http://www.apache.org/licenses/LICENSE-2.0
 *
 *    Unless required by applicable law or agreed to in writing,
 *    software distributed under the License is distributed on an
 *    "AS IS" BASIS, WITHOUT WARRANTIES OR CONDITIONS OF ANY
 *    KIND, either express or implied.  See the License for the
 *    specific language governing permissions and limitations
 *    under the License.
 * ====================================================================
 */

#include <stdio.h>
#include "svn_pools.h"
#include "svn_io.h"
#include "svn_subst.h"
#include <apr_general.h>

#include "../svn_test.h"


static svn_error_t *
test_stream_from_string(apr_pool_t *pool)
{
  int i;
  apr_pool_t *subpool = svn_pool_create(pool);

#define NUM_TEST_STRINGS 4
#define TEST_BUF_SIZE 10

  static const char * const strings[NUM_TEST_STRINGS] = {
    /* 0 */
    "",
    /* 1 */
    "This is a string.",
    /* 2 */
    "This is, by comparison to the previous string, a much longer string.",
    /* 3 */
    "And if you thought that last string was long, you just wait until "
    "I'm finished here.  I mean, how can a string really claim to be long "
    "when it fits on a single line of 80-columns?  Give me a break. "
    "Now, I'm not saying that I'm the longest string out there--far from "
    "it--but I feel that it is safe to assume that I'm far longer than my "
    "peers.  And that demands some amount of respect, wouldn't you say?"
  };

  /* Test svn_stream_from_stringbuf() as a readable stream. */
  for (i = 0; i < NUM_TEST_STRINGS; i++)
    {
      svn_stream_t *stream;
      char buffer[TEST_BUF_SIZE];
      svn_stringbuf_t *inbuf, *outbuf;
      apr_size_t len;

      inbuf = svn_stringbuf_create(strings[i], subpool);
      outbuf = svn_stringbuf_create("", subpool);
      stream = svn_stream_from_stringbuf(inbuf, subpool);
      len = TEST_BUF_SIZE;
      while (len == TEST_BUF_SIZE)
        {
          /* Read a chunk ... */
          SVN_ERR(svn_stream_read(stream, buffer, &len));

          /* ... and append the chunk to the stringbuf. */
          svn_stringbuf_appendbytes(outbuf, buffer, len);
        }

      if (! svn_stringbuf_compare(inbuf, outbuf))
        return svn_error_create(SVN_ERR_TEST_FAILED, NULL,
                                "Got unexpected result.");

      svn_pool_clear(subpool);
    }

  /* Test svn_stream_from_stringbuf() as a writable stream. */
  for (i = 0; i < NUM_TEST_STRINGS; i++)
    {
      svn_stream_t *stream;
      svn_stringbuf_t *inbuf, *outbuf;
      apr_size_t amt_read, len;

      inbuf = svn_stringbuf_create(strings[i], subpool);
      outbuf = svn_stringbuf_create("", subpool);
      stream = svn_stream_from_stringbuf(outbuf, subpool);
      amt_read = 0;
      while (amt_read < inbuf->len)
        {
          /* Write a chunk ... */
          len = TEST_BUF_SIZE < (inbuf->len - amt_read)
                  ? TEST_BUF_SIZE
                  : inbuf->len - amt_read;
          SVN_ERR(svn_stream_write(stream, inbuf->data + amt_read, &len));
          amt_read += len;
        }

      if (! svn_stringbuf_compare(inbuf, outbuf))
        return svn_error_create(SVN_ERR_TEST_FAILED, NULL,
                                "Got unexpected result.");

      svn_pool_clear(subpool);
    }

#undef NUM_TEST_STRINGS
#undef TEST_BUF_SIZE

  svn_pool_destroy(subpool);
  return SVN_NO_ERROR;
}

/* generate some poorly compressable data */
static svn_stringbuf_t *
generate_test_bytes(int num_bytes, apr_pool_t *pool)
{
  svn_stringbuf_t *buffer = svn_stringbuf_create("", pool);
  int total, repeat, repeat_iter;
  char c;

  for (total = 0, repeat = repeat_iter = 1, c = 0; total < num_bytes; total++)
    {
      svn_stringbuf_appendbytes(buffer, &c, 1);

      repeat_iter--;
      if (repeat_iter == 0)
        {
          if (c == 127)
            repeat++;
          c = (c + 1) % 127;
          repeat_iter = repeat;
        }
    }

  return buffer;
}


static svn_error_t *
test_stream_compressed(apr_pool_t *pool)
{
#define NUM_TEST_STRINGS 5
#define TEST_BUF_SIZE 10
#define GENERATED_SIZE 20000

  int i;
  svn_stringbuf_t *bufs[NUM_TEST_STRINGS];
  apr_pool_t *subpool = svn_pool_create(pool);

  static const char * const strings[NUM_TEST_STRINGS - 1] = {
    /* 0 */
    "",
    /* 1 */
    "This is a string.",
    /* 2 */
    "This is, by comparison to the previous string, a much longer string.",
    /* 3 */
    "And if you thought that last string was long, you just wait until "
    "I'm finished here.  I mean, how can a string really claim to be long "
    "when it fits on a single line of 80-columns?  Give me a break. "
    "Now, I'm not saying that I'm the longest string out there--far from "
    "it--but I feel that it is safe to assume that I'm far longer than my "
    "peers.  And that demands some amount of respect, wouldn't you say?"
  };


  for (i = 0; i < (NUM_TEST_STRINGS - 1); i++)
    bufs[i] = svn_stringbuf_create(strings[i], pool);

  /* the last buffer is for the generated data */
  bufs[NUM_TEST_STRINGS - 1] = generate_test_bytes(GENERATED_SIZE, pool);

  for (i = 0; i < NUM_TEST_STRINGS; i++)
    {
      svn_stream_t *stream;
      svn_stringbuf_t *origbuf, *inbuf, *outbuf;
      char buf[TEST_BUF_SIZE];
      apr_size_t len;

      origbuf = bufs[i];
      inbuf = svn_stringbuf_create("", subpool);
      outbuf = svn_stringbuf_create("", subpool);

      stream = svn_stream_compressed(svn_stream_from_stringbuf(outbuf,
                                                               subpool),
                                     subpool);
      len = origbuf->len;
      SVN_ERR(svn_stream_write(stream, origbuf->data, &len));
      SVN_ERR(svn_stream_close(stream));

      stream = svn_stream_compressed(svn_stream_from_stringbuf(outbuf,
                                                               subpool),
                                     subpool);
      len = TEST_BUF_SIZE;
      while (len >= TEST_BUF_SIZE)
        {
          len = TEST_BUF_SIZE;
          SVN_ERR(svn_stream_read(stream, buf, &len));
          if (len > 0)
            svn_stringbuf_appendbytes(inbuf, buf, len);
        }

      if (! svn_stringbuf_compare(inbuf, origbuf))
        return svn_error_create(SVN_ERR_TEST_FAILED, NULL,
                                "Got unexpected result.");

      SVN_ERR(svn_stream_close(stream));

      svn_pool_clear(subpool);
    }

#undef NUM_TEST_STRINGS
#undef TEST_BUF_SIZE
#undef GENEREATED_SIZE

  svn_pool_destroy(subpool);
  return SVN_NO_ERROR;
}

static svn_error_t *
test_stream_range(apr_pool_t *pool)
{
  static const char *file_data[3] = {"Before", "Now", "After"};
  const char *before, *now;
  char buf[14 + 1] = {0}; /* Enough to hold file data + '\0' */
  static const char *fname = "test_stream_range.txt";
  apr_off_t start, end;
  apr_file_t *f;
  apr_status_t status;
  unsigned int i, j;
  apr_size_t len;
  svn_stream_t *stream;

  status = apr_file_open(&f, fname, (APR_READ | APR_WRITE | APR_CREATE |
                         APR_TRUNCATE | APR_DELONCLOSE), APR_OS_DEFAULT, pool);
  if (status != APR_SUCCESS)
    return svn_error_createf(SVN_ERR_TEST_FAILED, NULL, "Cannot open '%s'",
                             fname);

  /* Create the file. */
  for (j = 0; j < 3; j++)
    {
      len = strlen(file_data[j]);
      status = apr_file_write(f, file_data[j], &len);
      if (status || len != strlen(file_data[j]))
        return svn_error_createf(SVN_ERR_TEST_FAILED, NULL,
                                 "Cannot write to '%s'", fname);
    }

    /* Create a stream to read from a range of the file. */
    before = file_data[0];
    now = file_data[1];

    start = strlen(before);
    end = start + strlen(now);

    stream = svn_stream_from_aprfile_range_readonly(f, TRUE, start, end, pool);

    /* Even when requesting more data than contained in the range,
     * we should only receive data from the range. */
    for (i = 0; i < 2; i++)
      {
        /* Try to read from "Now", up to and past the end of the range. */
        len = strlen(now) + 1;
        SVN_ERR(svn_stream_read(stream, buf, &len));
        if (len != strlen(now))
          return svn_error_createf(SVN_ERR_TEST_FAILED, NULL,
                                   "Read past (or not all of) range");
        if (strcmp(buf, now))
          return svn_error_createf(SVN_ERR_TEST_FAILED, NULL,
                                   "Unexpected data");

        /* Try to read from the end of the range - should be impossible. */
        len = 1;
        SVN_ERR(svn_stream_read(stream, buf, &len));
        if (len != 0)
          return svn_error_createf(SVN_ERR_TEST_FAILED, NULL,
                                   "Read past range");

        /* Resetting the stream should allow us to read the range again. */
        SVN_ERR(svn_stream_reset(stream));
      }

    SVN_ERR(svn_stream_close(stream));

    /* The attempt to create a stream with invalid ranges should result
     * in an empty stream. */
    stream = svn_stream_from_aprfile_range_readonly(f, TRUE, 0, -1, pool);
    len = 42;
    SVN_ERR(svn_stream_read(stream, buf, &len));
    SVN_TEST_ASSERT(len == 0);
    stream = svn_stream_from_aprfile_range_readonly(f, TRUE, -1, 0, pool);
    len = 42;
    SVN_ERR(svn_stream_read(stream, buf, &len));
    SVN_TEST_ASSERT(len == 0);

    SVN_ERR(svn_stream_close(stream));
    apr_file_close(f);
    return SVN_NO_ERROR;
}

static svn_error_t *
<<<<<<< HEAD
test_stream_tee(apr_pool_t *pool)
=======
line_filter(svn_boolean_t *filtered, const char *line, void *baton,
            apr_pool_t *scratch_pool)
>>>>>>> 75094781
{
  svn_stringbuf_t *test_bytes = generate_test_bytes(100, pool);
  svn_stringbuf_t *output_buf1 = svn_stringbuf_create("", pool);
  svn_stringbuf_t *output_buf2 = svn_stringbuf_create("", pool);
  svn_stream_t *source_stream = svn_stream_from_stringbuf(test_bytes, pool);
  svn_stream_t *output_stream1 = svn_stream_from_stringbuf(output_buf1, pool);
  svn_stream_t *output_stream2 = svn_stream_from_stringbuf(output_buf2, pool);
  svn_stream_t *tee_stream;

  tee_stream = svn_stream_tee(output_stream1, output_stream2, pool);
  SVN_ERR(svn_stream_copy3(source_stream, tee_stream, NULL, NULL, pool));

  if (!svn_stringbuf_compare(output_buf1, output_buf2))
    return svn_error_create(SVN_ERR_TEST_FAILED, NULL,
                            "Duplicated streams did not match.");

  return SVN_NO_ERROR;
}

static svn_error_t *
test_stream_seek_file(apr_pool_t *pool)
{
  static const char *file_data[2] = {"One", "Two"};
  svn_stream_t *stream;
  svn_stringbuf_t *line;
  svn_boolean_t eof;
  apr_file_t *f;
  static const char *fname = "test_stream_seek.txt";
  int j;
  apr_status_t status;
  static const char *NL = APR_EOL_STR;
  svn_stream_mark_t *mark;

<<<<<<< HEAD
  status = apr_file_open(&f, fname, (APR_READ | APR_WRITE | APR_CREATE |
                         APR_TRUNCATE | APR_DELONCLOSE), APR_OS_DEFAULT, pool);
  if (status != APR_SUCCESS)
    return svn_error_createf(SVN_ERR_TEST_FAILED, NULL, "Cannot open '%s'",
                             fname);
=======
  string = svn_string_createf(pool, "%s\n%s\n%s\n%s", lines[0], lines[1],
                              lines[2], lines[3]);
  stream = svn_stream_from_string(string, pool);

  svn_stream_set_line_filter_callback(stream, line_filter);

  svn_stream_readline(stream, &line, "\n", &eof, pool);
  SVN_ERR_ASSERT(strcmp(line->data, lines[0]) == 0);
  /* line[1] should be filtered */
  svn_stream_readline(stream, &line, "\n", &eof, pool);
  SVN_ERR_ASSERT(strcmp(line->data, lines[2]) == 0);

  /* The last line should also be filtered, and the resulting
   * stringbuf should be empty. */
  svn_stream_readline(stream, &line, "\n", &eof, pool);
  SVN_ERR_ASSERT(eof && svn_stringbuf_isempty(line));

  return SVN_NO_ERROR;
}

/* An implementation of svn_io_line_transformer_cb_t */
static svn_error_t *
line_transformer(svn_stringbuf_t **buf, const char *line, void *baton,
                 apr_pool_t *result_pool, apr_pool_t *scratch_pool)
{
  int i, len = strlen(line);
  char *temp = apr_palloc(scratch_pool, len + 1 );
>>>>>>> 75094781

  /* Create the file. */
  for (j = 0; j < 2; j++)
    {
      apr_size_t len;

      len = strlen(file_data[j]);
      status = apr_file_write(f, file_data[j], &len);
      if (status || len != strlen(file_data[j]))
        return svn_error_createf(SVN_ERR_TEST_FAILED, NULL,
                                 "Cannot write to '%s'", fname);
      len = strlen(NL);
      status = apr_file_write(f, NL, &len);
      if (status || len != strlen(NL))
        return svn_error_createf(SVN_ERR_TEST_FAILED, NULL,
                                 "Cannot write to '%s'", fname);
    }

  /* Create a stream to read from the file. */
  stream = svn_stream_from_aprfile2(f, FALSE, pool);
  SVN_ERR(svn_stream_reset(stream));
  SVN_ERR(svn_stream_readline(stream, &line, NL, &eof, pool));
  SVN_TEST_ASSERT(! eof && strcmp(line->data, file_data[0]) == 0);
  /* Set a mark at the beginning of the second line of the file. */
  SVN_ERR(svn_stream_mark(stream, &mark, pool));
  /* Read the second line and then seek back to the mark. */
  SVN_ERR(svn_stream_readline(stream, &line, NL, &eof, pool));
  SVN_TEST_ASSERT(! eof && strcmp(line->data, file_data[1]) == 0);
  SVN_ERR(svn_stream_seek(stream, mark));
  /* The next read should return the second line again. */
  SVN_ERR(svn_stream_readline(stream, &line, NL, &eof, pool));
  SVN_TEST_ASSERT(! eof && strcmp(line->data, file_data[1]) == 0);
  /* The next read should return EOF. */
  SVN_ERR(svn_stream_readline(stream, &line, NL, &eof, pool));
  SVN_TEST_ASSERT(eof);

  SVN_ERR(svn_stream_close(stream));

  return SVN_NO_ERROR;
}

static svn_error_t *
test_stream_seek_stringbuf(apr_pool_t *pool)
{
  svn_stream_t *stream;
<<<<<<< HEAD
  svn_stringbuf_t *stringbuf;
  char buf[4];
  apr_size_t len;
  svn_stream_mark_t *mark;

  stringbuf = svn_stringbuf_create("OneTwo", pool);
  stream = svn_stream_from_stringbuf(stringbuf, pool);
  len = 3;
  SVN_ERR(svn_stream_read(stream, buf, &len));
  buf[3] = '\0';
  SVN_TEST_STRING_ASSERT(buf, "One");
  SVN_ERR(svn_stream_mark(stream, &mark, pool));
  len = 3;
  SVN_ERR(svn_stream_read(stream, buf, &len));
  buf[3] = '\0';
  SVN_TEST_STRING_ASSERT(buf, "Two");
  SVN_ERR(svn_stream_seek(stream, mark));
  len = 3;
  SVN_ERR(svn_stream_read(stream, buf, &len));
  buf[3] = '\0';
  SVN_TEST_STRING_ASSERT(buf, "Two");

  SVN_ERR(svn_stream_close(stream));
=======
  svn_stringbuf_t *line;
  svn_boolean_t eof;

  string = svn_string_createf(pool, "%s\n%s\n%s\n%s", lines[0], lines[1],
                              lines[2], lines[3]);

  stream = svn_stream_from_string(string, pool);

  svn_stream_set_line_transformer_callback(stream, line_transformer);

  svn_stream_readline(stream, &line, "\n", &eof, pool);
  SVN_ERR_ASSERT(strcmp(line->data, inv_lines[0]) == 0);

  svn_stream_readline(stream, &line, "\n", &eof, pool);
  SVN_ERR_ASSERT(strcmp(line->data, inv_lines[1]) == 0);

  svn_stream_readline(stream, &line, "\n", &eof, pool);
  SVN_ERR_ASSERT(strcmp(line->data, inv_lines[2]) == 0);

  svn_stream_readline(stream, &line, "\n", &eof, pool);
  SVN_ERR_ASSERT(strcmp(line->data, inv_lines[3]) == 0);

  /* We should have reached eof and the stringbuf should be emtpy. */
  svn_stream_readline(stream, &line, "\n", &eof, pool);
  SVN_ERR_ASSERT(eof && svn_stringbuf_isempty(line));
>>>>>>> 75094781

  return SVN_NO_ERROR;
}

static svn_error_t *
test_stream_seek_translated(apr_pool_t *pool)
{
<<<<<<< HEAD
  svn_stream_t *stream, *translated_stream;
  svn_stringbuf_t *stringbuf;
  char buf[23];
  apr_size_t len;
  svn_stream_mark_t *mark, *mark2;
  apr_hash_t *keywords;
  svn_string_t *keyword_val;
  
  keywords = apr_hash_make(pool);
  keyword_val = svn_string_create("my key word was expanded", pool);
  apr_hash_set(keywords, "MyKeyword", APR_HASH_KEY_STRING, keyword_val);
  stringbuf = svn_stringbuf_create("One$MyKeyword$Two", pool);
  stream = svn_stream_from_stringbuf(stringbuf, pool);
  translated_stream = svn_subst_stream_translated(stream, APR_EOL_STR,
                                                  FALSE, keywords, TRUE, pool);
  len = 3;
  SVN_ERR(svn_stream_read(translated_stream, buf, &len));
  SVN_TEST_ASSERT(len == 3);
  buf[3] = '\0';
  SVN_TEST_STRING_ASSERT(buf, "One");

  /* Seek from outside of keyword to inside of keyword. */
  SVN_ERR(svn_stream_mark(translated_stream, &mark, pool));
  len = 3;
  SVN_ERR(svn_stream_read(translated_stream, buf, &len));
  SVN_TEST_ASSERT(len == 3);
  buf[3] = '\0';
  /* ### The test currently fails here because the keyword isn't
   * ### expanded correctly. buf contains "$My\0" */
  SVN_TEST_STRING_ASSERT(buf, "my ");
  SVN_ERR(svn_stream_seek(stream, mark));
  len = 3;
  SVN_ERR(svn_stream_read(stream, buf, &len));
  SVN_TEST_ASSERT(len == 3);
  buf[3] = '\0';
  SVN_TEST_STRING_ASSERT(buf, "my ");

  /* Seek from inside of keyword to inside of keyword. */
  SVN_ERR(svn_stream_mark(translated_stream, &mark, pool));
  len = 3;
  SVN_ERR(svn_stream_read(translated_stream, buf, &len));
  SVN_TEST_ASSERT(len == 3);
  buf[3] = '\0';
  SVN_TEST_STRING_ASSERT(buf, "key");
  SVN_ERR(svn_stream_seek(stream, mark));
  len = 3;
  SVN_ERR(svn_stream_read(stream, buf, &len));
  SVN_TEST_ASSERT(len == 3);
  buf[3] = '\0';
  SVN_TEST_STRING_ASSERT(buf, "my ");

  /* Seek from inside of keyword to outside of keyword. */
  len = 22;
  SVN_ERR(svn_stream_read(translated_stream, buf, &len));
  SVN_TEST_ASSERT(len == 22);
  buf[22] = '\0';
  SVN_TEST_STRING_ASSERT(buf, "keyword was expandedTw");
  SVN_ERR(svn_stream_mark(translated_stream, &mark2, pool));
  SVN_ERR(svn_stream_seek(stream, mark));
  len = 3;
  SVN_ERR(svn_stream_read(stream, buf, &len));
  SVN_TEST_ASSERT(len == 3);
  buf[3] = '\0';
  SVN_TEST_STRING_ASSERT(buf, "my ");
  SVN_ERR(svn_stream_seek(stream, mark2));
  len = 1;
  SVN_ERR(svn_stream_read(stream, buf, &len));
  SVN_TEST_ASSERT(len == 1);
  buf[1] = '\0';
  SVN_TEST_STRING_ASSERT(buf, "o");

  SVN_ERR(svn_stream_close(stream));
=======
  static const char *lines[4] = {"!gamma", "",
                                 "iota", "!"};

  static const char *inv_lines[4] = {"ammag", "",
                                 "atoi", "!"};
  svn_string_t *string;
  svn_stream_t *stream;
  svn_stringbuf_t *line;
  svn_boolean_t eof;

  string = svn_string_createf(pool, "%s\n%s\n%s\n%s", lines[0], lines[1],
                              lines[2], lines[3]);

  stream = svn_stream_from_string(string, pool);

  svn_stream_set_line_filter_callback(stream, line_filter);

  svn_stream_set_line_transformer_callback(stream, line_transformer);

  /* Line one should be filtered. */
  svn_stream_readline(stream, &line, "\n", &eof, pool);
  SVN_ERR_ASSERT(strcmp(line->data, inv_lines[1]) == 0);

  svn_stream_readline(stream, &line, "\n", &eof, pool);
  SVN_ERR_ASSERT(strcmp(line->data, inv_lines[2]) == 0);

  /* The last line should also be filtered, and the resulting
   * stringbuf should be empty. */
  svn_stream_readline(stream, &line, "\n", &eof, pool);
  SVN_ERR_ASSERT(eof && svn_stringbuf_isempty(line));
>>>>>>> 75094781

  return SVN_NO_ERROR;
}

static svn_error_t *
test_stream_tee(apr_pool_t *pool)
{
  svn_stringbuf_t *test_bytes = generate_test_bytes(100, pool);
  svn_stringbuf_t *output_buf1 = svn_stringbuf_create("", pool);
  svn_stringbuf_t *output_buf2 = svn_stringbuf_create("", pool);
  svn_stream_t *source_stream = svn_stream_from_stringbuf(test_bytes, pool);
  svn_stream_t *output_stream1 = svn_stream_from_stringbuf(output_buf1, pool);
  svn_stream_t *output_stream2 = svn_stream_from_stringbuf(output_buf2, pool);
  svn_stream_t *tee_stream;

  tee_stream = svn_stream_tee(output_stream1, output_stream2, pool);
  SVN_ERR(svn_stream_copy3(source_stream, tee_stream, NULL, NULL, pool));

  if (!svn_stringbuf_compare(output_buf1, output_buf2))
    return svn_error_create(SVN_ERR_TEST_FAILED, NULL,
                            "Duplicated streams did not match.");

  return SVN_NO_ERROR;
}

static svn_error_t *
test_stream_seek_file(apr_pool_t *pool)
{
  static const char *file_data[2] = {"One", "Two"};
  svn_stream_t *stream;
  svn_stringbuf_t *line;
  svn_boolean_t eof;
  apr_file_t *f;
  static const char *fname = "test_stream_seek.txt";
  int j;
  apr_status_t status;
  static const char *NL = APR_EOL_STR;
  svn_stream_mark_t *mark;

  status = apr_file_open(&f, fname, (APR_READ | APR_WRITE | APR_CREATE |
                         APR_TRUNCATE | APR_DELONCLOSE), APR_OS_DEFAULT, pool);
  if (status != APR_SUCCESS)
    return svn_error_createf(SVN_ERR_TEST_FAILED, NULL, "Cannot open '%s'",
                             fname);

<<<<<<< HEAD
=======
  /* Create the file. */
  for (j = 0; j < 2; j++)
    {
      apr_size_t len;

      len = strlen(file_data[j]);
      status = apr_file_write(f, file_data[j], &len);
      if (status || len != strlen(file_data[j]))
        return svn_error_createf(SVN_ERR_TEST_FAILED, NULL,
                                 "Cannot write to '%s'", fname);
      len = strlen(NL);
      status = apr_file_write(f, NL, &len);
      if (status || len != strlen(NL))
        return svn_error_createf(SVN_ERR_TEST_FAILED, NULL,
                                 "Cannot write to '%s'", fname);
    }

  /* Create a stream to read from the file. */
  stream = svn_stream_from_aprfile2(f, FALSE, pool);
  SVN_ERR(svn_stream_reset(stream));
  SVN_ERR(svn_stream_readline(stream, &line, NL, &eof, pool));
  SVN_ERR_ASSERT(! eof && strcmp(line->data, file_data[0]) == 0);
  /* Set a mark at the beginning of the second line of the file. */
  SVN_ERR(svn_stream_mark(stream, &mark, pool));
  /* Read the second line and then seek back to the mark. */
  SVN_ERR(svn_stream_readline(stream, &line, NL, &eof, pool));
  SVN_ERR_ASSERT(! eof && strcmp(line->data, file_data[1]) == 0);
  SVN_ERR(svn_stream_seek(stream, mark));
  /* The next read should return the second line again. */
  SVN_ERR(svn_stream_readline(stream, &line, NL, &eof, pool));
  SVN_ERR_ASSERT(! eof && strcmp(line->data, file_data[1]) == 0);
  /* The next read should return EOF. */
  SVN_ERR(svn_stream_readline(stream, &line, NL, &eof, pool));
  SVN_ERR_ASSERT(eof);

  SVN_ERR(svn_stream_close(stream));

  return SVN_NO_ERROR;
}

static svn_error_t *
test_stream_seek_stringbuf(apr_pool_t *pool)
{
  svn_stream_t *stream;
  svn_stringbuf_t *stringbuf;
  char buf[4];
  apr_size_t len;
  svn_stream_mark_t *mark;

  stringbuf = svn_stringbuf_create("OneTwo", pool);
  stream = svn_stream_from_stringbuf(stringbuf, pool);
  len = 3;
  SVN_ERR(svn_stream_read(stream, buf, &len));
  buf[3] = '\0';
  SVN_ERR_ASSERT(strcmp(buf, "One") == 0);
  SVN_ERR(svn_stream_mark(stream, &mark, pool));
  len = 3;
  SVN_ERR(svn_stream_read(stream, buf, &len));
  buf[3] = '\0';
  SVN_ERR_ASSERT(strcmp(buf, "Two") == 0);
  SVN_ERR(svn_stream_seek(stream, mark));
  len = 3;
  SVN_ERR(svn_stream_read(stream, buf, &len));
  buf[3] = '\0';
  SVN_ERR_ASSERT(strcmp(buf, "Two") == 0);

  SVN_ERR(svn_stream_close(stream));

  return SVN_NO_ERROR;
}

>>>>>>> 75094781

/* The test table.  */

struct svn_test_descriptor_t test_funcs[] =
  {
    SVN_TEST_NULL,
    SVN_TEST_PASS2(test_stream_from_string,
                   "test svn_stream_from_string"),
    SVN_TEST_PASS2(test_stream_compressed,
                   "test compressed streams"),
    SVN_TEST_PASS2(test_stream_range,
                   "test streams reading from range of file"),
<<<<<<< HEAD
=======
    SVN_TEST_PASS2(test_stream_line_filter,
                   "test stream line filtering"),
    SVN_TEST_PASS2(test_stream_line_transformer,
                   "test stream line transforming"),
    SVN_TEST_PASS2(test_stream_line_filter_and_transformer,
                   "test stream line filtering and transforming"),
>>>>>>> 75094781
    SVN_TEST_PASS2(test_stream_tee,
                   "test 'tee' streams"),
    SVN_TEST_PASS2(test_stream_seek_file,
                   "test stream seeking for files"),
    SVN_TEST_PASS2(test_stream_seek_stringbuf,
                   "test stream seeking for stringbufs"),
<<<<<<< HEAD
    SVN_TEST_XFAIL2(test_stream_seek_translated,
                    "test stream seeking for translated streams"),
=======
>>>>>>> 75094781
    SVN_TEST_NULL
  };<|MERGE_RESOLUTION|>--- conflicted
+++ resolved
@@ -128,7 +128,7 @@
 
   for (total = 0, repeat = repeat_iter = 1, c = 0; total < num_bytes; total++)
     {
-      svn_stringbuf_appendbytes(buffer, &c, 1);
+      svn_stringbuf_appendbyte(buffer, c);
 
       repeat_iter--;
       if (repeat_iter == 0)
@@ -308,12 +308,7 @@
 }
 
 static svn_error_t *
-<<<<<<< HEAD
 test_stream_tee(apr_pool_t *pool)
-=======
-line_filter(svn_boolean_t *filtered, const char *line, void *baton,
-            apr_pool_t *scratch_pool)
->>>>>>> 75094781
 {
   svn_stringbuf_t *test_bytes = generate_test_bytes(100, pool);
   svn_stringbuf_t *output_buf1 = svn_stringbuf_create("", pool);
@@ -347,41 +342,11 @@
   static const char *NL = APR_EOL_STR;
   svn_stream_mark_t *mark;
 
-<<<<<<< HEAD
   status = apr_file_open(&f, fname, (APR_READ | APR_WRITE | APR_CREATE |
                          APR_TRUNCATE | APR_DELONCLOSE), APR_OS_DEFAULT, pool);
   if (status != APR_SUCCESS)
     return svn_error_createf(SVN_ERR_TEST_FAILED, NULL, "Cannot open '%s'",
                              fname);
-=======
-  string = svn_string_createf(pool, "%s\n%s\n%s\n%s", lines[0], lines[1],
-                              lines[2], lines[3]);
-  stream = svn_stream_from_string(string, pool);
-
-  svn_stream_set_line_filter_callback(stream, line_filter);
-
-  svn_stream_readline(stream, &line, "\n", &eof, pool);
-  SVN_ERR_ASSERT(strcmp(line->data, lines[0]) == 0);
-  /* line[1] should be filtered */
-  svn_stream_readline(stream, &line, "\n", &eof, pool);
-  SVN_ERR_ASSERT(strcmp(line->data, lines[2]) == 0);
-
-  /* The last line should also be filtered, and the resulting
-   * stringbuf should be empty. */
-  svn_stream_readline(stream, &line, "\n", &eof, pool);
-  SVN_ERR_ASSERT(eof && svn_stringbuf_isempty(line));
-
-  return SVN_NO_ERROR;
-}
-
-/* An implementation of svn_io_line_transformer_cb_t */
-static svn_error_t *
-line_transformer(svn_stringbuf_t **buf, const char *line, void *baton,
-                 apr_pool_t *result_pool, apr_pool_t *scratch_pool)
-{
-  int i, len = strlen(line);
-  char *temp = apr_palloc(scratch_pool, len + 1 );
->>>>>>> 75094781
 
   /* Create the file. */
   for (j = 0; j < 2; j++)
@@ -427,7 +392,6 @@
 test_stream_seek_stringbuf(apr_pool_t *pool)
 {
   svn_stream_t *stream;
-<<<<<<< HEAD
   svn_stringbuf_t *stringbuf;
   char buf[4];
   apr_size_t len;
@@ -451,33 +415,6 @@
   SVN_TEST_STRING_ASSERT(buf, "Two");
 
   SVN_ERR(svn_stream_close(stream));
-=======
-  svn_stringbuf_t *line;
-  svn_boolean_t eof;
-
-  string = svn_string_createf(pool, "%s\n%s\n%s\n%s", lines[0], lines[1],
-                              lines[2], lines[3]);
-
-  stream = svn_stream_from_string(string, pool);
-
-  svn_stream_set_line_transformer_callback(stream, line_transformer);
-
-  svn_stream_readline(stream, &line, "\n", &eof, pool);
-  SVN_ERR_ASSERT(strcmp(line->data, inv_lines[0]) == 0);
-
-  svn_stream_readline(stream, &line, "\n", &eof, pool);
-  SVN_ERR_ASSERT(strcmp(line->data, inv_lines[1]) == 0);
-
-  svn_stream_readline(stream, &line, "\n", &eof, pool);
-  SVN_ERR_ASSERT(strcmp(line->data, inv_lines[2]) == 0);
-
-  svn_stream_readline(stream, &line, "\n", &eof, pool);
-  SVN_ERR_ASSERT(strcmp(line->data, inv_lines[3]) == 0);
-
-  /* We should have reached eof and the stringbuf should be emtpy. */
-  svn_stream_readline(stream, &line, "\n", &eof, pool);
-  SVN_ERR_ASSERT(eof && svn_stringbuf_isempty(line));
->>>>>>> 75094781
 
   return SVN_NO_ERROR;
 }
@@ -485,7 +422,6 @@
 static svn_error_t *
 test_stream_seek_translated(apr_pool_t *pool)
 {
-<<<<<<< HEAD
   svn_stream_t *stream, *translated_stream;
   svn_stringbuf_t *stringbuf;
   char buf[23];
@@ -558,157 +494,11 @@
   SVN_TEST_STRING_ASSERT(buf, "o");
 
   SVN_ERR(svn_stream_close(stream));
-=======
-  static const char *lines[4] = {"!gamma", "",
-                                 "iota", "!"};
-
-  static const char *inv_lines[4] = {"ammag", "",
-                                 "atoi", "!"};
-  svn_string_t *string;
-  svn_stream_t *stream;
-  svn_stringbuf_t *line;
-  svn_boolean_t eof;
-
-  string = svn_string_createf(pool, "%s\n%s\n%s\n%s", lines[0], lines[1],
-                              lines[2], lines[3]);
-
-  stream = svn_stream_from_string(string, pool);
-
-  svn_stream_set_line_filter_callback(stream, line_filter);
-
-  svn_stream_set_line_transformer_callback(stream, line_transformer);
-
-  /* Line one should be filtered. */
-  svn_stream_readline(stream, &line, "\n", &eof, pool);
-  SVN_ERR_ASSERT(strcmp(line->data, inv_lines[1]) == 0);
-
-  svn_stream_readline(stream, &line, "\n", &eof, pool);
-  SVN_ERR_ASSERT(strcmp(line->data, inv_lines[2]) == 0);
-
-  /* The last line should also be filtered, and the resulting
-   * stringbuf should be empty. */
-  svn_stream_readline(stream, &line, "\n", &eof, pool);
-  SVN_ERR_ASSERT(eof && svn_stringbuf_isempty(line));
->>>>>>> 75094781
 
   return SVN_NO_ERROR;
 }
 
-static svn_error_t *
-test_stream_tee(apr_pool_t *pool)
-{
-  svn_stringbuf_t *test_bytes = generate_test_bytes(100, pool);
-  svn_stringbuf_t *output_buf1 = svn_stringbuf_create("", pool);
-  svn_stringbuf_t *output_buf2 = svn_stringbuf_create("", pool);
-  svn_stream_t *source_stream = svn_stream_from_stringbuf(test_bytes, pool);
-  svn_stream_t *output_stream1 = svn_stream_from_stringbuf(output_buf1, pool);
-  svn_stream_t *output_stream2 = svn_stream_from_stringbuf(output_buf2, pool);
-  svn_stream_t *tee_stream;
-
-  tee_stream = svn_stream_tee(output_stream1, output_stream2, pool);
-  SVN_ERR(svn_stream_copy3(source_stream, tee_stream, NULL, NULL, pool));
-
-  if (!svn_stringbuf_compare(output_buf1, output_buf2))
-    return svn_error_create(SVN_ERR_TEST_FAILED, NULL,
-                            "Duplicated streams did not match.");
-
-  return SVN_NO_ERROR;
-}
-
-static svn_error_t *
-test_stream_seek_file(apr_pool_t *pool)
-{
-  static const char *file_data[2] = {"One", "Two"};
-  svn_stream_t *stream;
-  svn_stringbuf_t *line;
-  svn_boolean_t eof;
-  apr_file_t *f;
-  static const char *fname = "test_stream_seek.txt";
-  int j;
-  apr_status_t status;
-  static const char *NL = APR_EOL_STR;
-  svn_stream_mark_t *mark;
-
-  status = apr_file_open(&f, fname, (APR_READ | APR_WRITE | APR_CREATE |
-                         APR_TRUNCATE | APR_DELONCLOSE), APR_OS_DEFAULT, pool);
-  if (status != APR_SUCCESS)
-    return svn_error_createf(SVN_ERR_TEST_FAILED, NULL, "Cannot open '%s'",
-                             fname);
-
-<<<<<<< HEAD
-=======
-  /* Create the file. */
-  for (j = 0; j < 2; j++)
-    {
-      apr_size_t len;
-
-      len = strlen(file_data[j]);
-      status = apr_file_write(f, file_data[j], &len);
-      if (status || len != strlen(file_data[j]))
-        return svn_error_createf(SVN_ERR_TEST_FAILED, NULL,
-                                 "Cannot write to '%s'", fname);
-      len = strlen(NL);
-      status = apr_file_write(f, NL, &len);
-      if (status || len != strlen(NL))
-        return svn_error_createf(SVN_ERR_TEST_FAILED, NULL,
-                                 "Cannot write to '%s'", fname);
-    }
-
-  /* Create a stream to read from the file. */
-  stream = svn_stream_from_aprfile2(f, FALSE, pool);
-  SVN_ERR(svn_stream_reset(stream));
-  SVN_ERR(svn_stream_readline(stream, &line, NL, &eof, pool));
-  SVN_ERR_ASSERT(! eof && strcmp(line->data, file_data[0]) == 0);
-  /* Set a mark at the beginning of the second line of the file. */
-  SVN_ERR(svn_stream_mark(stream, &mark, pool));
-  /* Read the second line and then seek back to the mark. */
-  SVN_ERR(svn_stream_readline(stream, &line, NL, &eof, pool));
-  SVN_ERR_ASSERT(! eof && strcmp(line->data, file_data[1]) == 0);
-  SVN_ERR(svn_stream_seek(stream, mark));
-  /* The next read should return the second line again. */
-  SVN_ERR(svn_stream_readline(stream, &line, NL, &eof, pool));
-  SVN_ERR_ASSERT(! eof && strcmp(line->data, file_data[1]) == 0);
-  /* The next read should return EOF. */
-  SVN_ERR(svn_stream_readline(stream, &line, NL, &eof, pool));
-  SVN_ERR_ASSERT(eof);
-
-  SVN_ERR(svn_stream_close(stream));
-
-  return SVN_NO_ERROR;
-}
-
-static svn_error_t *
-test_stream_seek_stringbuf(apr_pool_t *pool)
-{
-  svn_stream_t *stream;
-  svn_stringbuf_t *stringbuf;
-  char buf[4];
-  apr_size_t len;
-  svn_stream_mark_t *mark;
-
-  stringbuf = svn_stringbuf_create("OneTwo", pool);
-  stream = svn_stream_from_stringbuf(stringbuf, pool);
-  len = 3;
-  SVN_ERR(svn_stream_read(stream, buf, &len));
-  buf[3] = '\0';
-  SVN_ERR_ASSERT(strcmp(buf, "One") == 0);
-  SVN_ERR(svn_stream_mark(stream, &mark, pool));
-  len = 3;
-  SVN_ERR(svn_stream_read(stream, buf, &len));
-  buf[3] = '\0';
-  SVN_ERR_ASSERT(strcmp(buf, "Two") == 0);
-  SVN_ERR(svn_stream_seek(stream, mark));
-  len = 3;
-  SVN_ERR(svn_stream_read(stream, buf, &len));
-  buf[3] = '\0';
-  SVN_ERR_ASSERT(strcmp(buf, "Two") == 0);
-
-  SVN_ERR(svn_stream_close(stream));
-
-  return SVN_NO_ERROR;
-}
-
->>>>>>> 75094781
+
  
 /* The test table.  */
@@ -722,25 +512,13 @@
                    "test compressed streams"),
     SVN_TEST_PASS2(test_stream_range,
                    "test streams reading from range of file"),
-<<<<<<< HEAD
-=======
-    SVN_TEST_PASS2(test_stream_line_filter,
-                   "test stream line filtering"),
-    SVN_TEST_PASS2(test_stream_line_transformer,
-                   "test stream line transforming"),
-    SVN_TEST_PASS2(test_stream_line_filter_and_transformer,
-                   "test stream line filtering and transforming"),
->>>>>>> 75094781
     SVN_TEST_PASS2(test_stream_tee,
                    "test 'tee' streams"),
     SVN_TEST_PASS2(test_stream_seek_file,
                    "test stream seeking for files"),
     SVN_TEST_PASS2(test_stream_seek_stringbuf,
                    "test stream seeking for stringbufs"),
-<<<<<<< HEAD
     SVN_TEST_XFAIL2(test_stream_seek_translated,
                     "test stream seeking for translated streams"),
-=======
->>>>>>> 75094781
     SVN_TEST_NULL
   };