<<<<<<< HEAD
/*
 * translate-test.c -- test the eol and keyword translation subroutine
 *
 * ====================================================================
 * Copyright (c) 2000-2003 CollabNet.  All rights reserved.
 *
 * This software is licensed as described in the file COPYING, which
 * you should have received as part of this distribution.  The terms
 * are also available at http://subversion.tigris.org/license-1.html.
 * If newer versions of this license are posted there, you may use a
 * newer version instead, at your option.
 *
 * This software consists of voluntary contributions made by many
 * individuals.  For exact contribution history, see the revision
 * history and logs, available at http://subversion.tigris.org/.
 * ====================================================================
 */



/* Advice to those adding new tests to this file: 
 * ==============================================
 *
 * Read the doc string for substitute_and_verify(), then read the
 * test functions themselves -- they're small, and they'll be very
 * easy to understand once you know substitute_and_verify().
 */



#include <stdio.h>
#include <string.h>
#include <apr_general.h>
#include <apr_file_io.h>
#include <apr_time.h>
#include <svn_wc.h>
#include "svn_test.h"
#include "svn_subst.h"



/*** Helpers ***/

/* (Almost) all the tests share the same test data. */
const char *lines[] =
  {
    "Line 1: fairly boring subst test data... blah blah",
    "Line 2: fairly boring subst test data... blah blah.",
    "Line 3: Valid $LastChangedRevision$, started unexpanded.",
    "Line 4: fairly boring subst test data... blah blah.",
    "Line 5: Valid $Rev$, started unexpanded.",
    "Line 6: fairly boring subst test data... blah blah.",
    "Line 7: fairly boring subst test data... blah blah.",
    "Line 8: Valid $LastChangedBy$, started unexpanded.",
    "Line 9: Valid $Author$, started unexpanded.",
    "Line 10: fairly boring subst test data... blah blah.",
    "Line 11: fairly boring subst test data... blah blah.",
    "Line 12: Valid $LastChangedDate$, started unexpanded.",
    "Line 13: Valid $Date$, started unexpanded.",
    "Line 14: fairly boring subst test data... blah blah.",
    "Line 15: fairly boring subst test data... blah blah.",
    "Line 16: Valid $HeadURL$, started unexpanded.",
    "Line 17: Valid $URL$, started unexpanded.",
    "Line 18: fairly boring subst test data... blah blah.",
    "Line 19: Invalid expanded keyword spanning two lines: $Author: ",
    /* The idea here is that, were it not broken across two lines,
       "$Author: Line 20: jrandom$" would be a valid if odd, keyword. */ 
    "Line 20: jrandom$ remainder of invalid keyword spanning two lines.",
    "Line 21: fairly boring subst test data... blah blah.",
    "Line 22: an unknown keyword $LastChangedSocks$.",
    "Line 23: fairly boring subst test data... blah blah.",
    /* In line 24, the third dollar sign terminates the first, and the
       fourth should therefore remain a literal dollar sign. */
    "Line 24: keyword in a keyword: $Author: $Date$ $",
    "Line 25: fairly boring subst test data... blah blah.",
    "Line 26: Emptily expanded keyword $Rev: $.",
    "Line 27: fairly boring subst test data... blah blah.",
    "Line 28: fairly boring subst test data... blah blah.",
    "Line 29: Valid $LastChangedRevision: 1729 $, started expanded.",
    "Line 30: Valid $Rev: 1729 $, started expanded.",
    "Line 31: fairly boring subst test data... blah blah.",
    "Line 32: fairly boring subst test data... blah blah.",
    "Line 33: Valid $LastChangedDate: 2002-01-01 $, started expanded.",
    "Line 34: Valid $Date: 2002-01-01 $, started expanded.",
    "Line 35: fairly boring subst test data... blah blah.",
    "Line 36: fairly boring subst test data... blah blah.",
    "Line 37: Valid $LastChangedBy: jrandom $, started expanded.",
    "Line 38: Valid $Author: jrandom $, started expanded.",
    "Line 39: fairly boring subst test data... blah blah.",
    "Line 40: fairly boring subst test data... blah blah.",
    "Line 41: Valid $HeadURL: http://tomato/mauve $, started expanded.",
    "Line 42: Valid $URL: http://tomato/mauve $, started expanded.",
    "Line 43: fairly boring subst test data... blah blah.",
    "Line 44: fairly boring subst test data... blah blah.",
    "Line 45: Invalid $LastChangedRevisionWithSuffix$, started unexpanded.",
    "Line 46: Valid $Rev:$ is missing a space.",
    "Line 47: fairly boring subst test data... blah blah.",
    "Line 48: Two keywords back to back: $Author$$Rev$.",
    "Line 49: One keyword, one not, back to back: $Author$Rev$.",
    "Line 50: a series of dollar signs $$$$$$$$$$$$$$$$$$$$$$$$$$$$.",
    "Line 51: same, but with embedded keyword $$$$$$$$Date$$$$$$$$$$.",
    "Line 52: same, with expanded, empty keyword $$$$$$Date: $$$$$$.",
    "Line 53: $This is a lengthy line designed to test a bug that was "
    "reported about keyword expansion.  The problem was that a line "
    "had more than SVN_KEYWORD_MAX_LEN (255 at the time) characters "
    "after an initial dollar sign, which triggered a buglet in our "
    "svn_subst_copy_and_translate() function and resulted in, in some cases "
    "a SEGFAULT, and in others a filthy corrupt commit. ",
    "", /* Lines 54-69 are blank to test consecutive newlines */
    "",
    "",
    "",
    "",
    "",
    "",
    "",
    "",
    "",
    "",
    "",
    "",
    "",
    "",
    "",
    "$Author$Rev$.", /* Line 70-73 test places where '$' abuts a newline. */
    ".$veR$Author$",
    "$",
    "$$",
    "Line 74: end of subst test data."
  };


/* Return a randomly selected eol sequence. */
static const char *
random_eol_marker (void)
{
  /* Select a random eol marker from this set. */
  static int seeded = 0;

  /* ### todo: allowing '\r' to be in this list of possible random
     eol_markers causes problems for the current testing framework
     which expects a 1:1 ratio of input-line-count to output-line-count.  
     Problems occur when there are two consecutive line ending markers
     where the first is '\r' and the second is '\n' -- our
     translation routine reads that as a single '\r\n' which throws
     off the linecount on the output side, and fouls up substitute_and_verify.
  */
  const char *eol_markers[] = { "\n", "\r\n" };

  if (! seeded)
    {
      srand (1729);  /* we want errors to be reproducible */
      seeded = 1;
    }

  return eol_markers[rand()
                     % ((sizeof (eol_markers)) / (sizeof (*eol_markers)))];
}


/* Create FNAME with global `lines' as initial data.  Use EOL_STR as
 * the end-of-line marker between lines, or if EOL_STR is NULL, choose
 * a random marker at each opportunity.  Use POOL for any temporary
 * allocation.
 */
static svn_error_t *
create_file (const char *fname, const char *eol_str, apr_pool_t *pool)
{
  apr_status_t apr_err;
  apr_file_t *f;
  apr_size_t i, j;

  apr_err = apr_file_open (&f, fname,
                           (APR_WRITE | APR_CREATE | APR_EXCL | APR_BINARY),
                           APR_OS_DEFAULT, pool);
  if (apr_err)
    return svn_error_create (apr_err, NULL, fname);
  
  for (i = 0; i < (sizeof (lines) / sizeof (*lines)); i++)
    {
      const char *this_eol_str = eol_str ? eol_str : random_eol_marker ();
          
      apr_err = apr_file_printf (f, lines[i]);

      /* Is it overly paranoid to use putc(), because of worry about
         fprintf() doing a newline conversion? */ 
      for (j = 0; this_eol_str[j]; j++)
        {
          apr_err = apr_file_putc (this_eol_str[j], f);
          if (apr_err)
            return svn_error_create (apr_err, NULL, fname);
        }
    }

  apr_err = apr_file_close (f);
  if (apr_err)
    return svn_error_create (apr_err, NULL, fname);
  
  return SVN_NO_ERROR;
}


/* If FNAME is a regular file, remove it; if it doesn't exist at all,
   return success.  Otherwise, return error. */
static svn_error_t *
remove_file (const char *fname, apr_pool_t *pool)
{
  apr_status_t apr_err;
  apr_finfo_t finfo;

  if (apr_stat (&finfo, fname, APR_FINFO_TYPE, pool) == APR_SUCCESS)
    {
      if (finfo.filetype == APR_REG)
        {
          apr_err = apr_file_remove (fname, pool);
          if (apr_err)
            return svn_error_create (apr_err, NULL, fname);
        }
      else
        return svn_error_createf (SVN_ERR_TEST_FAILED, NULL,
                                  "non-file `%s' is in the way", fname);
    }

  return SVN_NO_ERROR;
}


/* Set up, run, and verify the results of a substitution.
 *
 * Create a file TEST_NAME.src using global `lines' as the initial
 * data, with SRC_EOL as the line separator, then convert it to file
 * TEST_NAME.dst (using DST_EOL, REPAIR, EXPAND, REV, AUTHOR, DATE,
 * and URL as svn_subst_copy_and_translate() does), and verify that the
 * conversion worked.  Null SRC_EOL means create a mixed eol src
 * file.
 *
 * If the verification succeeds, remove both files and return
 * SVN_NO_ERROR.
 * 
 * If the verification fails, leave the files for post-mortem.  If the
 * failure is due to non-eol data being wrong, return
 * SVN_ERR_MALFORMED_FILE.  If the problem is an incorrect eol marker,
 * return SVN_ERR_CORRUPT_EOL.  If the problem is that a mixed eol
 * style was repaired even though no repair flag was passed, return
 * SVN_ERR_TEST_FAILED.
 *
 * Use POOL for temporary allocation.
 *
 * Note: as with svn_subst_copy_and_translate(), if any of DST_EOL, REV,
 * AUTHOR, DATE, and/or URL is null, then that substitution is not
 * performed.
 */
static svn_error_t *
substitute_and_verify (const char *test_name,
                       const char *src_eol,
                       const char *dst_eol,
                       svn_boolean_t repair,
                       const char *rev,
                       const char *date,
                       const char *author,
                       const char *url,
                       svn_boolean_t expand,
                       apr_pool_t *pool)
{
  svn_error_t *err;
  svn_stringbuf_t *contents;
  svn_subst_keywords_t keywords;
  apr_size_t idx = 0;
  apr_size_t i;
  const char *expect[(sizeof (lines) / sizeof (*lines))];
  const char *src_fname = apr_pstrcat (pool, test_name, ".src", NULL);
  const char *dst_fname = apr_pstrcat (pool, test_name, ".dst", NULL);

  /** Clean up from previous tests, set up src data, and convert. **/
  SVN_ERR (remove_file (src_fname, pool));
  SVN_ERR (remove_file (dst_fname, pool));
  SVN_ERR (create_file (src_fname, src_eol, pool));

  keywords.revision = rev    ? svn_string_create (rev, pool)    : NULL;
  keywords.date     = date   ? svn_string_create (date, pool)   : NULL;
  keywords.author   = author ? svn_string_create (author, pool) : NULL;
  keywords.url      = url    ? svn_string_create (url, pool)    : NULL;

  err = svn_subst_copy_and_translate (src_fname, dst_fname, dst_eol, repair,
                                      &keywords, expand, pool);


  /* Conversion should have failed, if src has mixed eol, and the
     repair flag was not set, and we requested eol translation. */
  if ((! src_eol) && dst_eol && (! repair))
    {
      if (! err)
        {
          return svn_error_createf
            (SVN_ERR_TEST_FAILED, NULL,
             "translation of %s should have failed, but didn't", src_fname);
        }
      else if (err->apr_err != SVN_ERR_IO_INCONSISTENT_EOL)
        {
          char buf[1024];

          svn_strerror (err->apr_err, buf, sizeof (buf));

          return svn_error_createf
            (SVN_ERR_TEST_FAILED, NULL,
             "translation of %s should fail, but not with error \"%s\"",
             src_fname, buf);
        }
      else
        return SVN_NO_ERROR;

    }
  else if (err)
    return err;

      
  /** Verify that the conversion worked. **/

  for (i = 0; i < (sizeof (expect) / sizeof (*expect)); i++)
    expect[i] = lines[i];

  /* Certain lines contain keywords; expect their expansions. */
  if (rev)
    {
      if (expand)
        {
          expect[3 - 1] =
            apr_pstrcat (pool, "Line 3: ",
                         "Valid $LastChangedRevision: ",
                         rev,
                         " $, started unexpanded.",
                         NULL);
          expect[5 - 1] =
            apr_pstrcat (pool, "Line 5: ",
                         "Valid $Rev: ", rev, " $, started unexpanded.",
                         NULL);
          expect[26 - 1] =
            apr_pstrcat (pool, "Line 26: ",
                         "Emptily expanded keyword $Rev: ", rev," $.",
                         NULL);
          expect[29 - 1] =
            apr_pstrcat (pool, "Line 29: ",
                         "Valid $LastChangedRevision: ",
                         rev,
                         " $, started expanded.",
                         NULL);
          expect[30 - 1] =
            apr_pstrcat (pool, "Line 30: ",
                         "Valid $Rev: ",
                         rev,
                         " $, started expanded.",
                         NULL);
        }
      else  /* unexpand */
        {
          /* Lines 3 and 5 remain unchanged. */
          expect[26 - 1] = 
            "Line 26: Emptily expanded keyword $Rev$.";
          expect[29 - 1] =
            "Line 29: Valid $LastChangedRevision$, started expanded.";
          expect[30 - 1] =
            "Line 30: Valid $Rev$, started expanded.";
        }
    }

  if (date)
    {
      if (expand)
        {
          expect[12 - 1] =
            apr_pstrcat (pool, "Line 12: ",
                         "Valid $LastChangedDate: ",
                         date,
                         " $, started unexpanded.",
                         NULL);
          expect[13 - 1] =
            apr_pstrcat (pool, "Line 13: ",
                         "Valid $Date: ", date, " $, started unexpanded.",
                         NULL);
          expect[33 - 1] =
            apr_pstrcat (pool, "Line 33: ",
                         "Valid $LastChangedDate: ",
                         date,
                         " $, started expanded.",
                         NULL);
          expect[34 - 1] =
            apr_pstrcat (pool, "Line 34: ",
                         "Valid $Date: ", date, " $, started expanded.",
                         NULL);
          expect[51 - 1] =
            apr_pstrcat (pool, "Line 51: ",
                         "same, but with embedded keyword ",
                         "$$$$$$$$Date: ", date, " $$$$$$$$$$.",
                         NULL);
          expect[52 - 1] =
            apr_pstrcat (pool, "Line 52: ",
                         "same, with expanded, empty keyword ",
                         "$$$$$$Date: ", date, " $$$$$$.",
                         NULL);
        }
      else  /* unexpand */
        {
          /* Lines 12 and 13 remain unchanged. */
          expect[33 - 1] =
            "Line 33: Valid $LastChangedDate$, started expanded.";
          expect[34 - 1] =
            "Line 34: Valid $Date$, started expanded.";
          expect[51 - 1] =
            "Line 51: same, but with embedded keyword $$$$$$$$Date$$$$$$$$$$.";
          expect[52 - 1] =
            "Line 52: same, with expanded, empty keyword $$$$$$Date$$$$$$.";
        }
    }

  if (author)
    {
      if (expand)
        {
          expect[8 - 1] =
            apr_pstrcat (pool, "Line 8: ",
                         "Valid $LastChangedBy: ",
                         author,
                         " $, started unexpanded.",
                         NULL);
          expect[9 - 1] =
            apr_pstrcat (pool, "Line 9: ",
                         "Valid $Author: ", author, " $, started unexpanded.",
                         NULL);
          expect[37 - 1] =
            apr_pstrcat (pool, "Line 37: ",
                         "Valid $LastChangedBy: ", author, 
                         " $, started expanded.", NULL);
          expect[38 - 1] =
            apr_pstrcat (pool, "Line 38: ",
                         "Valid $Author: ", author, " $, started expanded.",
                         NULL);
          expect[71 - 1] =
            apr_pstrcat (pool, ".$veR$Author: ", author, " $", NULL);
        }
      else  /* unexpand */
        {
          /* Lines 8, 9, and 71 remain unchanged. */
          expect[37 - 1] =
            "Line 37: Valid $LastChangedBy$, started expanded.";
          expect[38 - 1] =
            "Line 38: Valid $Author$, started expanded.";
        }
    }

  if (url)
    {
      if (expand)
        {
          expect[16 - 1] =
            apr_pstrcat (pool, "Line 16: ",
                         "Valid $HeadURL: ", url, " $, started unexpanded.",
                         NULL);
          expect[17 - 1] =
            apr_pstrcat (pool, "Line 17: ",
                         "Valid $URL: ", url, " $, started unexpanded.",
                         NULL);
          expect[41 - 1] =
            apr_pstrcat (pool, "Line 41: ",
                         "Valid $HeadURL: ", url, " $, started expanded.",
                         NULL);
          expect[42 - 1] =
            apr_pstrcat (pool, "Line 42: ",
                         "Valid $URL: ", url, " $, started expanded.",
                         NULL);
        }
      else  /* unexpand */
        {
          /* Lines 16 and 17 and remain unchanged. */
          expect[41 - 1] =
            "Line 41: Valid $HeadURL$, started expanded.";
          expect[42 - 1] =
            "Line 42: Valid $URL$, started expanded.";
        }
    }

  if (rev)
    {
      if (expand)
        {
          expect[46 - 1] =
            apr_pstrcat (pool, "Line 46: ", "Valid $Rev: ", rev,
                         " $ is missing a space.", NULL);
        }
      /* Else Line 46 remains unchanged. */
    }

  /* Handle lines 48, 49, and 70 specially, as they contains two valid
     keywords. */
  if (rev && author)
    {
      if (expand)
        {
          expect[48 - 1] =
            apr_pstrcat (pool, "Line 48: ",
                         "Two keywords back to back: "
                         "$Author: ", author, " $"
                         "$Rev: ", rev, " $.",
                         NULL);
          expect[49 - 1] =
            apr_pstrcat (pool, "Line 49: ",
                         "One keyword, one not, back to back: "
                         "$Author: ", author, " $Rev$.",
                         NULL);
          expect[70 - 1] =
            apr_pstrcat (pool, "$Author: ", author, " $Rev$.", NULL);
        }
      /* Else Lines 48, 49, and 70 remain unchanged. */
    }
  else if (rev && (! author))
    {
      if (expand)
        {
          expect[48 - 1] =
            apr_pstrcat (pool, "Line 48: ",
                         "Two keywords back to back: "
                         "$Author$$Rev: ", rev, " $.",
                         NULL);
          expect[49 - 1] =
            apr_pstrcat (pool, "Line 49: ",
                         "One keyword, one not, back to back: "
                         "$Author$Rev: ", rev, " $.",
                         NULL);
          expect[70 - 1] = 
            apr_pstrcat (pool, "$Author$Rev: ", rev, " $.", NULL);
        }
      /* Else Lines 48, 49, and 70 remain unchanged. */
    }
  else if ((! rev) && author)
    {
      if (expand)
        {
          expect[48 - 1] =
            apr_pstrcat (pool, "Line 48: ",
                         "Two keywords back to back: "
                         "$Author: ", author, " $$Rev$.",
                         NULL);
          expect[49 - 1] =
            apr_pstrcat (pool, "Line 49: ",
                         "One keyword, one not, back to back: "
                         "$Author: ", author, " $Rev$.",
                         NULL);
          expect[70 - 1] =
            apr_pstrcat (pool, "$Author: ", author, " $Rev$.", NULL);
        }
      /* Else Lines 48, 49, and 70 remain unchanged. */
    }
  /* Else neither rev nor author, so Lines 48, 49, and 70 remain
     unchanged. */

  /* Handle line 24 specially, as it contains two valid keywords. */
  if (date && author)
    {
      if (expand)
        {
          expect[24 - 1] =
            apr_pstrcat (pool, "Line 24: ",
                         "keyword in a keyword: $Author: ",
                         author,
                         " $Date$ $",
                         NULL);
        }
      else  /* unexpand */
        {
          expect[24 - 1] =
            apr_pstrcat (pool, "Line 24: ",
                         "keyword in a keyword: $Author$Date$ $",
                         NULL);
        }
    }
  else if (date && (! author))
    {
      if (expand)
        {
          expect[24 - 1] =
            apr_pstrcat (pool, "Line 24: ",
                         "keyword in a keyword: $Author: $Date: ",
                         date,
                         " $ $",
                         NULL);
        }
      /* Else Line 24 remains unchanged. */
    }
  else if ((! date) && author)
    {
      if (expand)
        {
          expect[24 - 1] =
            apr_pstrcat (pool, "Line 24: ",
                         "keyword in a keyword: $Author: ",
                         author,
                         " $Date$ $",
                         NULL);
        }
      else  /* unexpand */
        {
          expect[24 - 1] =
            apr_pstrcat (pool, "Line 24: ",
                         "keyword in a keyword: $Author$Date$ $",
                         NULL);
        }
    }
  /* Else neither author nor date, so Line 24 remains unchanged. */

  /** Ready to verify. **/

  SVN_ERR (svn_stringbuf_from_file (&contents, dst_fname, pool));

  for (i = 0; i < (sizeof (expect) / sizeof (*expect)); i++)
    {
      if (contents->len < idx)
        return svn_error_createf
          (SVN_ERR_MALFORMED_FILE, NULL,
           "%s has short contents at line %" APR_SIZE_T_FMT, dst_fname, i + 1);

      if (strncmp (contents->data + idx, expect[i], strlen (expect[i])) != 0)
        return svn_error_createf
          (SVN_ERR_MALFORMED_FILE, NULL, 
           "%s has wrong contents at line %" APR_SIZE_T_FMT, dst_fname, i + 1);

      /* Else, the data is correct, at least up to the next eol. */

      idx += strlen (expect[i]);

      if (dst_eol)  /* verify the promised consistent eol style */
        {
          if (strncmp (contents->data + idx, dst_eol, strlen (dst_eol)) != 0)
            return svn_error_createf
              (SVN_ERR_IO_CORRUPT_EOL, NULL, 
               "%s has wrong eol style at line %" APR_SIZE_T_FMT, dst_fname,
               i + 1);
          else
            idx += strlen (dst_eol);
        }
      else  /* allow any eol style, even inconsistent ones, loosely */
        {
          while ((*(contents->data + idx) == '\r')
                 || (*(contents->data + idx) == '\n'))
            idx++;
        }
    }

  /* Clean up this test, since successful. */
  SVN_ERR (remove_file (src_fname, pool));
  SVN_ERR (remove_file (dst_fname, pool));

  return SVN_NO_ERROR;
}



static svn_error_t *
noop (const char **msg,
      svn_boolean_t msg_only,
      apr_pool_t *pool)
{
  *msg = "no conversions";

  if (msg_only)
    return SVN_NO_ERROR;

  SVN_ERR (substitute_and_verify
           ("noop", NULL, NULL, 0, NULL, NULL, NULL, NULL, 1, pool));

  SVN_ERR (substitute_and_verify
           ("noop", "\r", NULL, 0, NULL, NULL, NULL, NULL, 1, pool));

  SVN_ERR (substitute_and_verify
           ("noop", "\n", NULL, 0, NULL, NULL, NULL, NULL, 1, pool));

  SVN_ERR (substitute_and_verify
           ("noop", "\r\n", NULL, 0, NULL, NULL, NULL, NULL, 1, pool));

  return SVN_NO_ERROR;
}




/** EOL conversion alone. **/

static svn_error_t *
crlf_to_crlf (const char **msg,
              svn_boolean_t msg_only,
              apr_pool_t *pool)
{
  *msg = "convert CRLF to CRLF";

  if (msg_only)
    return SVN_NO_ERROR;

  SVN_ERR (substitute_and_verify
           ("crlf_to_crlf", "\r\n", "\r\n", 0,
            NULL, NULL, NULL, NULL, 1, pool));

  return SVN_NO_ERROR;
}


static svn_error_t *
lf_to_crlf (const char **msg,
            svn_boolean_t msg_only,
            apr_pool_t *pool)
{
  *msg = "convert LF to CRLF";

  if (msg_only)
    return SVN_NO_ERROR;

  SVN_ERR (substitute_and_verify
           ("lf_to_crlf", "\n", "\r\n", 0, NULL, NULL, NULL, NULL, 1, pool));

  return SVN_NO_ERROR;
}


static svn_error_t *
cr_to_crlf (const char **msg,
            svn_boolean_t msg_only,
            apr_pool_t *pool)
{
  *msg = "convert CR to CRLF";

  if (msg_only)
    return SVN_NO_ERROR;

  SVN_ERR (substitute_and_verify
           ("cr_to_crlf", "\r", "\r\n", 0, NULL, NULL, NULL, NULL, 1, pool));

  return SVN_NO_ERROR;
}


static svn_error_t *
mixed_to_crlf (const char **msg,
               svn_boolean_t msg_only,
               apr_pool_t *pool)
{
  *msg = "convert mixed line endings to CRLF";

  if (msg_only)
    return SVN_NO_ERROR;

  SVN_ERR (substitute_and_verify
           ("mixed_to_crlf", NULL, "\r\n", 1,
            NULL, NULL, NULL, NULL, 1, pool));

  return SVN_NO_ERROR;
}


static svn_error_t *
lf_to_lf (const char **msg,
          svn_boolean_t msg_only,
          apr_pool_t *pool)
{
  *msg = "convert LF to LF";

  if (msg_only)
    return SVN_NO_ERROR;

  SVN_ERR (substitute_and_verify
           ("lf_to_lf", "\n", "\n", 0, NULL, NULL, NULL, NULL, 1, pool));

  return SVN_NO_ERROR;
}


static svn_error_t *
crlf_to_lf (const char **msg,
            svn_boolean_t msg_only,
            apr_pool_t *pool)
{
  *msg = "convert CRLF to LF";

  if (msg_only)
    return SVN_NO_ERROR;

  SVN_ERR (substitute_and_verify
           ("crlf_to_lf", "\r\n", "\n", 0, NULL, NULL, NULL, NULL, 1, pool));

  return SVN_NO_ERROR;
}


static svn_error_t *
cr_to_lf (const char **msg,
          svn_boolean_t msg_only,
          apr_pool_t *pool)
{
  *msg = "convert CR to LF";

  if (msg_only)
    return SVN_NO_ERROR;

  SVN_ERR (substitute_and_verify
           ("cr_to_lf", "\r", "\n", 0, NULL, NULL, NULL, NULL, 1, pool));

  return SVN_NO_ERROR;
}


static svn_error_t *
mixed_to_lf (const char **msg,
             svn_boolean_t msg_only,
             apr_pool_t *pool)
{
  *msg = "convert mixed line endings to LF";

  if (msg_only)
    return SVN_NO_ERROR;

  SVN_ERR (substitute_and_verify
           ("cr_to_lf", NULL, "\n", 1, NULL, NULL, NULL, NULL, 1, pool));

  return SVN_NO_ERROR;
}


static svn_error_t *
crlf_to_cr (const char **msg,
            svn_boolean_t msg_only,
            apr_pool_t *pool)
{
  *msg = "convert CRLF to CR";

  if (msg_only)
    return SVN_NO_ERROR;

  SVN_ERR (substitute_and_verify
           ("crlf_to_cr", "\r\n", "\r", 0, NULL, NULL, NULL, NULL, 1, pool));

  return SVN_NO_ERROR;
}


static svn_error_t *
lf_to_cr (const char **msg,
          svn_boolean_t msg_only,
          apr_pool_t *pool)
{
  *msg = "convert LF to CR";

  if (msg_only)
    return SVN_NO_ERROR;

  SVN_ERR (substitute_and_verify
           ("lf_to_cr", "\n", "\r", 0, NULL, NULL, NULL, NULL, 1, pool));

  return SVN_NO_ERROR;
}


static svn_error_t *
cr_to_cr (const char **msg,
          svn_boolean_t msg_only,
          apr_pool_t *pool)
{
  *msg = "convert CR to CR";

  if (msg_only)
    return SVN_NO_ERROR;

  SVN_ERR (substitute_and_verify
           ("cr_to_cr", "\r", "\r", 0, NULL, NULL, NULL, NULL, 1, pool));

  return SVN_NO_ERROR;
}


static svn_error_t *
mixed_to_cr (const char **msg,
             svn_boolean_t msg_only,
             apr_pool_t *pool)
{
  *msg = "convert mixed line endings to CR";

  if (msg_only)
    return SVN_NO_ERROR;

  SVN_ERR (substitute_and_verify
           ("mixed_to_cr", NULL, "\r", 1, NULL, NULL, NULL, NULL, 1, pool));

  return SVN_NO_ERROR;
}


static svn_error_t *
mixed_no_repair (const char **msg,
                 svn_boolean_t msg_only,
                 apr_pool_t *pool)
{
  *msg = "don't convert mixed line endings in absence of repair flag";

  if (msg_only)
    return SVN_NO_ERROR;

  SVN_ERR (substitute_and_verify
           ("mixed_no_repair", NULL, "\n", 0,
            NULL, NULL, NULL, NULL, 1, pool));

  SVN_ERR (substitute_and_verify
           ("mixed_no_repair", NULL, "\r\n", 0,
            NULL, NULL, NULL, NULL, 1, pool));

  return SVN_NO_ERROR;
}



/** Keyword expansion alone. **/

static svn_error_t *
expand_author (const char **msg,
               svn_boolean_t msg_only,
               apr_pool_t *pool)
{
  *msg = "expand author keyword";

  if (msg_only)
    return SVN_NO_ERROR;

  SVN_ERR (substitute_and_verify
           ("author", "\n", NULL, 0, NULL, NULL, "jrandom", NULL, 1, pool));

  SVN_ERR (substitute_and_verify
           ("author", "\r\n", NULL, 0, NULL, NULL, "jrandom", NULL, 1, pool));

  return SVN_NO_ERROR;
}


static svn_error_t *
expand_date (const char **msg,
             svn_boolean_t msg_only,
             apr_pool_t *pool)
{
  *msg = "expand date keyword";

  if (msg_only)
    return SVN_NO_ERROR;

  SVN_ERR (substitute_and_verify
           ("date", "\n", NULL, 0,
            NULL, "Wed Jan  9 07:49:05 2002", NULL, NULL, 1, pool));

  SVN_ERR (substitute_and_verify
           ("date", "\r\n", NULL, 0,
            NULL, "Wed Jan  9 07:49:05 2002", NULL, NULL, 1, pool));

  return SVN_NO_ERROR;
}


static svn_error_t *
expand_author_date (const char **msg,
                    svn_boolean_t msg_only,
                    apr_pool_t *pool)
{
  *msg = "expand author and date keywords";

  if (msg_only)
    return SVN_NO_ERROR;

  SVN_ERR (substitute_and_verify
           ("author_date", "\n", NULL, 0,
            NULL, "Wed Jan  9 07:49:05 2002", "jrandom", NULL, 1, pool));

  SVN_ERR (substitute_and_verify
           ("author_date", "\r\n", NULL, 0,
            NULL, "Wed Jan  9 07:49:05 2002", "jrandom", NULL, 1, pool));

  return SVN_NO_ERROR;
}


static svn_error_t *
expand_author_rev (const char **msg,
                   svn_boolean_t msg_only,
                   apr_pool_t *pool)
{
  *msg = "expand author and rev keywords";

  if (msg_only)
    return SVN_NO_ERROR;

  SVN_ERR (substitute_and_verify
           ("author_rev", "\n", NULL, 0,
            "1729", NULL, "jrandom", NULL, 1, pool));

  SVN_ERR (substitute_and_verify
           ("author_rev", "\r\n", NULL, 0,
            "1729", NULL, "jrandom", NULL, 1, pool));

  return SVN_NO_ERROR;
}


static svn_error_t *
expand_rev (const char **msg,
            svn_boolean_t msg_only,
            apr_pool_t *pool)
{
  *msg = "expand rev keyword";

  if (msg_only)
    return SVN_NO_ERROR;

  SVN_ERR (substitute_and_verify
           ("rev", "\n", NULL, 0,
            "1729", NULL, NULL, NULL, 1, pool));

  SVN_ERR (substitute_and_verify
           ("rev", "\r\n", NULL, 0,
            "1729", NULL, NULL, NULL, 1, pool));

  return SVN_NO_ERROR;
}


static svn_error_t *
expand_rev_url (const char **msg,
                svn_boolean_t msg_only,
                apr_pool_t *pool)
{
  *msg = "expand rev and url keywords";

  if (msg_only)
    return SVN_NO_ERROR;

  SVN_ERR (substitute_and_verify
           ("rev_url", "\n", NULL, 0,
            "1729", NULL, NULL, "http://subversion.tigris.org", 1, pool));

  SVN_ERR (substitute_and_verify
           ("rev_url", "\r\n", NULL, 0,
            "1729", NULL, NULL, "http://subversion.tigris.org", 1, pool));

  return SVN_NO_ERROR;
}


static svn_error_t *
expand_author_date_rev_url (const char **msg,
                            svn_boolean_t msg_only,
                            apr_pool_t *pool)
{
  *msg = "expand author, date, rev, and url keywords";

  if (msg_only)
    return SVN_NO_ERROR;

  SVN_ERR (substitute_and_verify
           ("author_date_rev_url", "\n", NULL, 0,
            "1729",
            "Wed Jan  9 07:49:05 2002",
            "jrandom",
            "http://subversion.tigris.org",
            1, pool));

  SVN_ERR (substitute_and_verify
           ("author_date_rev_url", "\r\n", NULL, 0,
            "1729",
            "Wed Jan  9 07:49:05 2002",
            "jrandom",
            "http://subversion.tigris.org",
            1, pool));

  return SVN_NO_ERROR;
}



/** Keyword expansion and EOL conversion together. **/

static svn_error_t *
lf_to_crlf_expand_author (const char **msg,
                          svn_boolean_t msg_only,
                          apr_pool_t *pool)
{
  *msg = "lf_to_crlf, plus expand author keyword";

  if (msg_only)
    return SVN_NO_ERROR;

  SVN_ERR (substitute_and_verify
           ("lf_to_crlf_author", "\n", "\r\n", 0,
            NULL, NULL, "jrandom", NULL, 1, pool));

  return SVN_NO_ERROR;
}


static svn_error_t *
mixed_to_lf_expand_author_date (const char **msg,
                                svn_boolean_t msg_only,
                                apr_pool_t *pool)
{
  *msg = "mixed_to_lf, plus expand author and date keywords";

  if (msg_only)
    return SVN_NO_ERROR;

  SVN_ERR (substitute_and_verify
           ("mixed_to_lf_author_date", NULL, "\n", 1,
            NULL, "Wed Jan  9 07:49:05 2002", "jrandom", NULL, 1, pool));

  return SVN_NO_ERROR;
}


static svn_error_t *
crlf_to_cr_expand_author_rev (const char **msg,
                              svn_boolean_t msg_only,
                              apr_pool_t *pool)
{
  *msg = "crlf_to_cr, plus expand author and rev keywords";

  if (msg_only)
    return SVN_NO_ERROR;

  SVN_ERR (substitute_and_verify
           ("crlf_to_cr_author_rev", "\r\n", "\r", 0,
            "1729", NULL, "jrandom", NULL, 1, pool));

  return SVN_NO_ERROR;
}


static svn_error_t *
cr_to_crlf_expand_rev (const char **msg,
                       svn_boolean_t msg_only,
                       apr_pool_t *pool)
{
  *msg = "cr_to_crlf, plus expand rev keyword";

  if (msg_only)
    return SVN_NO_ERROR;

  SVN_ERR (substitute_and_verify
           ("cr_to_crlf_rev", "\r", "\r\n", 0,
            "1729", NULL, NULL, NULL, 1, pool));

  return SVN_NO_ERROR;
}


static svn_error_t *
cr_to_crlf_expand_rev_url (const char **msg,
                           svn_boolean_t msg_only,
                           apr_pool_t *pool)
{
  *msg = "cr_to_crlf, plus expand rev and url keywords";

  if (msg_only)
    return SVN_NO_ERROR;

  SVN_ERR (substitute_and_verify
           ("cr_to_crlf_rev_url", "\r", "\r\n", 0,
            "1729", NULL, NULL, "http://subversion.tigris.org", 1, pool));

  return SVN_NO_ERROR;
}


static svn_error_t *
mixed_to_crlf_expand_author_date_rev_url (const char **msg,
                                          svn_boolean_t msg_only,
                                          apr_pool_t *pool)
{
  *msg = "mixed_to_crlf, plus expand author, date, rev, and url keywords";

  if (msg_only)
    return SVN_NO_ERROR;

  SVN_ERR (substitute_and_verify
           ("mixed_to_crlf_author_date_rev_url", NULL, "\r\n", 1,
            "1729",
            "Wed Jan  9 07:49:05 2002",
            "jrandom",
            "http://subversion.tigris.org",
            1,
            pool));

  return SVN_NO_ERROR;
}



/** Keyword unexpansion alone. **/

static svn_error_t *
unexpand_author (const char **msg,
                 svn_boolean_t msg_only,
                 apr_pool_t *pool)
{
  *msg = "unexpand author keyword";

  if (msg_only)
    return SVN_NO_ERROR;

  SVN_ERR (substitute_and_verify
           ("author", "\n", NULL, 0, NULL, NULL, "jrandom", NULL, 0, pool));

  SVN_ERR (substitute_and_verify
           ("author", "\r\n", NULL, 0, NULL, NULL, "jrandom", NULL, 0, pool));

  return SVN_NO_ERROR;
}


static svn_error_t *
unexpand_date (const char **msg,
               svn_boolean_t msg_only,
               apr_pool_t *pool)
{
  *msg = "unexpand date keyword";

  if (msg_only)
    return SVN_NO_ERROR;

  SVN_ERR (substitute_and_verify
           ("date", "\n", NULL, 0,
            NULL, "Wed Jan  9 07:49:05 2002", NULL, NULL, 0, pool));

  SVN_ERR (substitute_and_verify
           ("date", "\r\n", NULL, 0,
            NULL, "Wed Jan  9 07:49:05 2002", NULL, NULL, 0, pool));

  return SVN_NO_ERROR;
}


static svn_error_t *
unexpand_author_date (const char **msg,
                      svn_boolean_t msg_only,
                      apr_pool_t *pool)
{
  *msg = "unexpand author and date keywords";

  if (msg_only)
    return SVN_NO_ERROR;

  SVN_ERR (substitute_and_verify
           ("author_date", "\n", NULL, 0,
            NULL, "Wed Jan  9 07:49:05 2002", "jrandom", NULL, 0, pool));

  SVN_ERR (substitute_and_verify
           ("author_date", "\r\n", NULL, 0,
            NULL, "Wed Jan  9 07:49:05 2002", "jrandom", NULL, 0, pool));

  return SVN_NO_ERROR;
}


static svn_error_t *
unexpand_author_rev (const char **msg,
                     svn_boolean_t msg_only,
                     apr_pool_t *pool)
{
  *msg = "unexpand author and rev keywords";

  if (msg_only)
    return SVN_NO_ERROR;

  SVN_ERR (substitute_and_verify
           ("author_rev", "\n", NULL, 0,
            "1729", NULL, "jrandom", NULL, 0, pool));

  SVN_ERR (substitute_and_verify
           ("author_rev", "\r\n", NULL, 0,
            "1729", NULL, "jrandom", NULL, 0, pool));

  return SVN_NO_ERROR;
}


static svn_error_t *
unexpand_rev (const char **msg,
              svn_boolean_t msg_only,
              apr_pool_t *pool)
{
  *msg = "unexpand rev keyword";

  if (msg_only)
    return SVN_NO_ERROR;

  SVN_ERR (substitute_and_verify
           ("rev", "\n", NULL, 0,
            "1729", NULL, NULL, NULL, 0, pool));

  SVN_ERR (substitute_and_verify
           ("rev", "\r\n", NULL, 0,
            "1729", NULL, NULL, NULL, 0, pool));

  return SVN_NO_ERROR;
}


static svn_error_t *
unexpand_rev_url (const char **msg,
                  svn_boolean_t msg_only,
                  apr_pool_t *pool)
{
  *msg = "unexpand rev and url keywords";

  if (msg_only)
    return SVN_NO_ERROR;

  SVN_ERR (substitute_and_verify
           ("rev_url", "\n", NULL, 0,
            "1729", NULL, NULL, "http://subversion.tigris.org", 0, pool));

  SVN_ERR (substitute_and_verify
           ("rev_url", "\r\n", NULL, 0,
            "1729", NULL, NULL, "http://subversion.tigris.org", 0, pool));

  return SVN_NO_ERROR;
}


static svn_error_t *
unexpand_author_date_rev_url (const char **msg,
                              svn_boolean_t msg_only,
                              apr_pool_t *pool)
{
  *msg = "unexpand author, date, rev, and url keywords";

  if (msg_only)
    return SVN_NO_ERROR;

  SVN_ERR (substitute_and_verify
           ("author_date_rev_url", "\n", NULL, 0,
            "1729",
            "Wed Jan  9 07:49:05 2002",
            "jrandom",
            "http://subversion.tigris.org",
            1, pool));

  SVN_ERR (substitute_and_verify
           ("author_date_rev_url", "\r\n", NULL, 0,
            "1729",
            "Wed Jan  9 07:49:05 2002",
            "jrandom",
            "http://subversion.tigris.org",
            1, pool));

  return SVN_NO_ERROR;
}



/** Keyword unexpansion and EOL conversion together. **/

static svn_error_t *
lf_to_crlf_unexpand_author (const char **msg,
                            svn_boolean_t msg_only,
                            apr_pool_t *pool)
{
  *msg = "lf_to_crlf, plus unexpand author keyword";

  if (msg_only)
    return SVN_NO_ERROR;

  SVN_ERR (substitute_and_verify
           ("lf_to_crlf_author", "\n", "\r\n", 0,
            NULL, NULL, "jrandom", NULL, 0, pool));

  return SVN_NO_ERROR;
}


static svn_error_t *
mixed_to_lf_unexpand_author_date (const char **msg,
                                  svn_boolean_t msg_only,
                                  apr_pool_t *pool)
{
  *msg = "mixed_to_lf, plus unexpand author and date keywords";

  if (msg_only)
    return SVN_NO_ERROR;

  SVN_ERR (substitute_and_verify
           ("mixed_to_lf_author_date", NULL, "\n", 1,
            NULL, "Wed Jan  9 07:49:05 2002", "jrandom", NULL, 0, pool));

  return SVN_NO_ERROR;
}


static svn_error_t *
crlf_to_cr_unexpand_author_rev (const char **msg,
                                svn_boolean_t msg_only,
                                apr_pool_t *pool)
{
  *msg = "crlf_to_cr, plus unexpand author and rev keywords";

  if (msg_only)
    return SVN_NO_ERROR;

  SVN_ERR (substitute_and_verify
           ("crlf_to_cr_author_rev", "\r\n", "\r", 0,
            "1729", NULL, "jrandom", NULL, 0, pool));

  return SVN_NO_ERROR;
}


static svn_error_t *
cr_to_crlf_unexpand_rev (const char **msg,
                         svn_boolean_t msg_only,
                         apr_pool_t *pool)
{
  *msg = "cr_to_crlf, plus unexpand rev keyword";

  if (msg_only)
    return SVN_NO_ERROR;

  SVN_ERR (substitute_and_verify
           ("cr_to_crlf_rev", "\r", "\r\n", 0,
            "1729", NULL, NULL, NULL, 0, pool));

  return SVN_NO_ERROR;
}


static svn_error_t *
cr_to_crlf_unexpand_rev_url (const char **msg,
                             svn_boolean_t msg_only,
                             apr_pool_t *pool)
{
  *msg = "cr_to_crlf, plus unexpand rev and url keywords";

  if (msg_only)
    return SVN_NO_ERROR;

  SVN_ERR (substitute_and_verify
           ("cr_to_crlf_rev_url", "\r", "\r\n", 0,
            "1729", NULL, NULL, "http://subversion.tigris.org", 0, pool));

  return SVN_NO_ERROR;
}


static svn_error_t *
mixed_to_crlf_unexpand_author_date_rev_url (const char **msg,
                                            svn_boolean_t msg_only,
                                            apr_pool_t *pool)
{
  *msg = "mixed_to_crlf, plus unexpand author, date, rev, and url keywords";

  if (msg_only)
    return SVN_NO_ERROR;

  SVN_ERR (substitute_and_verify
           ("mixed_to_crlf_author_date_rev_url", NULL, "\r\n", 1,
            "1729",
            "Wed Jan  9 07:49:05 2002",
            "jrandom",
            "http://subversion.tigris.org",
            0,
            pool));

  return SVN_NO_ERROR;
}



/* The test table.  */

struct svn_test_descriptor_t test_funcs[] =
  {
    SVN_TEST_NULL,
  /* The no-op conversion. */
    SVN_TEST_PASS (noop),
    /* Conversions resulting in crlf, no keywords involved. */
    SVN_TEST_PASS (crlf_to_crlf),
    SVN_TEST_PASS (lf_to_crlf),
    SVN_TEST_PASS (cr_to_crlf),
    SVN_TEST_PASS (mixed_to_crlf),
    /* Conversions resulting in lf, no keywords involved. */
    SVN_TEST_PASS (lf_to_lf),
    SVN_TEST_PASS (crlf_to_lf),
    SVN_TEST_PASS (cr_to_lf),
    SVN_TEST_PASS (mixed_to_lf),
    /* Conversions resulting in cr, no keywords involved. */
    SVN_TEST_PASS (crlf_to_cr),
    SVN_TEST_PASS (lf_to_cr),
    SVN_TEST_PASS (cr_to_cr),
    SVN_TEST_PASS (mixed_to_cr),
    /* Random eol stuff. */
    SVN_TEST_PASS (mixed_no_repair),
    /* Keyword expansion alone, no eol conversion involved. */
    SVN_TEST_PASS (expand_author),
    SVN_TEST_PASS (expand_date),
    SVN_TEST_PASS (expand_author_date),
    SVN_TEST_PASS (expand_author_rev),
    SVN_TEST_PASS (expand_rev),
    SVN_TEST_PASS (expand_rev_url),
    SVN_TEST_PASS (expand_author_date_rev_url),
    /* Keyword expansion and eol conversion together. */
    SVN_TEST_PASS (lf_to_crlf_expand_author),
    SVN_TEST_PASS (mixed_to_lf_expand_author_date),
    SVN_TEST_PASS (crlf_to_cr_expand_author_rev),
    SVN_TEST_PASS (cr_to_crlf_expand_rev),
    SVN_TEST_PASS (cr_to_crlf_expand_rev_url),
    SVN_TEST_PASS (mixed_to_crlf_expand_author_date_rev_url),
    /* Keyword unexpansion alone, no eol conversion involved. */
    SVN_TEST_PASS (unexpand_author),
    SVN_TEST_PASS (unexpand_date),
    SVN_TEST_PASS (unexpand_author_date),
    SVN_TEST_PASS (unexpand_author_rev),
    SVN_TEST_PASS (unexpand_rev),
    SVN_TEST_PASS (unexpand_rev_url),
    SVN_TEST_PASS (unexpand_author_date_rev_url),
    /* Keyword unexpansion and eol conversion together. */
    SVN_TEST_PASS (lf_to_crlf_unexpand_author),
    SVN_TEST_PASS (mixed_to_lf_unexpand_author_date),
    SVN_TEST_PASS (crlf_to_cr_unexpand_author_rev),
    SVN_TEST_PASS (cr_to_crlf_unexpand_rev),
    SVN_TEST_PASS (cr_to_crlf_unexpand_rev_url),
    SVN_TEST_PASS (mixed_to_crlf_unexpand_author_date_rev_url),
    SVN_TEST_NULL
  };
=======
/*
 * translate-test.c -- test the eol and keyword translation subroutine
 *
 * ====================================================================
 * Copyright (c) 2000-2003 CollabNet.  All rights reserved.
 *
 * This software is licensed as described in the file COPYING, which
 * you should have received as part of this distribution.  The terms
 * are also available at http://subversion.tigris.org/license-1.html.
 * If newer versions of this license are posted there, you may use a
 * newer version instead, at your option.
 *
 * This software consists of voluntary contributions made by many
 * individuals.  For exact contribution history, see the revision
 * history and logs, available at http://subversion.tigris.org/.
 * ====================================================================
 */



/* Advice to those adding new tests to this file: 
 * ==============================================
 *
 * Read the doc string for substitute_and_verify(), then read the
 * test functions themselves -- they're small, and they'll be very
 * easy to understand once you know substitute_and_verify().
 */



#include <stdio.h>
#include <string.h>
#include <apr_general.h>
#include <apr_file_io.h>
#include <apr_time.h>
#include <svn_wc.h>
#include "svn_test.h"
#include "svn_subst.h"



/*** Helpers ***/

/* (Almost) all the tests share the same test data. */
const char *lines[] =
  {
    "Line 1: fairly boring subst test data... blah blah",
    "Line 2: fairly boring subst test data... blah blah.",
    "Line 3: Valid $LastChangedRevision$, started unexpanded.",
    "Line 4: fairly boring subst test data... blah blah.",
    "Line 5: Valid $Rev$, started unexpanded.",
    "Line 6: fairly boring subst test data... blah blah.",
    "Line 7: fairly boring subst test data... blah blah.",
    "Line 8: Valid $LastChangedBy$, started unexpanded.",
    "Line 9: Valid $Author$, started unexpanded.",
    "Line 10: fairly boring subst test data... blah blah.",
    "Line 11: fairly boring subst test data... blah blah.",
    "Line 12: Valid $LastChangedDate$, started unexpanded.",
    "Line 13: Valid $Date$, started unexpanded.",
    "Line 14: fairly boring subst test data... blah blah.",
    "Line 15: fairly boring subst test data... blah blah.",
    "Line 16: Valid $HeadURL$, started unexpanded.",
    "Line 17: Valid $URL$, started unexpanded.",
    "Line 18: fairly boring subst test data... blah blah.",
    "Line 19: Invalid expanded keyword spanning two lines: $Author: ",
    /* The idea here is that, were it not broken across two lines,
       "$Author: Line 20: jrandom$" would be a valid if odd, keyword. */ 
    "Line 20: jrandom$ remainder of invalid keyword spanning two lines.",
    "Line 21: fairly boring subst test data... blah blah.",
    "Line 22: an unknown keyword $LastChangedSocks$.",
    "Line 23: fairly boring subst test data... blah blah.",
    /* In line 24, the third dollar sign terminates the first, and the
       fourth should therefore remain a literal dollar sign. */
    "Line 24: keyword in a keyword: $Author: $Date$ $",
    "Line 25: fairly boring subst test data... blah blah.",
    "Line 26: Emptily expanded keyword $Rev: $.",
    "Line 27: fairly boring subst test data... blah blah.",
    "Line 28: fairly boring subst test data... blah blah.",
    "Line 29: Valid $LastChangedRevision: 1729 $, started expanded.",
    "Line 30: Valid $Rev: 1729 $, started expanded.",
    "Line 31: fairly boring subst test data... blah blah.",
    "Line 32: fairly boring subst test data... blah blah.",
    "Line 33: Valid $LastChangedDate: 2002-01-01 $, started expanded.",
    "Line 34: Valid $Date: 2002-01-01 $, started expanded.",
    "Line 35: fairly boring subst test data... blah blah.",
    "Line 36: fairly boring subst test data... blah blah.",
    "Line 37: Valid $LastChangedBy: jrandom $, started expanded.",
    "Line 38: Valid $Author: jrandom $, started expanded.",
    "Line 39: fairly boring subst test data... blah blah.",
    "Line 40: fairly boring subst test data... blah blah.",
    "Line 41: Valid $HeadURL: http://tomato/mauve $, started expanded.",
    "Line 42: Valid $URL: http://tomato/mauve $, started expanded.",
    "Line 43: fairly boring subst test data... blah blah.",
    "Line 44: fairly boring subst test data... blah blah.",
    "Line 45: Invalid $LastChangedRevisionWithSuffix$, started unexpanded.",
    "Line 46: Valid $Rev:$ is missing a space.",
    "Line 47: fairly boring subst test data... blah blah.",
    "Line 48: Two keywords back to back: $Author$$Rev$.",
    "Line 49: One keyword, one not, back to back: $Author$Rev$.",
    "Line 50: a series of dollar signs $$$$$$$$$$$$$$$$$$$$$$$$$$$$.",
    "Line 51: same, but with embedded keyword $$$$$$$$Date$$$$$$$$$$.",
    "Line 52: same, with expanded, empty keyword $$$$$$Date: $$$$$$.",
    "Line 53: $This is a lengthy line designed to test a bug that was "
    "reported about keyword expansion.  The problem was that a line "
    "had more than SVN_KEYWORD_MAX_LEN (255 at the time) characters "
    "after an initial dollar sign, which triggered a buglet in our "
    "svn_subst_copy_and_translate() function and resulted in, in some cases "
    "a SEGFAULT, and in others a filthy corrupt commit. ",
    "", /* Lines 54-69 are blank to test consecutive newlines */
    "",
    "",
    "",
    "",
    "",
    "",
    "",
    "",
    "",
    "",
    "",
    "",
    "",
    "",
    "",
    "$Author$Rev$.", /* Line 70-73 test places where '$' abuts a newline. */
    ".$veR$Author$",
    "$",
    "$$",
    "Line 74: end of subst test data."
  };


/* Return a randomly selected eol sequence. */
static const char *
random_eol_marker (void)
{
  /* Select a random eol marker from this set. */
  static int seeded = 0;

  /* ### todo: allowing '\r' to be in this list of possible random
     eol_markers causes problems for the current testing framework
     which expects a 1:1 ratio of input-line-count to output-line-count.  
     Problems occur when there are two consecutive line ending markers
     where the first is '\r' and the second is '\n' -- our
     translation routine reads that as a single '\r\n' which throws
     off the linecount on the output side, and fouls up substitute_and_verify.
  */
  const char *eol_markers[] = { "\n", "\r\n" };

  if (! seeded)
    {
      srand (1729);  /* we want errors to be reproducible */
      seeded = 1;
    }

  return eol_markers[rand()
                     % ((sizeof (eol_markers)) / (sizeof (*eol_markers)))];
}


/* Create FNAME with global `lines' as initial data.  Use EOL_STR as
 * the end-of-line marker between lines, or if EOL_STR is NULL, choose
 * a random marker at each opportunity.  Use POOL for any temporary
 * allocation.
 */
static svn_error_t *
create_file (const char *fname, const char *eol_str, apr_pool_t *pool)
{
  apr_status_t apr_err;
  apr_file_t *f;
  apr_size_t i, j;

  apr_err = apr_file_open (&f, fname,
                           (APR_WRITE | APR_CREATE | APR_EXCL | APR_BINARY),
                           APR_OS_DEFAULT, pool);
  if (apr_err)
    return svn_error_create (apr_err, NULL, fname);
  
  for (i = 0; i < (sizeof (lines) / sizeof (*lines)); i++)
    {
      const char *this_eol_str = eol_str ? eol_str : random_eol_marker ();
          
      apr_err = apr_file_printf (f, lines[i]);

      /* Is it overly paranoid to use putc(), because of worry about
         fprintf() doing a newline conversion? */ 
      for (j = 0; this_eol_str[j]; j++)
        {
          apr_err = apr_file_putc (this_eol_str[j], f);
          if (apr_err)
            return svn_error_create (apr_err, NULL, fname);
        }
    }

  apr_err = apr_file_close (f);
  if (apr_err)
    return svn_error_create (apr_err, NULL, fname);
  
  return SVN_NO_ERROR;
}


/* If FNAME is a regular file, remove it; if it doesn't exist at all,
   return success.  Otherwise, return error. */
static svn_error_t *
remove_file (const char *fname, apr_pool_t *pool)
{
  apr_status_t apr_err;
  apr_finfo_t finfo;

  if (apr_stat (&finfo, fname, APR_FINFO_TYPE, pool) == APR_SUCCESS)
    {
      if (finfo.filetype == APR_REG)
        {
          apr_err = apr_file_remove (fname, pool);
          if (apr_err)
            return svn_error_create (apr_err, NULL, fname);
        }
      else
        return svn_error_createf (SVN_ERR_TEST_FAILED, NULL,
                                  "non-file `%s' is in the way", fname);
    }

  return SVN_NO_ERROR;
}


/* Set up, run, and verify the results of a substitution.
 *
 * Create a file TEST_NAME.src using global `lines' as the initial
 * data, with SRC_EOL as the line separator, then convert it to file
 * TEST_NAME.dst (using DST_EOL, REPAIR, EXPAND, REV, AUTHOR, DATE,
 * and URL as svn_subst_copy_and_translate() does), and verify that the
 * conversion worked.  Null SRC_EOL means create a mixed eol src
 * file.
 *
 * If the verification succeeds, remove both files and return
 * SVN_NO_ERROR.
 * 
 * If the verification fails, leave the files for post-mortem.  If the
 * failure is due to non-eol data being wrong, return
 * SVN_ERR_MALFORMED_FILE.  If the problem is an incorrect eol marker,
 * return SVN_ERR_CORRUPT_EOL.  If the problem is that a mixed eol
 * style was repaired even though no repair flag was passed, return
 * SVN_ERR_TEST_FAILED.
 *
 * Use POOL for temporary allocation.
 *
 * Note: as with svn_subst_copy_and_translate(), if any of DST_EOL, REV,
 * AUTHOR, DATE, and/or URL is null, then that substitution is not
 * performed.
 */
static svn_error_t *
substitute_and_verify (const char *test_name,
                       const char *src_eol,
                       const char *dst_eol,
                       svn_boolean_t repair,
                       const char *rev,
                       const char *date,
                       const char *author,
                       const char *url,
                       svn_boolean_t expand,
                       apr_pool_t *pool)
{
  svn_error_t *err;
  svn_stringbuf_t *contents;
  svn_subst_keywords_t keywords;
  apr_size_t idx = 0;
  apr_size_t i;
  const char *expect[(sizeof (lines) / sizeof (*lines))];
  const char *src_fname = apr_pstrcat (pool, test_name, ".src", NULL);
  const char *dst_fname = apr_pstrcat (pool, test_name, ".dst", NULL);

  /** Clean up from previous tests, set up src data, and convert. **/
  SVN_ERR (remove_file (src_fname, pool));
  SVN_ERR (remove_file (dst_fname, pool));
  SVN_ERR (create_file (src_fname, src_eol, pool));

  keywords.revision = rev    ? svn_string_create (rev, pool)    : NULL;
  keywords.date     = date   ? svn_string_create (date, pool)   : NULL;
  keywords.author   = author ? svn_string_create (author, pool) : NULL;
  keywords.url      = url    ? svn_string_create (url, pool)    : NULL;

  err = svn_subst_copy_and_translate (src_fname, dst_fname, dst_eol, repair,
                                      &keywords, expand, pool);


  /* Conversion should have failed, if src has mixed eol, and the
     repair flag was not set, and we requested eol translation. */
  if ((! src_eol) && dst_eol && (! repair))
    {
      if (! err)
        {
          return svn_error_createf
            (SVN_ERR_TEST_FAILED, NULL,
             "translation of %s should have failed, but didn't", src_fname);
        }
      else if (err->apr_err != SVN_ERR_IO_INCONSISTENT_EOL)
        {
          char buf[1024];

          svn_strerror (err->apr_err, buf, sizeof (buf));

          return svn_error_createf
            (SVN_ERR_TEST_FAILED, NULL,
             "translation of %s should fail, but not with error \"%s\"",
             src_fname, buf);
        }
      else
        return SVN_NO_ERROR;

    }
  else if (err)
    return err;

      
  /** Verify that the conversion worked. **/

  for (i = 0; i < (sizeof (expect) / sizeof (*expect)); i++)
    expect[i] = lines[i];

  /* Certain lines contain keywords; expect their expansions. */
  if (rev)
    {
      if (expand)
        {
          expect[3 - 1] =
            apr_pstrcat (pool, "Line 3: ",
                         "Valid $LastChangedRevision: ",
                         rev,
                         " $, started unexpanded.",
                         NULL);
          expect[5 - 1] =
            apr_pstrcat (pool, "Line 5: ",
                         "Valid $Rev: ", rev, " $, started unexpanded.",
                         NULL);
          expect[26 - 1] =
            apr_pstrcat (pool, "Line 26: ",
                         "Emptily expanded keyword $Rev: ", rev," $.",
                         NULL);
          expect[29 - 1] =
            apr_pstrcat (pool, "Line 29: ",
                         "Valid $LastChangedRevision: ",
                         rev,
                         " $, started expanded.",
                         NULL);
          expect[30 - 1] =
            apr_pstrcat (pool, "Line 30: ",
                         "Valid $Rev: ",
                         rev,
                         " $, started expanded.",
                         NULL);
        }
      else  /* unexpand */
        {
          /* Lines 3 and 5 remain unchanged. */
          expect[26 - 1] = 
            "Line 26: Emptily expanded keyword $Rev$.";
          expect[29 - 1] =
            "Line 29: Valid $LastChangedRevision$, started expanded.";
          expect[30 - 1] =
            "Line 30: Valid $Rev$, started expanded.";
        }
    }

  if (date)
    {
      if (expand)
        {
          expect[12 - 1] =
            apr_pstrcat (pool, "Line 12: ",
                         "Valid $LastChangedDate: ",
                         date,
                         " $, started unexpanded.",
                         NULL);
          expect[13 - 1] =
            apr_pstrcat (pool, "Line 13: ",
                         "Valid $Date: ", date, " $, started unexpanded.",
                         NULL);
          expect[33 - 1] =
            apr_pstrcat (pool, "Line 33: ",
                         "Valid $LastChangedDate: ",
                         date,
                         " $, started expanded.",
                         NULL);
          expect[34 - 1] =
            apr_pstrcat (pool, "Line 34: ",
                         "Valid $Date: ", date, " $, started expanded.",
                         NULL);
          expect[51 - 1] =
            apr_pstrcat (pool, "Line 51: ",
                         "same, but with embedded keyword ",
                         "$$$$$$$$Date: ", date, " $$$$$$$$$$.",
                         NULL);
          expect[52 - 1] =
            apr_pstrcat (pool, "Line 52: ",
                         "same, with expanded, empty keyword ",
                         "$$$$$$Date: ", date, " $$$$$$.",
                         NULL);
        }
      else  /* unexpand */
        {
          /* Lines 12 and 13 remain unchanged. */
          expect[33 - 1] =
            "Line 33: Valid $LastChangedDate$, started expanded.";
          expect[34 - 1] =
            "Line 34: Valid $Date$, started expanded.";
          expect[51 - 1] =
            "Line 51: same, but with embedded keyword $$$$$$$$Date$$$$$$$$$$.";
          expect[52 - 1] =
            "Line 52: same, with expanded, empty keyword $$$$$$Date$$$$$$.";
        }
    }

  if (author)
    {
      if (expand)
        {
          expect[8 - 1] =
            apr_pstrcat (pool, "Line 8: ",
                         "Valid $LastChangedBy: ",
                         author,
                         " $, started unexpanded.",
                         NULL);
          expect[9 - 1] =
            apr_pstrcat (pool, "Line 9: ",
                         "Valid $Author: ", author, " $, started unexpanded.",
                         NULL);
          expect[37 - 1] =
            apr_pstrcat (pool, "Line 37: ",
                         "Valid $LastChangedBy: ", author, 
                         " $, started expanded.", NULL);
          expect[38 - 1] =
            apr_pstrcat (pool, "Line 38: ",
                         "Valid $Author: ", author, " $, started expanded.",
                         NULL);
          expect[71 - 1] =
            apr_pstrcat (pool, ".$veR$Author: ", author, " $", NULL);
        }
      else  /* unexpand */
        {
          /* Lines 8, 9, and 71 remain unchanged. */
          expect[37 - 1] =
            "Line 37: Valid $LastChangedBy$, started expanded.";
          expect[38 - 1] =
            "Line 38: Valid $Author$, started expanded.";
        }
    }

  if (url)
    {
      if (expand)
        {
          expect[16 - 1] =
            apr_pstrcat (pool, "Line 16: ",
                         "Valid $HeadURL: ", url, " $, started unexpanded.",
                         NULL);
          expect[17 - 1] =
            apr_pstrcat (pool, "Line 17: ",
                         "Valid $URL: ", url, " $, started unexpanded.",
                         NULL);
          expect[41 - 1] =
            apr_pstrcat (pool, "Line 41: ",
                         "Valid $HeadURL: ", url, " $, started expanded.",
                         NULL);
          expect[42 - 1] =
            apr_pstrcat (pool, "Line 42: ",
                         "Valid $URL: ", url, " $, started expanded.",
                         NULL);
        }
      else  /* unexpand */
        {
          /* Lines 16 and 17 and remain unchanged. */
          expect[41 - 1] =
            "Line 41: Valid $HeadURL$, started expanded.";
          expect[42 - 1] =
            "Line 42: Valid $URL$, started expanded.";
        }
    }

  if (rev)
    {
      if (expand)
        {
          expect[46 - 1] =
            apr_pstrcat (pool, "Line 46: ", "Valid $Rev: ", rev,
                         " $ is missing a space.", NULL);
        }
      /* Else Line 46 remains unchanged. */
    }

  /* Handle lines 48, 49, and 70 specially, as they contains two valid
     keywords. */
  if (rev && author)
    {
      if (expand)
        {
          expect[48 - 1] =
            apr_pstrcat (pool, "Line 48: ",
                         "Two keywords back to back: "
                         "$Author: ", author, " $"
                         "$Rev: ", rev, " $.",
                         NULL);
          expect[49 - 1] =
            apr_pstrcat (pool, "Line 49: ",
                         "One keyword, one not, back to back: "
                         "$Author: ", author, " $Rev$.",
                         NULL);
          expect[70 - 1] =
            apr_pstrcat (pool, "$Author: ", author, " $Rev$.", NULL);
        }
      /* Else Lines 48, 49, and 70 remain unchanged. */
    }
  else if (rev && (! author))
    {
      if (expand)
        {
          expect[48 - 1] =
            apr_pstrcat (pool, "Line 48: ",
                         "Two keywords back to back: "
                         "$Author$$Rev: ", rev, " $.",
                         NULL);
          expect[49 - 1] =
            apr_pstrcat (pool, "Line 49: ",
                         "One keyword, one not, back to back: "
                         "$Author$Rev: ", rev, " $.",
                         NULL);
          expect[70 - 1] = 
            apr_pstrcat (pool, "$Author$Rev: ", rev, " $.", NULL);
        }
      /* Else Lines 48, 49, and 70 remain unchanged. */
    }
  else if ((! rev) && author)
    {
      if (expand)
        {
          expect[48 - 1] =
            apr_pstrcat (pool, "Line 48: ",
                         "Two keywords back to back: "
                         "$Author: ", author, " $$Rev$.",
                         NULL);
          expect[49 - 1] =
            apr_pstrcat (pool, "Line 49: ",
                         "One keyword, one not, back to back: "
                         "$Author: ", author, " $Rev$.",
                         NULL);
          expect[70 - 1] =
            apr_pstrcat (pool, "$Author: ", author, " $Rev$.", NULL);
        }
      /* Else Lines 48, 49, and 70 remain unchanged. */
    }
  /* Else neither rev nor author, so Lines 48, 49, and 70 remain
     unchanged. */

  /* Handle line 24 specially, as it contains two valid keywords. */
  if (date && author)
    {
      if (expand)
        {
          expect[24 - 1] =
            apr_pstrcat (pool, "Line 24: ",
                         "keyword in a keyword: $Author: ",
                         author,
                         " $Date$ $",
                         NULL);
        }
      else  /* unexpand */
        {
          expect[24 - 1] =
            apr_pstrcat (pool, "Line 24: ",
                         "keyword in a keyword: $Author$Date$ $",
                         NULL);
        }
    }
  else if (date && (! author))
    {
      if (expand)
        {
          expect[24 - 1] =
            apr_pstrcat (pool, "Line 24: ",
                         "keyword in a keyword: $Author: $Date: ",
                         date,
                         " $ $",
                         NULL);
        }
      /* Else Line 24 remains unchanged. */
    }
  else if ((! date) && author)
    {
      if (expand)
        {
          expect[24 - 1] =
            apr_pstrcat (pool, "Line 24: ",
                         "keyword in a keyword: $Author: ",
                         author,
                         " $Date$ $",
                         NULL);
        }
      else  /* unexpand */
        {
          expect[24 - 1] =
            apr_pstrcat (pool, "Line 24: ",
                         "keyword in a keyword: $Author$Date$ $",
                         NULL);
        }
    }
  /* Else neither author nor date, so Line 24 remains unchanged. */

  /** Ready to verify. **/

  SVN_ERR (svn_stringbuf_from_file (&contents, dst_fname, pool));

  for (i = 0; i < (sizeof (expect) / sizeof (*expect)); i++)
    {
      if (contents->len < idx)
        return svn_error_createf
          (SVN_ERR_MALFORMED_FILE, NULL,
           "%s has short contents at line %" APR_SIZE_T_FMT, dst_fname, i + 1);

      if (strncmp (contents->data + idx, expect[i], strlen (expect[i])) != 0)
        return svn_error_createf
          (SVN_ERR_MALFORMED_FILE, NULL, 
           "%s has wrong contents at line %" APR_SIZE_T_FMT, dst_fname, i + 1);

      /* Else, the data is correct, at least up to the next eol. */

      idx += strlen (expect[i]);

      if (dst_eol)  /* verify the promised consistent eol style */
        {
          if (strncmp (contents->data + idx, dst_eol, strlen (dst_eol)) != 0)
            return svn_error_createf
              (SVN_ERR_IO_CORRUPT_EOL, NULL, 
               "%s has wrong eol style at line %" APR_SIZE_T_FMT, dst_fname,
               i + 1);
          else
            idx += strlen (dst_eol);
        }
      else  /* allow any eol style, even inconsistent ones, loosely */
        {
          while ((*(contents->data + idx) == '\r')
                 || (*(contents->data + idx) == '\n'))
            idx++;
        }
    }

  /* Clean up this test, since successful. */
  SVN_ERR (remove_file (src_fname, pool));
  SVN_ERR (remove_file (dst_fname, pool));

  return SVN_NO_ERROR;
}



static svn_error_t *
noop (const char **msg,
      svn_boolean_t msg_only,
      apr_pool_t *pool)
{
  *msg = "no conversions";

  if (msg_only)
    return SVN_NO_ERROR;

  SVN_ERR (substitute_and_verify
           ("noop", NULL, NULL, 0, NULL, NULL, NULL, NULL, 1, pool));

  SVN_ERR (substitute_and_verify
           ("noop", "\r", NULL, 0, NULL, NULL, NULL, NULL, 1, pool));

  SVN_ERR (substitute_and_verify
           ("noop", "\n", NULL, 0, NULL, NULL, NULL, NULL, 1, pool));

  SVN_ERR (substitute_and_verify
           ("noop", "\r\n", NULL, 0, NULL, NULL, NULL, NULL, 1, pool));

  return SVN_NO_ERROR;
}




/** EOL conversion alone. **/

static svn_error_t *
crlf_to_crlf (const char **msg,
              svn_boolean_t msg_only,
              apr_pool_t *pool)
{
  *msg = "convert CRLF to CRLF";

  if (msg_only)
    return SVN_NO_ERROR;

  SVN_ERR (substitute_and_verify
           ("crlf_to_crlf", "\r\n", "\r\n", 0,
            NULL, NULL, NULL, NULL, 1, pool));

  return SVN_NO_ERROR;
}


static svn_error_t *
lf_to_crlf (const char **msg,
            svn_boolean_t msg_only,
            apr_pool_t *pool)
{
  *msg = "convert LF to CRLF";

  if (msg_only)
    return SVN_NO_ERROR;

  SVN_ERR (substitute_and_verify
           ("lf_to_crlf", "\n", "\r\n", 0, NULL, NULL, NULL, NULL, 1, pool));

  return SVN_NO_ERROR;
}


static svn_error_t *
cr_to_crlf (const char **msg,
            svn_boolean_t msg_only,
            apr_pool_t *pool)
{
  *msg = "convert CR to CRLF";

  if (msg_only)
    return SVN_NO_ERROR;

  SVN_ERR (substitute_and_verify
           ("cr_to_crlf", "\r", "\r\n", 0, NULL, NULL, NULL, NULL, 1, pool));

  return SVN_NO_ERROR;
}


static svn_error_t *
mixed_to_crlf (const char **msg,
               svn_boolean_t msg_only,
               apr_pool_t *pool)
{
  *msg = "convert mixed line endings to CRLF";

  if (msg_only)
    return SVN_NO_ERROR;

  SVN_ERR (substitute_and_verify
           ("mixed_to_crlf", NULL, "\r\n", 1,
            NULL, NULL, NULL, NULL, 1, pool));

  return SVN_NO_ERROR;
}


static svn_error_t *
lf_to_lf (const char **msg,
          svn_boolean_t msg_only,
          apr_pool_t *pool)
{
  *msg = "convert LF to LF";

  if (msg_only)
    return SVN_NO_ERROR;

  SVN_ERR (substitute_and_verify
           ("lf_to_lf", "\n", "\n", 0, NULL, NULL, NULL, NULL, 1, pool));

  return SVN_NO_ERROR;
}


static svn_error_t *
crlf_to_lf (const char **msg,
            svn_boolean_t msg_only,
            apr_pool_t *pool)
{
  *msg = "convert CRLF to LF";

  if (msg_only)
    return SVN_NO_ERROR;

  SVN_ERR (substitute_and_verify
           ("crlf_to_lf", "\r\n", "\n", 0, NULL, NULL, NULL, NULL, 1, pool));

  return SVN_NO_ERROR;
}


static svn_error_t *
cr_to_lf (const char **msg,
          svn_boolean_t msg_only,
          apr_pool_t *pool)
{
  *msg = "convert CR to LF";

  if (msg_only)
    return SVN_NO_ERROR;

  SVN_ERR (substitute_and_verify
           ("cr_to_lf", "\r", "\n", 0, NULL, NULL, NULL, NULL, 1, pool));

  return SVN_NO_ERROR;
}


static svn_error_t *
mixed_to_lf (const char **msg,
             svn_boolean_t msg_only,
             apr_pool_t *pool)
{
  *msg = "convert mixed line endings to LF";

  if (msg_only)
    return SVN_NO_ERROR;

  SVN_ERR (substitute_and_verify
           ("cr_to_lf", NULL, "\n", 1, NULL, NULL, NULL, NULL, 1, pool));

  return SVN_NO_ERROR;
}


static svn_error_t *
crlf_to_cr (const char **msg,
            svn_boolean_t msg_only,
            apr_pool_t *pool)
{
  *msg = "convert CRLF to CR";

  if (msg_only)
    return SVN_NO_ERROR;

  SVN_ERR (substitute_and_verify
           ("crlf_to_cr", "\r\n", "\r", 0, NULL, NULL, NULL, NULL, 1, pool));

  return SVN_NO_ERROR;
}


static svn_error_t *
lf_to_cr (const char **msg,
          svn_boolean_t msg_only,
          apr_pool_t *pool)
{
  *msg = "convert LF to CR";

  if (msg_only)
    return SVN_NO_ERROR;

  SVN_ERR (substitute_and_verify
           ("lf_to_cr", "\n", "\r", 0, NULL, NULL, NULL, NULL, 1, pool));

  return SVN_NO_ERROR;
}


static svn_error_t *
cr_to_cr (const char **msg,
          svn_boolean_t msg_only,
          apr_pool_t *pool)
{
  *msg = "convert CR to CR";

  if (msg_only)
    return SVN_NO_ERROR;

  SVN_ERR (substitute_and_verify
           ("cr_to_cr", "\r", "\r", 0, NULL, NULL, NULL, NULL, 1, pool));

  return SVN_NO_ERROR;
}


static svn_error_t *
mixed_to_cr (const char **msg,
             svn_boolean_t msg_only,
             apr_pool_t *pool)
{
  *msg = "convert mixed line endings to CR";

  if (msg_only)
    return SVN_NO_ERROR;

  SVN_ERR (substitute_and_verify
           ("mixed_to_cr", NULL, "\r", 1, NULL, NULL, NULL, NULL, 1, pool));

  return SVN_NO_ERROR;
}


static svn_error_t *
mixed_no_repair (const char **msg,
                 svn_boolean_t msg_only,
                 apr_pool_t *pool)
{
  *msg = "don't convert mixed line endings in absence of repair flag";

  if (msg_only)
    return SVN_NO_ERROR;

  SVN_ERR (substitute_and_verify
           ("mixed_no_repair", NULL, "\n", 0,
            NULL, NULL, NULL, NULL, 1, pool));

  SVN_ERR (substitute_and_verify
           ("mixed_no_repair", NULL, "\r\n", 0,
            NULL, NULL, NULL, NULL, 1, pool));

  return SVN_NO_ERROR;
}



/** Keyword expansion alone. **/

static svn_error_t *
expand_author (const char **msg,
               svn_boolean_t msg_only,
               apr_pool_t *pool)
{
  *msg = "expand author keyword";

  if (msg_only)
    return SVN_NO_ERROR;

  SVN_ERR (substitute_and_verify
           ("author", "\n", NULL, 0, NULL, NULL, "jrandom", NULL, 1, pool));

  SVN_ERR (substitute_and_verify
           ("author", "\r\n", NULL, 0, NULL, NULL, "jrandom", NULL, 1, pool));

  return SVN_NO_ERROR;
}


static svn_error_t *
expand_date (const char **msg,
             svn_boolean_t msg_only,
             apr_pool_t *pool)
{
  *msg = "expand date keyword";

  if (msg_only)
    return SVN_NO_ERROR;

  SVN_ERR (substitute_and_verify
           ("date", "\n", NULL, 0,
            NULL, "Wed Jan  9 07:49:05 2002", NULL, NULL, 1, pool));

  SVN_ERR (substitute_and_verify
           ("date", "\r\n", NULL, 0,
            NULL, "Wed Jan  9 07:49:05 2002", NULL, NULL, 1, pool));

  return SVN_NO_ERROR;
}


static svn_error_t *
expand_author_date (const char **msg,
                    svn_boolean_t msg_only,
                    apr_pool_t *pool)
{
  *msg = "expand author and date keywords";

  if (msg_only)
    return SVN_NO_ERROR;

  SVN_ERR (substitute_and_verify
           ("author_date", "\n", NULL, 0,
            NULL, "Wed Jan  9 07:49:05 2002", "jrandom", NULL, 1, pool));

  SVN_ERR (substitute_and_verify
           ("author_date", "\r\n", NULL, 0,
            NULL, "Wed Jan  9 07:49:05 2002", "jrandom", NULL, 1, pool));

  return SVN_NO_ERROR;
}


static svn_error_t *
expand_author_rev (const char **msg,
                   svn_boolean_t msg_only,
                   apr_pool_t *pool)
{
  *msg = "expand author and rev keywords";

  if (msg_only)
    return SVN_NO_ERROR;

  SVN_ERR (substitute_and_verify
           ("author_rev", "\n", NULL, 0,
            "1729", NULL, "jrandom", NULL, 1, pool));

  SVN_ERR (substitute_and_verify
           ("author_rev", "\r\n", NULL, 0,
            "1729", NULL, "jrandom", NULL, 1, pool));

  return SVN_NO_ERROR;
}


static svn_error_t *
expand_rev (const char **msg,
            svn_boolean_t msg_only,
            apr_pool_t *pool)
{
  *msg = "expand rev keyword";

  if (msg_only)
    return SVN_NO_ERROR;

  SVN_ERR (substitute_and_verify
           ("rev", "\n", NULL, 0,
            "1729", NULL, NULL, NULL, 1, pool));

  SVN_ERR (substitute_and_verify
           ("rev", "\r\n", NULL, 0,
            "1729", NULL, NULL, NULL, 1, pool));

  return SVN_NO_ERROR;
}


static svn_error_t *
expand_rev_url (const char **msg,
                svn_boolean_t msg_only,
                apr_pool_t *pool)
{
  *msg = "expand rev and url keywords";

  if (msg_only)
    return SVN_NO_ERROR;

  SVN_ERR (substitute_and_verify
           ("rev_url", "\n", NULL, 0,
            "1729", NULL, NULL, "http://subversion.tigris.org", 1, pool));

  SVN_ERR (substitute_and_verify
           ("rev_url", "\r\n", NULL, 0,
            "1729", NULL, NULL, "http://subversion.tigris.org", 1, pool));

  return SVN_NO_ERROR;
}


static svn_error_t *
expand_author_date_rev_url (const char **msg,
                            svn_boolean_t msg_only,
                            apr_pool_t *pool)
{
  *msg = "expand author, date, rev, and url keywords";

  if (msg_only)
    return SVN_NO_ERROR;

  SVN_ERR (substitute_and_verify
           ("author_date_rev_url", "\n", NULL, 0,
            "1729",
            "Wed Jan  9 07:49:05 2002",
            "jrandom",
            "http://subversion.tigris.org",
            1, pool));

  SVN_ERR (substitute_and_verify
           ("author_date_rev_url", "\r\n", NULL, 0,
            "1729",
            "Wed Jan  9 07:49:05 2002",
            "jrandom",
            "http://subversion.tigris.org",
            1, pool));

  return SVN_NO_ERROR;
}



/** Keyword expansion and EOL conversion together. **/

static svn_error_t *
lf_to_crlf_expand_author (const char **msg,
                          svn_boolean_t msg_only,
                          apr_pool_t *pool)
{
  *msg = "lf_to_crlf, plus expand author keyword";

  if (msg_only)
    return SVN_NO_ERROR;

  SVN_ERR (substitute_and_verify
           ("lf_to_crlf_author", "\n", "\r\n", 0,
            NULL, NULL, "jrandom", NULL, 1, pool));

  return SVN_NO_ERROR;
}


static svn_error_t *
mixed_to_lf_expand_author_date (const char **msg,
                                svn_boolean_t msg_only,
                                apr_pool_t *pool)
{
  *msg = "mixed_to_lf, plus expand author and date keywords";

  if (msg_only)
    return SVN_NO_ERROR;

  SVN_ERR (substitute_and_verify
           ("mixed_to_lf_author_date", NULL, "\n", 1,
            NULL, "Wed Jan  9 07:49:05 2002", "jrandom", NULL, 1, pool));

  return SVN_NO_ERROR;
}


static svn_error_t *
crlf_to_cr_expand_author_rev (const char **msg,
                              svn_boolean_t msg_only,
                              apr_pool_t *pool)
{
  *msg = "crlf_to_cr, plus expand author and rev keywords";

  if (msg_only)
    return SVN_NO_ERROR;

  SVN_ERR (substitute_and_verify
           ("crlf_to_cr_author_rev", "\r\n", "\r", 0,
            "1729", NULL, "jrandom", NULL, 1, pool));

  return SVN_NO_ERROR;
}


static svn_error_t *
cr_to_crlf_expand_rev (const char **msg,
                       svn_boolean_t msg_only,
                       apr_pool_t *pool)
{
  *msg = "cr_to_crlf, plus expand rev keyword";

  if (msg_only)
    return SVN_NO_ERROR;

  SVN_ERR (substitute_and_verify
           ("cr_to_crlf_rev", "\r", "\r\n", 0,
            "1729", NULL, NULL, NULL, 1, pool));

  return SVN_NO_ERROR;
}


static svn_error_t *
cr_to_crlf_expand_rev_url (const char **msg,
                           svn_boolean_t msg_only,
                           apr_pool_t *pool)
{
  *msg = "cr_to_crlf, plus expand rev and url keywords";

  if (msg_only)
    return SVN_NO_ERROR;

  SVN_ERR (substitute_and_verify
           ("cr_to_crlf_rev_url", "\r", "\r\n", 0,
            "1729", NULL, NULL, "http://subversion.tigris.org", 1, pool));

  return SVN_NO_ERROR;
}


static svn_error_t *
mixed_to_crlf_expand_author_date_rev_url (const char **msg,
                                          svn_boolean_t msg_only,
                                          apr_pool_t *pool)
{
  *msg = "mixed_to_crlf, plus expand author, date, rev, and url keywords";

  if (msg_only)
    return SVN_NO_ERROR;

  SVN_ERR (substitute_and_verify
           ("mixed_to_crlf_author_date_rev_url", NULL, "\r\n", 1,
            "1729",
            "Wed Jan  9 07:49:05 2002",
            "jrandom",
            "http://subversion.tigris.org",
            1,
            pool));

  return SVN_NO_ERROR;
}



/** Keyword unexpansion alone. **/

static svn_error_t *
unexpand_author (const char **msg,
                 svn_boolean_t msg_only,
                 apr_pool_t *pool)
{
  *msg = "unexpand author keyword";

  if (msg_only)
    return SVN_NO_ERROR;

  SVN_ERR (substitute_and_verify
           ("author", "\n", NULL, 0, NULL, NULL, "jrandom", NULL, 0, pool));

  SVN_ERR (substitute_and_verify
           ("author", "\r\n", NULL, 0, NULL, NULL, "jrandom", NULL, 0, pool));

  return SVN_NO_ERROR;
}


static svn_error_t *
unexpand_date (const char **msg,
               svn_boolean_t msg_only,
               apr_pool_t *pool)
{
  *msg = "unexpand date keyword";

  if (msg_only)
    return SVN_NO_ERROR;

  SVN_ERR (substitute_and_verify
           ("date", "\n", NULL, 0,
            NULL, "Wed Jan  9 07:49:05 2002", NULL, NULL, 0, pool));

  SVN_ERR (substitute_and_verify
           ("date", "\r\n", NULL, 0,
            NULL, "Wed Jan  9 07:49:05 2002", NULL, NULL, 0, pool));

  return SVN_NO_ERROR;
}


static svn_error_t *
unexpand_author_date (const char **msg,
                      svn_boolean_t msg_only,
                      apr_pool_t *pool)
{
  *msg = "unexpand author and date keywords";

  if (msg_only)
    return SVN_NO_ERROR;

  SVN_ERR (substitute_and_verify
           ("author_date", "\n", NULL, 0,
            NULL, "Wed Jan  9 07:49:05 2002", "jrandom", NULL, 0, pool));

  SVN_ERR (substitute_and_verify
           ("author_date", "\r\n", NULL, 0,
            NULL, "Wed Jan  9 07:49:05 2002", "jrandom", NULL, 0, pool));

  return SVN_NO_ERROR;
}


static svn_error_t *
unexpand_author_rev (const char **msg,
                     svn_boolean_t msg_only,
                     apr_pool_t *pool)
{
  *msg = "unexpand author and rev keywords";

  if (msg_only)
    return SVN_NO_ERROR;

  SVN_ERR (substitute_and_verify
           ("author_rev", "\n", NULL, 0,
            "1729", NULL, "jrandom", NULL, 0, pool));

  SVN_ERR (substitute_and_verify
           ("author_rev", "\r\n", NULL, 0,
            "1729", NULL, "jrandom", NULL, 0, pool));

  return SVN_NO_ERROR;
}


static svn_error_t *
unexpand_rev (const char **msg,
              svn_boolean_t msg_only,
              apr_pool_t *pool)
{
  *msg = "unexpand rev keyword";

  if (msg_only)
    return SVN_NO_ERROR;

  SVN_ERR (substitute_and_verify
           ("rev", "\n", NULL, 0,
            "1729", NULL, NULL, NULL, 0, pool));

  SVN_ERR (substitute_and_verify
           ("rev", "\r\n", NULL, 0,
            "1729", NULL, NULL, NULL, 0, pool));

  return SVN_NO_ERROR;
}


static svn_error_t *
unexpand_rev_url (const char **msg,
                  svn_boolean_t msg_only,
                  apr_pool_t *pool)
{
  *msg = "unexpand rev and url keywords";

  if (msg_only)
    return SVN_NO_ERROR;

  SVN_ERR (substitute_and_verify
           ("rev_url", "\n", NULL, 0,
            "1729", NULL, NULL, "http://subversion.tigris.org", 0, pool));

  SVN_ERR (substitute_and_verify
           ("rev_url", "\r\n", NULL, 0,
            "1729", NULL, NULL, "http://subversion.tigris.org", 0, pool));

  return SVN_NO_ERROR;
}


static svn_error_t *
unexpand_author_date_rev_url (const char **msg,
                              svn_boolean_t msg_only,
                              apr_pool_t *pool)
{
  *msg = "unexpand author, date, rev, and url keywords";

  if (msg_only)
    return SVN_NO_ERROR;

  SVN_ERR (substitute_and_verify
           ("author_date_rev_url", "\n", NULL, 0,
            "1729",
            "Wed Jan  9 07:49:05 2002",
            "jrandom",
            "http://subversion.tigris.org",
            1, pool));

  SVN_ERR (substitute_and_verify
           ("author_date_rev_url", "\r\n", NULL, 0,
            "1729",
            "Wed Jan  9 07:49:05 2002",
            "jrandom",
            "http://subversion.tigris.org",
            1, pool));

  return SVN_NO_ERROR;
}



/** Keyword unexpansion and EOL conversion together. **/

static svn_error_t *
lf_to_crlf_unexpand_author (const char **msg,
                            svn_boolean_t msg_only,
                            apr_pool_t *pool)
{
  *msg = "lf_to_crlf, plus unexpand author keyword";

  if (msg_only)
    return SVN_NO_ERROR;

  SVN_ERR (substitute_and_verify
           ("lf_to_crlf_author", "\n", "\r\n", 0,
            NULL, NULL, "jrandom", NULL, 0, pool));

  return SVN_NO_ERROR;
}


static svn_error_t *
mixed_to_lf_unexpand_author_date (const char **msg,
                                  svn_boolean_t msg_only,
                                  apr_pool_t *pool)
{
  *msg = "mixed_to_lf, plus unexpand author and date keywords";

  if (msg_only)
    return SVN_NO_ERROR;

  SVN_ERR (substitute_and_verify
           ("mixed_to_lf_author_date", NULL, "\n", 1,
            NULL, "Wed Jan  9 07:49:05 2002", "jrandom", NULL, 0, pool));

  return SVN_NO_ERROR;
}


static svn_error_t *
crlf_to_cr_unexpand_author_rev (const char **msg,
                                svn_boolean_t msg_only,
                                apr_pool_t *pool)
{
  *msg = "crlf_to_cr, plus unexpand author and rev keywords";

  if (msg_only)
    return SVN_NO_ERROR;

  SVN_ERR (substitute_and_verify
           ("crlf_to_cr_author_rev", "\r\n", "\r", 0,
            "1729", NULL, "jrandom", NULL, 0, pool));

  return SVN_NO_ERROR;
}


static svn_error_t *
cr_to_crlf_unexpand_rev (const char **msg,
                         svn_boolean_t msg_only,
                         apr_pool_t *pool)
{
  *msg = "cr_to_crlf, plus unexpand rev keyword";

  if (msg_only)
    return SVN_NO_ERROR;

  SVN_ERR (substitute_and_verify
           ("cr_to_crlf_rev", "\r", "\r\n", 0,
            "1729", NULL, NULL, NULL, 0, pool));

  return SVN_NO_ERROR;
}


static svn_error_t *
cr_to_crlf_unexpand_rev_url (const char **msg,
                             svn_boolean_t msg_only,
                             apr_pool_t *pool)
{
  *msg = "cr_to_crlf, plus unexpand rev and url keywords";

  if (msg_only)
    return SVN_NO_ERROR;

  SVN_ERR (substitute_and_verify
           ("cr_to_crlf_rev_url", "\r", "\r\n", 0,
            "1729", NULL, NULL, "http://subversion.tigris.org", 0, pool));

  return SVN_NO_ERROR;
}


static svn_error_t *
mixed_to_crlf_unexpand_author_date_rev_url (const char **msg,
                                            svn_boolean_t msg_only,
                                            apr_pool_t *pool)
{
  *msg = "mixed_to_crlf, plus unexpand author, date, rev, and url keywords";

  if (msg_only)
    return SVN_NO_ERROR;

  SVN_ERR (substitute_and_verify
           ("mixed_to_crlf_author_date_rev_url", NULL, "\r\n", 1,
            "1729",
            "Wed Jan  9 07:49:05 2002",
            "jrandom",
            "http://subversion.tigris.org",
            0,
            pool));

  return SVN_NO_ERROR;
}



/* The test table.  */

struct svn_test_descriptor_t test_funcs[] =
  {
    SVN_TEST_NULL,
  /* The no-op conversion. */
    SVN_TEST_PASS (noop),
    /* Conversions resulting in crlf, no keywords involved. */
    SVN_TEST_PASS (crlf_to_crlf),
    SVN_TEST_PASS (lf_to_crlf),
    SVN_TEST_PASS (cr_to_crlf),
    SVN_TEST_PASS (mixed_to_crlf),
    /* Conversions resulting in lf, no keywords involved. */
    SVN_TEST_PASS (lf_to_lf),
    SVN_TEST_PASS (crlf_to_lf),
    SVN_TEST_PASS (cr_to_lf),
    SVN_TEST_PASS (mixed_to_lf),
    /* Conversions resulting in cr, no keywords involved. */
    SVN_TEST_PASS (crlf_to_cr),
    SVN_TEST_PASS (lf_to_cr),
    SVN_TEST_PASS (cr_to_cr),
    SVN_TEST_PASS (mixed_to_cr),
    /* Random eol stuff. */
    SVN_TEST_PASS (mixed_no_repair),
    /* Keyword expansion alone, no eol conversion involved. */
    SVN_TEST_PASS (expand_author),
    SVN_TEST_PASS (expand_date),
    SVN_TEST_PASS (expand_author_date),
    SVN_TEST_PASS (expand_author_rev),
    SVN_TEST_PASS (expand_rev),
    SVN_TEST_PASS (expand_rev_url),
    SVN_TEST_PASS (expand_author_date_rev_url),
    /* Keyword expansion and eol conversion together. */
    SVN_TEST_PASS (lf_to_crlf_expand_author),
    SVN_TEST_PASS (mixed_to_lf_expand_author_date),
    SVN_TEST_PASS (crlf_to_cr_expand_author_rev),
    SVN_TEST_PASS (cr_to_crlf_expand_rev),
    SVN_TEST_PASS (cr_to_crlf_expand_rev_url),
    SVN_TEST_PASS (mixed_to_crlf_expand_author_date_rev_url),
    /* Keyword unexpansion alone, no eol conversion involved. */
    SVN_TEST_PASS (unexpand_author),
    SVN_TEST_PASS (unexpand_date),
    SVN_TEST_PASS (unexpand_author_date),
    SVN_TEST_PASS (unexpand_author_rev),
    SVN_TEST_PASS (unexpand_rev),
    SVN_TEST_PASS (unexpand_rev_url),
    SVN_TEST_PASS (unexpand_author_date_rev_url),
    /* Keyword unexpansion and eol conversion together. */
    SVN_TEST_PASS (lf_to_crlf_unexpand_author),
    SVN_TEST_PASS (mixed_to_lf_unexpand_author_date),
    SVN_TEST_PASS (crlf_to_cr_unexpand_author_rev),
    SVN_TEST_PASS (cr_to_crlf_unexpand_rev),
    SVN_TEST_PASS (cr_to_crlf_unexpand_rev_url),
    SVN_TEST_PASS (mixed_to_crlf_unexpand_author_date_rev_url),
    SVN_TEST_NULL
  };
>>>>>>> 2b3bfb48
<|MERGE_RESOLUTION|>--- conflicted
+++ resolved
@@ -1,4 +1,3 @@
-<<<<<<< HEAD
 /*
  * translate-test.c -- test the eol and keyword translation subroutine
  *
@@ -1536,1544 +1535,4 @@
     SVN_TEST_PASS (cr_to_crlf_unexpand_rev_url),
     SVN_TEST_PASS (mixed_to_crlf_unexpand_author_date_rev_url),
     SVN_TEST_NULL
-  };
-=======
-/*
- * translate-test.c -- test the eol and keyword translation subroutine
- *
- * ====================================================================
- * Copyright (c) 2000-2003 CollabNet.  All rights reserved.
- *
- * This software is licensed as described in the file COPYING, which
- * you should have received as part of this distribution.  The terms
- * are also available at http://subversion.tigris.org/license-1.html.
- * If newer versions of this license are posted there, you may use a
- * newer version instead, at your option.
- *
- * This software consists of voluntary contributions made by many
- * individuals.  For exact contribution history, see the revision
- * history and logs, available at http://subversion.tigris.org/.
- * ====================================================================
- */
-
-
--
-/* Advice to those adding new tests to this file: 
- * ==============================================
- *
- * Read the doc string for substitute_and_verify(), then read the
- * test functions themselves -- they're small, and they'll be very
- * easy to understand once you know substitute_and_verify().
- */
-
--
-
-#include <stdio.h>
-#include <string.h>
-#include <apr_general.h>
-#include <apr_file_io.h>
-#include <apr_time.h>
-#include <svn_wc.h>
-#include "svn_test.h"
-#include "svn_subst.h"
-
-
--
-/*** Helpers ***/
-
-/* (Almost) all the tests share the same test data. */
-const char *lines[] =
-  {
-    "Line 1: fairly boring subst test data... blah blah",
-    "Line 2: fairly boring subst test data... blah blah.",
-    "Line 3: Valid $LastChangedRevision$, started unexpanded.",
-    "Line 4: fairly boring subst test data... blah blah.",
-    "Line 5: Valid $Rev$, started unexpanded.",
-    "Line 6: fairly boring subst test data... blah blah.",
-    "Line 7: fairly boring subst test data... blah blah.",
-    "Line 8: Valid $LastChangedBy$, started unexpanded.",
-    "Line 9: Valid $Author$, started unexpanded.",
-    "Line 10: fairly boring subst test data... blah blah.",
-    "Line 11: fairly boring subst test data... blah blah.",
-    "Line 12: Valid $LastChangedDate$, started unexpanded.",
-    "Line 13: Valid $Date$, started unexpanded.",
-    "Line 14: fairly boring subst test data... blah blah.",
-    "Line 15: fairly boring subst test data... blah blah.",
-    "Line 16: Valid $HeadURL$, started unexpanded.",
-    "Line 17: Valid $URL$, started unexpanded.",
-    "Line 18: fairly boring subst test data... blah blah.",
-    "Line 19: Invalid expanded keyword spanning two lines: $Author: ",
-    /* The idea here is that, were it not broken across two lines,
-       "$Author: Line 20: jrandom$" would be a valid if odd, keyword. */ 
-    "Line 20: jrandom$ remainder of invalid keyword spanning two lines.",
-    "Line 21: fairly boring subst test data... blah blah.",
-    "Line 22: an unknown keyword $LastChangedSocks$.",
-    "Line 23: fairly boring subst test data... blah blah.",
-    /* In line 24, the third dollar sign terminates the first, and the
-       fourth should therefore remain a literal dollar sign. */
-    "Line 24: keyword in a keyword: $Author: $Date$ $",
-    "Line 25: fairly boring subst test data... blah blah.",
-    "Line 26: Emptily expanded keyword $Rev: $.",
-    "Line 27: fairly boring subst test data... blah blah.",
-    "Line 28: fairly boring subst test data... blah blah.",
-    "Line 29: Valid $LastChangedRevision: 1729 $, started expanded.",
-    "Line 30: Valid $Rev: 1729 $, started expanded.",
-    "Line 31: fairly boring subst test data... blah blah.",
-    "Line 32: fairly boring subst test data... blah blah.",
-    "Line 33: Valid $LastChangedDate: 2002-01-01 $, started expanded.",
-    "Line 34: Valid $Date: 2002-01-01 $, started expanded.",
-    "Line 35: fairly boring subst test data... blah blah.",
-    "Line 36: fairly boring subst test data... blah blah.",
-    "Line 37: Valid $LastChangedBy: jrandom $, started expanded.",
-    "Line 38: Valid $Author: jrandom $, started expanded.",
-    "Line 39: fairly boring subst test data... blah blah.",
-    "Line 40: fairly boring subst test data... blah blah.",
-    "Line 41: Valid $HeadURL: http://tomato/mauve $, started expanded.",
-    "Line 42: Valid $URL: http://tomato/mauve $, started expanded.",
-    "Line 43: fairly boring subst test data... blah blah.",
-    "Line 44: fairly boring subst test data... blah blah.",
-    "Line 45: Invalid $LastChangedRevisionWithSuffix$, started unexpanded.",
-    "Line 46: Valid $Rev:$ is missing a space.",
-    "Line 47: fairly boring subst test data... blah blah.",
-    "Line 48: Two keywords back to back: $Author$$Rev$.",
-    "Line 49: One keyword, one not, back to back: $Author$Rev$.",
-    "Line 50: a series of dollar signs $$$$$$$$$$$$$$$$$$$$$$$$$$$$.",
-    "Line 51: same, but with embedded keyword $$$$$$$$Date$$$$$$$$$$.",
-    "Line 52: same, with expanded, empty keyword $$$$$$Date: $$$$$$.",
-    "Line 53: $This is a lengthy line designed to test a bug that was "
-    "reported about keyword expansion.  The problem was that a line "
-    "had more than SVN_KEYWORD_MAX_LEN (255 at the time) characters "
-    "after an initial dollar sign, which triggered a buglet in our "
-    "svn_subst_copy_and_translate() function and resulted in, in some cases "
-    "a SEGFAULT, and in others a filthy corrupt commit. ",
-    "", /* Lines 54-69 are blank to test consecutive newlines */
-    "",
-    "",
-    "",
-    "",
-    "",
-    "",
-    "",
-    "",
-    "",
-    "",
-    "",
-    "",
-    "",
-    "",
-    "",
-    "$Author$Rev$.", /* Line 70-73 test places where '$' abuts a newline. */
-    ".$veR$Author$",
-    "$",
-    "$$",
-    "Line 74: end of subst test data."
-  };
-
-
-/* Return a randomly selected eol sequence. */
-static const char *
-random_eol_marker (void)
-{
-  /* Select a random eol marker from this set. */
-  static int seeded = 0;
-
-  /* ### todo: allowing '\r' to be in this list of possible random
-     eol_markers causes problems for the current testing framework
-     which expects a 1:1 ratio of input-line-count to output-line-count.  
-     Problems occur when there are two consecutive line ending markers
-     where the first is '\r' and the second is '\n' -- our
-     translation routine reads that as a single '\r\n' which throws
-     off the linecount on the output side, and fouls up substitute_and_verify.
-  */
-  const char *eol_markers[] = { "\n", "\r\n" };
-
-  if (! seeded)
-    {
-      srand (1729);  /* we want errors to be reproducible */
-      seeded = 1;
-    }
-
-  return eol_markers[rand()
-                     % ((sizeof (eol_markers)) / (sizeof (*eol_markers)))];
-}
-
-
-/* Create FNAME with global `lines' as initial data.  Use EOL_STR as
- * the end-of-line marker between lines, or if EOL_STR is NULL, choose
- * a random marker at each opportunity.  Use POOL for any temporary
- * allocation.
- */
-static svn_error_t *
-create_file (const char *fname, const char *eol_str, apr_pool_t *pool)
-{
-  apr_status_t apr_err;
-  apr_file_t *f;
-  apr_size_t i, j;
-
-  apr_err = apr_file_open (&f, fname,
-                           (APR_WRITE | APR_CREATE | APR_EXCL | APR_BINARY),
-                           APR_OS_DEFAULT, pool);
-  if (apr_err)
-    return svn_error_create (apr_err, NULL, fname);
-  
-  for (i = 0; i < (sizeof (lines) / sizeof (*lines)); i++)
-    {
-      const char *this_eol_str = eol_str ? eol_str : random_eol_marker ();
-          
-      apr_err = apr_file_printf (f, lines[i]);
-
-      /* Is it overly paranoid to use putc(), because of worry about
-         fprintf() doing a newline conversion? */ 
-      for (j = 0; this_eol_str[j]; j++)
-        {
-          apr_err = apr_file_putc (this_eol_str[j], f);
-          if (apr_err)
-            return svn_error_create (apr_err, NULL, fname);
-        }
-    }
-
-  apr_err = apr_file_close (f);
-  if (apr_err)
-    return svn_error_create (apr_err, NULL, fname);
-  
-  return SVN_NO_ERROR;
-}
-
-
-/* If FNAME is a regular file, remove it; if it doesn't exist at all,
-   return success.  Otherwise, return error. */
-static svn_error_t *
-remove_file (const char *fname, apr_pool_t *pool)
-{
-  apr_status_t apr_err;
-  apr_finfo_t finfo;
-
-  if (apr_stat (&finfo, fname, APR_FINFO_TYPE, pool) == APR_SUCCESS)
-    {
-      if (finfo.filetype == APR_REG)
-        {
-          apr_err = apr_file_remove (fname, pool);
-          if (apr_err)
-            return svn_error_create (apr_err, NULL, fname);
-        }
-      else
-        return svn_error_createf (SVN_ERR_TEST_FAILED, NULL,
-                                  "non-file `%s' is in the way", fname);
-    }
-
-  return SVN_NO_ERROR;
-}
-
-
-/* Set up, run, and verify the results of a substitution.
- *
- * Create a file TEST_NAME.src using global `lines' as the initial
- * data, with SRC_EOL as the line separator, then convert it to file
- * TEST_NAME.dst (using DST_EOL, REPAIR, EXPAND, REV, AUTHOR, DATE,
- * and URL as svn_subst_copy_and_translate() does), and verify that the
- * conversion worked.  Null SRC_EOL means create a mixed eol src
- * file.
- *
- * If the verification succeeds, remove both files and return
- * SVN_NO_ERROR.
- * 
- * If the verification fails, leave the files for post-mortem.  If the
- * failure is due to non-eol data being wrong, return
- * SVN_ERR_MALFORMED_FILE.  If the problem is an incorrect eol marker,
- * return SVN_ERR_CORRUPT_EOL.  If the problem is that a mixed eol
- * style was repaired even though no repair flag was passed, return
- * SVN_ERR_TEST_FAILED.
- *
- * Use POOL for temporary allocation.
- *
- * Note: as with svn_subst_copy_and_translate(), if any of DST_EOL, REV,
- * AUTHOR, DATE, and/or URL is null, then that substitution is not
- * performed.
- */
-static svn_error_t *
-substitute_and_verify (const char *test_name,
-                       const char *src_eol,
-                       const char *dst_eol,
-                       svn_boolean_t repair,
-                       const char *rev,
-                       const char *date,
-                       const char *author,
-                       const char *url,
-                       svn_boolean_t expand,
-                       apr_pool_t *pool)
-{
-  svn_error_t *err;
-  svn_stringbuf_t *contents;
-  svn_subst_keywords_t keywords;
-  apr_size_t idx = 0;
-  apr_size_t i;
-  const char *expect[(sizeof (lines) / sizeof (*lines))];
-  const char *src_fname = apr_pstrcat (pool, test_name, ".src", NULL);
-  const char *dst_fname = apr_pstrcat (pool, test_name, ".dst", NULL);
-
-  /** Clean up from previous tests, set up src data, and convert. **/
-  SVN_ERR (remove_file (src_fname, pool));
-  SVN_ERR (remove_file (dst_fname, pool));
-  SVN_ERR (create_file (src_fname, src_eol, pool));
-
-  keywords.revision = rev    ? svn_string_create (rev, pool)    : NULL;
-  keywords.date     = date   ? svn_string_create (date, pool)   : NULL;
-  keywords.author   = author ? svn_string_create (author, pool) : NULL;
-  keywords.url      = url    ? svn_string_create (url, pool)    : NULL;
-
-  err = svn_subst_copy_and_translate (src_fname, dst_fname, dst_eol, repair,
-                                      &keywords, expand, pool);
-
-
-  /* Conversion should have failed, if src has mixed eol, and the
-     repair flag was not set, and we requested eol translation. */
-  if ((! src_eol) && dst_eol && (! repair))
-    {
-      if (! err)
-        {
-          return svn_error_createf
-            (SVN_ERR_TEST_FAILED, NULL,
-             "translation of %s should have failed, but didn't", src_fname);
-        }
-      else if (err->apr_err != SVN_ERR_IO_INCONSISTENT_EOL)
-        {
-          char buf[1024];
-
-          svn_strerror (err->apr_err, buf, sizeof (buf));
-
-          return svn_error_createf
-            (SVN_ERR_TEST_FAILED, NULL,
-             "translation of %s should fail, but not with error \"%s\"",
-             src_fname, buf);
-        }
-      else
-        return SVN_NO_ERROR;
-
-    }
-  else if (err)
-    return err;
-
-      
-  /** Verify that the conversion worked. **/
-
-  for (i = 0; i < (sizeof (expect) / sizeof (*expect)); i++)
-    expect[i] = lines[i];
-
-  /* Certain lines contain keywords; expect their expansions. */
-  if (rev)
-    {
-      if (expand)
-        {
-          expect[3 - 1] =
-            apr_pstrcat (pool, "Line 3: ",
-                         "Valid $LastChangedRevision: ",
-                         rev,
-                         " $, started unexpanded.",
-                         NULL);
-          expect[5 - 1] =
-            apr_pstrcat (pool, "Line 5: ",
-                         "Valid $Rev: ", rev, " $, started unexpanded.",
-                         NULL);
-          expect[26 - 1] =
-            apr_pstrcat (pool, "Line 26: ",
-                         "Emptily expanded keyword $Rev: ", rev," $.",
-                         NULL);
-          expect[29 - 1] =
-            apr_pstrcat (pool, "Line 29: ",
-                         "Valid $LastChangedRevision: ",
-                         rev,
-                         " $, started expanded.",
-                         NULL);
-          expect[30 - 1] =
-            apr_pstrcat (pool, "Line 30: ",
-                         "Valid $Rev: ",
-                         rev,
-                         " $, started expanded.",
-                         NULL);
-        }
-      else  /* unexpand */
-        {
-          /* Lines 3 and 5 remain unchanged. */
-          expect[26 - 1] = 
-            "Line 26: Emptily expanded keyword $Rev$.";
-          expect[29 - 1] =
-            "Line 29: Valid $LastChangedRevision$, started expanded.";
-          expect[30 - 1] =
-            "Line 30: Valid $Rev$, started expanded.";
-        }
-    }
-
-  if (date)
-    {
-      if (expand)
-        {
-          expect[12 - 1] =
-            apr_pstrcat (pool, "Line 12: ",
-                         "Valid $LastChangedDate: ",
-                         date,
-                         " $, started unexpanded.",
-                         NULL);
-          expect[13 - 1] =
-            apr_pstrcat (pool, "Line 13: ",
-                         "Valid $Date: ", date, " $, started unexpanded.",
-                         NULL);
-          expect[33 - 1] =
-            apr_pstrcat (pool, "Line 33: ",
-                         "Valid $LastChangedDate: ",
-                         date,
-                         " $, started expanded.",
-                         NULL);
-          expect[34 - 1] =
-            apr_pstrcat (pool, "Line 34: ",
-                         "Valid $Date: ", date, " $, started expanded.",
-                         NULL);
-          expect[51 - 1] =
-            apr_pstrcat (pool, "Line 51: ",
-                         "same, but with embedded keyword ",
-                         "$$$$$$$$Date: ", date, " $$$$$$$$$$.",
-                         NULL);
-          expect[52 - 1] =
-            apr_pstrcat (pool, "Line 52: ",
-                         "same, with expanded, empty keyword ",
-                         "$$$$$$Date: ", date, " $$$$$$.",
-                         NULL);
-        }
-      else  /* unexpand */
-        {
-          /* Lines 12 and 13 remain unchanged. */
-          expect[33 - 1] =
-            "Line 33: Valid $LastChangedDate$, started expanded.";
-          expect[34 - 1] =
-            "Line 34: Valid $Date$, started expanded.";
-          expect[51 - 1] =
-            "Line 51: same, but with embedded keyword $$$$$$$$Date$$$$$$$$$$.";
-          expect[52 - 1] =
-            "Line 52: same, with expanded, empty keyword $$$$$$Date$$$$$$.";
-        }
-    }
-
-  if (author)
-    {
-      if (expand)
-        {
-          expect[8 - 1] =
-            apr_pstrcat (pool, "Line 8: ",
-                         "Valid $LastChangedBy: ",
-                         author,
-                         " $, started unexpanded.",
-                         NULL);
-          expect[9 - 1] =
-            apr_pstrcat (pool, "Line 9: ",
-                         "Valid $Author: ", author, " $, started unexpanded.",
-                         NULL);
-          expect[37 - 1] =
-            apr_pstrcat (pool, "Line 37: ",
-                         "Valid $LastChangedBy: ", author, 
-                         " $, started expanded.", NULL);
-          expect[38 - 1] =
-            apr_pstrcat (pool, "Line 38: ",
-                         "Valid $Author: ", author, " $, started expanded.",
-                         NULL);
-          expect[71 - 1] =
-            apr_pstrcat (pool, ".$veR$Author: ", author, " $", NULL);
-        }
-      else  /* unexpand */
-        {
-          /* Lines 8, 9, and 71 remain unchanged. */
-          expect[37 - 1] =
-            "Line 37: Valid $LastChangedBy$, started expanded.";
-          expect[38 - 1] =
-            "Line 38: Valid $Author$, started expanded.";
-        }
-    }
-
-  if (url)
-    {
-      if (expand)
-        {
-          expect[16 - 1] =
-            apr_pstrcat (pool, "Line 16: ",
-                         "Valid $HeadURL: ", url, " $, started unexpanded.",
-                         NULL);
-          expect[17 - 1] =
-            apr_pstrcat (pool, "Line 17: ",
-                         "Valid $URL: ", url, " $, started unexpanded.",
-                         NULL);
-          expect[41 - 1] =
-            apr_pstrcat (pool, "Line 41: ",
-                         "Valid $HeadURL: ", url, " $, started expanded.",
-                         NULL);
-          expect[42 - 1] =
-            apr_pstrcat (pool, "Line 42: ",
-                         "Valid $URL: ", url, " $, started expanded.",
-                         NULL);
-        }
-      else  /* unexpand */
-        {
-          /* Lines 16 and 17 and remain unchanged. */
-          expect[41 - 1] =
-            "Line 41: Valid $HeadURL$, started expanded.";
-          expect[42 - 1] =
-            "Line 42: Valid $URL$, started expanded.";
-        }
-    }
-
-  if (rev)
-    {
-      if (expand)
-        {
-          expect[46 - 1] =
-            apr_pstrcat (pool, "Line 46: ", "Valid $Rev: ", rev,
-                         " $ is missing a space.", NULL);
-        }
-      /* Else Line 46 remains unchanged. */
-    }
-
-  /* Handle lines 48, 49, and 70 specially, as they contains two valid
-     keywords. */
-  if (rev && author)
-    {
-      if (expand)
-        {
-          expect[48 - 1] =
-            apr_pstrcat (pool, "Line 48: ",
-                         "Two keywords back to back: "
-                         "$Author: ", author, " $"
-                         "$Rev: ", rev, " $.",
-                         NULL);
-          expect[49 - 1] =
-            apr_pstrcat (pool, "Line 49: ",
-                         "One keyword, one not, back to back: "
-                         "$Author: ", author, " $Rev$.",
-                         NULL);
-          expect[70 - 1] =
-            apr_pstrcat (pool, "$Author: ", author, " $Rev$.", NULL);
-        }
-      /* Else Lines 48, 49, and 70 remain unchanged. */
-    }
-  else if (rev && (! author))
-    {
-      if (expand)
-        {
-          expect[48 - 1] =
-            apr_pstrcat (pool, "Line 48: ",
-                         "Two keywords back to back: "
-                         "$Author$$Rev: ", rev, " $.",
-                         NULL);
-          expect[49 - 1] =
-            apr_pstrcat (pool, "Line 49: ",
-                         "One keyword, one not, back to back: "
-                         "$Author$Rev: ", rev, " $.",
-                         NULL);
-          expect[70 - 1] = 
-            apr_pstrcat (pool, "$Author$Rev: ", rev, " $.", NULL);
-        }
-      /* Else Lines 48, 49, and 70 remain unchanged. */
-    }
-  else if ((! rev) && author)
-    {
-      if (expand)
-        {
-          expect[48 - 1] =
-            apr_pstrcat (pool, "Line 48: ",
-                         "Two keywords back to back: "
-                         "$Author: ", author, " $$Rev$.",
-                         NULL);
-          expect[49 - 1] =
-            apr_pstrcat (pool, "Line 49: ",
-                         "One keyword, one not, back to back: "
-                         "$Author: ", author, " $Rev$.",
-                         NULL);
-          expect[70 - 1] =
-            apr_pstrcat (pool, "$Author: ", author, " $Rev$.", NULL);
-        }
-      /* Else Lines 48, 49, and 70 remain unchanged. */
-    }
-  /* Else neither rev nor author, so Lines 48, 49, and 70 remain
-     unchanged. */
-
-  /* Handle line 24 specially, as it contains two valid keywords. */
-  if (date && author)
-    {
-      if (expand)
-        {
-          expect[24 - 1] =
-            apr_pstrcat (pool, "Line 24: ",
-                         "keyword in a keyword: $Author: ",
-                         author,
-                         " $Date$ $",
-                         NULL);
-        }
-      else  /* unexpand */
-        {
-          expect[24 - 1] =
-            apr_pstrcat (pool, "Line 24: ",
-                         "keyword in a keyword: $Author$Date$ $",
-                         NULL);
-        }
-    }
-  else if (date && (! author))
-    {
-      if (expand)
-        {
-          expect[24 - 1] =
-            apr_pstrcat (pool, "Line 24: ",
-                         "keyword in a keyword: $Author: $Date: ",
-                         date,
-                         " $ $",
-                         NULL);
-        }
-      /* Else Line 24 remains unchanged. */
-    }
-  else if ((! date) && author)
-    {
-      if (expand)
-        {
-          expect[24 - 1] =
-            apr_pstrcat (pool, "Line 24: ",
-                         "keyword in a keyword: $Author: ",
-                         author,
-                         " $Date$ $",
-                         NULL);
-        }
-      else  /* unexpand */
-        {
-          expect[24 - 1] =
-            apr_pstrcat (pool, "Line 24: ",
-                         "keyword in a keyword: $Author$Date$ $",
-                         NULL);
-        }
-    }
-  /* Else neither author nor date, so Line 24 remains unchanged. */
-
-  /** Ready to verify. **/
-
-  SVN_ERR (svn_stringbuf_from_file (&contents, dst_fname, pool));
-
-  for (i = 0; i < (sizeof (expect) / sizeof (*expect)); i++)
-    {
-      if (contents->len < idx)
-        return svn_error_createf
-          (SVN_ERR_MALFORMED_FILE, NULL,
-           "%s has short contents at line %" APR_SIZE_T_FMT, dst_fname, i + 1);
-
-      if (strncmp (contents->data + idx, expect[i], strlen (expect[i])) != 0)
-        return svn_error_createf
-          (SVN_ERR_MALFORMED_FILE, NULL, 
-           "%s has wrong contents at line %" APR_SIZE_T_FMT, dst_fname, i + 1);
-
-      /* Else, the data is correct, at least up to the next eol. */
-
-      idx += strlen (expect[i]);
-
-      if (dst_eol)  /* verify the promised consistent eol style */
-        {
-          if (strncmp (contents->data + idx, dst_eol, strlen (dst_eol)) != 0)
-            return svn_error_createf
-              (SVN_ERR_IO_CORRUPT_EOL, NULL, 
-               "%s has wrong eol style at line %" APR_SIZE_T_FMT, dst_fname,
-               i + 1);
-          else
-            idx += strlen (dst_eol);
-        }
-      else  /* allow any eol style, even inconsistent ones, loosely */
-        {
-          while ((*(contents->data + idx) == '\r')
-                 || (*(contents->data + idx) == '\n'))
-            idx++;
-        }
-    }
-
-  /* Clean up this test, since successful. */
-  SVN_ERR (remove_file (src_fname, pool));
-  SVN_ERR (remove_file (dst_fname, pool));
-
-  return SVN_NO_ERROR;
-}
-
-
--
-static svn_error_t *
-noop (const char **msg,
-      svn_boolean_t msg_only,
-      apr_pool_t *pool)
-{
-  *msg = "no conversions";
-
-  if (msg_only)
-    return SVN_NO_ERROR;
-
-  SVN_ERR (substitute_and_verify
-           ("noop", NULL, NULL, 0, NULL, NULL, NULL, NULL, 1, pool));
-
-  SVN_ERR (substitute_and_verify
-           ("noop", "\r", NULL, 0, NULL, NULL, NULL, NULL, 1, pool));
-
-  SVN_ERR (substitute_and_verify
-           ("noop", "\n", NULL, 0, NULL, NULL, NULL, NULL, 1, pool));
-
-  SVN_ERR (substitute_and_verify
-           ("noop", "\r\n", NULL, 0, NULL, NULL, NULL, NULL, 1, pool));
-
-  return SVN_NO_ERROR;
-}
-
-
-
--
-/** EOL conversion alone. **/
-
-static svn_error_t *
-crlf_to_crlf (const char **msg,
-              svn_boolean_t msg_only,
-              apr_pool_t *pool)
-{
-  *msg = "convert CRLF to CRLF";
-
-  if (msg_only)
-    return SVN_NO_ERROR;
-
-  SVN_ERR (substitute_and_verify
-           ("crlf_to_crlf", "\r\n", "\r\n", 0,
-            NULL, NULL, NULL, NULL, 1, pool));
-
-  return SVN_NO_ERROR;
-}
-
-
-static svn_error_t *
-lf_to_crlf (const char **msg,
-            svn_boolean_t msg_only,
-            apr_pool_t *pool)
-{
-  *msg = "convert LF to CRLF";
-
-  if (msg_only)
-    return SVN_NO_ERROR;
-
-  SVN_ERR (substitute_and_verify
-           ("lf_to_crlf", "\n", "\r\n", 0, NULL, NULL, NULL, NULL, 1, pool));
-
-  return SVN_NO_ERROR;
-}
-
-
-static svn_error_t *
-cr_to_crlf (const char **msg,
-            svn_boolean_t msg_only,
-            apr_pool_t *pool)
-{
-  *msg = "convert CR to CRLF";
-
-  if (msg_only)
-    return SVN_NO_ERROR;
-
-  SVN_ERR (substitute_and_verify
-           ("cr_to_crlf", "\r", "\r\n", 0, NULL, NULL, NULL, NULL, 1, pool));
-
-  return SVN_NO_ERROR;
-}
-
-
-static svn_error_t *
-mixed_to_crlf (const char **msg,
-               svn_boolean_t msg_only,
-               apr_pool_t *pool)
-{
-  *msg = "convert mixed line endings to CRLF";
-
-  if (msg_only)
-    return SVN_NO_ERROR;
-
-  SVN_ERR (substitute_and_verify
-           ("mixed_to_crlf", NULL, "\r\n", 1,
-            NULL, NULL, NULL, NULL, 1, pool));
-
-  return SVN_NO_ERROR;
-}
-
-
-static svn_error_t *
-lf_to_lf (const char **msg,
-          svn_boolean_t msg_only,
-          apr_pool_t *pool)
-{
-  *msg = "convert LF to LF";
-
-  if (msg_only)
-    return SVN_NO_ERROR;
-
-  SVN_ERR (substitute_and_verify
-           ("lf_to_lf", "\n", "\n", 0, NULL, NULL, NULL, NULL, 1, pool));
-
-  return SVN_NO_ERROR;
-}
-
-
-static svn_error_t *
-crlf_to_lf (const char **msg,
-            svn_boolean_t msg_only,
-            apr_pool_t *pool)
-{
-  *msg = "convert CRLF to LF";
-
-  if (msg_only)
-    return SVN_NO_ERROR;
-
-  SVN_ERR (substitute_and_verify
-           ("crlf_to_lf", "\r\n", "\n", 0, NULL, NULL, NULL, NULL, 1, pool));
-
-  return SVN_NO_ERROR;
-}
-
-
-static svn_error_t *
-cr_to_lf (const char **msg,
-          svn_boolean_t msg_only,
-          apr_pool_t *pool)
-{
-  *msg = "convert CR to LF";
-
-  if (msg_only)
-    return SVN_NO_ERROR;
-
-  SVN_ERR (substitute_and_verify
-           ("cr_to_lf", "\r", "\n", 0, NULL, NULL, NULL, NULL, 1, pool));
-
-  return SVN_NO_ERROR;
-}
-
-
-static svn_error_t *
-mixed_to_lf (const char **msg,
-             svn_boolean_t msg_only,
-             apr_pool_t *pool)
-{
-  *msg = "convert mixed line endings to LF";
-
-  if (msg_only)
-    return SVN_NO_ERROR;
-
-  SVN_ERR (substitute_and_verify
-           ("cr_to_lf", NULL, "\n", 1, NULL, NULL, NULL, NULL, 1, pool));
-
-  return SVN_NO_ERROR;
-}
-
-
-static svn_error_t *
-crlf_to_cr (const char **msg,
-            svn_boolean_t msg_only,
-            apr_pool_t *pool)
-{
-  *msg = "convert CRLF to CR";
-
-  if (msg_only)
-    return SVN_NO_ERROR;
-
-  SVN_ERR (substitute_and_verify
-           ("crlf_to_cr", "\r\n", "\r", 0, NULL, NULL, NULL, NULL, 1, pool));
-
-  return SVN_NO_ERROR;
-}
-
-
-static svn_error_t *
-lf_to_cr (const char **msg,
-          svn_boolean_t msg_only,
-          apr_pool_t *pool)
-{
-  *msg = "convert LF to CR";
-
-  if (msg_only)
-    return SVN_NO_ERROR;
-
-  SVN_ERR (substitute_and_verify
-           ("lf_to_cr", "\n", "\r", 0, NULL, NULL, NULL, NULL, 1, pool));
-
-  return SVN_NO_ERROR;
-}
-
-
-static svn_error_t *
-cr_to_cr (const char **msg,
-          svn_boolean_t msg_only,
-          apr_pool_t *pool)
-{
-  *msg = "convert CR to CR";
-
-  if (msg_only)
-    return SVN_NO_ERROR;
-
-  SVN_ERR (substitute_and_verify
-           ("cr_to_cr", "\r", "\r", 0, NULL, NULL, NULL, NULL, 1, pool));
-
-  return SVN_NO_ERROR;
-}
-
-
-static svn_error_t *
-mixed_to_cr (const char **msg,
-             svn_boolean_t msg_only,
-             apr_pool_t *pool)
-{
-  *msg = "convert mixed line endings to CR";
-
-  if (msg_only)
-    return SVN_NO_ERROR;
-
-  SVN_ERR (substitute_and_verify
-           ("mixed_to_cr", NULL, "\r", 1, NULL, NULL, NULL, NULL, 1, pool));
-
-  return SVN_NO_ERROR;
-}
-
-
-static svn_error_t *
-mixed_no_repair (const char **msg,
-                 svn_boolean_t msg_only,
-                 apr_pool_t *pool)
-{
-  *msg = "don't convert mixed line endings in absence of repair flag";
-
-  if (msg_only)
-    return SVN_NO_ERROR;
-
-  SVN_ERR (substitute_and_verify
-           ("mixed_no_repair", NULL, "\n", 0,
-            NULL, NULL, NULL, NULL, 1, pool));
-
-  SVN_ERR (substitute_and_verify
-           ("mixed_no_repair", NULL, "\r\n", 0,
-            NULL, NULL, NULL, NULL, 1, pool));
-
-  return SVN_NO_ERROR;
-}
-
-
--
-/** Keyword expansion alone. **/
-
-static svn_error_t *
-expand_author (const char **msg,
-               svn_boolean_t msg_only,
-               apr_pool_t *pool)
-{
-  *msg = "expand author keyword";
-
-  if (msg_only)
-    return SVN_NO_ERROR;
-
-  SVN_ERR (substitute_and_verify
-           ("author", "\n", NULL, 0, NULL, NULL, "jrandom", NULL, 1, pool));
-
-  SVN_ERR (substitute_and_verify
-           ("author", "\r\n", NULL, 0, NULL, NULL, "jrandom", NULL, 1, pool));
-
-  return SVN_NO_ERROR;
-}
-
-
-static svn_error_t *
-expand_date (const char **msg,
-             svn_boolean_t msg_only,
-             apr_pool_t *pool)
-{
-  *msg = "expand date keyword";
-
-  if (msg_only)
-    return SVN_NO_ERROR;
-
-  SVN_ERR (substitute_and_verify
-           ("date", "\n", NULL, 0,
-            NULL, "Wed Jan  9 07:49:05 2002", NULL, NULL, 1, pool));
-
-  SVN_ERR (substitute_and_verify
-           ("date", "\r\n", NULL, 0,
-            NULL, "Wed Jan  9 07:49:05 2002", NULL, NULL, 1, pool));
-
-  return SVN_NO_ERROR;
-}
-
-
-static svn_error_t *
-expand_author_date (const char **msg,
-                    svn_boolean_t msg_only,
-                    apr_pool_t *pool)
-{
-  *msg = "expand author and date keywords";
-
-  if (msg_only)
-    return SVN_NO_ERROR;
-
-  SVN_ERR (substitute_and_verify
-           ("author_date", "\n", NULL, 0,
-            NULL, "Wed Jan  9 07:49:05 2002", "jrandom", NULL, 1, pool));
-
-  SVN_ERR (substitute_and_verify
-           ("author_date", "\r\n", NULL, 0,
-            NULL, "Wed Jan  9 07:49:05 2002", "jrandom", NULL, 1, pool));
-
-  return SVN_NO_ERROR;
-}
-
-
-static svn_error_t *
-expand_author_rev (const char **msg,
-                   svn_boolean_t msg_only,
-                   apr_pool_t *pool)
-{
-  *msg = "expand author and rev keywords";
-
-  if (msg_only)
-    return SVN_NO_ERROR;
-
-  SVN_ERR (substitute_and_verify
-           ("author_rev", "\n", NULL, 0,
-            "1729", NULL, "jrandom", NULL, 1, pool));
-
-  SVN_ERR (substitute_and_verify
-           ("author_rev", "\r\n", NULL, 0,
-            "1729", NULL, "jrandom", NULL, 1, pool));
-
-  return SVN_NO_ERROR;
-}
-
-
-static svn_error_t *
-expand_rev (const char **msg,
-            svn_boolean_t msg_only,
-            apr_pool_t *pool)
-{
-  *msg = "expand rev keyword";
-
-  if (msg_only)
-    return SVN_NO_ERROR;
-
-  SVN_ERR (substitute_and_verify
-           ("rev", "\n", NULL, 0,
-            "1729", NULL, NULL, NULL, 1, pool));
-
-  SVN_ERR (substitute_and_verify
-           ("rev", "\r\n", NULL, 0,
-            "1729", NULL, NULL, NULL, 1, pool));
-
-  return SVN_NO_ERROR;
-}
-
-
-static svn_error_t *
-expand_rev_url (const char **msg,
-                svn_boolean_t msg_only,
-                apr_pool_t *pool)
-{
-  *msg = "expand rev and url keywords";
-
-  if (msg_only)
-    return SVN_NO_ERROR;
-
-  SVN_ERR (substitute_and_verify
-           ("rev_url", "\n", NULL, 0,
-            "1729", NULL, NULL, "http://subversion.tigris.org", 1, pool));
-
-  SVN_ERR (substitute_and_verify
-           ("rev_url", "\r\n", NULL, 0,
-            "1729", NULL, NULL, "http://subversion.tigris.org", 1, pool));
-
-  return SVN_NO_ERROR;
-}
-
-
-static svn_error_t *
-expand_author_date_rev_url (const char **msg,
-                            svn_boolean_t msg_only,
-                            apr_pool_t *pool)
-{
-  *msg = "expand author, date, rev, and url keywords";
-
-  if (msg_only)
-    return SVN_NO_ERROR;
-
-  SVN_ERR (substitute_and_verify
-           ("author_date_rev_url", "\n", NULL, 0,
-            "1729",
-            "Wed Jan  9 07:49:05 2002",
-            "jrandom",
-            "http://subversion.tigris.org",
-            1, pool));
-
-  SVN_ERR (substitute_and_verify
-           ("author_date_rev_url", "\r\n", NULL, 0,
-            "1729",
-            "Wed Jan  9 07:49:05 2002",
-            "jrandom",
-            "http://subversion.tigris.org",
-            1, pool));
-
-  return SVN_NO_ERROR;
-}
-
-
--
-/** Keyword expansion and EOL conversion together. **/
-
-static svn_error_t *
-lf_to_crlf_expand_author (const char **msg,
-                          svn_boolean_t msg_only,
-                          apr_pool_t *pool)
-{
-  *msg = "lf_to_crlf, plus expand author keyword";
-
-  if (msg_only)
-    return SVN_NO_ERROR;
-
-  SVN_ERR (substitute_and_verify
-           ("lf_to_crlf_author", "\n", "\r\n", 0,
-            NULL, NULL, "jrandom", NULL, 1, pool));
-
-  return SVN_NO_ERROR;
-}
-
-
-static svn_error_t *
-mixed_to_lf_expand_author_date (const char **msg,
-                                svn_boolean_t msg_only,
-                                apr_pool_t *pool)
-{
-  *msg = "mixed_to_lf, plus expand author and date keywords";
-
-  if (msg_only)
-    return SVN_NO_ERROR;
-
-  SVN_ERR (substitute_and_verify
-           ("mixed_to_lf_author_date", NULL, "\n", 1,
-            NULL, "Wed Jan  9 07:49:05 2002", "jrandom", NULL, 1, pool));
-
-  return SVN_NO_ERROR;
-}
-
-
-static svn_error_t *
-crlf_to_cr_expand_author_rev (const char **msg,
-                              svn_boolean_t msg_only,
-                              apr_pool_t *pool)
-{
-  *msg = "crlf_to_cr, plus expand author and rev keywords";
-
-  if (msg_only)
-    return SVN_NO_ERROR;
-
-  SVN_ERR (substitute_and_verify
-           ("crlf_to_cr_author_rev", "\r\n", "\r", 0,
-            "1729", NULL, "jrandom", NULL, 1, pool));
-
-  return SVN_NO_ERROR;
-}
-
-
-static svn_error_t *
-cr_to_crlf_expand_rev (const char **msg,
-                       svn_boolean_t msg_only,
-                       apr_pool_t *pool)
-{
-  *msg = "cr_to_crlf, plus expand rev keyword";
-
-  if (msg_only)
-    return SVN_NO_ERROR;
-
-  SVN_ERR (substitute_and_verify
-           ("cr_to_crlf_rev", "\r", "\r\n", 0,
-            "1729", NULL, NULL, NULL, 1, pool));
-
-  return SVN_NO_ERROR;
-}
-
-
-static svn_error_t *
-cr_to_crlf_expand_rev_url (const char **msg,
-                           svn_boolean_t msg_only,
-                           apr_pool_t *pool)
-{
-  *msg = "cr_to_crlf, plus expand rev and url keywords";
-
-  if (msg_only)
-    return SVN_NO_ERROR;
-
-  SVN_ERR (substitute_and_verify
-           ("cr_to_crlf_rev_url", "\r", "\r\n", 0,
-            "1729", NULL, NULL, "http://subversion.tigris.org", 1, pool));
-
-  return SVN_NO_ERROR;
-}
-
-
-static svn_error_t *
-mixed_to_crlf_expand_author_date_rev_url (const char **msg,
-                                          svn_boolean_t msg_only,
-                                          apr_pool_t *pool)
-{
-  *msg = "mixed_to_crlf, plus expand author, date, rev, and url keywords";
-
-  if (msg_only)
-    return SVN_NO_ERROR;
-
-  SVN_ERR (substitute_and_verify
-           ("mixed_to_crlf_author_date_rev_url", NULL, "\r\n", 1,
-            "1729",
-            "Wed Jan  9 07:49:05 2002",
-            "jrandom",
-            "http://subversion.tigris.org",
-            1,
-            pool));
-
-  return SVN_NO_ERROR;
-}
-
-
--
-/** Keyword unexpansion alone. **/
-
-static svn_error_t *
-unexpand_author (const char **msg,
-                 svn_boolean_t msg_only,
-                 apr_pool_t *pool)
-{
-  *msg = "unexpand author keyword";
-
-  if (msg_only)
-    return SVN_NO_ERROR;
-
-  SVN_ERR (substitute_and_verify
-           ("author", "\n", NULL, 0, NULL, NULL, "jrandom", NULL, 0, pool));
-
-  SVN_ERR (substitute_and_verify
-           ("author", "\r\n", NULL, 0, NULL, NULL, "jrandom", NULL, 0, pool));
-
-  return SVN_NO_ERROR;
-}
-
-
-static svn_error_t *
-unexpand_date (const char **msg,
-               svn_boolean_t msg_only,
-               apr_pool_t *pool)
-{
-  *msg = "unexpand date keyword";
-
-  if (msg_only)
-    return SVN_NO_ERROR;
-
-  SVN_ERR (substitute_and_verify
-           ("date", "\n", NULL, 0,
-            NULL, "Wed Jan  9 07:49:05 2002", NULL, NULL, 0, pool));
-
-  SVN_ERR (substitute_and_verify
-           ("date", "\r\n", NULL, 0,
-            NULL, "Wed Jan  9 07:49:05 2002", NULL, NULL, 0, pool));
-
-  return SVN_NO_ERROR;
-}
-
-
-static svn_error_t *
-unexpand_author_date (const char **msg,
-                      svn_boolean_t msg_only,
-                      apr_pool_t *pool)
-{
-  *msg = "unexpand author and date keywords";
-
-  if (msg_only)
-    return SVN_NO_ERROR;
-
-  SVN_ERR (substitute_and_verify
-           ("author_date", "\n", NULL, 0,
-            NULL, "Wed Jan  9 07:49:05 2002", "jrandom", NULL, 0, pool));
-
-  SVN_ERR (substitute_and_verify
-           ("author_date", "\r\n", NULL, 0,
-            NULL, "Wed Jan  9 07:49:05 2002", "jrandom", NULL, 0, pool));
-
-  return SVN_NO_ERROR;
-}
-
-
-static svn_error_t *
-unexpand_author_rev (const char **msg,
-                     svn_boolean_t msg_only,
-                     apr_pool_t *pool)
-{
-  *msg = "unexpand author and rev keywords";
-
-  if (msg_only)
-    return SVN_NO_ERROR;
-
-  SVN_ERR (substitute_and_verify
-           ("author_rev", "\n", NULL, 0,
-            "1729", NULL, "jrandom", NULL, 0, pool));
-
-  SVN_ERR (substitute_and_verify
-           ("author_rev", "\r\n", NULL, 0,
-            "1729", NULL, "jrandom", NULL, 0, pool));
-
-  return SVN_NO_ERROR;
-}
-
-
-static svn_error_t *
-unexpand_rev (const char **msg,
-              svn_boolean_t msg_only,
-              apr_pool_t *pool)
-{
-  *msg = "unexpand rev keyword";
-
-  if (msg_only)
-    return SVN_NO_ERROR;
-
-  SVN_ERR (substitute_and_verify
-           ("rev", "\n", NULL, 0,
-            "1729", NULL, NULL, NULL, 0, pool));
-
-  SVN_ERR (substitute_and_verify
-           ("rev", "\r\n", NULL, 0,
-            "1729", NULL, NULL, NULL, 0, pool));
-
-  return SVN_NO_ERROR;
-}
-
-
-static svn_error_t *
-unexpand_rev_url (const char **msg,
-                  svn_boolean_t msg_only,
-                  apr_pool_t *pool)
-{
-  *msg = "unexpand rev and url keywords";
-
-  if (msg_only)
-    return SVN_NO_ERROR;
-
-  SVN_ERR (substitute_and_verify
-           ("rev_url", "\n", NULL, 0,
-            "1729", NULL, NULL, "http://subversion.tigris.org", 0, pool));
-
-  SVN_ERR (substitute_and_verify
-           ("rev_url", "\r\n", NULL, 0,
-            "1729", NULL, NULL, "http://subversion.tigris.org", 0, pool));
-
-  return SVN_NO_ERROR;
-}
-
-
-static svn_error_t *
-unexpand_author_date_rev_url (const char **msg,
-                              svn_boolean_t msg_only,
-                              apr_pool_t *pool)
-{
-  *msg = "unexpand author, date, rev, and url keywords";
-
-  if (msg_only)
-    return SVN_NO_ERROR;
-
-  SVN_ERR (substitute_and_verify
-           ("author_date_rev_url", "\n", NULL, 0,
-            "1729",
-            "Wed Jan  9 07:49:05 2002",
-            "jrandom",
-            "http://subversion.tigris.org",
-            1, pool));
-
-  SVN_ERR (substitute_and_verify
-           ("author_date_rev_url", "\r\n", NULL, 0,
-            "1729",
-            "Wed Jan  9 07:49:05 2002",
-            "jrandom",
-            "http://subversion.tigris.org",
-            1, pool));
-
-  return SVN_NO_ERROR;
-}
-
-
--
-/** Keyword unexpansion and EOL conversion together. **/
-
-static svn_error_t *
-lf_to_crlf_unexpand_author (const char **msg,
-                            svn_boolean_t msg_only,
-                            apr_pool_t *pool)
-{
-  *msg = "lf_to_crlf, plus unexpand author keyword";
-
-  if (msg_only)
-    return SVN_NO_ERROR;
-
-  SVN_ERR (substitute_and_verify
-           ("lf_to_crlf_author", "\n", "\r\n", 0,
-            NULL, NULL, "jrandom", NULL, 0, pool));
-
-  return SVN_NO_ERROR;
-}
-
-
-static svn_error_t *
-mixed_to_lf_unexpand_author_date (const char **msg,
-                                  svn_boolean_t msg_only,
-                                  apr_pool_t *pool)
-{
-  *msg = "mixed_to_lf, plus unexpand author and date keywords";
-
-  if (msg_only)
-    return SVN_NO_ERROR;
-
-  SVN_ERR (substitute_and_verify
-           ("mixed_to_lf_author_date", NULL, "\n", 1,
-            NULL, "Wed Jan  9 07:49:05 2002", "jrandom", NULL, 0, pool));
-
-  return SVN_NO_ERROR;
-}
-
-
-static svn_error_t *
-crlf_to_cr_unexpand_author_rev (const char **msg,
-                                svn_boolean_t msg_only,
-                                apr_pool_t *pool)
-{
-  *msg = "crlf_to_cr, plus unexpand author and rev keywords";
-
-  if (msg_only)
-    return SVN_NO_ERROR;
-
-  SVN_ERR (substitute_and_verify
-           ("crlf_to_cr_author_rev", "\r\n", "\r", 0,
-            "1729", NULL, "jrandom", NULL, 0, pool));
-
-  return SVN_NO_ERROR;
-}
-
-
-static svn_error_t *
-cr_to_crlf_unexpand_rev (const char **msg,
-                         svn_boolean_t msg_only,
-                         apr_pool_t *pool)
-{
-  *msg = "cr_to_crlf, plus unexpand rev keyword";
-
-  if (msg_only)
-    return SVN_NO_ERROR;
-
-  SVN_ERR (substitute_and_verify
-           ("cr_to_crlf_rev", "\r", "\r\n", 0,
-            "1729", NULL, NULL, NULL, 0, pool));
-
-  return SVN_NO_ERROR;
-}
-
-
-static svn_error_t *
-cr_to_crlf_unexpand_rev_url (const char **msg,
-                             svn_boolean_t msg_only,
-                             apr_pool_t *pool)
-{
-  *msg = "cr_to_crlf, plus unexpand rev and url keywords";
-
-  if (msg_only)
-    return SVN_NO_ERROR;
-
-  SVN_ERR (substitute_and_verify
-           ("cr_to_crlf_rev_url", "\r", "\r\n", 0,
-            "1729", NULL, NULL, "http://subversion.tigris.org", 0, pool));
-
-  return SVN_NO_ERROR;
-}
-
-
-static svn_error_t *
-mixed_to_crlf_unexpand_author_date_rev_url (const char **msg,
-                                            svn_boolean_t msg_only,
-                                            apr_pool_t *pool)
-{
-  *msg = "mixed_to_crlf, plus unexpand author, date, rev, and url keywords";
-
-  if (msg_only)
-    return SVN_NO_ERROR;
-
-  SVN_ERR (substitute_and_verify
-           ("mixed_to_crlf_author_date_rev_url", NULL, "\r\n", 1,
-            "1729",
-            "Wed Jan  9 07:49:05 2002",
-            "jrandom",
-            "http://subversion.tigris.org",
-            0,
-            pool));
-
-  return SVN_NO_ERROR;
-}
-
-
--
-/* The test table.  */
-
-struct svn_test_descriptor_t test_funcs[] =
-  {
-    SVN_TEST_NULL,
-  /* The no-op conversion. */
-    SVN_TEST_PASS (noop),
-    /* Conversions resulting in crlf, no keywords involved. */
-    SVN_TEST_PASS (crlf_to_crlf),
-    SVN_TEST_PASS (lf_to_crlf),
-    SVN_TEST_PASS (cr_to_crlf),
-    SVN_TEST_PASS (mixed_to_crlf),
-    /* Conversions resulting in lf, no keywords involved. */
-    SVN_TEST_PASS (lf_to_lf),
-    SVN_TEST_PASS (crlf_to_lf),
-    SVN_TEST_PASS (cr_to_lf),
-    SVN_TEST_PASS (mixed_to_lf),
-    /* Conversions resulting in cr, no keywords involved. */
-    SVN_TEST_PASS (crlf_to_cr),
-    SVN_TEST_PASS (lf_to_cr),
-    SVN_TEST_PASS (cr_to_cr),
-    SVN_TEST_PASS (mixed_to_cr),
-    /* Random eol stuff. */
-    SVN_TEST_PASS (mixed_no_repair),
-    /* Keyword expansion alone, no eol conversion involved. */
-    SVN_TEST_PASS (expand_author),
-    SVN_TEST_PASS (expand_date),
-    SVN_TEST_PASS (expand_author_date),
-    SVN_TEST_PASS (expand_author_rev),
-    SVN_TEST_PASS (expand_rev),
-    SVN_TEST_PASS (expand_rev_url),
-    SVN_TEST_PASS (expand_author_date_rev_url),
-    /* Keyword expansion and eol conversion together. */
-    SVN_TEST_PASS (lf_to_crlf_expand_author),
-    SVN_TEST_PASS (mixed_to_lf_expand_author_date),
-    SVN_TEST_PASS (crlf_to_cr_expand_author_rev),
-    SVN_TEST_PASS (cr_to_crlf_expand_rev),
-    SVN_TEST_PASS (cr_to_crlf_expand_rev_url),
-    SVN_TEST_PASS (mixed_to_crlf_expand_author_date_rev_url),
-    /* Keyword unexpansion alone, no eol conversion involved. */
-    SVN_TEST_PASS (unexpand_author),
-    SVN_TEST_PASS (unexpand_date),
-    SVN_TEST_PASS (unexpand_author_date),
-    SVN_TEST_PASS (unexpand_author_rev),
-    SVN_TEST_PASS (unexpand_rev),
-    SVN_TEST_PASS (unexpand_rev_url),
-    SVN_TEST_PASS (unexpand_author_date_rev_url),
-    /* Keyword unexpansion and eol conversion together. */
-    SVN_TEST_PASS (lf_to_crlf_unexpand_author),
-    SVN_TEST_PASS (mixed_to_lf_unexpand_author_date),
-    SVN_TEST_PASS (crlf_to_cr_unexpand_author_rev),
-    SVN_TEST_PASS (cr_to_crlf_unexpand_rev),
-    SVN_TEST_PASS (cr_to_crlf_unexpand_rev_url),
-    SVN_TEST_PASS (mixed_to_crlf_unexpand_author_date_rev_url),
-    SVN_TEST_NULL
-  };
->>>>>>> 2b3bfb48
+  };