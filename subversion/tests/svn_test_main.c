/*
 * tests-main.c:  shared main() & friends for SVN test-suite programs
 *
 * ====================================================================
 *    Licensed to the Apache Software Foundation (ASF) under one
 *    or more contributor license agreements.  See the NOTICE file
 *    distributed with this work for additional information
 *    regarding copyright ownership.  The ASF licenses this file
 *    to you under the Apache License, Version 2.0 (the
 *    "License"); you may not use this file except in compliance
 *    with the License.  You may obtain a copy of the License at
 *
 *      http://www.apache.org/licenses/LICENSE-2.0
 *
 *    Unless required by applicable law or agreed to in writing,
 *    software distributed under the License is distributed on an
 *    "AS IS" BASIS, WITHOUT WARRANTIES OR CONDITIONS OF ANY
 *    KIND, either express or implied.  See the License for the
 *    specific language governing permissions and limitations
 *    under the License.
 * ====================================================================
 */



#include <string.h>
#include <stdio.h>
#include <stdlib.h>

#include <apr_pools.h>
#include <apr_general.h>
#include <apr_lib.h>

#include "svn_cmdline.h"
#include "svn_opt.h"
#include "svn_pools.h"
#include "svn_error.h"
#include "svn_test.h"
#include "svn_io.h"
#include "svn_path.h"
#include "svn_private_config.h"


/* Some Subversion test programs may want to parse options in the
   argument list, so we remember it here. */
int test_argc;
const char **test_argv;


/* Test option: Print more output */
static svn_boolean_t verbose_mode = FALSE;

/* Test option: Trap SVN_ERR_ASSERT failures in the code under test. Default
 * is false so the test can easily be run in a debugger with the debugger
 * catching the assertion failure. Test suites should enable this in order
 * to be able to continue with other sub-tests and report the results even
 * when a test hits an assertion failure. */
static svn_boolean_t trap_assertion_failures = FALSE;

/* Test option: Print only unexpected results */
static svn_boolean_t quiet_mode = FALSE;

/* Test option: Remove test directories after success */
static svn_boolean_t cleanup_mode = FALSE;

/* Option parsing enums and structures */
enum {
  cleanup_opt = SVN_OPT_FIRST_LONGOPT_ID,
  fstype_opt,
  list_opt,
  verbose_opt,
<<<<<<< HEAD
  trap_assert_opt,
  quiet_opt,
  config_opt,
  server_minor_version_opt
=======
  quiet_opt,
  config_opt
>>>>>>> 0213fdc3
};

static const apr_getopt_option_t cl_options[] =
{
  {"cleanup",       cleanup_opt, 0,
                    N_("remove test directories after success")},
  {"config-file",   config_opt, 1,
                    N_("specify test config file ARG")},
  {"fs-type",       fstype_opt, 1,
                    N_("specify a filesystem backend type ARG")},
  {"list",          list_opt, 0,
                    N_("lists all the tests with their short description")},
  {"verbose",       verbose_opt, 0,
                    N_("print extra information")},
  {"server-minor-version", server_minor_version_opt, 1,
                    N_("set the minor version for the server ('3', '4',\n"
                       "'5', or '6')")},
  {"trap-assertion-failures", trap_assert_opt, 0,
                    N_("catch and report SVN_ERR_ASSERT failures")},
  {"quiet",         quiet_opt, 0,
                    N_("print only unexpected results")},
  {0,               0, 0, 0}
};


/* ================================================================= */
/* Stuff for cleanup processing */

/* When non-zero, don't remove test directories */
static svn_boolean_t skip_cleanup = FALSE;

/* All cleanup actions are registered as cleanups on this pool. */
static apr_pool_t *cleanup_pool = NULL;

static apr_status_t
cleanup_rmtree(void *data)
{
  if (!skip_cleanup)
    {
      apr_pool_t *pool = svn_pool_create(NULL);
      const char *path = data;

      /* Ignore errors here. */
      svn_error_t *err = svn_io_remove_dir2(path, FALSE, NULL, NULL, pool);
      svn_error_clear(err);
      if (verbose_mode)
        {
          if (err)
            printf("FAILED CLEANUP: %s\n", path);
          else
            printf("CLEANUP: %s\n", path);
        }
      svn_pool_destroy(pool);
    }
  return APR_SUCCESS;
}


void
svn_test_add_dir_cleanup(const char *path)
{
  if (cleanup_mode)
    {
      const char *abspath;
      svn_error_t *err = svn_path_get_absolute(&abspath, path, cleanup_pool);
      svn_error_clear(err);
      if (!err)
        apr_pool_cleanup_register(cleanup_pool, abspath, cleanup_rmtree,
                                  apr_pool_cleanup_null);
      else if (verbose_mode)
        printf("FAILED ABSPATH: %s\n", path);
    }
}


/* ================================================================= */
/* Quite a few tests use random numbers. */

apr_uint32_t
svn_test_rand(apr_uint32_t *seed)
{
  *seed = (*seed * 1103515245UL + 12345UL) & 0xffffffffUL;
  return *seed;
}


/* ================================================================= */


/* Determine the array size of test_funcs[], the inelegant way.  :)  */
static int
get_array_size(void)
{
  int i;

  for (i = 1; test_funcs[i].func2 || test_funcs[i].func_opts; i++)
    {
    }

  return (i - 1);
}



/* Execute a test number TEST_NUM.  Pretty-print test name and dots
   according to our test-suite spec, and return the result code. */
static svn_boolean_t
do_test_num(const char *progname,
            int test_num,
            svn_boolean_t msg_only,
            svn_test_opts_t *opts,
            apr_pool_t *pool)
{
  svn_boolean_t skip, xfail, wimp;
  svn_error_t *err = NULL;
  svn_boolean_t test_failed;
  const char *msg = NULL;  /* the message this individual test prints out */
  const struct svn_test_descriptor_t *desc;

  /* Check our array bounds! */
  if ((test_num > get_array_size()) || (test_num <= 0))
    {
      printf("FAIL: %s: THERE IS NO TEST NUMBER %2d\n", progname, test_num);
      skip_cleanup = TRUE;
      return TRUE;  /* BAIL, this test number doesn't exist. */
    }

  desc = &test_funcs[test_num];
  skip = desc->mode == svn_test_skip;
  xfail = desc->mode == svn_test_xfail;
  wimp = xfail && desc->wip;

  /* Do test */
  msg = desc->msg;
  if (msg_only || skip)
    ; /* pass */
  else if (desc->func2)
    err = (*desc->func2)(pool);
  else
    err = (*desc->func_opts)(opts, pool);

  if (err && err->apr_err == SVN_ERR_TEST_SKIPPED)
    {
      svn_error_clear(err);
      err = SVN_NO_ERROR;
      skip = TRUE;
    }

<<<<<<< HEAD
=======
  /* Do test */
  err = func(&msg, msg_only || skip, opts, pool);

  if (err && err->apr_err == SVN_ERR_TEST_SKIPPED)
    {
      svn_error_clear(err);
      err = SVN_NO_ERROR;
      skip = TRUE;
    }

>>>>>>> 0213fdc3
  /* Failure means unexpected results -- FAIL or XPASS. */
  test_failed = (!wimp && ((err != SVN_NO_ERROR) != (xfail != 0)));

  /* If we got an error, print it out.  */
  if (err)
    {
      svn_handle_error2(err, stdout, FALSE, "svn_tests: ");
      svn_error_clear(err);
    }

  if (msg_only)
    {
      printf(" %2d     %-5s  %s%s%s%s\n",
             test_num,
             (xfail ? "XFAIL" : (skip ? "SKIP" : "")),
             msg ? msg : "(test did not provide name)",
             (wimp && verbose_mode) ? " [[" : "",
             (wimp && verbose_mode) ? desc->wip : "",
             (wimp && verbose_mode) ? "]]" : "");
    }
  else if ((! quiet_mode) || test_failed)
    {
      printf("%s %s %d: %s%s%s%s\n",
             (err
              ? (xfail ? "XFAIL:" : "FAIL: ")
              : (xfail ? "XPASS:" : (skip ? "SKIP: " : "PASS: "))),
             progname,
             test_num,
             msg ? msg : "(test did not provide name)",
             wimp ? " [[WIMP: " : "",
             wimp ? desc->wip : "",
             wimp ? "]]" : "");
    }

  if (msg)
    {
      int len = strlen(msg);
      if (len > 50)
        printf("WARNING: Test docstring exceeds 50 characters\n");
      if (msg[len - 1] == '.')
        printf("WARNING: Test docstring ends in a period (.)\n");
      if (apr_isupper(msg[0]))
        printf("WARNING: Test docstring is capitalized\n");
    }
  if (desc->msg == NULL)
    printf("WARNING: New-style test descriptor is missing a docstring.\n");

  skip_cleanup = test_failed;

  return test_failed;
}


/* Standard svn test program */
int
main(int argc, const char *argv[])
{
  const char *prog_name;
  int test_num;
  int i;
  svn_boolean_t got_error = FALSE;
  apr_pool_t *pool, *test_pool;
  svn_boolean_t ran_a_test = FALSE;
  svn_boolean_t list_mode = FALSE;
  int opt_id;
  apr_status_t apr_err;
  apr_getopt_t *os;
  svn_error_t *err;
  char errmsg[200];
  /* How many tests are there? */
  int array_size = get_array_size();

  svn_test_opts_t opts = { NULL };

  opts.fs_type = DEFAULT_FS_TYPE;

  /* Initialize APR (Apache pools) */
  if (apr_initialize() != APR_SUCCESS)
    {
      printf("apr_initialize() failed.\n");
      exit(1);
    }

  /* set up the global pool */
  pool = svn_pool_create(NULL);

  /* Remember the command line */
  test_argc = argc;
  test_argv = argv;

  err = svn_cmdline__getopt_init(&os, argc, argv, pool);

  /* Strip off any leading path components from the program name.  */
  prog_name = strrchr(argv[0], '/');
  if (prog_name)
    prog_name++;
  else
    {
      /* Just check if this is that weird platform that uses \ instead
         of / for the path separator. */
      prog_name = strrchr(argv[0], '\\');
      if (prog_name)
        prog_name++;
      else
        prog_name = argv[0];
    }

  if (err)
    return svn_cmdline_handle_exit_error(err, pool, prog_name);
  while (1)
    {
      const char *opt_arg;

      /* Parse the next option. */
      apr_err = apr_getopt_long(os, cl_options, &opt_id, &opt_arg);
      if (APR_STATUS_IS_EOF(apr_err))
        break;
      else if (apr_err && (apr_err != APR_BADCH))
        {
          /* Ignore invalid option error to allow passing arbitary options */
          fprintf(stderr, "apr_getopt_long failed : [%d] %s\n",
                  apr_err, apr_strerror(apr_err, errmsg, sizeof(errmsg)));
          exit(1);
        }

      switch (opt_id) {
        case cleanup_opt:
          cleanup_mode = TRUE;
          break;
        case config_opt:
          opts.config_file = apr_pstrdup(pool, opt_arg);
          break;
        case config_opt:
          opts.config_file = apr_pstrdup(pool, opt_arg);
          break;
        case fstype_opt:
          opts.fs_type = apr_pstrdup(pool, opt_arg);
          break;
        case list_opt:
          list_mode = TRUE;
          break;
        case verbose_opt:
          verbose_mode = TRUE;
          break;
        case trap_assert_opt:
          trap_assertion_failures = TRUE;
          break;
        case quiet_opt:
          quiet_mode = TRUE;
          break;
        case server_minor_version_opt:
          {
            char *end;
            opts.server_minor_version = strtol(opt_arg, &end, 10);
            if (end == opt_arg || *end != '\0')
              {
                fprintf(stderr, "FAIL: Non-numeric minor version given\n");
                exit(1);
              }
            if ((opts.server_minor_version < 3)
                || (opts.server_minor_version > 6))
              {
                fprintf(stderr, "FAIL: Invalid minor version given\n");
                exit(1);
              }
          }
      }
    }

  /* You can't be both quiet and verbose. */
  if (quiet_mode && verbose_mode)
    {
      fprintf(stderr, "FAIL: --verbose and --quiet are mutually exclusive\n");
      exit(1);
    }

  /* Create an iteration pool for the tests */
  cleanup_pool = svn_pool_create(pool);
  test_pool = svn_pool_create(pool);

  if (trap_assertion_failures)
    svn_error_set_malfunction_handler(svn_error_raise_on_malfunction);

  if (argc >= 2)  /* notice command-line arguments */
    {
      if (! strcmp(argv[1], "list") || list_mode)
        {
          ran_a_test = TRUE;

          /* run all tests with MSG_ONLY set to TRUE */

          printf("Test #  Mode   Test Description\n"
                 "------  -----  ----------------\n");
          for (i = 1; i <= array_size; i++)
            {
              if (do_test_num(prog_name, i, TRUE, &opts, test_pool))
                got_error = TRUE;

              /* Clear the per-function pool */
              svn_pool_clear(test_pool);
              svn_pool_clear(cleanup_pool);
            }
        }
      else
        {
          for (i = 1; i < argc; i++)
            {
              if (apr_isdigit(argv[i][0]))
                {
                  ran_a_test = TRUE;
                  test_num = atoi(argv[i]);
                  if (do_test_num(prog_name, test_num, FALSE, &opts, test_pool))
                    got_error = TRUE;

                  /* Clear the per-function pool */
                  svn_pool_clear(test_pool);
                  svn_pool_clear(cleanup_pool);
                }
            }
        }
    }

  if (! ran_a_test)
    {
      /* just run all tests */
      for (i = 1; i <= array_size; i++)
        {
          if (do_test_num(prog_name, i, FALSE, &opts, test_pool))
            got_error = TRUE;

          /* Clear the per-function pool */
          svn_pool_clear(test_pool);
          svn_pool_clear(cleanup_pool);
        }
    }

  /* Clean up APR */
  svn_pool_destroy(pool);      /* takes test_pool with it */
  apr_terminate();

  exit(got_error);
  return got_error;
}<|MERGE_RESOLUTION|>--- conflicted
+++ resolved
@@ -30,7 +30,6 @@
 
 #include <apr_pools.h>
 #include <apr_general.h>
-#include <apr_lib.h>
 
 #include "svn_cmdline.h"
 #include "svn_opt.h"
@@ -39,6 +38,7 @@
 #include "svn_test.h"
 #include "svn_io.h"
 #include "svn_path.h"
+#include "svn_ctype.h"
 #include "svn_private_config.h"
 
 
@@ -70,15 +70,10 @@
   fstype_opt,
   list_opt,
   verbose_opt,
-<<<<<<< HEAD
   trap_assert_opt,
   quiet_opt,
   config_opt,
   server_minor_version_opt
-=======
-  quiet_opt,
-  config_opt
->>>>>>> 0213fdc3
 };
 
 static const apr_getopt_option_t cl_options[] =
@@ -227,19 +222,6 @@
       skip = TRUE;
     }
 
-<<<<<<< HEAD
-=======
-  /* Do test */
-  err = func(&msg, msg_only || skip, opts, pool);
-
-  if (err && err->apr_err == SVN_ERR_TEST_SKIPPED)
-    {
-      svn_error_clear(err);
-      err = SVN_NO_ERROR;
-      skip = TRUE;
-    }
-
->>>>>>> 0213fdc3
   /* Failure means unexpected results -- FAIL or XPASS. */
   test_failed = (!wimp && ((err != SVN_NO_ERROR) != (xfail != 0)));
 
@@ -281,7 +263,7 @@
         printf("WARNING: Test docstring exceeds 50 characters\n");
       if (msg[len - 1] == '.')
         printf("WARNING: Test docstring ends in a period (.)\n");
-      if (apr_isupper(msg[0]))
+      if (svn_ctype_isupper(msg[0]))
         printf("WARNING: Test docstring is capitalized\n");
     }
   if (desc->msg == NULL)
@@ -368,9 +350,6 @@
       switch (opt_id) {
         case cleanup_opt:
           cleanup_mode = TRUE;
-          break;
-        case config_opt:
-          opts.config_file = apr_pstrdup(pool, opt_arg);
           break;
         case config_opt:
           opts.config_file = apr_pstrdup(pool, opt_arg);
@@ -447,7 +426,7 @@
         {
           for (i = 1; i < argc; i++)
             {
-              if (apr_isdigit(argv[i][0]))
+              if (svn_ctype_isdigit(argv[i][0]))
                 {
                   ran_a_test = TRUE;
                   test_num = atoi(argv[i]);
