--- conflicted
+++ resolved
@@ -2,22 +2,17 @@
  * tests-main.c:  shared main() & friends for SVN test-suite programs
  *
  * ====================================================================
- *    Licensed to the Apache Software Foundation (ASF) under one
- *    or more contributor license agreements.  See the NOTICE file
- *    distributed with this work for additional information
- *    regarding copyright ownership.  The ASF licenses this file
- *    to you under the Apache License, Version 2.0 (the
- *    "License"); you may not use this file except in compliance
- *    with the License.  You may obtain a copy of the License at
+ * Copyright (c) 2000-2004 CollabNet.  All rights reserved.
  *
- *      http://www.apache.org/licenses/LICENSE-2.0
+ * This software is licensed as described in the file COPYING, which
+ * you should have received as part of this distribution.  The terms
+ * are also available at http://subversion.tigris.org/license-1.html.
+ * If newer versions of this license are posted there, you may use a
+ * newer version instead, at your option.
  *
- *    Unless required by applicable law or agreed to in writing,
- *    software distributed under the License is distributed on an
- *    "AS IS" BASIS, WITHOUT WARRANTIES OR CONDITIONS OF ANY
- *    KIND, either express or implied.  See the License for the
- *    specific language governing permissions and limitations
- *    under the License.
+ * This software consists of voluntary contributions made by many
+ * individuals.  For exact contribution history, see the revision
+ * history and logs, available at http://subversion.tigris.org/.
  * ====================================================================
  */
 
@@ -49,13 +44,13 @@
 
 
 /* Test option: Print more output */
-static svn_boolean_t verbose_mode = FALSE;
+static int verbose_mode = 0;
 
 /* Test option: Print only unexpected results */
-static svn_boolean_t quiet_mode = FALSE;
+static int quiet_mode = 0;
 
 /* Test option: Remove test directories after success */
-static svn_boolean_t cleanup_mode = FALSE;
+static int cleanup_mode = 0;
 
 /* Option parsing enums and structures */
 enum {
@@ -81,8 +76,7 @@
   {"verbose",       verbose_opt, 0,
                     N_("print extra information")},
   {"server-minor-version", server_minor_version_opt, 1,
-                    N_("set the minor version for the server ('3', '4',\n"
-                       "'5', or '6')")},
+                    N_("Set the minor version for the server ('4' or '5')")},
   {"quiet",         quiet_opt, 0,
                     N_("print only unexpected results")},
   {0,               0, 0, 0}
@@ -93,10 +87,10 @@
 /* Stuff for cleanup processing */
 
 /* When non-zero, don't remove test directories */
-static svn_boolean_t skip_cleanup = FALSE;
+static int skip_cleanup = 0;
 
 /* All cleanup actions are registered as cleanups on this pool. */
-static apr_pool_t *cleanup_pool = NULL;
+static apr_pool_t *cleanup_pool = 0;
 
 static apr_status_t
 cleanup_rmtree(void *data)
@@ -157,7 +151,7 @@
 {
   int i;
 
-  for (i = 1; test_funcs[i].func2 || test_funcs[i].func_opts; i++)
+  for (i = 1; test_funcs[i].func; i++)
     {
     }
 
@@ -168,40 +162,35 @@
 
 /* Execute a test number TEST_NUM.  Pretty-print test name and dots
    according to our test-suite spec, and return the result code. */
-static svn_boolean_t
+static int
 do_test_num(const char *progname,
             int test_num,
             svn_boolean_t msg_only,
             svn_test_opts_t *opts,
             apr_pool_t *pool)
 {
-  svn_boolean_t skip, xfail, wimp;
-  svn_error_t *err = NULL;
-  svn_boolean_t test_failed;
-  const char *msg = NULL;  /* the message this individual test prints out */
-  const struct svn_test_descriptor_t *desc;
+  svn_test_driver_t func;
+  svn_boolean_t skip, xfail;
+  svn_error_t *err;
+  int array_size = get_array_size();
+  int test_failed = 0;
+  const char *msg = 0;  /* the message this individual test prints out */
 
   /* Check our array bounds! */
-  if ((test_num > get_array_size()) || (test_num <= 0))
+  if ((test_num > array_size) || (test_num <= 0))
     {
       printf("FAIL: %s: THERE IS NO TEST NUMBER %2d\n", progname, test_num);
-      skip_cleanup = TRUE;
-      return TRUE;  /* BAIL, this test number doesn't exist. */
-    }
-
-  desc = &test_funcs[test_num];
-  skip = desc->mode == svn_test_skip;
-  xfail = desc->mode == svn_test_xfail;
-  wimp = xfail && desc->wip;
+      return (skip_cleanup = 1);  /* BAIL, this test number doesn't exist. */
+    }
+  else
+    {
+      func = test_funcs[test_num].func;
+      skip = (test_funcs[test_num].mode == svn_test_skip);
+      xfail = (test_funcs[test_num].mode == svn_test_xfail);
+    }
 
   /* Do test */
-  msg = desc->msg;
-  if (msg_only || skip)
-    ; /* pass */
-  else if (desc->func2)
-    err = (*desc->func2)(pool);
-  else
-    err = (*desc->func_opts)(opts, pool);
+  err = func(&msg, msg_only || skip, opts, pool);
 
   if (err && err->apr_err == SVN_ERR_TEST_SKIPPED)
     {
@@ -211,7 +200,7 @@
     }
 
   /* Failure means unexpected results -- FAIL or XPASS. */
-  test_failed = (!wimp && ((err != SVN_NO_ERROR) != (xfail != 0)));
+  test_failed = ((err != SVN_NO_ERROR) != (xfail != 0));
 
   /* If we got an error, print it out.  */
   if (err)
@@ -222,26 +211,20 @@
 
   if (msg_only)
     {
-      printf(" %2d     %-5s  %s%s%s%s\n",
+      printf(" %2d     %-5s  %s\n",
              test_num,
              (xfail ? "XFAIL" : (skip ? "SKIP" : "")),
-             msg ? msg : "(test did not provide name)",
-             (wimp && verbose_mode) ? " [[" : "",
-             (wimp && verbose_mode) ? desc->wip : "",
-             (wimp && verbose_mode) ? "]]" : "");
+             msg ? msg : "(test did not provide name)");
     }
   else if ((! quiet_mode) || test_failed)
     {
-      printf("%s %s %d: %s%s%s%s\n",
+      printf("%s %s %d: %s\n",
              (err
               ? (xfail ? "XFAIL:" : "FAIL: ")
               : (xfail ? "XPASS:" : (skip ? "SKIP: " : "PASS: "))),
              progname,
              test_num,
-             msg ? msg : "(test did not provide name)",
-             wimp ? " [[WIMP: " : "",
-             wimp ? desc->wip : "",
-             wimp ? "]]" : "");
+             msg ? msg : "(test did not provide name)");
     }
 
   if (msg)
@@ -254,8 +237,6 @@
       if (apr_isupper(msg[0]))
         printf("WARNING: Test docstring is capitalized\n");
     }
-  if (desc->msg == NULL)
-    printf("WARNING: New-style test descriptor is missing a docstring.\n");
 
   skip_cleanup = test_failed;
 
@@ -270,10 +251,10 @@
   const char *prog_name;
   int test_num;
   int i;
-  svn_boolean_t got_error = FALSE;
+  int got_error = 0;
   apr_pool_t *pool, *test_pool;
-  svn_boolean_t ran_a_test = FALSE;
-  svn_boolean_t list_mode = FALSE;
+  int ran_a_test = 0;
+  int list_mode = 0;
   int opt_id;
   apr_status_t apr_err;
   apr_getopt_t *os;
@@ -337,7 +318,7 @@
 
       switch (opt_id) {
         case cleanup_opt:
-          cleanup_mode = TRUE;
+          cleanup_mode = 1;
           break;
         case config_opt:
           opts.config_file = apr_pstrdup(pool, opt_arg);
@@ -346,13 +327,13 @@
           opts.fs_type = apr_pstrdup(pool, opt_arg);
           break;
         case list_opt:
-          list_mode = TRUE;
+          list_mode = 1;
           break;
         case verbose_opt:
-          verbose_mode = TRUE;
+          verbose_mode = 1;
           break;
         case quiet_opt:
-          quiet_mode = TRUE;
+          quiet_mode = 1;
           break;
         case server_minor_version_opt:
           {
@@ -364,11 +345,7 @@
                 exit(1);
               }
             if ((opts.server_minor_version < 3)
-<<<<<<< HEAD
-                || (opts.server_minor_version > 6))
-=======
                 || (opts.server_minor_version > 5))
->>>>>>> d3608daf
               {
                 fprintf(stderr, "FAIL: Invalid minor version given\n");
                 exit(1);
@@ -392,7 +369,7 @@
     {
       if (! strcmp(argv[1], "list") || list_mode)
         {
-          ran_a_test = TRUE;
+          ran_a_test = 1;
 
           /* run all tests with MSG_ONLY set to TRUE */
 
@@ -401,7 +378,7 @@
           for (i = 1; i <= array_size; i++)
             {
               if (do_test_num(prog_name, i, TRUE, &opts, test_pool))
-                got_error = TRUE;
+                got_error = 1;
 
               /* Clear the per-function pool */
               svn_pool_clear(test_pool);
@@ -414,10 +391,10 @@
             {
               if (apr_isdigit(argv[i][0]))
                 {
-                  ran_a_test = TRUE;
+                  ran_a_test = 1;
                   test_num = atoi(argv[i]);
                   if (do_test_num(prog_name, test_num, FALSE, &opts, test_pool))
-                    got_error = TRUE;
+                    got_error = 1;
 
                   /* Clear the per-function pool */
                   svn_pool_clear(test_pool);
@@ -433,7 +410,7 @@
       for (i = 1; i <= array_size; i++)
         {
           if (do_test_num(prog_name, i, FALSE, &opts, test_pool))
-            got_error = TRUE;
+            got_error = 1;
 
           /* Clear the per-function pool */
           svn_pool_clear(test_pool);
