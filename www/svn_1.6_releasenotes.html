--- conflicted
+++ resolved
@@ -34,21 +34,10 @@
       >Repository root relative URLs</a></li>
   <li><a href="#file-externals"
       >Support for files in <tt>svn:externals</tt></a></li>
-<<<<<<< HEAD
-  <li><a href="#svn-patch"
-      >[BRANCH] svn patch</a></li>
-  <li><a href="#tree-conflicts"
-      >Improved handling of tree conflicts</a></li>
-  <li><a href="#fsfs-memcached"
-      >FSFS repositories: Support for Memcached</a></li>
-  <li><a href="#bdb-reverse-deltas"
-      >BDB repositories: Reverse deltas</a></li>
-=======
   <li><a href="#tree-conflicts"
       >Improved handling of tree conflicts</a></li>
   <li><a href="#filesystem-improvements"
       >Filesystem storage improvements</a></li>
->>>>>>> e363d545
   <li><a href="#ctypes-python-bindings"
       >Ctypes Python Bindings</a></li>
   <li><a href="#improved-interactive-conflict-resolution"
@@ -188,13 +177,7 @@
 <p>Although we try hard to keep output from the command line programs
 compatible between releases, new information sometimes has to be
 added.  This can break scripts that rely on the exact format of the
-<<<<<<< HEAD
-output.  Unfortunately, we are not able to enumerate all of the output
-changes in 1.6, but one of them is that the output of <code>svn proplist
---verbose</code> was improved.</p>
-=======
 output.</p>
->>>>>>> e363d545
 
 <div class="h4" id="proplist-verbose" title="proplist-verbose">
 <h4>Improved output of <code>svn proplist --verbose</code></h4>
@@ -219,9 +202,6 @@
 <div class="h4" id="svn-status" title="svn-status">
 <h4>Changed output of <code>svn status</code></h4>
 
-<<<<<<< HEAD
-<p>XXX(r33247)</p>
-=======
 <p>The output of <code>svn status</code> contains the additional seventh
 column which informs whether the item is the victim of a tree conflict.
 An additional line with more detailed description of a tree conflict is
@@ -240,7 +220,6 @@
    M     C src/time.c
    $ 
 </pre>
->>>>>>> e363d545
 
 </div>  <!-- svn-status -->
 
@@ -311,11 +290,7 @@
 <h4>Support for storing SSL client certificate passphrases</h4>
 
 <p>SSL client certificate passphrases can be stored in KWallet, GNOME
-<<<<<<< HEAD
-Keyring, Mac OS Keychain, or in plaintext form.</p>
-=======
 Keyring, Mac OS Keychain, a Windows CryptoAPI encrypted form or in plaintext form.</p>
->>>>>>> e363d545
 
 </div> <!-- auth-related-improvements-ssl-client-certificate-passphrases -->
 
